dist
.next
templates/phaser/packages/art
CODEOWNERS
out

<<<<<<< HEAD
=======
# forge docs output (gitignored anyway)
>>>>>>> 28fd7327
packages/*/docs<|MERGE_RESOLUTION|>--- conflicted
+++ resolved
@@ -4,8 +4,5 @@
 CODEOWNERS
 out
 
-<<<<<<< HEAD
-=======
 # forge docs output (gitignored anyway)
->>>>>>> 28fd7327
 packages/*/docs
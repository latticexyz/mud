{
  "name": "ts-benchmarks",
  "version": "0.0.0",
  "private": true,
  "license": "MIT",
  "scripts": {
    "bench": "tsx ./bench",
    "test": "pnpm run bench",
    "test:ci": "pnpm run test"
  },
  "devDependencies": {
    "@latticexyz/recs": "workspace:*",
    "@latticexyz/store-sync": "workspace:*",
    "@latticexyz/world": "workspace:*",
<<<<<<< HEAD
    "viem": "2.23.0",
=======
    "viem": "2.23.2",
>>>>>>> 3737e6f1
    "vite": "^4.2.1"
  }
}<|MERGE_RESOLUTION|>--- conflicted
+++ resolved
@@ -12,11 +12,7 @@
     "@latticexyz/recs": "workspace:*",
     "@latticexyz/store-sync": "workspace:*",
     "@latticexyz/world": "workspace:*",
-<<<<<<< HEAD
-    "viem": "2.23.0",
-=======
     "viem": "2.23.2",
->>>>>>> 3737e6f1
     "vite": "^4.2.1"
   }
 }
--- conflicted
+++ resolved
@@ -15,19 +15,11 @@
     "test": "tsc --noEmit && mud test"
   },
   "dependencies": {
-<<<<<<< HEAD
-    "@latticexyz/cli": "2.0.0-next.16",
-    "@latticexyz/schema-type": "2.0.0-next.16",
-    "@latticexyz/store": "2.0.0-next.16",
-    "@latticexyz/world": "2.0.0-next.16",
-    "@latticexyz/world-modules": "2.0.0-next.16"
-=======
     "@latticexyz/cli": "link:../../packages/cli",
     "@latticexyz/schema-type": "link:../../../../packages/schema-type",
     "@latticexyz/store": "link:../../../../packages/store",
     "@latticexyz/world": "link:../../../../packages/world",
     "@latticexyz/world-modules": "link:../../../../packages/world-modules"
->>>>>>> d1753d08
   },
   "devDependencies": {
     "@types/node": "^18.15.11",

import { createPublicClient, fallback, webSocket, http, createWalletClient, Hex, parseEther, ClientConfig } from "viem";
import { createFaucetService } from "@latticexyz/services/faucet";
import { encodeEntity, syncToRecs } from "@latticexyz/store-sync/recs";
import { getNetworkConfig } from "./getNetworkConfig";
import { world } from "./world";
import IWorldAbi from "contracts/out/IWorld.sol/IWorld.abi.json";
import { createBurnerAccount, createContract, transportObserver, ContractWrite } from "@latticexyz/common";
import { Subject, share } from "rxjs";
import mudConfig from "contracts/mud.config";

export type SetupNetworkResult = Awaited<ReturnType<typeof setupNetwork>>;

export async function setupNetwork() {
  const networkConfig = await getNetworkConfig();

  const clientOptions = {
    chain: networkConfig.chain,
    transport: transportObserver(fallback([webSocket(), http()])),
    pollingInterval: 1000,
  } as const satisfies ClientConfig;

  const publicClient = createPublicClient(clientOptions);

  const burnerAccount = createBurnerAccount(networkConfig.privateKey as Hex);
  const burnerWalletClient = createWalletClient({
    ...clientOptions,
    account: burnerAccount,
  });

  const write$ = new Subject<ContractWrite>();

  const { components, latestBlock$, blockStorageOperations$, waitForTransaction, getResourceSelector } =
    await syncToRecs({
      world,
      config: mudConfig,
      address: networkConfig.worldAddress as Hex,
      publicClient,
      startBlock: BigInt(networkConfig.initialBlockNumber),
    });

  const worldContract = createContract({
    address: networkConfig.worldAddress as Hex,
    abi: IWorldAbi,
    publicClient,
    walletClient: burnerWalletClient,
    onWrite: (write) => write$.next(write),
<<<<<<< HEAD
    getResourceSelector,
=======
  });

  const { components, latestBlock$, storedBlockLogs$, waitForTransaction } = await syncToRecs({
    world,
    config: mudConfig,
    address: networkConfig.worldAddress as Hex,
    publicClient,
    startBlock: BigInt(networkConfig.initialBlockNumber),
>>>>>>> ac508bf1
  });

  // Request drip from faucet
  if (networkConfig.faucetServiceUrl) {
    const address = burnerAccount.address;
    console.info("[Dev Faucet]: Player address -> ", address);

    const faucet = createFaucetService(networkConfig.faucetServiceUrl);

    const requestDrip = async () => {
      const balance = await publicClient.getBalance({ address });
      console.info(`[Dev Faucet]: Player balance -> ${balance}`);
      const lowBalance = balance < parseEther("1");
      if (lowBalance) {
        console.info("[Dev Faucet]: Balance is low, dripping funds to player");
        // Double drip
        await faucet.dripDev({ address });
        await faucet.dripDev({ address });
      }
    };

    requestDrip();
    // Request a drip every 20 seconds
    setInterval(requestDrip, 20000);
  }

  return {
    world,
    components,
    playerEntity: encodeEntity({ address: "address" }, { address: burnerWalletClient.account.address }),
    publicClient,
    walletClient: burnerWalletClient,
    latestBlock$,
    storedBlockLogs$,
    waitForTransaction,
    worldContract,
    write$: write$.asObservable().pipe(share()),
  };
}<|MERGE_RESOLUTION|>--- conflicted
+++ resolved
@@ -29,7 +29,7 @@
 
   const write$ = new Subject<ContractWrite>();
 
-  const { components, latestBlock$, blockStorageOperations$, waitForTransaction, getResourceSelector } =
+  const { components, latestBlock$, storedBlockLogs$, waitForTransaction, getResourceSelector } =
     await syncToRecs({
       world,
       config: mudConfig,
@@ -44,18 +44,7 @@
     publicClient,
     walletClient: burnerWalletClient,
     onWrite: (write) => write$.next(write),
-<<<<<<< HEAD
     getResourceSelector,
-=======
-  });
-
-  const { components, latestBlock$, storedBlockLogs$, waitForTransaction } = await syncToRecs({
-    world,
-    config: mudConfig,
-    address: networkConfig.worldAddress as Hex,
-    publicClient,
-    startBlock: BigInt(networkConfig.initialBlockNumber),
->>>>>>> ac508bf1
   });
 
   // Request drip from faucet

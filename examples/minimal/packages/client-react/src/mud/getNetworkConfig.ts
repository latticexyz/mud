--- conflicted
+++ resolved
@@ -52,10 +52,7 @@
     worldAddress,
     initialBlockNumber: Number(params.get("initialBlockNumber")) || deploy.blockNumber || 0,
     devMode: params.get("dev") === "true",
-<<<<<<< HEAD
     snapSync: params.get("snapSync") === "true",
-=======
     disableCache: params.get("cache") === "false",
->>>>>>> 91c7571c
   };
 }
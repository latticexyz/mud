--- conflicted
+++ resolved
@@ -1,16 +1,10 @@
 import { SetupContractConfig, getBurnerWallet } from "@latticexyz/std-client";
 import { foundry } from "@wagmi/chains";
 import latticeTestnet from "./supportedChains/latticeTestnet";
-<<<<<<< HEAD
-import localhost from "./supportedChains/localhost";
+import { MudChain } from "./supportedChains/types";
 import worldsJson from "contracts/worlds.json";
 
 const worlds = worldsJson as Partial<Record<string, { address: string; blockNumber?: number }>>;
-=======
-import latestLatticeTestnetDeploy from "contracts/deploys/4242/latest.json";
-import latestLocalhostDeploy from "contracts/deploys/31337/latest.json";
-import { MudChain } from "./supportedChains/types";
->>>>>>> 9d2c1bcc
 
 type NetworkConfig = SetupContractConfig & {
   privateKey: string;
@@ -20,13 +14,7 @@
 export async function getNetworkConfig(): Promise<NetworkConfig> {
   const params = new URLSearchParams(window.location.search);
 
-<<<<<<< HEAD
-  const supportedChains = [localhost, latticeTestnet];
-=======
   const supportedChains: MudChain[] = [foundry, latticeTestnet];
-  const deploys = [latestLocalhostDeploy, latestLatticeTestnetDeploy];
-
->>>>>>> 9d2c1bcc
   const chainId = Number(params.get("chainId") || import.meta.env.VITE_CHAIN_ID || 31337);
   const chainIndex = supportedChains.findIndex((c) => c.id === chainId);
   const chain = supportedChains[chainIndex];

// SPDX-License-Identifier: MIT
pragma solidity >=0.8.0;

/* Autogenerated file. Do not edit manually. */

// Import schema type
import { SchemaType } from "@latticexyz/schema-type/src/solidity/SchemaType.sol";

// Import store internals
import { IStore } from "@latticexyz/store/src/IStore.sol";
import { StoreSwitch } from "@latticexyz/store/src/StoreSwitch.sol";
import { StoreCore } from "@latticexyz/store/src/StoreCore.sol";
import { Bytes } from "@latticexyz/store/src/Bytes.sol";
import { Memory } from "@latticexyz/store/src/Memory.sol";
import { SliceLib } from "@latticexyz/store/src/Slice.sol";
import { EncodeArray } from "@latticexyz/store/src/tightcoder/EncodeArray.sol";
import { FieldLayout, FieldLayoutLib } from "@latticexyz/store/src/FieldLayout.sol";
import { Schema, SchemaLib } from "@latticexyz/store/src/Schema.sol";
import { PackedCounter, PackedCounterLib } from "@latticexyz/store/src/PackedCounter.sol";

bytes32 constant _tableId = bytes32(abi.encodePacked(bytes16(""), bytes16("MessageTable")));
bytes32 constant MessageTableTableId = _tableId;

library MessageTable {
  /** Get the table values' field layout */
  function getFieldLayout() internal pure returns (FieldLayout) {
    uint256[] memory _fieldLayout = new uint256[](0);

    return FieldLayoutLib.encode(_fieldLayout, 1);
  }

  /** Get the table's key schema */
  function getKeySchema() internal pure returns (Schema) {
    SchemaType[] memory _schema = new SchemaType[](0);

    return SchemaLib.encode(_schema);
  }

  /** Get the table's value schema */
  function getValueSchema() internal pure returns (Schema) {
    SchemaType[] memory _schema = new SchemaType[](1);
    _schema[0] = SchemaType.STRING;

    return SchemaLib.encode(_schema);
  }

  /** Get the table's key names */
  function getKeyNames() internal pure returns (string[] memory keyNames) {
    keyNames = new string[](0);
  }

  /** Get the table's field names */
  function getFieldNames() internal pure returns (string[] memory fieldNames) {
    fieldNames = new string[](1);
    fieldNames[0] = "value";
  }

  /** Register the table with its config */
  function register() internal {
    StoreSwitch.registerTable(
      _tableId,
      getFieldLayout(),
      getKeySchema(),
      getValueSchema(),
      getKeyNames(),
      getFieldNames()
    );
  }

  /** Register the table with its config (using the specified store) */
  function register(IStore _store) internal {
    _store.registerTable(_tableId, getFieldLayout(), getKeySchema(), getValueSchema(), getKeyNames(), getFieldNames());
  }

  /** Emit the ephemeral event using individual values */
  function emitEphemeral(string memory value) internal {
    bytes memory _staticData;
    PackedCounter _encodedLengths = encodeLengths(value);
    bytes memory _dynamicData = encodeDynamic(value);

    bytes32[] memory _keyTuple = new bytes32[](0);

<<<<<<< HEAD
    StoreSwitch.emitEphemeralRecord(_tableId, _keyTuple, _staticData, _encodedLengths, _dynamicData, getValueSchema());
=======
    StoreSwitch.emitEphemeralRecord(_tableId, _keyTuple, _data, getFieldLayout());
>>>>>>> de151fec
  }

  /** Emit the ephemeral event using individual values (using the specified store) */
  function emitEphemeral(IStore _store, string memory value) internal {
    bytes memory _staticData;
    PackedCounter _encodedLengths = encodeLengths(value);
    bytes memory _dynamicData = encodeDynamic(value);

    bytes32[] memory _keyTuple = new bytes32[](0);

<<<<<<< HEAD
    _store.emitEphemeralRecord(_tableId, _keyTuple, _staticData, _encodedLengths, _dynamicData, getValueSchema());
  }

  /** Tightly pack dynamic data using this table's schema */
  function encodeLengths(string memory value) internal pure returns (PackedCounter _encodedLengths) {
=======
    _store.emitEphemeralRecord(_tableId, _keyTuple, _data, getFieldLayout());
  }

  /** Tightly pack full data using this table's field layout */
  function encode(string memory value) internal pure returns (bytes memory) {
    PackedCounter _encodedLengths;
>>>>>>> de151fec
    // Lengths are effectively checked during copy by 2**40 bytes exceeding gas limits
    unchecked {
      _encodedLengths = PackedCounterLib.pack(bytes(value).length);
    }
  }

  /** Tightly pack dynamic data using this table's schema */
  function encodeDynamic(string memory value) internal pure returns (bytes memory) {
    return abi.encodePacked(bytes((value)));
  }

  /** Tightly pack full data using this table's schema */
  function encode(string memory value) internal pure returns (bytes memory) {
    bytes memory _staticData;
    PackedCounter _encodedLengths = encodeLengths(value);
    bytes memory _dynamicData = encodeDynamic(value);

    return abi.encodePacked(_staticData, _encodedLengths, _dynamicData);
  }

  /** Encode keys as a bytes32 array using this table's field layout */
  function encodeKeyTuple() internal pure returns (bytes32[] memory) {
    bytes32[] memory _keyTuple = new bytes32[](0);

    return _keyTuple;
  }
}<|MERGE_RESOLUTION|>--- conflicted
+++ resolved
@@ -80,11 +80,7 @@
 
     bytes32[] memory _keyTuple = new bytes32[](0);
 
-<<<<<<< HEAD
-    StoreSwitch.emitEphemeralRecord(_tableId, _keyTuple, _staticData, _encodedLengths, _dynamicData, getValueSchema());
-=======
-    StoreSwitch.emitEphemeralRecord(_tableId, _keyTuple, _data, getFieldLayout());
->>>>>>> de151fec
+    StoreSwitch.emitEphemeralRecord(_tableId, _keyTuple, _staticData, _encodedLengths, _dynamicData, getFieldLayout());
   }
 
   /** Emit the ephemeral event using individual values (using the specified store) */
@@ -95,20 +91,11 @@
 
     bytes32[] memory _keyTuple = new bytes32[](0);
 
-<<<<<<< HEAD
-    _store.emitEphemeralRecord(_tableId, _keyTuple, _staticData, _encodedLengths, _dynamicData, getValueSchema());
+    _store.emitEphemeralRecord(_tableId, _keyTuple, _staticData, _encodedLengths, _dynamicData, getFieldLayout());
   }
 
   /** Tightly pack dynamic data using this table's schema */
   function encodeLengths(string memory value) internal pure returns (PackedCounter _encodedLengths) {
-=======
-    _store.emitEphemeralRecord(_tableId, _keyTuple, _data, getFieldLayout());
-  }
-
-  /** Tightly pack full data using this table's field layout */
-  function encode(string memory value) internal pure returns (bytes memory) {
-    PackedCounter _encodedLengths;
->>>>>>> de151fec
     // Lengths are effectively checked during copy by 2**40 bytes exceeding gas limits
     unchecked {
       _encodedLengths = PackedCounterLib.pack(bytes(value).length);
@@ -120,7 +107,7 @@
     return abi.encodePacked(bytes((value)));
   }
 
-  /** Tightly pack full data using this table's schema */
+  /** Tightly pack full data using this table's field layout */
   function encode(string memory value) internal pure returns (bytes memory) {
     bytes memory _staticData;
     PackedCounter _encodedLengths = encodeLengths(value);

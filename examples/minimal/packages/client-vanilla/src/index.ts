import { setup } from "./mud/setup";
import { mount as mountDevUI } from "@latticexyz/dev-ui";

const { components, worldSend } = await setup();

// Components expose a stream that triggers when the component is updated.
components.CounterTable.update$.subscribe((update) => {
  const [nextValue, prevValue] = update.value;
  console.log("Counter updated", update, { nextValue, prevValue });
  document.getElementById("counter")!.innerHTML = String(nextValue?.value ?? "unset");
});

components.MessageTable.update$.subscribe((update) => {
  console.log("Message received", update);
  const [nextValue] = update.value;

  const ele = document.getElementById("chat-output")!;
  ele.innerHTML = ele.innerHTML + `${new Date().toLocaleString()}: ${nextValue?.value}\n`;
});

// Just for demonstration purposes: we create a global function that can be
// called to invoke the Increment system contract via the world. (See IncrementSystem.sol.)
(window as any).increment = async () => {
  const tx = await worldSend("increment", []);

  console.log("increment tx", tx);
  console.log("increment result", await tx.wait());
};

<<<<<<< HEAD
(window as any).willRevert = async () => {
  // set gas limit so we skip estimation and can test tx revert
  const tx = await worldSend("willRevert", [{ gasLimit: 100000 }]);

  console.log("willRevert tx", tx);
  console.log("willRevert result", await tx.wait());
};

mountDevUI();
=======
(window as any).sendMessage = async () => {
  const input = document.getElementById("chat-input") as HTMLInputElement;
  const msg = input.value;
  if (!msg || msg.length === 0) return;

  input.value = "";

  const tx = await worldSend("sendMessage", [msg]);

  console.log("sendMessage tx", tx);
  console.log("sendMessage result", await tx.wait());
};

document.getElementById("chat-form")?.addEventListener("submit", (e) => {
  e.preventDefault();
  (window as any).sendMessage();
});
>>>>>>> 33362e7a
<|MERGE_RESOLUTION|>--- conflicted
+++ resolved
@@ -27,7 +27,6 @@
   console.log("increment result", await tx.wait());
 };
 
-<<<<<<< HEAD
 (window as any).willRevert = async () => {
   // set gas limit so we skip estimation and can test tx revert
   const tx = await worldSend("willRevert", [{ gasLimit: 100000 }]);
@@ -36,8 +35,6 @@
   console.log("willRevert result", await tx.wait());
 };
 
-mountDevUI();
-=======
 (window as any).sendMessage = async () => {
   const input = document.getElementById("chat-input") as HTMLInputElement;
   const msg = input.value;
@@ -55,4 +52,5 @@
   e.preventDefault();
   (window as any).sendMessage();
 });
->>>>>>> 33362e7a
+
+mountDevUI();
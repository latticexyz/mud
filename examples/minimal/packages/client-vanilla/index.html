<!DOCTYPE html>
<html lang="en">
  <head>
    <meta charset="UTF-8" />
    <meta name="viewport" content="width=device-width, initial-scale=1.0" />
    <title>a minimal MUD client</title>
  </head>
  <body>
    <script type="module" src="/src/index.ts"></script>
<<<<<<< HEAD
    <div>Counter: <span id="counter">??</span></div>
    <button onclick="window.increment()">Increment</button>
    <button onclick="window.willRevert()">Revert</button>
=======
    <div>
      <div>Counter: <span id="counter">0</span></div>
      <button onclick="window.increment()">Increment</button>
    </div>

    <div>
      <h1>Live Chat</h1>
      <textarea id="chat-output" cols="40" rows="10" readonly></textarea>
      <br/>
      <form id="chat-form">
        <input id="chat-input" type="text" />
        <button onclick="window.sendMessage()">Send</button>
      </form>
    </div>
>>>>>>> 33362e7a
  </body>
</html><|MERGE_RESOLUTION|>--- conflicted
+++ resolved
@@ -7,25 +7,20 @@
   </head>
   <body>
     <script type="module" src="/src/index.ts"></script>
-<<<<<<< HEAD
-    <div>Counter: <span id="counter">??</span></div>
-    <button onclick="window.increment()">Increment</button>
-    <button onclick="window.willRevert()">Revert</button>
-=======
     <div>
       <div>Counter: <span id="counter">0</span></div>
       <button onclick="window.increment()">Increment</button>
+      <button onclick="window.willRevert()">Revert</button>
     </div>
 
     <div>
       <h1>Live Chat</h1>
       <textarea id="chat-output" cols="40" rows="10" readonly></textarea>
-      <br/>
+      <br />
       <form id="chat-form">
         <input id="chat-input" type="text" />
         <button onclick="window.sendMessage()">Send</button>
       </form>
     </div>
->>>>>>> 33362e7a
   </body>
 </html>
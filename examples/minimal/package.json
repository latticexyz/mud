{
  "name": "mud-example-minimal",
  "private": true,
  "scripts": {
    "build": "pnpm recursive run build",
<<<<<<< HEAD
    "dev": "run-pty % pnpm dev:node % pnpm dev:client-phaser % pnpm dev:contracts",
    "dev:client-phaser": "pnpm --filter 'client-phaser' run dev",
=======
    "dev": "concurrently \"cd packages/contracts && pnpm run dev\" \"cd packages/client-react && pnpm run dev\"",
>>>>>>> b3dea005
    "dev:client-react": "pnpm --filter 'client-react' run dev",
    "dev:client-vanilla": "pnpm --filter 'client-vanilla' run dev",
    "dev:contracts": "pnpm --filter 'contracts' dev",
    "initialize": "pnpm recursive run initialize",
    "test": "pnpm recursive run test"
  },
  "devDependencies": {
    "@typescript-eslint/eslint-plugin": "5.46.1",
    "@typescript-eslint/parser": "5.46.1",
    "concurrently": "^8.0.1",
    "eslint": "8.29.0",
    "typescript": "^4.9.5"
  },
  "engines": {
    "node": "18.x",
    "pnpm": "8.x"
  }
}<|MERGE_RESOLUTION|>--- conflicted
+++ resolved
@@ -3,12 +3,8 @@
   "private": true,
   "scripts": {
     "build": "pnpm recursive run build",
-<<<<<<< HEAD
-    "dev": "run-pty % pnpm dev:node % pnpm dev:client-phaser % pnpm dev:contracts",
+    "dev": "concurrently \"cd packages/contracts && pnpm run dev\" \"cd packages/client-react && pnpm run dev\"",
     "dev:client-phaser": "pnpm --filter 'client-phaser' run dev",
-=======
-    "dev": "concurrently \"cd packages/contracts && pnpm run dev\" \"cd packages/client-react && pnpm run dev\"",
->>>>>>> b3dea005
     "dev:client-react": "pnpm --filter 'client-react' run dev",
     "dev:client-vanilla": "pnpm --filter 'client-vanilla' run dev",
     "dev:contracts": "pnpm --filter 'contracts' dev",

--- conflicted
+++ resolved
@@ -2176,9 +2176,6 @@
     resolution: {integrity: sha512-I7K1Uu0MBPzaFKg4nI5Q7Vs2t+3gWWW648spaF+Rg7pI9ds18Ugn+lvg4SHczUdKlHI5LWBXyqfS8+DufyBsgQ==}
     dev: true
 
-<<<<<<< HEAD
-  /debug@4.3.4(supports-color@5.5.0):
-=======
   /date-fns@2.30.0:
     resolution: {integrity: sha512-fnULvOpxnC5/Vg3NCiWelDsLiUc9bRwAPs/+LfTLNvetFCtCTN+yQz15C/fs4AwX1R9K5GLtLfn8QW+dWisaAw==}
     engines: {node: '>=0.11'}
@@ -2186,8 +2183,7 @@
       '@babel/runtime': 7.21.5
     dev: true
 
-  /debug@4.3.4:
->>>>>>> b3dea005
+  /debug@4.3.4(supports-color@5.5.0):
     resolution: {integrity: sha512-PRWFHuSU3eDtQJPvnNY7Jcket1j0t5OuOsFzPPzsekD52Zl8qUfFIPEiswXqIvHWGVHOgX+7G/vCNNhehwxfkQ==}
     engines: {node: '>=6.0'}
     peerDependencies:
@@ -3943,17 +3939,15 @@
       tslib: 2.5.0
     dev: false
 
-<<<<<<< HEAD
+  /rxjs@7.8.1:
+    resolution: {integrity: sha512-AA3TVj+0A2iuIoQkWEK/tqFjBq2j+6PO6Y0zJcvzLAFhEFIO3HL0vls9hWLncZbAAbK0mar7oZ4V079I/qPMxg==}
+    dependencies:
+      tslib: 2.5.0
+    dev: true
+
   /safe-buffer@5.2.1:
     resolution: {integrity: sha512-rp3So07KcdmmKbGvgaNxQSJr7bGVSVk5S9Eq1F+ppbRo70+YeaDxkw5Dd8NPN+GD6bjnYm2VuPuCXmpuYvmCXQ==}
     dev: false
-=======
-  /rxjs@7.8.1:
-    resolution: {integrity: sha512-AA3TVj+0A2iuIoQkWEK/tqFjBq2j+6PO6Y0zJcvzLAFhEFIO3HL0vls9hWLncZbAAbK0mar7oZ4V079I/qPMxg==}
-    dependencies:
-      tslib: 2.5.0
-    dev: true
->>>>>>> b3dea005
 
   /safe-regex-test@1.0.0:
     resolution: {integrity: sha512-JBUUzyOgEwXQY1NuPtvcj/qcBDbDmEvWufhlnXZIm75DEHp+afM1r1ujJpJsV/gSM4t59tpDyPi1sd6ZaPFfsA==}
@@ -4615,7 +4609,7 @@
     dependencies:
       chalk: 4.1.2
       commander: 9.5.0
-      debug: 4.3.4
+      debug: 4.3.4(supports-color@5.5.0)
     transitivePeerDependencies:
       - supports-color
     dev: true

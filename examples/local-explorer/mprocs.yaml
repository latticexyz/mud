--- conflicted
+++ resolved
@@ -18,8 +18,4 @@
       SQLITE_FILENAME: "indexer.db"
   explorer:
     cwd: packages/contracts
-<<<<<<< HEAD
-    shell: pnpm explorer --dev
-=======
-    shell: pnpm explorer --env development
->>>>>>> a634de24
+    shell: pnpm explorer --dev
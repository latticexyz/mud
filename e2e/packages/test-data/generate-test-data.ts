import fs from "node:fs/promises";
import path from "node:path";
import { fileURLToPath } from "node:url";
import { createAnvil } from "@viem/anvil";
import { generateLogs } from "./generateLogs";

const anvil = createAnvil({
  blockTime: 1,
  blockBaseFeePerGas: 0,
  gasLimit: 20_000_000,
});

console.log("starting anvil");
await anvil.start();
const rpc = `http://${anvil.host}:${anvil.port}`;

const logs = await generateLogs(rpc, async (worldContract) => {
  console.log("calling set");
  await worldContract.write.set([[420]]);
  console.log("calling push");
  const lastTx = await worldContract.write.push([69]);

  return lastTx;
});

<<<<<<< HEAD
const worldContract = getContract({
  address: worldAddress,
  abi: IWorldAbi,
  client: { public: publicClient, wallet: walletClient },
});

console.log("calling set");
await worldContract.write.set([[420]]);
console.log("calling push");
const lastTx = await worldContract.write.push([69]);

console.log("waiting for tx");
const receipt = await publicClient.waitForTransactionReceipt({ hash: lastTx });

console.log("fetching logs", receipt.blockNumber);
const logs = await publicClient.request({
  method: "eth_getLogs",
  params: [
    {
      address: worldAddress,
      topics: [
        storeEventsAbi.flatMap((event) =>
          encodeEventTopics({
            abi: [event],
            eventName: event.name,
          })
        ),
      ],
      fromBlock: numberToHex(0n),
      toBlock: numberToHex(receipt.blockNumber),
    },
  ],
});
=======
const logsFilename = path.join(path.dirname(fileURLToPath(import.meta.url)), `../../../test-data/world-logs.json`);
>>>>>>> 15d8c6af

console.log("writing", logs.length, "logs to", logsFilename);
await fs.writeFile(logsFilename, JSON.stringify(logs, null, 2));

// TODO: figure out why anvil doesn't stop immediately
// console.log("stopping anvil");
// await anvil.stop();
process.exit(0);<|MERGE_RESOLUTION|>--- conflicted
+++ resolved
@@ -23,43 +23,7 @@
   return lastTx;
 });
 
-<<<<<<< HEAD
-const worldContract = getContract({
-  address: worldAddress,
-  abi: IWorldAbi,
-  client: { public: publicClient, wallet: walletClient },
-});
-
-console.log("calling set");
-await worldContract.write.set([[420]]);
-console.log("calling push");
-const lastTx = await worldContract.write.push([69]);
-
-console.log("waiting for tx");
-const receipt = await publicClient.waitForTransactionReceipt({ hash: lastTx });
-
-console.log("fetching logs", receipt.blockNumber);
-const logs = await publicClient.request({
-  method: "eth_getLogs",
-  params: [
-    {
-      address: worldAddress,
-      topics: [
-        storeEventsAbi.flatMap((event) =>
-          encodeEventTopics({
-            abi: [event],
-            eventName: event.name,
-          })
-        ),
-      ],
-      fromBlock: numberToHex(0n),
-      toBlock: numberToHex(receipt.blockNumber),
-    },
-  ],
-});
-=======
 const logsFilename = path.join(path.dirname(fileURLToPath(import.meta.url)), `../../../test-data/world-logs.json`);
->>>>>>> 15d8c6af
 
 console.log("writing", logs.length, "logs to", logsFilename);
 await fs.writeFile(logsFilename, JSON.stringify(logs, null, 2));

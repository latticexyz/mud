--- conflicted
+++ resolved
@@ -211,11 +211,7 @@
     _keyTuple[2] = bytes32(uint256(c));
     _keyTuple[3] = bytes32(uint256(int256(d)));
 
-<<<<<<< HEAD
-    StoreSwitch.setRecord(_tableId, _keyTuple, _data, _fieldLayout);
-=======
-    StoreSwitch.setRecord(_tableId, _keyTuple, _staticData, _encodedLengths, _dynamicData, getFieldLayout());
->>>>>>> 331dbfdc
+    StoreSwitch.setRecord(_tableId, _keyTuple, _staticData, _encodedLengths, _dynamicData, _fieldLayout);
   }
 
   /** Set the full data using individual values (using the specified store) */
@@ -231,11 +227,7 @@
     _keyTuple[2] = bytes32(uint256(c));
     _keyTuple[3] = bytes32(uint256(int256(d)));
 
-<<<<<<< HEAD
-    _store.setRecord(_tableId, _keyTuple, _data, _fieldLayout);
-=======
-    _store.setRecord(_tableId, _keyTuple, _staticData, _encodedLengths, _dynamicData, getFieldLayout());
->>>>>>> 331dbfdc
+    _store.setRecord(_tableId, _keyTuple, _staticData, _encodedLengths, _dynamicData, _fieldLayout);
   }
 
   /** Set the full data using the data struct */

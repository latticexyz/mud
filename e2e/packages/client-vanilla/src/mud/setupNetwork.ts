import { createPublicClient, http, createWalletClient, Hex, parseEther, ClientConfig } from "viem";
import { createFaucetService } from "@latticexyz/services/faucet";
import { encodeEntity, syncToRecs } from "@latticexyz/store-sync/recs";
import { getNetworkConfig } from "./getNetworkConfig";
import { world } from "./world";
import IWorldAbi from "contracts/out/IWorld.sol/IWorld.abi.json";
import { createBurnerAccount, createContract, transportObserver } from "@latticexyz/common";
import mudConfig from "contracts/mud.config";

export type SetupNetworkResult = Awaited<ReturnType<typeof setupNetwork>>;

export async function setupNetwork() {
  const networkConfig = await getNetworkConfig();

  const clientOptions = {
    chain: networkConfig.chain,
    transport: transportObserver(http(networkConfig.rpcHttpUrl ?? undefined)),
    pollingInterval: 1000,
  } as const satisfies ClientConfig;

  const publicClient = createPublicClient(clientOptions);

  const burnerAccount = createBurnerAccount(networkConfig.privateKey as Hex);
  const burnerWalletClient = createWalletClient({
    ...clientOptions,
    account: burnerAccount,
  });

  const { components, latestBlock$, blockStorageOperations$, waitForTransaction, getResourceSelector } =
    await syncToRecs({
      world,
      config: mudConfig,
      address: networkConfig.worldAddress as Hex,
      publicClient,
      startBlock: BigInt(networkConfig.initialBlockNumber),
      indexerUrl: networkConfig.indexerUrl ?? undefined,
    });

  const worldContract = createContract({
    address: networkConfig.worldAddress as Hex,
    abi: IWorldAbi,
    publicClient,
    walletClient: burnerWalletClient,
<<<<<<< HEAD
    getResourceSelector,
=======
  });

  const { components, latestBlock$, storedBlockLogs$, waitForTransaction } = await syncToRecs({
    world,
    config: mudConfig,
    address: networkConfig.worldAddress as Hex,
    publicClient,
    startBlock: BigInt(networkConfig.initialBlockNumber),
    indexerUrl: networkConfig.indexerUrl ?? undefined,
>>>>>>> ac508bf1
  });

  // Request drip from faucet
  if (networkConfig.faucetServiceUrl) {
    const address = burnerAccount.address;
    console.info("[Dev Faucet]: Player address -> ", address);

    const faucet = createFaucetService(networkConfig.faucetServiceUrl);

    const requestDrip = async () => {
      const balance = await publicClient.getBalance({ address });
      console.info(`[Dev Faucet]: Player balance -> ${balance}`);
      const lowBalance = balance < parseEther("1");
      if (lowBalance) {
        console.info("[Dev Faucet]: Balance is low, dripping funds to player");
        // Double drip
        await faucet.dripDev({ address });
        await faucet.dripDev({ address });
      }
    };

    requestDrip();
    // Request a drip every 20 seconds
    setInterval(requestDrip, 20000);
  }

  return {
    world,
    components,
    playerEntity: encodeEntity({ address: "address" }, { address: burnerWalletClient.account.address }),
    publicClient,
    walletClient: burnerWalletClient,
    worldContract,
    latestBlock$,
    storedBlockLogs$,
    waitForTransaction,
  };
}<|MERGE_RESOLUTION|>--- conflicted
+++ resolved
@@ -26,7 +26,7 @@
     account: burnerAccount,
   });
 
-  const { components, latestBlock$, blockStorageOperations$, waitForTransaction, getResourceSelector } =
+  const { components, latestBlock$, storedBlockLogs$, waitForTransaction, getResourceSelector } =
     await syncToRecs({
       world,
       config: mudConfig,
@@ -41,19 +41,7 @@
     abi: IWorldAbi,
     publicClient,
     walletClient: burnerWalletClient,
-<<<<<<< HEAD
     getResourceSelector,
-=======
-  });
-
-  const { components, latestBlock$, storedBlockLogs$, waitForTransaction } = await syncToRecs({
-    world,
-    config: mudConfig,
-    address: networkConfig.worldAddress as Hex,
-    publicClient,
-    startBlock: BigInt(networkConfig.initialBlockNumber),
-    indexerUrl: networkConfig.indexerUrl ?? undefined,
->>>>>>> ac508bf1
   });
 
   // Request drip from faucet

--- conflicted
+++ resolved
@@ -70,16 +70,8 @@
   });
 
   return {
-<<<<<<< HEAD
     url: `http://127.0.0.1:${port}/trpc`,
-    doneSyncing: new Promise<void>((res, rej) => {
-      resolve = res;
-      reject = rej;
-    }),
-=======
-    url: `http://127.0.0.1:${port}`,
     doneSyncing,
->>>>>>> 5294a7d5
     process: proc,
     kill: () =>
       new Promise<void>((resolve) => {

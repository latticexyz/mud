import { mapObject } from "@latticexyz/utils";
import { encodeKey, encodeValueArgs, valueSchemaToFieldLayoutHex } from "@latticexyz/protocol-parser";
import { Data, EncodedData } from "./types";
import config from "../../contracts/mud.config";

/**
 * Turns the typed data into encoded data in the format expected by `world.setRecord`
 */
export function encodeTestData(testData: Data) {
  return mapObject(testData, (records, table) => {
    if (!records) return undefined;
    const tableConfig = config.tables[table];
    return records.map((record) => {
<<<<<<< HEAD
      const key = encodeKey(tableConfig.keySchema, record.key);
      const valueArgs = encodeValueArgs(tableConfig.schema, record.value);
      const fieldLayout = valueSchemaToFieldLayoutHex(tableConfig.schema);
=======
      const encodedKey = Object.entries(record.key).map(([keyName, keyValue]) => {
        const keyType = keyConfig[keyName as keyof typeof keyConfig] as StaticAbiType;
        return encodeAbiParameters([{ type: keyType }], [keyValue]);
      });

      const encodedValue = encodePacked(Object.values(config.tables[table].valueSchema), Object.values(record.value));

      const encodedValueSchema = schemaToHex(abiTypesToSchema(Object.values(config.tables[table].valueSchema)));
>>>>>>> 4c7fd3eb

      return {
        key,
        ...valueArgs,
        fieldLayout,
      };
    });
  }) as EncodedData<typeof testData>;
}<|MERGE_RESOLUTION|>--- conflicted
+++ resolved
@@ -11,20 +11,9 @@
     if (!records) return undefined;
     const tableConfig = config.tables[table];
     return records.map((record) => {
-<<<<<<< HEAD
       const key = encodeKey(tableConfig.keySchema, record.key);
-      const valueArgs = encodeValueArgs(tableConfig.schema, record.value);
-      const fieldLayout = valueSchemaToFieldLayoutHex(tableConfig.schema);
-=======
-      const encodedKey = Object.entries(record.key).map(([keyName, keyValue]) => {
-        const keyType = keyConfig[keyName as keyof typeof keyConfig] as StaticAbiType;
-        return encodeAbiParameters([{ type: keyType }], [keyValue]);
-      });
-
-      const encodedValue = encodePacked(Object.values(config.tables[table].valueSchema), Object.values(record.value));
-
-      const encodedValueSchema = schemaToHex(abiTypesToSchema(Object.values(config.tables[table].valueSchema)));
->>>>>>> 4c7fd3eb
+      const valueArgs = encodeValueArgs(tableConfig.valueSchema, record.value);
+      const fieldLayout = valueSchemaToFieldLayoutHex(tableConfig.valueSchema);
 
       return {
         key,

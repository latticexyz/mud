lockfileVersion: '6.1'

settings:
  autoInstallPeers: true
  excludeLinksFromLockfile: false

importers:

  .: {}

  packages/client-vanilla:
    dependencies:
      '@ethersproject/providers':
        specifier: ^5.7.2
        version: 5.7.2
      '@improbable-eng/grpc-web':
        specifier: ^0.15.0
        version: 0.15.0(google-protobuf@3.21.2)
      '@latticexyz/common':
        specifier: link:../../../packages/common
        version: link:../../../packages/common
      '@latticexyz/dev-tools':
        specifier: link:../../../packages/dev-tools
        version: link:../../../packages/dev-tools
      '@latticexyz/network':
        specifier: link:../../../packages/network
        version: link:../../../packages/network
      '@latticexyz/recs':
        specifier: link:../../../packages/recs
        version: link:../../../packages/recs
      '@latticexyz/schema-type':
        specifier: link:../../../packages/schema-type
        version: link:../../../packages/schema-type
      '@latticexyz/services':
        specifier: link:../../../packages/services
        version: link:../../../packages/services
      '@latticexyz/std-client':
        specifier: link:../../../packages/std-client
        version: link:../../../packages/std-client
      '@latticexyz/utils':
        specifier: link:../../../packages/utils
        version: link:../../../packages/utils
      '@latticexyz/world':
        specifier: link:../../../packages/world
        version: link:../../../packages/world
      '@wagmi/chains':
        specifier: ^0.2.22
        version: 0.2.23(typescript@5.1.3)
      async-mutex:
        specifier: ^0.4.0
        version: 0.4.0
      contracts:
        specifier: workspace:*
        version: link:../contracts
      ethers:
        specifier: ^5.7.2
        version: 5.7.2
      lodash:
        specifier: ^4.17.21
        version: 4.17.21
      mobx:
        specifier: ^6.7.0
        version: 6.9.0
      nice-grpc:
        specifier: ^2.0.1
        version: 2.1.4
      nice-grpc-web:
        specifier: ^2.0.1
        version: 2.0.2(google-protobuf@3.21.2)
      proxy-deep:
        specifier: ^3.1.1
        version: 3.1.1
      react:
        specifier: ^18.2.0
        version: 18.2.0
      rxjs:
        specifier: 7.5.5
        version: 7.5.5
      threads:
        specifier: ^1.7.0
        version: 1.7.0
      viem:
        specifier: 1.1.7
        version: 1.1.7(typescript@5.1.3)
    devDependencies:
      rimraf:
        specifier: ^3.0.2
        version: 3.0.2
      vite:
        specifier: ^4.2.1
        version: 4.3.5(@types/node@20.1.3)
      vitest:
        specifier: 0.31.4
        version: 0.31.4(jsdom@22.0.0)

  packages/contracts:
    devDependencies:
      '@latticexyz/cli':
        specifier: link:../../../packages/cli
        version: link:../../../packages/cli
      '@latticexyz/config':
        specifier: link:../../../packages/config
        version: link:../../../packages/config
      '@latticexyz/schema-type':
        specifier: link:../../../packages/schema-type
        version: link:../../../packages/schema-type
      '@latticexyz/std-contracts':
        specifier: link:../../../packages/std-contracts
        version: link:../../../packages/std-contracts
      '@latticexyz/store':
        specifier: link:../../../packages/store
        version: link:../../../packages/store
      '@latticexyz/world':
        specifier: link:../../../packages/world
        version: link:../../../packages/world
      '@typechain/ethers-v5':
        specifier: ^10.2.0
        version: 10.2.0(@ethersproject/abi@5.7.0)(@ethersproject/bytes@5.7.0)(@ethersproject/providers@5.7.2)(ethers@5.7.2)(typechain@8.1.1)(typescript@4.9.5)
      dotenv:
        specifier: ^16.0.3
        version: 16.0.3
      ds-test:
        specifier: https://github.com/dapphub/ds-test.git#c9ce3f25bde29fc5eb9901842bf02850dfd2d084
        version: github.com/dapphub/ds-test/c9ce3f25bde29fc5eb9901842bf02850dfd2d084
      ethers:
        specifier: ^5.7.2
        version: 5.7.2
      forge-std:
        specifier: https://github.com/foundry-rs/forge-std.git#b4f121555729b3afb3c5ffccb62ff4b6e2818fd3
        version: github.com/foundry-rs/forge-std/b4f121555729b3afb3c5ffccb62ff4b6e2818fd3
      rimraf:
        specifier: ^3.0.2
        version: 3.0.2
      typechain:
        specifier: ^8.1.1
        version: 8.1.1(typescript@4.9.5)
      typescript:
        specifier: ^4.9.5
        version: 4.9.5
      vite:
        specifier: ^4.2.1
        version: 4.3.5(@types/node@20.1.3)
      vitest:
        specifier: 0.31.4
        version: 0.31.4(jsdom@22.0.0)

  packages/sync-test:
    devDependencies:
      '@latticexyz/cli':
        specifier: link:../../../packages/cli
        version: link:../../../packages/cli
      '@latticexyz/network':
        specifier: link:../../../packages/network
        version: link:../../../packages/network
      '@latticexyz/schema-type':
        specifier: link:../../../packages/schema-type
        version: link:../../../packages/schema-type
      '@latticexyz/store':
        specifier: link:../../../packages/store
        version: link:../../../packages/store
      '@latticexyz/utils':
        specifier: link:../../../packages/utils
        version: link:../../../packages/utils
      '@playwright/test':
        specifier: ^1.35.0
        version: 1.35.0
      chalk:
        specifier: ^5.2.0
        version: 5.2.0
      dotenv:
        specifier: ^16.0.3
        version: 16.0.3
      ethers:
        specifier: ^5.7.2
        version: 5.7.2
      execa:
        specifier: ^7.1.1
        version: 7.1.1
      jsdom:
        specifier: ^22.0.0
        version: 22.0.0
      typescript:
        specifier: ^4.9.5
        version: 4.9.5
      viem:
        specifier: 1.0.6
        version: 1.0.6(typescript@4.9.5)
      vite:
        specifier: ^4.2.1
        version: 4.3.5(@types/node@20.1.3)
      vitest:
        specifier: ^0.31.0
        version: 0.31.4(jsdom@22.0.0)

packages:

  /@adraffy/ens-normalize@1.9.0:
    resolution: {integrity: sha512-iowxq3U30sghZotgl4s/oJRci6WPBfNO5YYgk2cIOMCHr3LeGPcsZjCEr+33Q4N+oV3OABDAtA+pyvWjbvBifQ==}

  /@esbuild/android-arm64@0.17.18:
    resolution: {integrity: sha512-/iq0aK0eeHgSC3z55ucMAHO05OIqmQehiGay8eP5l/5l+iEr4EIbh4/MI8xD9qRFjqzgkc0JkX0LculNC9mXBw==}
    engines: {node: '>=12'}
    cpu: [arm64]
    os: [android]
    requiresBuild: true
    dev: true
    optional: true

  /@esbuild/android-arm@0.17.18:
    resolution: {integrity: sha512-EmwL+vUBZJ7mhFCs5lA4ZimpUH3WMAoqvOIYhVQwdIgSpHC8ImHdsRyhHAVxpDYUSm0lWvd63z0XH1IlImS2Qw==}
    engines: {node: '>=12'}
    cpu: [arm]
    os: [android]
    requiresBuild: true
    dev: true
    optional: true

  /@esbuild/android-x64@0.17.18:
    resolution: {integrity: sha512-x+0efYNBF3NPW2Xc5bFOSFW7tTXdAcpfEg2nXmxegm4mJuVeS+i109m/7HMiOQ6M12aVGGFlqJX3RhNdYM2lWg==}
    engines: {node: '>=12'}
    cpu: [x64]
    os: [android]
    requiresBuild: true
    dev: true
    optional: true

  /@esbuild/darwin-arm64@0.17.18:
    resolution: {integrity: sha512-6tY+djEAdF48M1ONWnQb1C+6LiXrKjmqjzPNPWXhu/GzOHTHX2nh8Mo2ZAmBFg0kIodHhciEgUBtcYCAIjGbjQ==}
    engines: {node: '>=12'}
    cpu: [arm64]
    os: [darwin]
    requiresBuild: true
    dev: true
    optional: true

  /@esbuild/darwin-x64@0.17.18:
    resolution: {integrity: sha512-Qq84ykvLvya3dO49wVC9FFCNUfSrQJLbxhoQk/TE1r6MjHo3sFF2tlJCwMjhkBVq3/ahUisj7+EpRSz0/+8+9A==}
    engines: {node: '>=12'}
    cpu: [x64]
    os: [darwin]
    requiresBuild: true
    dev: true
    optional: true

  /@esbuild/freebsd-arm64@0.17.18:
    resolution: {integrity: sha512-fw/ZfxfAzuHfaQeMDhbzxp9mc+mHn1Y94VDHFHjGvt2Uxl10mT4CDavHm+/L9KG441t1QdABqkVYwakMUeyLRA==}
    engines: {node: '>=12'}
    cpu: [arm64]
    os: [freebsd]
    requiresBuild: true
    dev: true
    optional: true

  /@esbuild/freebsd-x64@0.17.18:
    resolution: {integrity: sha512-FQFbRtTaEi8ZBi/A6kxOC0V0E9B/97vPdYjY9NdawyLd4Qk5VD5g2pbWN2VR1c0xhzcJm74HWpObPszWC+qTew==}
    engines: {node: '>=12'}
    cpu: [x64]
    os: [freebsd]
    requiresBuild: true
    dev: true
    optional: true

  /@esbuild/linux-arm64@0.17.18:
    resolution: {integrity: sha512-R7pZvQZFOY2sxUG8P6A21eq6q+eBv7JPQYIybHVf1XkQYC+lT7nDBdC7wWKTrbvMXKRaGudp/dzZCwL/863mZQ==}
    engines: {node: '>=12'}
    cpu: [arm64]
    os: [linux]
    requiresBuild: true
    dev: true
    optional: true

  /@esbuild/linux-arm@0.17.18:
    resolution: {integrity: sha512-jW+UCM40LzHcouIaqv3e/oRs0JM76JfhHjCavPxMUti7VAPh8CaGSlS7cmyrdpzSk7A+8f0hiedHqr/LMnfijg==}
    engines: {node: '>=12'}
    cpu: [arm]
    os: [linux]
    requiresBuild: true
    dev: true
    optional: true

  /@esbuild/linux-ia32@0.17.18:
    resolution: {integrity: sha512-ygIMc3I7wxgXIxk6j3V00VlABIjq260i967Cp9BNAk5pOOpIXmd1RFQJQX9Io7KRsthDrQYrtcx7QCof4o3ZoQ==}
    engines: {node: '>=12'}
    cpu: [ia32]
    os: [linux]
    requiresBuild: true
    dev: true
    optional: true

  /@esbuild/linux-loong64@0.17.18:
    resolution: {integrity: sha512-bvPG+MyFs5ZlwYclCG1D744oHk1Pv7j8psF5TfYx7otCVmcJsEXgFEhQkbhNW8otDHL1a2KDINW20cfCgnzgMQ==}
    engines: {node: '>=12'}
    cpu: [loong64]
    os: [linux]
    requiresBuild: true
    dev: true
    optional: true

  /@esbuild/linux-mips64el@0.17.18:
    resolution: {integrity: sha512-oVqckATOAGuiUOa6wr8TXaVPSa+6IwVJrGidmNZS1cZVx0HqkTMkqFGD2HIx9H1RvOwFeWYdaYbdY6B89KUMxA==}
    engines: {node: '>=12'}
    cpu: [mips64el]
    os: [linux]
    requiresBuild: true
    dev: true
    optional: true

  /@esbuild/linux-ppc64@0.17.18:
    resolution: {integrity: sha512-3dLlQO+b/LnQNxgH4l9rqa2/IwRJVN9u/bK63FhOPB4xqiRqlQAU0qDU3JJuf0BmaH0yytTBdoSBHrb2jqc5qQ==}
    engines: {node: '>=12'}
    cpu: [ppc64]
    os: [linux]
    requiresBuild: true
    dev: true
    optional: true

  /@esbuild/linux-riscv64@0.17.18:
    resolution: {integrity: sha512-/x7leOyDPjZV3TcsdfrSI107zItVnsX1q2nho7hbbQoKnmoeUWjs+08rKKt4AUXju7+3aRZSsKrJtaRmsdL1xA==}
    engines: {node: '>=12'}
    cpu: [riscv64]
    os: [linux]
    requiresBuild: true
    dev: true
    optional: true

  /@esbuild/linux-s390x@0.17.18:
    resolution: {integrity: sha512-cX0I8Q9xQkL/6F5zWdYmVf5JSQt+ZfZD2bJudZrWD+4mnUvoZ3TDDXtDX2mUaq6upMFv9FlfIh4Gfun0tbGzuw==}
    engines: {node: '>=12'}
    cpu: [s390x]
    os: [linux]
    requiresBuild: true
    dev: true
    optional: true

  /@esbuild/linux-x64@0.17.18:
    resolution: {integrity: sha512-66RmRsPlYy4jFl0vG80GcNRdirx4nVWAzJmXkevgphP1qf4dsLQCpSKGM3DUQCojwU1hnepI63gNZdrr02wHUA==}
    engines: {node: '>=12'}
    cpu: [x64]
    os: [linux]
    requiresBuild: true
    dev: true
    optional: true

  /@esbuild/netbsd-x64@0.17.18:
    resolution: {integrity: sha512-95IRY7mI2yrkLlTLb1gpDxdC5WLC5mZDi+kA9dmM5XAGxCME0F8i4bYH4jZreaJ6lIZ0B8hTrweqG1fUyW7jbg==}
    engines: {node: '>=12'}
    cpu: [x64]
    os: [netbsd]
    requiresBuild: true
    dev: true
    optional: true

  /@esbuild/openbsd-x64@0.17.18:
    resolution: {integrity: sha512-WevVOgcng+8hSZ4Q3BKL3n1xTv5H6Nb53cBrtzzEjDbbnOmucEVcZeGCsCOi9bAOcDYEeBZbD2SJNBxlfP3qiA==}
    engines: {node: '>=12'}
    cpu: [x64]
    os: [openbsd]
    requiresBuild: true
    dev: true
    optional: true

  /@esbuild/sunos-x64@0.17.18:
    resolution: {integrity: sha512-Rzf4QfQagnwhQXVBS3BYUlxmEbcV7MY+BH5vfDZekU5eYpcffHSyjU8T0xucKVuOcdCsMo+Ur5wmgQJH2GfNrg==}
    engines: {node: '>=12'}
    cpu: [x64]
    os: [sunos]
    requiresBuild: true
    dev: true
    optional: true

  /@esbuild/win32-arm64@0.17.18:
    resolution: {integrity: sha512-Kb3Ko/KKaWhjeAm2YoT/cNZaHaD1Yk/pa3FTsmqo9uFh1D1Rfco7BBLIPdDOozrObj2sahslFuAQGvWbgWldAg==}
    engines: {node: '>=12'}
    cpu: [arm64]
    os: [win32]
    requiresBuild: true
    dev: true
    optional: true

  /@esbuild/win32-ia32@0.17.18:
    resolution: {integrity: sha512-0/xUMIdkVHwkvxfbd5+lfG7mHOf2FRrxNbPiKWg9C4fFrB8H0guClmaM3BFiRUYrznVoyxTIyC/Ou2B7QQSwmw==}
    engines: {node: '>=12'}
    cpu: [ia32]
    os: [win32]
    requiresBuild: true
    dev: true
    optional: true

  /@esbuild/win32-x64@0.17.18:
    resolution: {integrity: sha512-qU25Ma1I3NqTSHJUOKi9sAH1/Mzuvlke0ioMJRthLXKm7JiSKVwFghlGbDLOO2sARECGhja4xYfRAZNPAkooYg==}
    engines: {node: '>=12'}
    cpu: [x64]
    os: [win32]
    requiresBuild: true
    dev: true
    optional: true

  /@ethersproject/abi@5.7.0:
    resolution: {integrity: sha512-351ktp42TiRcYB3H1OP8yajPeAQstMW/yCFokj/AthP9bLHzQFPlOrxOcwYEDkUAICmOHljvN4K39OMTMUa9RA==}
    dependencies:
      '@ethersproject/address': 5.7.0
      '@ethersproject/bignumber': 5.7.0
      '@ethersproject/bytes': 5.7.0
      '@ethersproject/constants': 5.7.0
      '@ethersproject/hash': 5.7.0
      '@ethersproject/keccak256': 5.7.0
      '@ethersproject/logger': 5.7.0
      '@ethersproject/properties': 5.7.0
      '@ethersproject/strings': 5.7.0

  /@ethersproject/abstract-provider@5.7.0:
    resolution: {integrity: sha512-R41c9UkchKCpAqStMYUpdunjo3pkEvZC3FAwZn5S5MGbXoMQOHIdHItezTETxAO5bevtMApSyEhn9+CHcDsWBw==}
    dependencies:
      '@ethersproject/bignumber': 5.7.0
      '@ethersproject/bytes': 5.7.0
      '@ethersproject/logger': 5.7.0
      '@ethersproject/networks': 5.7.1
      '@ethersproject/properties': 5.7.0
      '@ethersproject/transactions': 5.7.0
      '@ethersproject/web': 5.7.1

  /@ethersproject/abstract-signer@5.7.0:
    resolution: {integrity: sha512-a16V8bq1/Cz+TGCkE2OPMTOUDLS3grCpdjoJCYNnVBbdYEMSgKrU0+B90s8b6H+ByYTBZN7a3g76jdIJi7UfKQ==}
    dependencies:
      '@ethersproject/abstract-provider': 5.7.0
      '@ethersproject/bignumber': 5.7.0
      '@ethersproject/bytes': 5.7.0
      '@ethersproject/logger': 5.7.0
      '@ethersproject/properties': 5.7.0

  /@ethersproject/address@5.7.0:
    resolution: {integrity: sha512-9wYhYt7aghVGo758POM5nqcOMaE168Q6aRLJZwUmiqSrAungkG74gSSeKEIR7ukixesdRZGPgVqme6vmxs1fkA==}
    dependencies:
      '@ethersproject/bignumber': 5.7.0
      '@ethersproject/bytes': 5.7.0
      '@ethersproject/keccak256': 5.7.0
      '@ethersproject/logger': 5.7.0
      '@ethersproject/rlp': 5.7.0

  /@ethersproject/base64@5.7.0:
    resolution: {integrity: sha512-Dr8tcHt2mEbsZr/mwTPIQAf3Ai0Bks/7gTw9dSqk1mQvhW3XvRlmDJr/4n+wg1JmCl16NZue17CDh8xb/vZ0sQ==}
    dependencies:
      '@ethersproject/bytes': 5.7.0

  /@ethersproject/basex@5.7.0:
    resolution: {integrity: sha512-ywlh43GwZLv2Voc2gQVTKBoVQ1mti3d8HK5aMxsfu/nRDnMmNqaSJ3r3n85HBByT8OpoY96SXM1FogC533T4zw==}
    dependencies:
      '@ethersproject/bytes': 5.7.0
      '@ethersproject/properties': 5.7.0

  /@ethersproject/bignumber@5.7.0:
    resolution: {integrity: sha512-n1CAdIHRWjSucQO3MC1zPSVgV/6dy/fjL9pMrPP9peL+QxEg9wOsVqwD4+818B6LUEtaXzVHQiuivzRoxPxUGw==}
    dependencies:
      '@ethersproject/bytes': 5.7.0
      '@ethersproject/logger': 5.7.0
      bn.js: 5.2.1

  /@ethersproject/bytes@5.7.0:
    resolution: {integrity: sha512-nsbxwgFXWh9NyYWo+U8atvmMsSdKJprTcICAkvbBffT75qDocbuggBU0SJiVK2MuTrp0q+xvLkTnGMPK1+uA9A==}
    dependencies:
      '@ethersproject/logger': 5.7.0

  /@ethersproject/constants@5.7.0:
    resolution: {integrity: sha512-DHI+y5dBNvkpYUMiRQyxRBYBefZkJfo70VUkUAsRjcPs47muV9evftfZ0PJVCXYbAiCgght0DtcF9srFQmIgWA==}
    dependencies:
      '@ethersproject/bignumber': 5.7.0

  /@ethersproject/contracts@5.7.0:
    resolution: {integrity: sha512-5GJbzEU3X+d33CdfPhcyS+z8MzsTrBGk/sc+G+59+tPa9yFkl6HQ9D6L0QMgNTA9q8dT0XKxxkyp883XsQvbbg==}
    dependencies:
      '@ethersproject/abi': 5.7.0
      '@ethersproject/abstract-provider': 5.7.0
      '@ethersproject/abstract-signer': 5.7.0
      '@ethersproject/address': 5.7.0
      '@ethersproject/bignumber': 5.7.0
      '@ethersproject/bytes': 5.7.0
      '@ethersproject/constants': 5.7.0
      '@ethersproject/logger': 5.7.0
      '@ethersproject/properties': 5.7.0
      '@ethersproject/transactions': 5.7.0

  /@ethersproject/hash@5.7.0:
    resolution: {integrity: sha512-qX5WrQfnah1EFnO5zJv1v46a8HW0+E5xuBBDTwMFZLuVTx0tbU2kkx15NqdjxecrLGatQN9FGQKpb1FKdHCt+g==}
    dependencies:
      '@ethersproject/abstract-signer': 5.7.0
      '@ethersproject/address': 5.7.0
      '@ethersproject/base64': 5.7.0
      '@ethersproject/bignumber': 5.7.0
      '@ethersproject/bytes': 5.7.0
      '@ethersproject/keccak256': 5.7.0
      '@ethersproject/logger': 5.7.0
      '@ethersproject/properties': 5.7.0
      '@ethersproject/strings': 5.7.0

  /@ethersproject/hdnode@5.7.0:
    resolution: {integrity: sha512-OmyYo9EENBPPf4ERhR7oj6uAtUAhYGqOnIS+jE5pTXvdKBS99ikzq1E7Iv0ZQZ5V36Lqx1qZLeak0Ra16qpeOg==}
    dependencies:
      '@ethersproject/abstract-signer': 5.7.0
      '@ethersproject/basex': 5.7.0
      '@ethersproject/bignumber': 5.7.0
      '@ethersproject/bytes': 5.7.0
      '@ethersproject/logger': 5.7.0
      '@ethersproject/pbkdf2': 5.7.0
      '@ethersproject/properties': 5.7.0
      '@ethersproject/sha2': 5.7.0
      '@ethersproject/signing-key': 5.7.0
      '@ethersproject/strings': 5.7.0
      '@ethersproject/transactions': 5.7.0
      '@ethersproject/wordlists': 5.7.0

  /@ethersproject/json-wallets@5.7.0:
    resolution: {integrity: sha512-8oee5Xgu6+RKgJTkvEMl2wDgSPSAQ9MB/3JYjFV9jlKvcYHUXZC+cQp0njgmxdHkYWn8s6/IqIZYm0YWCjO/0g==}
    dependencies:
      '@ethersproject/abstract-signer': 5.7.0
      '@ethersproject/address': 5.7.0
      '@ethersproject/bytes': 5.7.0
      '@ethersproject/hdnode': 5.7.0
      '@ethersproject/keccak256': 5.7.0
      '@ethersproject/logger': 5.7.0
      '@ethersproject/pbkdf2': 5.7.0
      '@ethersproject/properties': 5.7.0
      '@ethersproject/random': 5.7.0
      '@ethersproject/strings': 5.7.0
      '@ethersproject/transactions': 5.7.0
      aes-js: 3.0.0
      scrypt-js: 3.0.1

  /@ethersproject/keccak256@5.7.0:
    resolution: {integrity: sha512-2UcPboeL/iW+pSg6vZ6ydF8tCnv3Iu/8tUmLLzWWGzxWKFFqOBQFLo6uLUv6BDrLgCDfN28RJ/wtByx+jZ4KBg==}
    dependencies:
      '@ethersproject/bytes': 5.7.0
      js-sha3: 0.8.0

  /@ethersproject/logger@5.7.0:
    resolution: {integrity: sha512-0odtFdXu/XHtjQXJYA3u9G0G8btm0ND5Cu8M7i5vhEcE8/HmF4Lbdqanwyv4uQTr2tx6b7fQRmgLrsnpQlmnig==}

  /@ethersproject/networks@5.7.1:
    resolution: {integrity: sha512-n/MufjFYv3yFcUyfhnXotyDlNdFb7onmkSy8aQERi2PjNcnWQ66xXxa3XlS8nCcA8aJKJjIIMNJTC7tu80GwpQ==}
    dependencies:
      '@ethersproject/logger': 5.7.0

  /@ethersproject/pbkdf2@5.7.0:
    resolution: {integrity: sha512-oR/dBRZR6GTyaofd86DehG72hY6NpAjhabkhxgr3X2FpJtJuodEl2auADWBZfhDHgVCbu3/H/Ocq2uC6dpNjjw==}
    dependencies:
      '@ethersproject/bytes': 5.7.0
      '@ethersproject/sha2': 5.7.0

  /@ethersproject/properties@5.7.0:
    resolution: {integrity: sha512-J87jy8suntrAkIZtecpxEPxY//szqr1mlBaYlQ0r4RCaiD2hjheqF9s1LVE8vVuJCXisjIP+JgtK/Do54ej4Sw==}
    dependencies:
      '@ethersproject/logger': 5.7.0

  /@ethersproject/providers@5.7.2:
    resolution: {integrity: sha512-g34EWZ1WWAVgr4aptGlVBF8mhl3VWjv+8hoAnzStu8Ah22VHBsuGzP17eb6xDVRzw895G4W7vvx60lFFur/1Rg==}
    dependencies:
      '@ethersproject/abstract-provider': 5.7.0
      '@ethersproject/abstract-signer': 5.7.0
      '@ethersproject/address': 5.7.0
      '@ethersproject/base64': 5.7.0
      '@ethersproject/basex': 5.7.0
      '@ethersproject/bignumber': 5.7.0
      '@ethersproject/bytes': 5.7.0
      '@ethersproject/constants': 5.7.0
      '@ethersproject/hash': 5.7.0
      '@ethersproject/logger': 5.7.0
      '@ethersproject/networks': 5.7.1
      '@ethersproject/properties': 5.7.0
      '@ethersproject/random': 5.7.0
      '@ethersproject/rlp': 5.7.0
      '@ethersproject/sha2': 5.7.0
      '@ethersproject/strings': 5.7.0
      '@ethersproject/transactions': 5.7.0
      '@ethersproject/web': 5.7.1
      bech32: 1.1.4
      ws: 7.4.6
    transitivePeerDependencies:
      - bufferutil
      - utf-8-validate

  /@ethersproject/random@5.7.0:
    resolution: {integrity: sha512-19WjScqRA8IIeWclFme75VMXSBvi4e6InrUNuaR4s5pTF2qNhcGdCUwdxUVGtDDqC00sDLCO93jPQoDUH4HVmQ==}
    dependencies:
      '@ethersproject/bytes': 5.7.0
      '@ethersproject/logger': 5.7.0

  /@ethersproject/rlp@5.7.0:
    resolution: {integrity: sha512-rBxzX2vK8mVF7b0Tol44t5Tb8gomOHkj5guL+HhzQ1yBh/ydjGnpw6at+X6Iw0Kp3OzzzkcKp8N9r0W4kYSs9w==}
    dependencies:
      '@ethersproject/bytes': 5.7.0
      '@ethersproject/logger': 5.7.0

  /@ethersproject/sha2@5.7.0:
    resolution: {integrity: sha512-gKlH42riwb3KYp0reLsFTokByAKoJdgFCwI+CCiX/k+Jm2mbNs6oOaCjYQSlI1+XBVejwH2KrmCbMAT/GnRDQw==}
    dependencies:
      '@ethersproject/bytes': 5.7.0
      '@ethersproject/logger': 5.7.0
      hash.js: 1.1.7

  /@ethersproject/signing-key@5.7.0:
    resolution: {integrity: sha512-MZdy2nL3wO0u7gkB4nA/pEf8lu1TlFswPNmy8AiYkfKTdO6eXBJyUdmHO/ehm/htHw9K/qF8ujnTyUAD+Ry54Q==}
    dependencies:
      '@ethersproject/bytes': 5.7.0
      '@ethersproject/logger': 5.7.0
      '@ethersproject/properties': 5.7.0
      bn.js: 5.2.1
      elliptic: 6.5.4
      hash.js: 1.1.7

  /@ethersproject/solidity@5.7.0:
    resolution: {integrity: sha512-HmabMd2Dt/raavyaGukF4XxizWKhKQ24DoLtdNbBmNKUOPqwjsKQSdV9GQtj9CBEea9DlzETlVER1gYeXXBGaA==}
    dependencies:
      '@ethersproject/bignumber': 5.7.0
      '@ethersproject/bytes': 5.7.0
      '@ethersproject/keccak256': 5.7.0
      '@ethersproject/logger': 5.7.0
      '@ethersproject/sha2': 5.7.0
      '@ethersproject/strings': 5.7.0

  /@ethersproject/strings@5.7.0:
    resolution: {integrity: sha512-/9nu+lj0YswRNSH0NXYqrh8775XNyEdUQAuf3f+SmOrnVewcJ5SBNAjF7lpgehKi4abvNNXyf+HX86czCdJ8Mg==}
    dependencies:
      '@ethersproject/bytes': 5.7.0
      '@ethersproject/constants': 5.7.0
      '@ethersproject/logger': 5.7.0

  /@ethersproject/transactions@5.7.0:
    resolution: {integrity: sha512-kmcNicCp1lp8qanMTC3RIikGgoJ80ztTyvtsFvCYpSCfkjhD0jZ2LOrnbcuxuToLIUYYf+4XwD1rP+B/erDIhQ==}
    dependencies:
      '@ethersproject/address': 5.7.0
      '@ethersproject/bignumber': 5.7.0
      '@ethersproject/bytes': 5.7.0
      '@ethersproject/constants': 5.7.0
      '@ethersproject/keccak256': 5.7.0
      '@ethersproject/logger': 5.7.0
      '@ethersproject/properties': 5.7.0
      '@ethersproject/rlp': 5.7.0
      '@ethersproject/signing-key': 5.7.0

  /@ethersproject/units@5.7.0:
    resolution: {integrity: sha512-pD3xLMy3SJu9kG5xDGI7+xhTEmGXlEqXU4OfNapmfnxLVY4EMSSRp7j1k7eezutBPH7RBN/7QPnwR7hzNlEFeg==}
    dependencies:
      '@ethersproject/bignumber': 5.7.0
      '@ethersproject/constants': 5.7.0
      '@ethersproject/logger': 5.7.0

  /@ethersproject/wallet@5.7.0:
    resolution: {integrity: sha512-MhmXlJXEJFBFVKrDLB4ZdDzxcBxQ3rLyCkhNqVu3CDYvR97E+8r01UgrI+TI99Le+aYm/in/0vp86guJuM7FCA==}
    dependencies:
      '@ethersproject/abstract-provider': 5.7.0
      '@ethersproject/abstract-signer': 5.7.0
      '@ethersproject/address': 5.7.0
      '@ethersproject/bignumber': 5.7.0
      '@ethersproject/bytes': 5.7.0
      '@ethersproject/hash': 5.7.0
      '@ethersproject/hdnode': 5.7.0
      '@ethersproject/json-wallets': 5.7.0
      '@ethersproject/keccak256': 5.7.0
      '@ethersproject/logger': 5.7.0
      '@ethersproject/properties': 5.7.0
      '@ethersproject/random': 5.7.0
      '@ethersproject/signing-key': 5.7.0
      '@ethersproject/transactions': 5.7.0
      '@ethersproject/wordlists': 5.7.0

  /@ethersproject/web@5.7.1:
    resolution: {integrity: sha512-Gueu8lSvyjBWL4cYsWsjh6MtMwM0+H4HvqFPZfB6dV8ctbP9zFAO73VG1cMWae0FLPCtz0peKPpZY8/ugJJX2w==}
    dependencies:
      '@ethersproject/base64': 5.7.0
      '@ethersproject/bytes': 5.7.0
      '@ethersproject/logger': 5.7.0
      '@ethersproject/properties': 5.7.0
      '@ethersproject/strings': 5.7.0

  /@ethersproject/wordlists@5.7.0:
    resolution: {integrity: sha512-S2TFNJNfHWVHNE6cNDjbVlZ6MgE17MIxMbMg2zv3wn+3XSJGosL1m9ZVv3GXCf/2ymSsQ+hRI5IzoMJTG6aoVA==}
    dependencies:
      '@ethersproject/bytes': 5.7.0
      '@ethersproject/hash': 5.7.0
      '@ethersproject/logger': 5.7.0
      '@ethersproject/properties': 5.7.0
      '@ethersproject/strings': 5.7.0

  /@grpc/grpc-js@1.8.14:
    resolution: {integrity: sha512-w84maJ6CKl5aApCMzFll0hxtFNT6or9WwMslobKaqWUEf1K+zhlL43bSQhFreyYWIWR+Z0xnVFC1KtLm4ZpM/A==}
    engines: {node: ^8.13.0 || >=10.10.0}
    dependencies:
      '@grpc/proto-loader': 0.7.7
      '@types/node': 20.1.3
    dev: false

  /@grpc/proto-loader@0.7.7:
    resolution: {integrity: sha512-1TIeXOi8TuSCQprPItwoMymZXxWT0CPxUhkrkeCUH+D8U7QDwQ6b7SUz2MaLuWM2llT+J/TVFLmQI5KtML3BhQ==}
    engines: {node: '>=6'}
    hasBin: true
    dependencies:
      '@types/long': 4.0.2
      lodash.camelcase: 4.3.0
      long: 4.0.0
      protobufjs: 7.2.3
      yargs: 17.7.2
    dev: false

  /@improbable-eng/grpc-web@0.15.0(google-protobuf@3.21.2):
    resolution: {integrity: sha512-ERft9/0/8CmYalqOVnJnpdDry28q+j+nAlFFARdjyxXDJ+Mhgv9+F600QC8BR9ygOfrXRlAk6CvST2j+JCpQPg==}
    peerDependencies:
      google-protobuf: ^3.14.0
    dependencies:
      browser-headers: 0.4.1
      google-protobuf: 3.21.2
    dev: false

  /@jridgewell/sourcemap-codec@1.4.15:
    resolution: {integrity: sha512-eF2rxCRulEKXHTRiDrDy6erMYWqNw4LPdQ8UQA4huuxaQsVeRPFl2oM8oDGxMFhJUWZf9McpLtJasDDZb/Bpeg==}
    dev: true

  /@morgan-stanley/ts-mocking-bird@0.6.4(typescript@4.9.5):
    resolution: {integrity: sha512-57VJIflP8eR2xXa9cD1LUawh+Gh+BVQfVu0n6GALyg/AqV/Nz25kDRvws3i9kIe1PTrbsZZOYpsYp6bXPd6nVA==}
    peerDependencies:
      jasmine: 2.x || 3.x || 4.x
      jest: 26.x || 27.x || 28.x
      typescript: '>=4.2'
    peerDependenciesMeta:
      jasmine:
        optional: true
      jest:
        optional: true
    dependencies:
      lodash: 4.17.21
      typescript: 4.9.5
      uuid: 7.0.3
    dev: true

  /@noble/curves@1.0.0:
    resolution: {integrity: sha512-2upgEu0iLiDVDZkNLeFV2+ht0BAVgQnEmCk6JsOch9Rp8xfkMCbvbAZlA2pBHQc73dbl+vFOXfqkf4uemdn0bw==}
    dependencies:
      '@noble/hashes': 1.3.0

  /@noble/hashes@1.3.0:
    resolution: {integrity: sha512-ilHEACi9DwqJB0pw7kv+Apvh50jiiSyR/cQ3y4W7lOR5mhvn/50FLUfsnfJz0BDZtl/RR16kXvptiv6q1msYZg==}

  /@playwright/test@1.35.0:
    resolution: {integrity: sha512-6qXdd5edCBynOwsz1YcNfgX8tNWeuS9fxy5o59D0rvHXxRtjXRebB4gE4vFVfEMXl/z8zTnAzfOs7aQDEs8G4Q==}
    engines: {node: '>=16'}
    hasBin: true
    dependencies:
      '@types/node': 20.1.3
      playwright-core: 1.35.0
    optionalDependencies:
      fsevents: 2.3.2
    dev: true

  /@protobufjs/aspromise@1.1.2:
    resolution: {integrity: sha512-j+gKExEuLmKwvz3OgROXtrJ2UG2x8Ch2YZUxahh+s1F2HZ+wAceUNLkvy6zKCPVRkU++ZWQrdxsUeQXmcg4uoQ==}
    dev: false

  /@protobufjs/base64@1.1.2:
    resolution: {integrity: sha512-AZkcAA5vnN/v4PDqKyMR5lx7hZttPDgClv83E//FMNhR2TMcLUhfRUBHCmSl0oi9zMgDDqRUJkSxO3wm85+XLg==}
    dev: false

  /@protobufjs/codegen@2.0.4:
    resolution: {integrity: sha512-YyFaikqM5sH0ziFZCN3xDC7zeGaB/d0IUb9CATugHWbd1FRFwWwt4ld4OYMPWu5a3Xe01mGAULCdqhMlPl29Jg==}
    dev: false

  /@protobufjs/eventemitter@1.1.0:
    resolution: {integrity: sha512-j9ednRT81vYJ9OfVuXG6ERSTdEL1xVsNgqpkxMsbIabzSo3goCjDIveeGv5d03om39ML71RdmrGNjG5SReBP/Q==}
    dev: false

  /@protobufjs/fetch@1.1.0:
    resolution: {integrity: sha512-lljVXpqXebpsijW71PZaCYeIcE5on1w5DlQy5WH6GLbFryLUrBD4932W/E2BSpfRJWseIL4v/KPgBFxDOIdKpQ==}
    dependencies:
      '@protobufjs/aspromise': 1.1.2
      '@protobufjs/inquire': 1.1.0
    dev: false

  /@protobufjs/float@1.0.2:
    resolution: {integrity: sha512-Ddb+kVXlXst9d+R9PfTIxh1EdNkgoRe5tOX6t01f1lYWOvJnSPDBlG241QLzcyPdoNTsblLUdujGSE4RzrTZGQ==}
    dev: false

  /@protobufjs/inquire@1.1.0:
    resolution: {integrity: sha512-kdSefcPdruJiFMVSbn801t4vFK7KB/5gd2fYvrxhuJYg8ILrmn9SKSX2tZdV6V+ksulWqS7aXjBcRXl3wHoD9Q==}
    dev: false

  /@protobufjs/path@1.1.2:
    resolution: {integrity: sha512-6JOcJ5Tm08dOHAbdR3GrvP+yUUfkjG5ePsHYczMFLq3ZmMkAD98cDgcT2iA1lJ9NVwFd4tH/iSSoe44YWkltEA==}
    dev: false

  /@protobufjs/pool@1.1.0:
    resolution: {integrity: sha512-0kELaGSIDBKvcgS4zkjz1PeddatrjYcmMWOlAuAPwAeccUrPHdUqo/J6LiymHHEiJT5NrF1UVwxY14f+fy4WQw==}
    dev: false

  /@protobufjs/utf8@1.1.0:
    resolution: {integrity: sha512-Vvn3zZrhQZkkBE8LSuW3em98c0FwgO4nxzv6OdSxPKJIEKY2bGbHn+mhGIPerzI4twdxaP8/0+06HBpwf345Lw==}
    dev: false

  /@scure/base@1.1.1:
    resolution: {integrity: sha512-ZxOhsSyxYwLJj3pLZCefNitxsj093tb2vq90mp2txoYeBqbcjDjqFhyM8eUjq/uFm6zJ+mUuqxlS2FkuSY1MTA==}

  /@scure/bip32@1.3.0:
    resolution: {integrity: sha512-bcKpo1oj54hGholplGLpqPHRbIsnbixFtc06nwuNM5/dwSXOq/AAYoIBRsBmnZJSdfeNW5rnff7NTAz3ZCqR9Q==}
    dependencies:
      '@noble/curves': 1.0.0
      '@noble/hashes': 1.3.0
      '@scure/base': 1.1.1

  /@scure/bip39@1.2.0:
    resolution: {integrity: sha512-SX/uKq52cuxm4YFXWFaVByaSHJh2w3BnokVSeUJVCv6K7WulT9u2BuNRBhuFl8vAuYnzx9bEu9WgpcNYTrYieg==}
    dependencies:
      '@noble/hashes': 1.3.0
      '@scure/base': 1.1.1

  /@tootallnate/once@2.0.0:
    resolution: {integrity: sha512-XCuKFP5PS55gnMVu3dty8KPatLqUoy/ZYzDzAGCQ8JNFCkLXzmI7vNHCR+XpbZaMWQK/vQubr7PkYq8g470J/A==}
    engines: {node: '>= 10'}
    dev: true

  /@typechain/ethers-v5@10.2.0(@ethersproject/abi@5.7.0)(@ethersproject/bytes@5.7.0)(@ethersproject/providers@5.7.2)(ethers@5.7.2)(typechain@8.1.1)(typescript@4.9.5):
    resolution: {integrity: sha512-ikaq0N/w9fABM+G01OFmU3U3dNnyRwEahkdvi9mqy1a3XwKiPZaF/lu54OcNaEWnpvEYyhhS0N7buCtLQqC92w==}
    peerDependencies:
      '@ethersproject/abi': ^5.0.0
      '@ethersproject/bytes': ^5.0.0
      '@ethersproject/providers': ^5.0.0
      ethers: ^5.1.3
      typechain: ^8.1.1
      typescript: '>=4.3.0'
    dependencies:
      '@ethersproject/abi': 5.7.0
      '@ethersproject/bytes': 5.7.0
      '@ethersproject/providers': 5.7.2
      ethers: 5.7.2
      lodash: 4.17.21
      ts-essentials: 7.0.3(typescript@4.9.5)
      typechain: 8.1.1(typescript@4.9.5)
      typescript: 4.9.5
    dev: true

  /@types/chai-subset@1.3.3:
    resolution: {integrity: sha512-frBecisrNGz+F4T6bcc+NLeolfiojh5FxW2klu669+8BARtyQv2C/GkNW6FUodVe4BroGMP/wER/YDGc7rEllw==}
    dependencies:
      '@types/chai': 4.3.5
    dev: true

  /@types/chai@4.3.5:
    resolution: {integrity: sha512-mEo1sAde+UCE6b2hxn332f1g1E8WfYRu6p5SvTKr2ZKC1f7gFJXk4h5PyGP9Dt6gCaG8y8XhwnXWC6Iy2cmBng==}
    dev: true

  /@types/long@4.0.2:
    resolution: {integrity: sha512-MqTGEo5bj5t157U6fA/BiDynNkn0YknVdh48CMPkTSpFTVmvao5UQmm7uEF6xBEo7qIMAlY/JSleYaE6VOdpaA==}
    dev: false

  /@types/node@20.1.3:
    resolution: {integrity: sha512-NP2yfZpgmf2eDRPmgGq+fjGjSwFgYbihA8/gK+ey23qT9RkxsgNTZvGOEpXgzIGqesTYkElELLgtKoMQTys5vA==}

  /@types/prettier@2.7.2:
    resolution: {integrity: sha512-KufADq8uQqo1pYKVIYzfKbJfBAc0sOeXqGbFaSpv8MRmC/zXgowNZmFcbngndGk922QDmOASEXUZCaY48gs4cg==}
    dev: true

  /@vitest/expect@0.31.4:
    resolution: {integrity: sha512-tibyx8o7GUyGHZGyPgzwiaPaLDQ9MMuCOrc03BYT0nryUuhLbL7NV2r/q98iv5STlwMgaKuFJkgBW/8iPKwlSg==}
    dependencies:
      '@vitest/spy': 0.31.4
      '@vitest/utils': 0.31.4
      chai: 4.3.7
    dev: true

  /@vitest/runner@0.31.4:
    resolution: {integrity: sha512-Wgm6UER+gwq6zkyrm5/wbpXGF+g+UBB78asJlFkIOwyse0pz8lZoiC6SW5i4gPnls/zUcPLWS7Zog0LVepXnpg==}
    dependencies:
      '@vitest/utils': 0.31.4
      concordance: 5.0.4
      p-limit: 4.0.0
      pathe: 1.1.0
    dev: true

  /@vitest/snapshot@0.31.4:
    resolution: {integrity: sha512-LemvNumL3NdWSmfVAMpXILGyaXPkZbG5tyl6+RQSdcHnTj6hvA49UAI8jzez9oQyE/FWLKRSNqTGzsHuk89LRA==}
    dependencies:
      magic-string: 0.30.0
      pathe: 1.1.0
      pretty-format: 27.5.1
    dev: true

  /@vitest/spy@0.31.4:
    resolution: {integrity: sha512-3ei5ZH1s3aqbEyftPAzSuunGICRuhE+IXOmpURFdkm5ybUADk+viyQfejNk6q8M5QGX8/EVKw+QWMEP3DTJDag==}
    dependencies:
      tinyspy: 2.1.0
    dev: true

  /@vitest/utils@0.31.4:
    resolution: {integrity: sha512-DobZbHacWznoGUfYU8XDPY78UubJxXfMNY1+SUdOp1NsI34eopSA6aZMeaGu10waSOeYwE8lxrd/pLfT0RMxjQ==}
    dependencies:
      concordance: 5.0.4
      loupe: 2.3.6
      pretty-format: 27.5.1
    dev: true

  /@wagmi/chains@0.2.23(typescript@5.1.3):
    resolution: {integrity: sha512-oIc4ZpUL6bH/HdS7ROPWlFnP5U3XBujO/OiX4csRIezyLjMQ9FNXQRZShhi5ddL0Kj1RDbyVLe9K/QotEm1vig==}
    peerDependencies:
      typescript: '>=4.9.4'
    peerDependenciesMeta:
      typescript:
        optional: true
    dependencies:
      typescript: 5.1.3
    dev: false

<<<<<<< HEAD
  /@wagmi/chains@1.1.0(typescript@4.9.5):
    resolution: {integrity: sha512-pWZlxBk0Ql8E7DV8DwqlbBpOyUdaG9UDlQPBxJNALuEK1I0tbQ3AVvSDnlsEIt06UPmPo5o27gzs3hwPQ/A+UA==}
    peerDependencies:
      typescript: '>=5.0.4'
    peerDependenciesMeta:
      typescript:
        optional: true
    dependencies:
      typescript: 4.9.5
    dev: true

  /@wagmi/chains@1.1.0(typescript@5.1.3):
    resolution: {integrity: sha512-pWZlxBk0Ql8E7DV8DwqlbBpOyUdaG9UDlQPBxJNALuEK1I0tbQ3AVvSDnlsEIt06UPmPo5o27gzs3hwPQ/A+UA==}
=======
  /@wagmi/chains@1.2.0(typescript@5.1.3):
    resolution: {integrity: sha512-dmDRipsE54JfyudOBkuhEexqQWcrZqxn/qiujG8SBzMh/az/AH5xlJSA+j1CPWTx9+QofSMF3B7A4gb6XRmSaQ==}
>>>>>>> 2bcc6dee
    peerDependencies:
      typescript: '>=5.0.4'
    peerDependenciesMeta:
      typescript:
        optional: true
    dependencies:
      typescript: 5.1.3
    dev: false

  /abab@2.0.6:
    resolution: {integrity: sha512-j2afSsaIENvHZN2B8GOpF566vZ5WVk5opAiMTvWgaQT8DkbOqsTfvNAvHoRGU2zzP8cPoqys+xHTRDWW8L+/BA==}
    dev: true

  /abitype@0.8.7(typescript@4.9.5):
    resolution: {integrity: sha512-wQ7hV8Yg/yKmGyFpqrNZufCxbszDe5es4AZGYPBitocfSqXtjrTG9JMWFcc4N30ukl2ve48aBTwt7NJxVQdU3w==}
    peerDependencies:
      typescript: '>=5.0.4'
      zod: ^3 >=3.19.1
    peerDependenciesMeta:
      zod:
        optional: true
    dependencies:
      typescript: 4.9.5
    dev: true

  /abitype@0.8.7(typescript@5.1.3):
    resolution: {integrity: sha512-wQ7hV8Yg/yKmGyFpqrNZufCxbszDe5es4AZGYPBitocfSqXtjrTG9JMWFcc4N30ukl2ve48aBTwt7NJxVQdU3w==}
    peerDependencies:
      typescript: '>=5.0.4'
      zod: ^3 >=3.19.1
    peerDependenciesMeta:
      zod:
        optional: true
    dependencies:
      typescript: 5.1.3
    dev: false

  /abort-controller-x@0.4.1:
    resolution: {integrity: sha512-lJ2ssrl3FoTK3cX/g15lRCkXFWKiwRTRtBjfwounO2EM/Q65rI/MEZsfsch1juWU2pH2aLSaq0HGowlDP/imrw==}
    dev: false

  /acorn-walk@8.2.0:
    resolution: {integrity: sha512-k+iyHEuPgSw6SbuDpGQM+06HQUa04DZ3o+F6CSzXMvvI5KMvnaEqXe+YVe555R9nn6GPt404fos4wcgpw12SDA==}
    engines: {node: '>=0.4.0'}
    dev: true

  /acorn@8.8.2:
    resolution: {integrity: sha512-xjIYgE8HBrkpd/sJqOGNspf8uHG+NOHGOw6a/Urj8taM2EXfdNAH2oFcPeIFfsv3+kz/mJrS5VuMqbNLjCa2vw==}
    engines: {node: '>=0.4.0'}
    hasBin: true
    dev: true

  /aes-js@3.0.0:
    resolution: {integrity: sha512-H7wUZRn8WpTq9jocdxQ2c8x2sKo9ZVmzfRE13GiNJXfp7NcKYEdvl3vspKjXox6RIG2VtaRe4JFvxG4rqp2Zuw==}

  /agent-base@6.0.2:
    resolution: {integrity: sha512-RZNwNclF7+MS/8bDg70amg32dyeZGZxiDuQmZxKLAlQjr3jGyLx+4Kkk58UO7D2QdgFIQCovuSuZESne6RG6XQ==}
    engines: {node: '>= 6.0.0'}
    dependencies:
      debug: 4.3.4
    transitivePeerDependencies:
      - supports-color
    dev: true

  /ansi-regex@5.0.1:
    resolution: {integrity: sha512-quJQXlTSUGL2LH9SUXo8VwsY4soanhgo6LNSm84E1LBcE8s3O0wpdiRzyR9z/ZZJMlMWv37qOOb9pdJlMUEKFQ==}
    engines: {node: '>=8'}

  /ansi-styles@3.2.1:
    resolution: {integrity: sha512-VT0ZI6kZRdTh8YyJw3SMbYm/u+NqfsAxEpWO0Pf9sq8/e94WxxOpPKx9FR1FlyCtOVDNOQ+8ntlqFxiRc+r5qA==}
    engines: {node: '>=4'}
    dependencies:
      color-convert: 1.9.3
    dev: true

  /ansi-styles@4.3.0:
    resolution: {integrity: sha512-zbB9rCJAT1rbjiVDb2hqKFHNYLxgtk8NURxZ3IZwD3F6NtxbXZQCnnSi1Lkx+IDohdPlFp222wVALIheZJQSEg==}
    engines: {node: '>=8'}
    dependencies:
      color-convert: 2.0.1

  /ansi-styles@5.2.0:
    resolution: {integrity: sha512-Cxwpt2SfTzTtXcfOlzGEee8O+c+MmUgGrNiBcXnuWxuFJHe6a5Hz7qwhwe5OgaSYI0IJvkLqWX1ASG+cJOkEiA==}
    engines: {node: '>=10'}
    dev: true

  /array-back@3.1.0:
    resolution: {integrity: sha512-TkuxA4UCOvxuDK6NZYXCalszEzj+TLszyASooky+i742l9TqsOdYCMJJupxRic61hwquNtppB3hgcuq9SVSH1Q==}
    engines: {node: '>=6'}
    dev: true

  /array-back@4.0.2:
    resolution: {integrity: sha512-NbdMezxqf94cnNfWLL7V/im0Ub+Anbb0IoZhvzie8+4HJ4nMQuzHuy49FkGYCJK2yAloZ3meiB6AVMClbrI1vg==}
    engines: {node: '>=8'}
    dev: true

  /assertion-error@1.1.0:
    resolution: {integrity: sha512-jgsaNduz+ndvGyFt3uSuWqvy4lCnIJiovtouQN5JZHOKCS2QuhEdbcQHFhVksz2N2U9hXJo8odG7ETyWlEeuDw==}
    dev: true

  /async-mutex@0.4.0:
    resolution: {integrity: sha512-eJFZ1YhRR8UN8eBLoNzcDPcy/jqjsg6I1AP+KvWQX80BqOSW1oJPJXDylPUEeMr2ZQvHgnQ//Lp6f3RQ1zI7HA==}
    dependencies:
      tslib: 2.5.0
    dev: false

  /asynckit@0.4.0:
    resolution: {integrity: sha512-Oei9OH4tRh0YqU3GxhX79dM/mwVgvbZJaSNaRk+bshkj0S5cfHcgYakreBjrHwatXKbz+IoIdYLxrKim2MjW0Q==}
    dev: true

  /balanced-match@1.0.2:
    resolution: {integrity: sha512-3oSeUO0TMV67hN1AmbXsK4yaqU7tjiHlbxRDZOpH0KW9+CeX4bRAaX0Anxt0tx2MrpRpWwQaPwIlISEJhYU5Pw==}
    dev: true

  /bech32@1.1.4:
    resolution: {integrity: sha512-s0IrSOzLlbvX7yp4WBfPITzpAU8sqQcpsmwXDiKwrG4r491vwCO/XpejasRNl0piBMe/DvP4Tz0mIS/X1DPJBQ==}

  /blueimp-md5@2.19.0:
    resolution: {integrity: sha512-DRQrD6gJyy8FbiE4s+bDoXS9hiW3Vbx5uCdwvcCf3zLHL+Iv7LtGHLpr+GZV8rHG8tK766FGYBwRbu8pELTt+w==}
    dev: true

  /bn.js@4.12.0:
    resolution: {integrity: sha512-c98Bf3tPniI+scsdk237ku1Dc3ujXQTSgyiPUDEOe7tRkhrqridvh8klBv0HCEso1OLOYcHuCv/cS6DNxKH+ZA==}

  /bn.js@5.2.1:
    resolution: {integrity: sha512-eXRvHzWyYPBuB4NBy0cmYQjGitUrtqwbvlzP3G6VFnNRbsZQIxQ10PbKKHt8gZ/HW/D/747aDl+QkDqg3KQLMQ==}

  /brace-expansion@1.1.11:
    resolution: {integrity: sha512-iCuPHDFgrHX7H2vEI/5xpz07zSHB00TpugqhmYtVmMO6518mCuRMoOYFldEBl0g187ufozdaHgWKcYFb61qGiA==}
    dependencies:
      balanced-match: 1.0.2
      concat-map: 0.0.1
    dev: true

  /brorand@1.1.0:
    resolution: {integrity: sha512-cKV8tMCEpQs4hK/ik71d6LrPOnpkpGBR0wzxqr68g2m/LB2GxVYQroAjMJZRVM1Y4BCjCKc3vAamxSzOY2RP+w==}

  /browser-headers@0.4.1:
    resolution: {integrity: sha512-CA9hsySZVo9371qEHjHZtYxV2cFtVj5Wj/ZHi8ooEsrtm4vOnl9Y9HmyYWk9q+05d7K3rdoAE0j3MVEFVvtQtg==}
    dev: false

  /cac@6.7.14:
    resolution: {integrity: sha512-b6Ilus+c3RrdDk+JhLKUAQfzzgLEPy6wcXqS7f/xe1EETvsDP6GORG7SFuOs6cID5YkqchW/LXZbX5bc8j7ZcQ==}
    engines: {node: '>=8'}
    dev: true

  /callsites@3.1.0:
    resolution: {integrity: sha512-P8BjAsXvZS+VIDUI11hHCQEv74YT67YUi5JJFNWIqL235sBmjX4+qx9Muvls5ivyNENctx46xQLQ3aTuE7ssaQ==}
    engines: {node: '>=6'}
    dev: false

  /chai@4.3.7:
    resolution: {integrity: sha512-HLnAzZ2iupm25PlN0xFreAlBA5zaBSv3og0DdeGA4Ar6h6rJ3A0rolRUKJhSF2V10GZKDgWF/VmAEsNWjCRB+A==}
    engines: {node: '>=4'}
    dependencies:
      assertion-error: 1.1.0
      check-error: 1.0.2
      deep-eql: 4.1.3
      get-func-name: 2.0.0
      loupe: 2.3.6
      pathval: 1.1.1
      type-detect: 4.0.8
    dev: true

  /chalk@2.4.2:
    resolution: {integrity: sha512-Mti+f9lpJNcwF4tWV8/OrTTtF1gZi+f8FqlyAdouralcFWFQWF2+NgCHShjkCb+IFBLq9buZwE1xckQU4peSuQ==}
    engines: {node: '>=4'}
    dependencies:
      ansi-styles: 3.2.1
      escape-string-regexp: 1.0.5
      supports-color: 5.5.0
    dev: true

  /chalk@4.1.2:
    resolution: {integrity: sha512-oKnbhFyRIXpUuez8iBMmyEa4nbj4IOQyuhc/wy9kY7/WVPcwIO9VA668Pu8RkO7+0G76SLROeyw9CpQ061i4mA==}
    engines: {node: '>=10'}
    dependencies:
      ansi-styles: 4.3.0
      supports-color: 7.2.0
    dev: true

  /chalk@5.2.0:
    resolution: {integrity: sha512-ree3Gqw/nazQAPuJJEy+avdl7QfZMcUvmHIKgEZkGL+xOBzRvup5Hxo6LHuMceSxOabuJLJm5Yp/92R9eMmMvA==}
    engines: {node: ^12.17.0 || ^14.13 || >=16.0.0}
    dev: true

  /check-error@1.0.2:
    resolution: {integrity: sha512-BrgHpW9NURQgzoNyjfq0Wu6VFO6D7IZEmJNdtgNqpzGG8RuNFHt2jQxWlAs4HMe119chBnv+34syEZtc6IhLtA==}
    dev: true

  /cliui@8.0.1:
    resolution: {integrity: sha512-BSeNnyus75C4//NQ9gQt1/csTXyo/8Sb+afLAkzAptFuMsod9HFokGNudZpi/oQV73hnVK+sR+5PVRMd+Dr7YQ==}
    engines: {node: '>=12'}
    dependencies:
      string-width: 4.2.3
      strip-ansi: 6.0.1
      wrap-ansi: 7.0.0
    dev: false

  /color-convert@1.9.3:
    resolution: {integrity: sha512-QfAUtd+vFdAtFQcC8CCyYt1fYWxSqAiK2cSD6zDB8N3cpsEBAvRxp9zOGg6G/SHHJYAT88/az/IuDGALsNVbGg==}
    dependencies:
      color-name: 1.1.3
    dev: true

  /color-convert@2.0.1:
    resolution: {integrity: sha512-RRECPsj7iu/xb5oKYcsFHSppFNnsj/52OVTRKb4zP5onXwVF3zVmmToNcOfGC+CRDpfK/U584fMg38ZHCaElKQ==}
    engines: {node: '>=7.0.0'}
    dependencies:
      color-name: 1.1.4

  /color-name@1.1.3:
    resolution: {integrity: sha512-72fSenhMw2HZMTVHeCA9KCmpEIbzWiQsjN+BHcBbS9vr1mtt+vJjPdksIBNUmKAW8TFUDPJK5SUU3QhE9NEXDw==}
    dev: true

  /color-name@1.1.4:
    resolution: {integrity: sha512-dOy+3AuW3a2wNbZHIuMZpTcgjGuLU/uBL/ubcZF9OXbDo8ff4O8yVp5Bf0efS8uEoYo5q4Fx7dY9OgQGXgAsQA==}

  /combined-stream@1.0.8:
    resolution: {integrity: sha512-FQN4MRfuJeHf7cBbBMJFXhKSDq+2kAArBlmRBvcvFE5BB1HZKXtSFASDhdlz9zOYwxh8lDdnvmMOe/+5cdoEdg==}
    engines: {node: '>= 0.8'}
    dependencies:
      delayed-stream: 1.0.0
    dev: true

  /command-line-args@5.2.1:
    resolution: {integrity: sha512-H4UfQhZyakIjC74I9d34fGYDwk3XpSr17QhEd0Q3I9Xq1CETHo4Hcuo87WyWHpAF1aSLjLRf5lD9ZGX2qStUvg==}
    engines: {node: '>=4.0.0'}
    dependencies:
      array-back: 3.1.0
      find-replace: 3.0.0
      lodash.camelcase: 4.3.0
      typical: 4.0.0
    dev: true

  /command-line-usage@6.1.3:
    resolution: {integrity: sha512-sH5ZSPr+7UStsloltmDh7Ce5fb8XPlHyoPzTpyyMuYCtervL65+ubVZ6Q61cFtFl62UyJlc8/JwERRbAFPUqgw==}
    engines: {node: '>=8.0.0'}
    dependencies:
      array-back: 4.0.2
      chalk: 2.4.2
      table-layout: 1.0.2
      typical: 5.2.0
    dev: true

  /concat-map@0.0.1:
    resolution: {integrity: sha512-/Srv4dswyQNBfohGpz9o6Yb3Gz3SrUDqBH5rTuhGR7ahtlbYKnVxw2bCFMRljaA7EXHaXZ8wsHdodFvbkhKmqg==}
    dev: true

  /concordance@5.0.4:
    resolution: {integrity: sha512-OAcsnTEYu1ARJqWVGwf4zh4JDfHZEaSNlNccFmt8YjB2l/n19/PF2viLINHc57vO4FKIAFl2FWASIGZZWZ2Kxw==}
    engines: {node: '>=10.18.0 <11 || >=12.14.0 <13 || >=14'}
    dependencies:
      date-time: 3.1.0
      esutils: 2.0.3
      fast-diff: 1.2.0
      js-string-escape: 1.0.1
      lodash: 4.17.21
      md5-hex: 3.0.1
      semver: 7.5.0
      well-known-symbols: 2.0.0
    dev: true

  /cross-spawn@7.0.3:
    resolution: {integrity: sha512-iRDPJKUPVEND7dHPO8rkbOnPpyDygcDFtWjpeWNCgy8WP2rXcxXL8TskReQl6OrB2G7+UJrags1q15Fudc7G6w==}
    engines: {node: '>= 8'}
    dependencies:
      path-key: 3.1.1
      shebang-command: 2.0.0
      which: 2.0.2
    dev: true

  /cssstyle@3.0.0:
    resolution: {integrity: sha512-N4u2ABATi3Qplzf0hWbVCdjenim8F3ojEXpBDF5hBpjzW182MjNGLqfmQ0SkSPeQ+V86ZXgeH8aXj6kayd4jgg==}
    engines: {node: '>=14'}
    dependencies:
      rrweb-cssom: 0.6.0
    dev: true

  /data-urls@4.0.0:
    resolution: {integrity: sha512-/mMTei/JXPqvFqQtfyTowxmJVwr2PVAeCcDxyFf6LhoOu/09TX2OX3kb2wzi4DMXcfj4OItwDOnhl5oziPnT6g==}
    engines: {node: '>=14'}
    dependencies:
      abab: 2.0.6
      whatwg-mimetype: 3.0.0
      whatwg-url: 12.0.1
    dev: true

  /date-time@3.1.0:
    resolution: {integrity: sha512-uqCUKXE5q1PNBXjPqvwhwJf9SwMoAHBgWJ6DcrnS5o+W2JOiIILl0JEdVD8SGujrNS02GGxgwAg2PN2zONgtjg==}
    engines: {node: '>=6'}
    dependencies:
      time-zone: 1.0.0
    dev: true

  /debug@4.3.4:
    resolution: {integrity: sha512-PRWFHuSU3eDtQJPvnNY7Jcket1j0t5OuOsFzPPzsekD52Zl8qUfFIPEiswXqIvHWGVHOgX+7G/vCNNhehwxfkQ==}
    engines: {node: '>=6.0'}
    peerDependencies:
      supports-color: '*'
    peerDependenciesMeta:
      supports-color:
        optional: true
    dependencies:
      ms: 2.1.2

  /decimal.js@10.4.3:
    resolution: {integrity: sha512-VBBaLc1MgL5XpzgIP7ny5Z6Nx3UrRkIViUkPUdtl9aya5amy3De1gsUUSB1g3+3sExYNjCAsAznmukyxCb1GRA==}
    dev: true

  /deep-eql@4.1.3:
    resolution: {integrity: sha512-WaEtAOpRA1MQ0eohqZjpGD8zdI0Ovsm8mmFhaDN8dvDZzyoUMcYDnf5Y6iu7HTXxf8JDS23qWa4a+hKCDyOPzw==}
    engines: {node: '>=6'}
    dependencies:
      type-detect: 4.0.8
    dev: true

  /deep-extend@0.6.0:
    resolution: {integrity: sha512-LOHxIOaPYdHlJRtCQfDIVZtfw/ufM8+rVj649RIHzcm/vGwQRXFt6OPqIFWsm2XEMrNIEtWR64sY1LEKD2vAOA==}
    engines: {node: '>=4.0.0'}
    dev: true

  /delayed-stream@1.0.0:
    resolution: {integrity: sha512-ZySD7Nf91aLB0RxL4KGrKHBXl7Eds1DAmEdcoVawXnLD7SDhpNgtuII2aAkg7a7QS41jxPSZ17p4VdGnMHk3MQ==}
    engines: {node: '>=0.4.0'}
    dev: true

  /domexception@4.0.0:
    resolution: {integrity: sha512-A2is4PLG+eeSfoTMA95/s4pvAoSo2mKtiM5jlHkAVewmiO8ISFTFKZjH7UAM1Atli/OT/7JHOrJRJiMKUZKYBw==}
    engines: {node: '>=12'}
    dependencies:
      webidl-conversions: 7.0.0
    dev: true

  /dotenv@16.0.3:
    resolution: {integrity: sha512-7GO6HghkA5fYG9TYnNxi14/7K9f5occMlp3zXAuSxn7CKCxt9xbNWG7yF8hTCSUchlfWSe3uLmlPfigevRItzQ==}
    engines: {node: '>=12'}
    dev: true

  /elliptic@6.5.4:
    resolution: {integrity: sha512-iLhC6ULemrljPZb+QutR5TQGB+pdW6KGD5RSegS+8sorOZT+rdQFbsQFJgvN3eRqNALqJer4oQ16YvJHlU8hzQ==}
    dependencies:
      bn.js: 4.12.0
      brorand: 1.1.0
      hash.js: 1.1.7
      hmac-drbg: 1.0.1
      inherits: 2.0.4
      minimalistic-assert: 1.0.1
      minimalistic-crypto-utils: 1.0.1

  /emoji-regex@8.0.0:
    resolution: {integrity: sha512-MSjYzcWNOA0ewAHpz0MxpYFvwg6yjy1NG3xteoqz644VCo/RPgnr1/GGt+ic3iJTzQ8Eu3TdM14SawnVUmGE6A==}
    dev: false

  /entities@4.5.0:
    resolution: {integrity: sha512-V0hjH4dGPh9Ao5p0MoRY6BVqtwCjhz6vI5LT8AJ55H+4g9/4vbHx1I54fS0XuclLhDHArPQCiMjDxjaL8fPxhw==}
    engines: {node: '>=0.12'}
    dev: true

  /esbuild@0.17.18:
    resolution: {integrity: sha512-z1lix43jBs6UKjcZVKOw2xx69ffE2aG0PygLL5qJ9OS/gy0Ewd1gW/PUQIOIQGXBHWNywSc0floSKoMFF8aK2w==}
    engines: {node: '>=12'}
    hasBin: true
    requiresBuild: true
    optionalDependencies:
      '@esbuild/android-arm': 0.17.18
      '@esbuild/android-arm64': 0.17.18
      '@esbuild/android-x64': 0.17.18
      '@esbuild/darwin-arm64': 0.17.18
      '@esbuild/darwin-x64': 0.17.18
      '@esbuild/freebsd-arm64': 0.17.18
      '@esbuild/freebsd-x64': 0.17.18
      '@esbuild/linux-arm': 0.17.18
      '@esbuild/linux-arm64': 0.17.18
      '@esbuild/linux-ia32': 0.17.18
      '@esbuild/linux-loong64': 0.17.18
      '@esbuild/linux-mips64el': 0.17.18
      '@esbuild/linux-ppc64': 0.17.18
      '@esbuild/linux-riscv64': 0.17.18
      '@esbuild/linux-s390x': 0.17.18
      '@esbuild/linux-x64': 0.17.18
      '@esbuild/netbsd-x64': 0.17.18
      '@esbuild/openbsd-x64': 0.17.18
      '@esbuild/sunos-x64': 0.17.18
      '@esbuild/win32-arm64': 0.17.18
      '@esbuild/win32-ia32': 0.17.18
      '@esbuild/win32-x64': 0.17.18
    dev: true

  /escalade@3.1.1:
    resolution: {integrity: sha512-k0er2gUkLf8O0zKJiAhmkTnJlTvINGv7ygDNPbeIsX/TJjGJZHuh9B2UxbsaEkmlEo9MfhrSzmhIlhRlI2GXnw==}
    engines: {node: '>=6'}
    dev: false

  /escape-string-regexp@1.0.5:
    resolution: {integrity: sha512-vbRorB5FUQWvla16U8R/qgaFIya2qGzwDrNmCZuYKrbdSUMG6I1ZCGQRefkRVhuOkIGVne7BQ35DSfo1qvJqFg==}
    engines: {node: '>=0.8.0'}
    dev: true

  /esm@3.2.25:
    resolution: {integrity: sha512-U1suiZ2oDVWv4zPO56S0NcR5QriEahGtdN2OR6FiOG4WJvcjBVFB0qI4+eKoWFH483PKGuLuu6V8Z4T5g63UVA==}
    engines: {node: '>=6'}
    dev: false
    optional: true

  /esutils@2.0.3:
    resolution: {integrity: sha512-kVscqXk4OCp68SZ0dkgEKVi6/8ij300KBWTJq32P/dYeWTSwK41WyTxalN1eRmA5Z9UU/LX9D7FWSmV9SAYx6g==}
    engines: {node: '>=0.10.0'}
    dev: true

  /ethers@5.7.2:
    resolution: {integrity: sha512-wswUsmWo1aOK8rR7DIKiWSw9DbLWe6x98Jrn8wcTflTVvaXhAMaB5zGAXy0GYQEQp9iO1iSHWVyARQm11zUtyg==}
    dependencies:
      '@ethersproject/abi': 5.7.0
      '@ethersproject/abstract-provider': 5.7.0
      '@ethersproject/abstract-signer': 5.7.0
      '@ethersproject/address': 5.7.0
      '@ethersproject/base64': 5.7.0
      '@ethersproject/basex': 5.7.0
      '@ethersproject/bignumber': 5.7.0
      '@ethersproject/bytes': 5.7.0
      '@ethersproject/constants': 5.7.0
      '@ethersproject/contracts': 5.7.0
      '@ethersproject/hash': 5.7.0
      '@ethersproject/hdnode': 5.7.0
      '@ethersproject/json-wallets': 5.7.0
      '@ethersproject/keccak256': 5.7.0
      '@ethersproject/logger': 5.7.0
      '@ethersproject/networks': 5.7.1
      '@ethersproject/pbkdf2': 5.7.0
      '@ethersproject/properties': 5.7.0
      '@ethersproject/providers': 5.7.2
      '@ethersproject/random': 5.7.0
      '@ethersproject/rlp': 5.7.0
      '@ethersproject/sha2': 5.7.0
      '@ethersproject/signing-key': 5.7.0
      '@ethersproject/solidity': 5.7.0
      '@ethersproject/strings': 5.7.0
      '@ethersproject/transactions': 5.7.0
      '@ethersproject/units': 5.7.0
      '@ethersproject/wallet': 5.7.0
      '@ethersproject/web': 5.7.1
      '@ethersproject/wordlists': 5.7.0
    transitivePeerDependencies:
      - bufferutil
      - utf-8-validate

  /execa@7.1.1:
    resolution: {integrity: sha512-wH0eMf/UXckdUYnO21+HDztteVv05rq2GXksxT4fCGeHkBhw1DROXh40wcjMcRqDOWE7iPJ4n3M7e2+YFP+76Q==}
    engines: {node: ^14.18.0 || ^16.14.0 || >=18.0.0}
    dependencies:
      cross-spawn: 7.0.3
      get-stream: 6.0.1
      human-signals: 4.3.1
      is-stream: 3.0.0
      merge-stream: 2.0.0
      npm-run-path: 5.1.0
      onetime: 6.0.0
      signal-exit: 3.0.7
      strip-final-newline: 3.0.0
    dev: true

  /fast-diff@1.2.0:
    resolution: {integrity: sha512-xJuoT5+L99XlZ8twedaRf6Ax2TgQVxvgZOYoPKqZufmJib0tL2tegPBOZb1pVNgIhlqDlA0eO0c3wBvQcmzx4w==}
    dev: true

  /find-replace@3.0.0:
    resolution: {integrity: sha512-6Tb2myMioCAgv5kfvP5/PkZZ/ntTpVK39fHY7WkWBgvbeE+VHd/tZuZ4mrC+bxh4cfOZeYKVPaJIZtZXV7GNCQ==}
    engines: {node: '>=4.0.0'}
    dependencies:
      array-back: 3.1.0
    dev: true

  /form-data@4.0.0:
    resolution: {integrity: sha512-ETEklSGi5t0QMZuiXoA/Q6vcnxcLQP5vdugSpuAyi6SVGi2clPPp+xgEhuMaHC+zGgn31Kd235W35f7Hykkaww==}
    engines: {node: '>= 6'}
    dependencies:
      asynckit: 0.4.0
      combined-stream: 1.0.8
      mime-types: 2.1.35
    dev: true

  /fs-extra@7.0.1:
    resolution: {integrity: sha512-YJDaCJZEnBmcbw13fvdAM9AwNOJwOzrE4pqMqBq5nFiEqXUqHwlK4B+3pUw6JNvfSPtX05xFHtYy/1ni01eGCw==}
    engines: {node: '>=6 <7 || >=8'}
    dependencies:
      graceful-fs: 4.2.11
      jsonfile: 4.0.0
      universalify: 0.1.2
    dev: true

  /fs.realpath@1.0.0:
    resolution: {integrity: sha512-OO0pH2lK6a0hZnAdau5ItzHPI6pUlvI7jMVnxUQRtw4owF2wk8lOSabtGDCTP4Ggrg2MbGnWO9X8K1t4+fGMDw==}
    dev: true

  /fsevents@2.3.2:
    resolution: {integrity: sha512-xiqMQR4xAeHTuB9uWm+fFRcIOgKBMiOBP+eXiyT7jsgVCq1bkVygt00oASowB7EdtpOHaaPgKt812P9ab+DDKA==}
    engines: {node: ^8.16.0 || ^10.6.0 || >=11.0.0}
    os: [darwin]
    requiresBuild: true
    dev: true
    optional: true

  /get-caller-file@2.0.5:
    resolution: {integrity: sha512-DyFP3BM/3YHTQOCUL/w0OZHR0lpKeGrxotcHWcqNEdnltqFwXVfhEBQ94eIo34AfQpo0rGki4cyIiftY06h2Fg==}
    engines: {node: 6.* || 8.* || >= 10.*}
    dev: false

  /get-func-name@2.0.0:
    resolution: {integrity: sha512-Hm0ixYtaSZ/V7C8FJrtZIuBBI+iSgL+1Aq82zSu8VQNB4S3Gk8e7Qs3VwBDJAhmRZcFqkl3tQu36g/Foh5I5ig==}
    dev: true

  /get-stream@6.0.1:
    resolution: {integrity: sha512-ts6Wi+2j3jQjqi70w5AlN8DFnkSwC+MqmxEzdEALB2qXZYV3X/b1CTfgPLGJNMeAWxdPfU8FO1ms3NUfaHCPYg==}
    engines: {node: '>=10'}
    dev: true

  /glob@7.1.7:
    resolution: {integrity: sha512-OvD9ENzPLbegENnYP5UUfJIirTg4+XwMWGaQfQTY0JenxNvvIKP3U3/tAQSPIu/lHxXYSZmpXlUHeqAIdKzBLQ==}
    dependencies:
      fs.realpath: 1.0.0
      inflight: 1.0.6
      inherits: 2.0.4
      minimatch: 3.1.2
      once: 1.4.0
      path-is-absolute: 1.0.1
    dev: true

  /glob@7.2.3:
    resolution: {integrity: sha512-nFR0zLpU2YCaRxwoCJvL6UvCH2JFyFVIvwTLsIf21AuHlMskA1hhTdk+LlYJtOlYt9v6dvszD2BGRqBL+iQK9Q==}
    dependencies:
      fs.realpath: 1.0.0
      inflight: 1.0.6
      inherits: 2.0.4
      minimatch: 3.1.2
      once: 1.4.0
      path-is-absolute: 1.0.1
    dev: true

  /google-protobuf@3.21.2:
    resolution: {integrity: sha512-3MSOYFO5U9mPGikIYCzK0SaThypfGgS6bHqrUGXG3DPHCrb+txNqeEcns1W0lkGfk0rCyNXm7xB9rMxnCiZOoA==}
    dev: false

  /graceful-fs@4.2.11:
    resolution: {integrity: sha512-RbJ5/jmFcNNCcDV5o9eTnBLJ/HszWV0P73bc+Ff4nS/rJj+YaS6IGyiOL0VoBYX+l1Wrl3k63h/KrH+nhJ0XvQ==}
    dev: true

  /has-flag@3.0.0:
    resolution: {integrity: sha512-sKJf1+ceQBr4SMkvQnBDNDtf4TXpVhVGateu0t918bl30FnbE2m4vNLX+VWe/dpjlb+HugGYzW7uQXH98HPEYw==}
    engines: {node: '>=4'}
    dev: true

  /has-flag@4.0.0:
    resolution: {integrity: sha512-EykJT/Q1KjTWctppgIAgfSO0tKVuZUjhgMr17kqTumMl6Afv3EISleU7qZUzoXDFTAHTDC4NOoG/ZxU3EvlMPQ==}
    engines: {node: '>=8'}
    dev: true

  /hash.js@1.1.7:
    resolution: {integrity: sha512-taOaskGt4z4SOANNseOviYDvjEJinIkRgmp7LbKP2YTTmVxWBl87s/uzK9r+44BclBSp2X7K1hqeNfz9JbBeXA==}
    dependencies:
      inherits: 2.0.4
      minimalistic-assert: 1.0.1

  /hmac-drbg@1.0.1:
    resolution: {integrity: sha512-Tti3gMqLdZfhOQY1Mzf/AanLiqh1WTiJgEj26ZuYQ9fbkLomzGchCws4FyrSd4VkpBfiNhaE1On+lOz894jvXg==}
    dependencies:
      hash.js: 1.1.7
      minimalistic-assert: 1.0.1
      minimalistic-crypto-utils: 1.0.1

  /html-encoding-sniffer@3.0.0:
    resolution: {integrity: sha512-oWv4T4yJ52iKrufjnyZPkrN0CH3QnrUqdB6In1g5Fe1mia8GmF36gnfNySxoZtxD5+NmYw1EElVXiBk93UeskA==}
    engines: {node: '>=12'}
    dependencies:
      whatwg-encoding: 2.0.0
    dev: true

  /http-proxy-agent@5.0.0:
    resolution: {integrity: sha512-n2hY8YdoRE1i7r6M0w9DIw5GgZN0G25P8zLCRQ8rjXtTU3vsNFBI/vWK/UIeE6g5MUUz6avwAPXmL6Fy9D/90w==}
    engines: {node: '>= 6'}
    dependencies:
      '@tootallnate/once': 2.0.0
      agent-base: 6.0.2
      debug: 4.3.4
    transitivePeerDependencies:
      - supports-color
    dev: true

  /https-proxy-agent@5.0.1:
    resolution: {integrity: sha512-dFcAjpTQFgoLMzC2VwU+C/CbS7uRL0lWmxDITmqm7C+7F0Odmj6s9l6alZc6AELXhrnggM2CeWSXHGOdX2YtwA==}
    engines: {node: '>= 6'}
    dependencies:
      agent-base: 6.0.2
      debug: 4.3.4
    transitivePeerDependencies:
      - supports-color
    dev: true

  /human-signals@4.3.1:
    resolution: {integrity: sha512-nZXjEF2nbo7lIw3mgYjItAfgQXog3OjJogSbKa2CQIIvSGWcKgeJnQlNXip6NglNzYH45nSRiEVimMvYL8DDqQ==}
    engines: {node: '>=14.18.0'}
    dev: true

  /iconv-lite@0.6.3:
    resolution: {integrity: sha512-4fCk79wshMdzMp2rH06qWrJE4iolqLhCUH+OiuIgU++RB0+94NlDL81atO7GX55uUKueo0txHNtvEyI6D7WdMw==}
    engines: {node: '>=0.10.0'}
    dependencies:
      safer-buffer: 2.1.2
    dev: true

  /inflight@1.0.6:
    resolution: {integrity: sha512-k92I/b08q4wvFscXCLvqfsHCrjrF7yiXsQuIVvVE7N82W3+aqpzuUdBbfhWcy/FZR3/4IgflMgKLOsvPDrGCJA==}
    dependencies:
      once: 1.4.0
      wrappy: 1.0.2
    dev: true

  /inherits@2.0.4:
    resolution: {integrity: sha512-k/vGaX4/Yla3WzyMCvTQOXYeIHvqOKtnqBduzTHpzpQZzAskKMhZ2K+EnBiSM9zGSoIFeMpXKxa4dYeZIQqewQ==}

  /is-fullwidth-code-point@3.0.0:
    resolution: {integrity: sha512-zymm5+u+sCsSWyD9qNaejV3DFvhCKclKdizYaJUuHA83RLjb7nSuGnddCHGv0hk+KY7BMAlsWeK4Ueg6EV6XQg==}
    engines: {node: '>=8'}
    dev: false

  /is-observable@2.1.0:
    resolution: {integrity: sha512-DailKdLb0WU+xX8K5w7VsJhapwHLZ9jjmazqCJq4X12CTgqq73TKnbRcnSLuXYPOoLQgV5IrD7ePiX/h1vnkBw==}
    engines: {node: '>=8'}
    dev: false

  /is-potential-custom-element-name@1.0.1:
    resolution: {integrity: sha512-bCYeRA2rVibKZd+s2625gGnGF/t7DSqDs4dP7CrLA1m7jKWz6pps0LpYLJN8Q64HtmPKJ1hrN3nzPNKFEKOUiQ==}
    dev: true

  /is-stream@3.0.0:
    resolution: {integrity: sha512-LnQR4bZ9IADDRSkvpqMGvt/tEJWclzklNgSw48V5EAaAeDd6qGvN8ei6k5p0tvxSR171VmGyHuTiAOfxAbr8kA==}
    engines: {node: ^12.20.0 || ^14.13.1 || >=16.0.0}
    dev: true

  /isexe@2.0.0:
    resolution: {integrity: sha512-RHxMLp9lnKHGHRng9QFhRCMbYAcVpn69smSGcq3f36xjgVVWThj4qqLbTLlq7Ssj8B+fIQ1EuCEGI2lKsyQeIw==}
    dev: true

  /isomorphic-ws@5.0.0(ws@8.12.0):
    resolution: {integrity: sha512-muId7Zzn9ywDsyXgTIafTry2sV3nySZeUDe6YedVd1Hvuuep5AsIlqK+XefWpYTyJG5e503F2xIuT2lcU6rCSw==}
    peerDependencies:
      ws: '*'
    dependencies:
      ws: 8.12.0

  /js-base64@3.7.5:
    resolution: {integrity: sha512-3MEt5DTINKqfScXKfJFrRbxkrnk2AxPWGBL/ycjz4dK8iqiSJ06UxD8jh8xuh6p10TX4t2+7FsBYVxxQbMg+qA==}
    dev: false

  /js-sha3@0.8.0:
    resolution: {integrity: sha512-gF1cRrHhIzNfToc802P800N8PpXS+evLLXfsVpowqmAFR9uwbi89WvXg2QspOmXL8QL86J4T1EpFu+yUkwJY3Q==}

  /js-string-escape@1.0.1:
    resolution: {integrity: sha512-Smw4xcfIQ5LVjAOuJCvN/zIodzA/BBSsluuoSykP+lUvScIi4U6RJLfwHet5cxFnCswUjISV8oAXaqaJDY3chg==}
    engines: {node: '>= 0.8'}
    dev: true

  /js-tokens@4.0.0:
    resolution: {integrity: sha512-RdJUflcE3cUzKiMqQgsCu06FPu9UdIJO0beYbPhHN4k6apgJtifcoCtT9bcxOpYBtpD2kCM6Sbzg4CausW/PKQ==}
    dev: false

  /jsdom@22.0.0:
    resolution: {integrity: sha512-p5ZTEb5h+O+iU02t0GfEjAnkdYPrQSkfuTSMkMYyIoMvUNEHsbG0bHHbfXIcfTqD2UfvjQX7mmgiFsyRwGscVw==}
    engines: {node: '>=16'}
    peerDependencies:
      canvas: ^2.5.0
    peerDependenciesMeta:
      canvas:
        optional: true
    dependencies:
      abab: 2.0.6
      cssstyle: 3.0.0
      data-urls: 4.0.0
      decimal.js: 10.4.3
      domexception: 4.0.0
      form-data: 4.0.0
      html-encoding-sniffer: 3.0.0
      http-proxy-agent: 5.0.0
      https-proxy-agent: 5.0.1
      is-potential-custom-element-name: 1.0.1
      nwsapi: 2.2.4
      parse5: 7.1.2
      rrweb-cssom: 0.6.0
      saxes: 6.0.0
      symbol-tree: 3.2.4
      tough-cookie: 4.1.2
      w3c-xmlserializer: 4.0.0
      webidl-conversions: 7.0.0
      whatwg-encoding: 2.0.0
      whatwg-mimetype: 3.0.0
      whatwg-url: 12.0.1
      ws: 8.13.0
      xml-name-validator: 4.0.0
    transitivePeerDependencies:
      - bufferutil
      - supports-color
      - utf-8-validate
    dev: true

  /jsonc-parser@3.2.0:
    resolution: {integrity: sha512-gfFQZrcTc8CnKXp6Y4/CBT3fTc0OVuDofpre4aEeEpSBPV5X5v4+Vmx+8snU7RLPrNHPKSgLxGo9YuQzz20o+w==}
    dev: true

  /jsonfile@4.0.0:
    resolution: {integrity: sha512-m6F1R3z8jjlf2imQHS2Qez5sjKWQzbuuhuJ/FKYFRZvPE3PuHcSMVZzfsLhGVOkfd20obL5SWEBew5ShlquNxg==}
    optionalDependencies:
      graceful-fs: 4.2.11
    dev: true

  /local-pkg@0.4.3:
    resolution: {integrity: sha512-SFppqq5p42fe2qcZQqqEOiVRXl+WCP1MdT6k7BDEW1j++sp5fIY+/fdRQitvKgB5BrBcmrs5m/L0v2FrU5MY1g==}
    engines: {node: '>=14'}
    dev: true

  /lodash.camelcase@4.3.0:
    resolution: {integrity: sha512-TwuEnCnxbc3rAvhf/LbG7tJUDzhqXyFnv3dtzLOPgCG/hODL7WFnsbwktkD7yUV0RrreP/l1PALq/YSg6VvjlA==}

  /lodash@4.17.21:
    resolution: {integrity: sha512-v2kDEe57lecTulaDIuNTPy3Ry4gLGJ6Z1O3vE1krgXZNrsQ+LFTGHVxVjcXPs17LhbZVGedAJv8XZ1tvj5FvSg==}

  /long@4.0.0:
    resolution: {integrity: sha512-XsP+KhQif4bjX1kbuSiySJFNAehNxgLb6hPRGJ9QsUr8ajHkuXGdrHmFUTUUXhDwVX2R5bY4JNZEwbUiMhV+MA==}
    dev: false

  /long@5.2.3:
    resolution: {integrity: sha512-lcHwpNoggQTObv5apGNCTdJrO69eHOZMi4BNC+rTLER8iHAqGrUVeLh/irVIM7zTw2bOXA8T6uNPeujwOLg/2Q==}
    dev: false

  /loose-envify@1.4.0:
    resolution: {integrity: sha512-lyuxPGr/Wfhrlem2CL/UcnUc1zcqKAImBDzukY7Y5F/yQiNdko6+fRLevlw1HgMySw7f611UIY408EtxRSoK3Q==}
    hasBin: true
    dependencies:
      js-tokens: 4.0.0
    dev: false

  /loupe@2.3.6:
    resolution: {integrity: sha512-RaPMZKiMy8/JruncMU5Bt6na1eftNoo++R4Y+N2FrxkDVTrGvcyzFTsaGif4QTeKESheMGegbhw6iUAq+5A8zA==}
    dependencies:
      get-func-name: 2.0.0
    dev: true

  /lru-cache@6.0.0:
    resolution: {integrity: sha512-Jo6dJ04CmSjuznwJSS3pUeWmd/H0ffTlkXXgwZi+eq1UCmqQwCh+eLsYOYCwY991i2Fah4h1BEMCx4qThGbsiA==}
    engines: {node: '>=10'}
    dependencies:
      yallist: 4.0.0
    dev: true

  /magic-string@0.30.0:
    resolution: {integrity: sha512-LA+31JYDJLs82r2ScLrlz1GjSgu66ZV518eyWT+S8VhyQn/JL0u9MeBOvQMGYiPk1DBiSN9DDMOcXvigJZaViQ==}
    engines: {node: '>=12'}
    dependencies:
      '@jridgewell/sourcemap-codec': 1.4.15
    dev: true

  /md5-hex@3.0.1:
    resolution: {integrity: sha512-BUiRtTtV39LIJwinWBjqVsU9xhdnz7/i889V859IBFpuqGAj6LuOvHv5XLbgZ2R7ptJoJaEcxkv88/h25T7Ciw==}
    engines: {node: '>=8'}
    dependencies:
      blueimp-md5: 2.19.0
    dev: true

  /merge-stream@2.0.0:
    resolution: {integrity: sha512-abv/qOcuPfk3URPfDzmZU1LKmuw8kT+0nIHvKrKgFrwifol/doWcdA4ZqsWQ8ENrFKkd67Mfpo/LovbIUsbt3w==}
    dev: true

  /mime-db@1.52.0:
    resolution: {integrity: sha512-sPU4uV7dYlvtWJxwwxHD0PuihVNiE7TyAbQ5SWxDCB9mUYvOgroQOwYQQOKPJ8CIbE+1ETVlOoK1UC2nU3gYvg==}
    engines: {node: '>= 0.6'}
    dev: true

  /mime-types@2.1.35:
    resolution: {integrity: sha512-ZDY+bPm5zTTF+YpCrAU9nK0UgICYPT0QtT1NZWFv4s++TNkcgVaT0g6+4R2uI4MjQjzysHB1zxuWL50hzaeXiw==}
    engines: {node: '>= 0.6'}
    dependencies:
      mime-db: 1.52.0
    dev: true

  /mimic-fn@4.0.0:
    resolution: {integrity: sha512-vqiC06CuhBTUdZH+RYl8sFrL096vA45Ok5ISO6sE/Mr1jRbGH4Csnhi8f3wKVl7x8mO4Au7Ir9D3Oyv1VYMFJw==}
    engines: {node: '>=12'}
    dev: true

  /minimalistic-assert@1.0.1:
    resolution: {integrity: sha512-UtJcAD4yEaGtjPezWuO9wC4nwUnVH/8/Im3yEHQP4b67cXlD/Qr9hdITCU1xDbSEXg2XKNaP8jsReV7vQd00/A==}

  /minimalistic-crypto-utils@1.0.1:
    resolution: {integrity: sha512-JIYlbt6g8i5jKfJ3xz7rF0LXmv2TkDxBLUkiBeZ7bAx4GnnNMr8xFpGnOxn6GhTEHx3SjRrZEoU+j04prX1ktg==}

  /minimatch@3.1.2:
    resolution: {integrity: sha512-J7p63hRiAjw1NDEww1W7i37+ByIrOWO5XQQAzZ3VOcL0PNybwpfmV/N05zFAzwQ9USyEcX6t3UO+K5aqBQOIHw==}
    dependencies:
      brace-expansion: 1.1.11
    dev: true

  /mkdirp@1.0.4:
    resolution: {integrity: sha512-vVqVZQyf3WLx2Shd0qJ9xuvqgAyKPLAiqITEtqW0oIUjzo3PePDd6fW9iFz30ef7Ysp/oiWqbhszeGWW2T6Gzw==}
    engines: {node: '>=10'}
    hasBin: true
    dev: true

  /mlly@1.2.1:
    resolution: {integrity: sha512-1aMEByaWgBPEbWV2BOPEMySRrzl7rIHXmQxam4DM8jVjalTQDjpN2ZKOLUrwyhfZQO7IXHml2StcHMhooDeEEQ==}
    dependencies:
      acorn: 8.8.2
      pathe: 1.1.0
      pkg-types: 1.0.3
      ufo: 1.1.2
    dev: true

  /mobx@6.9.0:
    resolution: {integrity: sha512-HdKewQEREEJgsWnErClfbFoVebze6rGazxFLU/XUyrII8dORfVszN1V0BMRnQSzcgsNNtkX8DHj3nC6cdWE9YQ==}
    dev: false

  /ms@2.1.2:
    resolution: {integrity: sha512-sGkPx+VjMtmA6MX27oA4FBFELFCZZ4S4XqeGOXCv68tT+jb3vk/RyaKWP0PTKyWtmLSM0b+adUTEvbs1PEaH2w==}

  /nanoid@3.3.6:
    resolution: {integrity: sha512-BGcqMMJuToF7i1rt+2PWSNVnWIkGCU78jBG3RxO/bZlnZPK2Cmi2QaffxGO/2RvWi9sL+FAiRiXMgsyxQ1DIDA==}
    engines: {node: ^10 || ^12 || ^13.7 || ^14 || >=15.0.1}
    hasBin: true
    dev: true

  /nice-grpc-common@2.0.2:
    resolution: {integrity: sha512-7RNWbls5kAL1QVUOXvBsv1uO0wPQK3lHv+cY1gwkTzirnG1Nop4cBJZubpgziNbaVc/bl9QJcyvsf/NQxa3rjQ==}
    dependencies:
      ts-error: 1.0.6
    dev: false

  /nice-grpc-web@2.0.2(google-protobuf@3.21.2):
    resolution: {integrity: sha512-hIgvd0ufjOR1FqrakqQ1HdO6A8M1rps9cTCnO+8aPml2NXyLOsuZCdzCp/f31Y1ngBGvDkoalW5H+CBd11x+GQ==}
    dependencies:
      '@improbable-eng/grpc-web': 0.15.0(google-protobuf@3.21.2)
      abort-controller-x: 0.4.1
      js-base64: 3.7.5
      nice-grpc-common: 2.0.2
    transitivePeerDependencies:
      - google-protobuf
    dev: false

  /nice-grpc@2.1.4:
    resolution: {integrity: sha512-ZCSnFxg/k6PM1zZ2u/SbuySTrpK7q4klwRE4ymAdiMfZM3Rl1LRUdqUslKSbSjd9XQHzi80Y5JJL5fE58lSrVA==}
    dependencies:
      '@grpc/grpc-js': 1.8.14
      abort-controller-x: 0.4.1
      nice-grpc-common: 2.0.2
    dev: false

  /npm-run-path@5.1.0:
    resolution: {integrity: sha512-sJOdmRGrY2sjNTRMbSvluQqg+8X7ZK61yvzBEIDhz4f8z1TZFYABsqjjCBd/0PUNE9M6QDgHJXQkGUEm7Q+l9Q==}
    engines: {node: ^12.20.0 || ^14.13.1 || >=16.0.0}
    dependencies:
      path-key: 4.0.0
    dev: true

  /nwsapi@2.2.4:
    resolution: {integrity: sha512-NHj4rzRo0tQdijE9ZqAx6kYDcoRwYwSYzCA8MY3JzfxlrvEU0jhnhJT9BhqhJs7I/dKcrDm6TyulaRqZPIhN5g==}
    dev: true

  /observable-fns@0.6.1:
    resolution: {integrity: sha512-9gRK4+sRWzeN6AOewNBTLXir7Zl/i3GB6Yl26gK4flxz8BXVpD3kt8amREmWNb0mxYOGDotvE5a4N+PtGGKdkg==}
    dev: false

  /once@1.4.0:
    resolution: {integrity: sha512-lNaJgI+2Q5URQBkccEKHTQOPaXdUxnZZElQTZY0MFUAuaEqe1E+Nyvgdz/aIyNi6Z9MzO5dv1H8n58/GELp3+w==}
    dependencies:
      wrappy: 1.0.2
    dev: true

  /onetime@6.0.0:
    resolution: {integrity: sha512-1FlR+gjXK7X+AsAHso35MnyN5KqGwJRi/31ft6x0M194ht7S+rWAvd7PHss9xSKMzE0asv1pyIHaJYq+BbacAQ==}
    engines: {node: '>=12'}
    dependencies:
      mimic-fn: 4.0.0
    dev: true

  /p-limit@4.0.0:
    resolution: {integrity: sha512-5b0R4txpzjPWVw/cXXUResoD4hb6U/x9BH08L7nw+GN1sezDzPdxeRvpc9c433fZhBan/wusjbCsqwqm4EIBIQ==}
    engines: {node: ^12.20.0 || ^14.13.1 || >=16.0.0}
    dependencies:
      yocto-queue: 1.0.0
    dev: true

  /parse5@7.1.2:
    resolution: {integrity: sha512-Czj1WaSVpaoj0wbhMzLmWD69anp2WH7FXMB9n1Sy8/ZFF9jolSQVMu1Ij5WIyGmcBmhk7EOndpO4mIpihVqAXw==}
    dependencies:
      entities: 4.5.0
    dev: true

  /path-is-absolute@1.0.1:
    resolution: {integrity: sha512-AVbw3UJ2e9bq64vSaS9Am0fje1Pa8pbGqTTsmXfaIiMpnr5DlDhfJOuLj9Sf95ZPVDAUerDfEk88MPmPe7UCQg==}
    engines: {node: '>=0.10.0'}
    dev: true

  /path-key@3.1.1:
    resolution: {integrity: sha512-ojmeN0qd+y0jszEtoY48r0Peq5dwMEkIlCOu6Q5f41lfkswXuKtYrhgoTpLnyIcHm24Uhqx+5Tqm2InSwLhE6Q==}
    engines: {node: '>=8'}
    dev: true

  /path-key@4.0.0:
    resolution: {integrity: sha512-haREypq7xkM7ErfgIyA0z+Bj4AGKlMSdlQE2jvJo6huWD1EdkKYV+G/T4nq0YEF2vgTT8kqMFKo1uHn950r4SQ==}
    engines: {node: '>=12'}
    dev: true

  /pathe@1.1.0:
    resolution: {integrity: sha512-ODbEPR0KKHqECXW1GoxdDb+AZvULmXjVPy4rt+pGo2+TnjJTIPJQSVS6N63n8T2Ip+syHhbn52OewKicV0373w==}
    dev: true

  /pathval@1.1.1:
    resolution: {integrity: sha512-Dp6zGqpTdETdR63lehJYPeIOqpiNBNtc7BpWSLrOje7UaIsE5aY92r/AunQA7rsXvet3lrJ3JnZX29UPTKXyKQ==}
    dev: true

  /picocolors@1.0.0:
    resolution: {integrity: sha512-1fygroTLlHu66zi26VoTDv8yRgm0Fccecssto+MhsZ0D/DGW2sm8E8AjW7NU5VVTRt5GxbeZ5qBuJr+HyLYkjQ==}
    dev: true

  /pkg-types@1.0.3:
    resolution: {integrity: sha512-nN7pYi0AQqJnoLPC9eHFQ8AcyaixBUOwvqc5TDnIKCMEE6I0y8P7OKA7fPexsXGCGxQDl/cmrLAp26LhcwxZ4A==}
    dependencies:
      jsonc-parser: 3.2.0
      mlly: 1.2.1
      pathe: 1.1.0
    dev: true

  /playwright-core@1.35.0:
    resolution: {integrity: sha512-muMXyPmIx/2DPrCHOD1H1ePT01o7OdKxKj2ebmCAYvqhUy+Y1bpal7B0rdoxros7YrXI294JT/DWw2LqyiqTPA==}
    engines: {node: '>=16'}
    hasBin: true
    dev: true

  /postcss@8.4.23:
    resolution: {integrity: sha512-bQ3qMcpF6A/YjR55xtoTr0jGOlnPOKAIMdOWiv0EIT6HVPEaJiJB4NLljSbiHoC2RX7DN5Uvjtpbg1NPdwv1oA==}
    engines: {node: ^10 || ^12 || >=14}
    dependencies:
      nanoid: 3.3.6
      picocolors: 1.0.0
      source-map-js: 1.0.2
    dev: true

  /prettier@2.8.8:
    resolution: {integrity: sha512-tdN8qQGvNjw4CHbY+XXk0JgCXn9QiF21a55rBe5LJAU+kDyC4WQn4+awm2Xfk2lQMk5fKup9XgzTZtGkjBdP9Q==}
    engines: {node: '>=10.13.0'}
    hasBin: true
    dev: true

  /pretty-format@27.5.1:
    resolution: {integrity: sha512-Qb1gy5OrP5+zDf2Bvnzdl3jsTf1qXVMazbvCoKhtKqVs4/YK4ozX4gKQJJVyNe+cajNPn0KoC0MC3FUmaHWEmQ==}
    engines: {node: ^10.13.0 || ^12.13.0 || ^14.15.0 || >=15.0.0}
    dependencies:
      ansi-regex: 5.0.1
      ansi-styles: 5.2.0
      react-is: 17.0.2
    dev: true

  /protobufjs@7.2.3:
    resolution: {integrity: sha512-TtpvOqwB5Gdz/PQmOjgsrGH1nHjAQVCN7JG4A6r1sXRWESL5rNMAiRcBQlCAdKxZcAbstExQePYG8xof/JVRgg==}
    engines: {node: '>=12.0.0'}
    requiresBuild: true
    dependencies:
      '@protobufjs/aspromise': 1.1.2
      '@protobufjs/base64': 1.1.2
      '@protobufjs/codegen': 2.0.4
      '@protobufjs/eventemitter': 1.1.0
      '@protobufjs/fetch': 1.1.0
      '@protobufjs/float': 1.0.2
      '@protobufjs/inquire': 1.1.0
      '@protobufjs/path': 1.1.2
      '@protobufjs/pool': 1.1.0
      '@protobufjs/utf8': 1.1.0
      '@types/node': 20.1.3
      long: 5.2.3
    dev: false

  /proxy-deep@3.1.1:
    resolution: {integrity: sha512-kppbvLUNJ4IOMZds9/4gz/rtT5OFiesy3XosLsgMKlF3vb6GA5Y3ptyDlzKLcOcUBW+zaY+RiMINTsgE+O6e+Q==}
    dev: false

  /psl@1.9.0:
    resolution: {integrity: sha512-E/ZsdU4HLs/68gYzgGTkMicWTLPdAftJLfJFlLUAAKZGkStNU72sZjT66SnMDVOfOWY/YAoiD7Jxa9iHvngcag==}
    dev: true

  /punycode@2.3.0:
    resolution: {integrity: sha512-rRV+zQD8tVFys26lAGR9WUuS4iUAngJScM+ZRSKtvl5tKeZ2t5bvdNFdNHBW9FWR4guGHlgmsZ1G7BSm2wTbuA==}
    engines: {node: '>=6'}
    dev: true

  /querystringify@2.2.0:
    resolution: {integrity: sha512-FIqgj2EUvTa7R50u0rGsyTftzjYmv/a3hO345bZNrqabNqjtgiDMgmo4mkUjd+nzU5oF3dClKqFIPUKybUyqoQ==}
    dev: true

  /react-is@17.0.2:
    resolution: {integrity: sha512-w2GsyukL62IJnlaff/nRegPQR94C/XXamvMWmSHRJ4y7Ts/4ocGRmTHvOs8PSE6pB3dWOrD/nueuU5sduBsQ4w==}
    dev: true

  /react@18.2.0:
    resolution: {integrity: sha512-/3IjMdb2L9QbBdWiW5e3P2/npwMBaU9mHCSCUzNln0ZCYbcfTsGbTJrU/kGemdH2IWmB2ioZ+zkxtmq6g09fGQ==}
    engines: {node: '>=0.10.0'}
    dependencies:
      loose-envify: 1.4.0
    dev: false

  /reduce-flatten@2.0.0:
    resolution: {integrity: sha512-EJ4UNY/U1t2P/2k6oqotuX2Cc3T6nxJwsM0N0asT7dhrtH1ltUxDn4NalSYmPE2rCkVpcf/X6R0wDwcFpzhd4w==}
    engines: {node: '>=6'}
    dev: true

  /require-directory@2.1.1:
    resolution: {integrity: sha512-fGxEI7+wsG9xrvdjsrlmL22OMTTiHRwAMroiEeMgq8gzoLC/PQr7RsRDSTLUg/bZAZtF+TVIkHc6/4RIKrui+Q==}
    engines: {node: '>=0.10.0'}
    dev: false

  /requires-port@1.0.0:
    resolution: {integrity: sha512-KigOCHcocU3XODJxsu8i/j8T9tzT4adHiecwORRQ0ZZFcp7ahwXuRU1m+yuO90C5ZUyGeGfocHDI14M3L3yDAQ==}
    dev: true

  /rimraf@3.0.2:
    resolution: {integrity: sha512-JZkJMZkAGFFPP2YqXZXPbMlMBgsxzE8ILs4lMIX/2o0L9UBw9O/Y3o6wFw/i9YLapcUJWwqbi3kdxIPdC62TIA==}
    hasBin: true
    dependencies:
      glob: 7.2.3
    dev: true

  /rollup@3.21.6:
    resolution: {integrity: sha512-SXIICxvxQxR3D4dp/3LDHZIJPC8a4anKMHd4E3Jiz2/JnY+2bEjqrOokAauc5ShGVNFHlEFjBXAXlaxkJqIqSg==}
    engines: {node: '>=14.18.0', npm: '>=8.0.0'}
    hasBin: true
    optionalDependencies:
      fsevents: 2.3.2
    dev: true

  /rrweb-cssom@0.6.0:
    resolution: {integrity: sha512-APM0Gt1KoXBz0iIkkdB/kfvGOwC4UuJFeG/c+yV7wSc7q96cG/kJ0HiYCnzivD9SB53cLV1MlHFNfOuPaadYSw==}
    dev: true

  /rxjs@7.5.5:
    resolution: {integrity: sha512-sy+H0pQofO95VDmFLzyaw9xNJU4KTRSwQIGM6+iG3SypAtCiLDzpeG8sJrNCWn2Up9km+KhkvTdbkrdy+yzZdw==}
    dependencies:
      tslib: 2.5.0
    dev: false

  /safer-buffer@2.1.2:
    resolution: {integrity: sha512-YZo3K82SD7Riyi0E1EQPojLz7kpepnSQI9IyPbHHg1XXXevb5dJI7tpyN2ADxGcQbHG7vcyRHk0cbwqcQriUtg==}
    dev: true

  /saxes@6.0.0:
    resolution: {integrity: sha512-xAg7SOnEhrm5zI3puOOKyy1OMcMlIJZYNJY7xLBwSze0UjhPLnWfj2GF2EpT0jmzaJKIWKHLsaSSajf35bcYnA==}
    engines: {node: '>=v12.22.7'}
    dependencies:
      xmlchars: 2.2.0
    dev: true

  /scrypt-js@3.0.1:
    resolution: {integrity: sha512-cdwTTnqPu0Hyvf5in5asVdZocVDTNRmR7XEcJuIzMjJeSHybHl7vpB66AzwTaIg6CLSbtjcxc8fqcySfnTkccA==}

  /semver@7.5.0:
    resolution: {integrity: sha512-+XC0AD/R7Q2mPSRuy2Id0+CGTZ98+8f+KvwirxOKIEyid+XSx6HbC63p+O4IndTHuX5Z+JxQ0TghCkO5Cg/2HA==}
    engines: {node: '>=10'}
    hasBin: true
    dependencies:
      lru-cache: 6.0.0
    dev: true

  /shebang-command@2.0.0:
    resolution: {integrity: sha512-kHxr2zZpYtdmrN1qDjrrX/Z1rR1kG8Dx+gkpK1G4eXmvXswmcE1hTWBWYUzlraYw1/yZp6YuDY77YtvbN0dmDA==}
    engines: {node: '>=8'}
    dependencies:
      shebang-regex: 3.0.0
    dev: true

  /shebang-regex@3.0.0:
    resolution: {integrity: sha512-7++dFhtcx3353uBaq8DDR4NuxBetBzC7ZQOhmTQInHEd6bSrXdiEyzCvG07Z44UYdLShWUyXt5M/yhz8ekcb1A==}
    engines: {node: '>=8'}
    dev: true

  /siginfo@2.0.0:
    resolution: {integrity: sha512-ybx0WO1/8bSBLEWXZvEd7gMW3Sn3JFlW3TvX1nREbDLRNQNaeNN8WK0meBwPdAaOI7TtRRRJn/Es1zhrrCHu7g==}
    dev: true

  /signal-exit@3.0.7:
    resolution: {integrity: sha512-wnD2ZE+l+SPC/uoS0vXeE9L1+0wuaMqKlfz9AMUo38JsyLSBWSFcHR1Rri62LZc12vLr1gb3jl7iwQhgwpAbGQ==}
    dev: true

  /source-map-js@1.0.2:
    resolution: {integrity: sha512-R0XvVJ9WusLiqTCEiGCmICCMplcCkIwwR11mOSD9CR5u+IXYdiseeEuXCVAjS54zqwkLcPNnmU4OeJ6tUrWhDw==}
    engines: {node: '>=0.10.0'}
    dev: true

  /stackback@0.0.2:
    resolution: {integrity: sha512-1XMJE5fQo1jGH6Y/7ebnwPOBEkIEnT4QF32d5R1+VXdXveM0IBMJt8zfaxX1P3QhVwrYe+576+jkANtSS2mBbw==}
    dev: true

  /std-env@3.3.3:
    resolution: {integrity: sha512-Rz6yejtVyWnVjC1RFvNmYL10kgjC49EOghxWn0RFqlCHGFpQx+Xe7yW3I4ceK1SGrWIGMjD5Kbue8W/udkbMJg==}
    dev: true

  /string-format@2.0.0:
    resolution: {integrity: sha512-bbEs3scLeYNXLecRRuk6uJxdXUSj6le/8rNPHChIJTn2V79aXVTR1EH2OH5zLKKoz0V02fOUKZZcw01pLUShZA==}
    dev: true

  /string-width@4.2.3:
    resolution: {integrity: sha512-wKyQRQpjJ0sIp62ErSZdGsjMJWsap5oRNihHhu6G7JVO/9jIB6UyevL+tXuOqrng8j/cxKTWyWUwvSTriiZz/g==}
    engines: {node: '>=8'}
    dependencies:
      emoji-regex: 8.0.0
      is-fullwidth-code-point: 3.0.0
      strip-ansi: 6.0.1
    dev: false

  /strip-ansi@6.0.1:
    resolution: {integrity: sha512-Y38VPSHcqkFrCpFnQ9vuSXmquuv5oXOKpGeT6aGrr3o3Gc9AlVa6JBfUSOCnbxGGZF+/0ooI7KrPuUSztUdU5A==}
    engines: {node: '>=8'}
    dependencies:
      ansi-regex: 5.0.1
    dev: false

  /strip-final-newline@3.0.0:
    resolution: {integrity: sha512-dOESqjYr96iWYylGObzd39EuNTa5VJxyvVAEm5Jnh7KGo75V43Hk1odPQkNDyXNmUR6k+gEiDVXnjB8HJ3crXw==}
    engines: {node: '>=12'}
    dev: true

  /strip-literal@1.0.1:
    resolution: {integrity: sha512-QZTsipNpa2Ppr6v1AmJHESqJ3Uz247MUS0OjrnnZjFAvEoWqxuyFuXn2xLgMtRnijJShAa1HL0gtJyUs7u7n3Q==}
    dependencies:
      acorn: 8.8.2
    dev: true

  /supports-color@5.5.0:
    resolution: {integrity: sha512-QjVjwdXIt408MIiAqCX4oUKsgU2EqAGzs2Ppkm4aQYbjm+ZEWEcW4SfFNTr4uMNZma0ey4f5lgLrkB0aX0QMow==}
    engines: {node: '>=4'}
    dependencies:
      has-flag: 3.0.0
    dev: true

  /supports-color@7.2.0:
    resolution: {integrity: sha512-qpCAvRl9stuOHveKsn7HncJRvv501qIacKzQlO/+Lwxc9+0q2wLyv4Dfvt80/DPn2pqOBsJdDiogXGR9+OvwRw==}
    engines: {node: '>=8'}
    dependencies:
      has-flag: 4.0.0
    dev: true

  /symbol-tree@3.2.4:
    resolution: {integrity: sha512-9QNk5KwDF+Bvz+PyObkmSYjI5ksVUYtjW7AU22r2NKcfLJcXp96hkDWU3+XndOsUb+AQ9QhfzfCT2O+CNWT5Tw==}
    dev: true

  /table-layout@1.0.2:
    resolution: {integrity: sha512-qd/R7n5rQTRFi+Zf2sk5XVVd9UQl6ZkduPFC3S7WEGJAmetDTjY3qPN50eSKzwuzEyQKy5TN2TiZdkIjos2L6A==}
    engines: {node: '>=8.0.0'}
    dependencies:
      array-back: 4.0.2
      deep-extend: 0.6.0
      typical: 5.2.0
      wordwrapjs: 4.0.1
    dev: true

  /threads@1.7.0:
    resolution: {integrity: sha512-Mx5NBSHX3sQYR6iI9VYbgHKBLisyB+xROCBGjjWm1O9wb9vfLxdaGtmT/KCjUqMsSNW6nERzCW3T6H43LqjDZQ==}
    dependencies:
      callsites: 3.1.0
      debug: 4.3.4
      is-observable: 2.1.0
      observable-fns: 0.6.1
    optionalDependencies:
      tiny-worker: 2.3.0
    transitivePeerDependencies:
      - supports-color
    dev: false

  /time-zone@1.0.0:
    resolution: {integrity: sha512-TIsDdtKo6+XrPtiTm1ssmMngN1sAhyKnTO2kunQWqNPWIVvCm15Wmw4SWInwTVgJ5u/Tr04+8Ei9TNcw4x4ONA==}
    engines: {node: '>=4'}
    dev: true

  /tiny-worker@2.3.0:
    resolution: {integrity: sha512-pJ70wq5EAqTAEl9IkGzA+fN0836rycEuz2Cn6yeZ6FRzlVS5IDOkFHpIoEsksPRQV34GDqXm65+OlnZqUSyK2g==}
    requiresBuild: true
    dependencies:
      esm: 3.2.25
    dev: false
    optional: true

  /tinybench@2.5.0:
    resolution: {integrity: sha512-kRwSG8Zx4tjF9ZiyH4bhaebu+EDz1BOx9hOigYHlUW4xxI/wKIUQUqo018UlU4ar6ATPBsaMrdbKZ+tmPdohFA==}
    dev: true

  /tinypool@0.5.0:
    resolution: {integrity: sha512-paHQtnrlS1QZYKF/GnLoOM/DN9fqaGOFbCbxzAhwniySnzl9Ebk8w73/dd34DAhe/obUbPAOldTyYXQZxnPBPQ==}
    engines: {node: '>=14.0.0'}
    dev: true

  /tinyspy@2.1.0:
    resolution: {integrity: sha512-7eORpyqImoOvkQJCSkL0d0mB4NHHIFAy4b1u8PHdDa7SjGS2njzl6/lyGoZLm+eyYEtlUmFGE0rFj66SWxZgQQ==}
    engines: {node: '>=14.0.0'}
    dev: true

  /tough-cookie@4.1.2:
    resolution: {integrity: sha512-G9fqXWoYFZgTc2z8Q5zaHy/vJMjm+WV0AkAeHxVCQiEB1b+dGvWzFW6QV07cY5jQ5gRkeid2qIkzkxUnmoQZUQ==}
    engines: {node: '>=6'}
    dependencies:
      psl: 1.9.0
      punycode: 2.3.0
      universalify: 0.2.0
      url-parse: 1.5.10
    dev: true

  /tr46@4.1.1:
    resolution: {integrity: sha512-2lv/66T7e5yNyhAAC4NaKe5nVavzuGJQVVtRYLyQ2OI8tsJ61PMLlelehb0wi2Hx6+hT/OJUWZcw8MjlSRnxvw==}
    engines: {node: '>=14'}
    dependencies:
      punycode: 2.3.0
    dev: true

  /ts-command-line-args@2.5.0(typescript@4.9.5):
    resolution: {integrity: sha512-Ff7Xt04WWCjj/cmPO9eWTJX3qpBZWuPWyQYG1vnxJao+alWWYjwJBc5aYz3h5p5dE08A6AnpkgiCtP/0KXXBYw==}
    hasBin: true
    dependencies:
      '@morgan-stanley/ts-mocking-bird': 0.6.4(typescript@4.9.5)
      chalk: 4.1.2
      command-line-args: 5.2.1
      command-line-usage: 6.1.3
      string-format: 2.0.0
    transitivePeerDependencies:
      - jasmine
      - jest
      - typescript
    dev: true

  /ts-error@1.0.6:
    resolution: {integrity: sha512-tLJxacIQUM82IR7JO1UUkKlYuUTmoY9HBJAmNWFzheSlDS5SPMcNIepejHJa4BpPQLAcbRhRf3GDJzyj6rbKvA==}
    dev: false

  /ts-essentials@7.0.3(typescript@4.9.5):
    resolution: {integrity: sha512-8+gr5+lqO3G84KdiTSMRLtuyJ+nTBVRKuCrK4lidMPdVeEp0uqC875uE5NMcaA7YYMN7XsNiFQuMvasF8HT/xQ==}
    peerDependencies:
      typescript: '>=3.7.0'
    dependencies:
      typescript: 4.9.5
    dev: true

  /tslib@2.5.0:
    resolution: {integrity: sha512-336iVw3rtn2BUK7ORdIAHTyxHGRIHVReokCR3XjbckJMK7ms8FysBfhLR8IXnAgy7T0PTPNBWKiH514FOW/WSg==}
    dev: false

  /type-detect@4.0.8:
    resolution: {integrity: sha512-0fr/mIH1dlO+x7TlcMy+bIDqKPsw/70tVyeHW787goQjhmqaZe10uwLujubK9q9Lg6Fiho1KUKDYz0Z7k7g5/g==}
    engines: {node: '>=4'}
    dev: true

  /typechain@8.1.1(typescript@4.9.5):
    resolution: {integrity: sha512-uF/sUvnXTOVF2FHKhQYnxHk4su4JjZR8vr4mA2mBaRwHTbwh0jIlqARz9XJr1tA0l7afJGvEa1dTSi4zt039LQ==}
    hasBin: true
    peerDependencies:
      typescript: '>=4.3.0'
    dependencies:
      '@types/prettier': 2.7.2
      debug: 4.3.4
      fs-extra: 7.0.1
      glob: 7.1.7
      js-sha3: 0.8.0
      lodash: 4.17.21
      mkdirp: 1.0.4
      prettier: 2.8.8
      ts-command-line-args: 2.5.0(typescript@4.9.5)
      ts-essentials: 7.0.3(typescript@4.9.5)
      typescript: 4.9.5
    transitivePeerDependencies:
      - jasmine
      - jest
      - supports-color
    dev: true

  /typescript@4.9.5:
    resolution: {integrity: sha512-1FXk9E2Hm+QzZQ7z+McJiHL4NW1F2EzMu9Nq9i3zAaGqibafqYwCVU6WyWAuyQRRzOlxou8xZSyXLEN8oKj24g==}
    engines: {node: '>=4.2.0'}
    hasBin: true
    dev: true

  /typescript@5.1.3:
    resolution: {integrity: sha512-XH627E9vkeqhlZFQuL+UsyAXEnibT0kWR2FWONlr4sTjvxyJYnyefgrkyECLzM5NenmKzRAy2rR/OlYLA1HkZw==}
    engines: {node: '>=14.17'}
    hasBin: true
    dev: false

  /typical@4.0.0:
    resolution: {integrity: sha512-VAH4IvQ7BDFYglMd7BPRDfLgxZZX4O4TFcRDA6EN5X7erNJJq+McIEp8np9aVtxrCJ6qx4GTYVfOWNjcqwZgRw==}
    engines: {node: '>=8'}
    dev: true

  /typical@5.2.0:
    resolution: {integrity: sha512-dvdQgNDNJo+8B2uBQoqdb11eUCE1JQXhvjC/CZtgvZseVd5TYMXnq0+vuUemXbd/Se29cTaUuPX3YIc2xgbvIg==}
    engines: {node: '>=8'}
    dev: true

  /ufo@1.1.2:
    resolution: {integrity: sha512-TrY6DsjTQQgyS3E3dBaOXf0TpPD8u9FVrVYmKVegJuFw51n/YB9XPt+U6ydzFG5ZIN7+DIjPbNmXoBj9esYhgQ==}
    dev: true

  /universalify@0.1.2:
    resolution: {integrity: sha512-rBJeI5CXAlmy1pV+617WB9J63U6XcazHHF2f2dbJix4XzpUF0RS3Zbj0FGIOCAva5P/d/GBOYaACQ1w+0azUkg==}
    engines: {node: '>= 4.0.0'}
    dev: true

  /universalify@0.2.0:
    resolution: {integrity: sha512-CJ1QgKmNg3CwvAv/kOFmtnEN05f0D/cn9QntgNOQlQF9dgvVTHj3t+8JPdjqawCHk7V/KA+fbUqzZ9XWhcqPUg==}
    engines: {node: '>= 4.0.0'}
    dev: true

  /url-parse@1.5.10:
    resolution: {integrity: sha512-WypcfiRhfeUP9vvF0j6rw0J3hrWrw6iZv3+22h6iRMJ/8z1Tj6XfLP4DsUix5MhMPnXpiHDoKyoZ/bdCkwBCiQ==}
    dependencies:
      querystringify: 2.2.0
      requires-port: 1.0.0
    dev: true

  /uuid@7.0.3:
    resolution: {integrity: sha512-DPSke0pXhTZgoF/d+WSt2QaKMCFSfx7QegxEWT+JOuHF5aWrKEn0G+ztjuJg/gG8/ItK+rbPCD/yNv8yyih6Cg==}
    hasBin: true
    dev: true

<<<<<<< HEAD
  /viem@1.0.6(typescript@4.9.5):
    resolution: {integrity: sha512-NOVDREj8bWHajuP5Nw6edd0v3auuGWvLHGScmo9OOt1l7g3f1xMQxPA6JlhNmWXzoHjzzxt/5SorBn2DQ6N6Sg==}
    dependencies:
      '@adraffy/ens-normalize': 1.9.0
      '@noble/curves': 1.0.0
      '@noble/hashes': 1.3.0
      '@scure/bip32': 1.3.0
      '@scure/bip39': 1.2.0
      '@wagmi/chains': 1.1.0(typescript@4.9.5)
      abitype: 0.8.7(typescript@4.9.5)
      isomorphic-ws: 5.0.0(ws@8.12.0)
      ws: 8.12.0
    transitivePeerDependencies:
      - bufferutil
      - typescript
      - utf-8-validate
      - zod
    dev: true

  /viem@1.0.6(typescript@5.1.3):
    resolution: {integrity: sha512-NOVDREj8bWHajuP5Nw6edd0v3auuGWvLHGScmo9OOt1l7g3f1xMQxPA6JlhNmWXzoHjzzxt/5SorBn2DQ6N6Sg==}
=======
  /viem@1.1.7(typescript@5.1.3):
    resolution: {integrity: sha512-3lBDRS0ejb4Eo9c/S+RBadwIHNK1RS0ffW7HkSt3pMtzl4nis1aF1tHrU6yqI+yCWqAPl36a48qGD4mEhxPuDw==}
    peerDependencies:
      typescript: '>=5.0.4'
>>>>>>> 2bcc6dee
    dependencies:
      '@adraffy/ens-normalize': 1.9.0
      '@noble/curves': 1.0.0
      '@noble/hashes': 1.3.0
      '@scure/bip32': 1.3.0
      '@scure/bip39': 1.2.0
      '@wagmi/chains': 1.2.0(typescript@5.1.3)
      abitype: 0.8.7(typescript@5.1.3)
      isomorphic-ws: 5.0.0(ws@8.12.0)
      typescript: 5.1.3
      ws: 8.12.0
    transitivePeerDependencies:
      - bufferutil
      - utf-8-validate
      - zod
    dev: false

  /vite-node@0.31.4(@types/node@20.1.3):
    resolution: {integrity: sha512-uzL377GjJtTbuc5KQxVbDu2xfU/x0wVjUtXQR2ihS21q/NK6ROr4oG0rsSkBBddZUVCwzfx22in76/0ZZHXgkQ==}
    engines: {node: '>=v14.18.0'}
    hasBin: true
    dependencies:
      cac: 6.7.14
      debug: 4.3.4
      mlly: 1.2.1
      pathe: 1.1.0
      picocolors: 1.0.0
      vite: 4.3.5(@types/node@20.1.3)
    transitivePeerDependencies:
      - '@types/node'
      - less
      - sass
      - stylus
      - sugarss
      - supports-color
      - terser
    dev: true

  /vite@4.3.5(@types/node@20.1.3):
    resolution: {integrity: sha512-0gEnL9wiRFxgz40o/i/eTBwm+NEbpUeTWhzKrZDSdKm6nplj+z4lKz8ANDgildxHm47Vg8EUia0aicKbawUVVA==}
    engines: {node: ^14.18.0 || >=16.0.0}
    hasBin: true
    peerDependencies:
      '@types/node': '>= 14'
      less: '*'
      sass: '*'
      stylus: '*'
      sugarss: '*'
      terser: ^5.4.0
    peerDependenciesMeta:
      '@types/node':
        optional: true
      less:
        optional: true
      sass:
        optional: true
      stylus:
        optional: true
      sugarss:
        optional: true
      terser:
        optional: true
    dependencies:
      '@types/node': 20.1.3
      esbuild: 0.17.18
      postcss: 8.4.23
      rollup: 3.21.6
    optionalDependencies:
      fsevents: 2.3.2
    dev: true

  /vitest@0.31.4(jsdom@22.0.0):
    resolution: {integrity: sha512-GoV0VQPmWrUFOZSg3RpQAPN+LPmHg2/gxlMNJlyxJihkz6qReHDV6b0pPDcqFLNEPya4tWJ1pgwUNP9MLmUfvQ==}
    engines: {node: '>=v14.18.0'}
    hasBin: true
    peerDependencies:
      '@edge-runtime/vm': '*'
      '@vitest/browser': '*'
      '@vitest/ui': '*'
      happy-dom: '*'
      jsdom: '*'
      playwright: '*'
      safaridriver: '*'
      webdriverio: '*'
    peerDependenciesMeta:
      '@edge-runtime/vm':
        optional: true
      '@vitest/browser':
        optional: true
      '@vitest/ui':
        optional: true
      happy-dom:
        optional: true
      jsdom:
        optional: true
      playwright:
        optional: true
      safaridriver:
        optional: true
      webdriverio:
        optional: true
    dependencies:
      '@types/chai': 4.3.5
      '@types/chai-subset': 1.3.3
      '@types/node': 20.1.3
      '@vitest/expect': 0.31.4
      '@vitest/runner': 0.31.4
      '@vitest/snapshot': 0.31.4
      '@vitest/spy': 0.31.4
      '@vitest/utils': 0.31.4
      acorn: 8.8.2
      acorn-walk: 8.2.0
      cac: 6.7.14
      chai: 4.3.7
      concordance: 5.0.4
      debug: 4.3.4
      jsdom: 22.0.0
      local-pkg: 0.4.3
      magic-string: 0.30.0
      pathe: 1.1.0
      picocolors: 1.0.0
      std-env: 3.3.3
      strip-literal: 1.0.1
      tinybench: 2.5.0
      tinypool: 0.5.0
      vite: 4.3.5(@types/node@20.1.3)
      vite-node: 0.31.4(@types/node@20.1.3)
      why-is-node-running: 2.2.2
    transitivePeerDependencies:
      - less
      - sass
      - stylus
      - sugarss
      - supports-color
      - terser
    dev: true

  /w3c-xmlserializer@4.0.0:
    resolution: {integrity: sha512-d+BFHzbiCx6zGfz0HyQ6Rg69w9k19nviJspaj4yNscGjrHu94sVP+aRm75yEbCh+r2/yR+7q6hux9LVtbuTGBw==}
    engines: {node: '>=14'}
    dependencies:
      xml-name-validator: 4.0.0
    dev: true

  /webidl-conversions@7.0.0:
    resolution: {integrity: sha512-VwddBukDzu71offAQR975unBIGqfKZpM+8ZX6ySk8nYhVoo5CYaZyzt3YBvYtRtO+aoGlqxPg/B87NGVZ/fu6g==}
    engines: {node: '>=12'}
    dev: true

  /well-known-symbols@2.0.0:
    resolution: {integrity: sha512-ZMjC3ho+KXo0BfJb7JgtQ5IBuvnShdlACNkKkdsqBmYw3bPAaJfPeYUo6tLUaT5tG/Gkh7xkpBhKRQ9e7pyg9Q==}
    engines: {node: '>=6'}
    dev: true

  /whatwg-encoding@2.0.0:
    resolution: {integrity: sha512-p41ogyeMUrw3jWclHWTQg1k05DSVXPLcVxRTYsXUk+ZooOCZLcoYgPZ/HL/D/N+uQPOtcp1me1WhBEaX02mhWg==}
    engines: {node: '>=12'}
    dependencies:
      iconv-lite: 0.6.3
    dev: true

  /whatwg-mimetype@3.0.0:
    resolution: {integrity: sha512-nt+N2dzIutVRxARx1nghPKGv1xHikU7HKdfafKkLNLindmPU/ch3U31NOCGGA/dmPcmb1VlofO0vnKAcsm0o/Q==}
    engines: {node: '>=12'}
    dev: true

  /whatwg-url@12.0.1:
    resolution: {integrity: sha512-Ed/LrqB8EPlGxjS+TrsXcpUond1mhccS3pchLhzSgPCnTimUCKj3IZE75pAs5m6heB2U2TMerKFUXheyHY+VDQ==}
    engines: {node: '>=14'}
    dependencies:
      tr46: 4.1.1
      webidl-conversions: 7.0.0
    dev: true

  /which@2.0.2:
    resolution: {integrity: sha512-BLI3Tl1TW3Pvl70l3yq3Y64i+awpwXqsGBYWkkqMtnbXgrMD+yj7rhW0kuEDxzJaYXGjEW5ogapKNMEKNMjibA==}
    engines: {node: '>= 8'}
    hasBin: true
    dependencies:
      isexe: 2.0.0
    dev: true

  /why-is-node-running@2.2.2:
    resolution: {integrity: sha512-6tSwToZxTOcotxHeA+qGCq1mVzKR3CwcJGmVcY+QE8SHy6TnpFnh8PAvPNHYr7EcuVeG0QSMxtYCuO1ta/G/oA==}
    engines: {node: '>=8'}
    hasBin: true
    dependencies:
      siginfo: 2.0.0
      stackback: 0.0.2
    dev: true

  /wordwrapjs@4.0.1:
    resolution: {integrity: sha512-kKlNACbvHrkpIw6oPeYDSmdCTu2hdMHoyXLTcUKala++lx5Y+wjJ/e474Jqv5abnVmwxw08DiTuHmw69lJGksA==}
    engines: {node: '>=8.0.0'}
    dependencies:
      reduce-flatten: 2.0.0
      typical: 5.2.0
    dev: true

  /wrap-ansi@7.0.0:
    resolution: {integrity: sha512-YVGIj2kamLSTxw6NsZjoBxfSwsn0ycdesmc4p+Q21c5zPuZ1pl+NfxVdxPtdHvmNVOQ6XSYG4AUtyt/Fi7D16Q==}
    engines: {node: '>=10'}
    dependencies:
      ansi-styles: 4.3.0
      string-width: 4.2.3
      strip-ansi: 6.0.1
    dev: false

  /wrappy@1.0.2:
    resolution: {integrity: sha512-l4Sp/DRseor9wL6EvV2+TuQn63dMkPjZ/sp9XkghTEbV9KlPS1xUsZ3u7/IQO4wxtcFB4bgpQPRcR3QCvezPcQ==}
    dev: true

  /ws@7.4.6:
    resolution: {integrity: sha512-YmhHDO4MzaDLB+M9ym/mDA5z0naX8j7SIlT8f8z+I0VtzsRbekxEutHSme7NPS2qE8StCYQNUnfWdXta/Yu85A==}
    engines: {node: '>=8.3.0'}
    peerDependencies:
      bufferutil: ^4.0.1
      utf-8-validate: ^5.0.2
    peerDependenciesMeta:
      bufferutil:
        optional: true
      utf-8-validate:
        optional: true

  /ws@8.12.0:
    resolution: {integrity: sha512-kU62emKIdKVeEIOIKVegvqpXMSTAMLJozpHZaJNDYqBjzlSYXQGviYwN1osDLJ9av68qHd4a2oSjd7yD4pacig==}
    engines: {node: '>=10.0.0'}
    peerDependencies:
      bufferutil: ^4.0.1
      utf-8-validate: '>=5.0.2'
    peerDependenciesMeta:
      bufferutil:
        optional: true
      utf-8-validate:
        optional: true

  /ws@8.13.0:
    resolution: {integrity: sha512-x9vcZYTrFPC7aSIbj7sRCYo7L/Xb8Iy+pW0ng0wt2vCJv7M9HOMy0UoN3rr+IFC7hb7vXoqS+P9ktyLLLhO+LA==}
    engines: {node: '>=10.0.0'}
    peerDependencies:
      bufferutil: ^4.0.1
      utf-8-validate: '>=5.0.2'
    peerDependenciesMeta:
      bufferutil:
        optional: true
      utf-8-validate:
        optional: true
    dev: true

  /xml-name-validator@4.0.0:
    resolution: {integrity: sha512-ICP2e+jsHvAj2E2lIHxa5tjXRlKDJo4IdvPvCXbXQGdzSfmSpNVyIKMvoZHjDY9DP0zV17iI85o90vRFXNccRw==}
    engines: {node: '>=12'}
    dev: true

  /xmlchars@2.2.0:
    resolution: {integrity: sha512-JZnDKK8B0RCDw84FNdDAIpZK+JuJw+s7Lz8nksI7SIuU3UXJJslUthsi+uWBUYOwPFwW7W7PRLRfUKpxjtjFCw==}
    dev: true

  /y18n@5.0.8:
    resolution: {integrity: sha512-0pfFzegeDWJHJIAmTLRP2DwHjdF5s7jo9tuztdQxAhINCdvS+3nGINqPd00AphqJR/0LhANUS6/+7SCb98YOfA==}
    engines: {node: '>=10'}
    dev: false

  /yallist@4.0.0:
    resolution: {integrity: sha512-3wdGidZyq5PB084XLES5TpOSRA3wjXAlIWMhum2kRcv/41Sn2emQ0dycQW4uZXLejwKvg6EsvbdlVL+FYEct7A==}
    dev: true

  /yargs-parser@21.1.1:
    resolution: {integrity: sha512-tVpsJW7DdjecAiFpbIB1e3qxIQsE6NoPc5/eTdrbbIC4h0LVsWhnoa3g+m2HclBIujHzsxZ4VJVA+GUuc2/LBw==}
    engines: {node: '>=12'}
    dev: false

  /yargs@17.7.2:
    resolution: {integrity: sha512-7dSzzRQ++CKnNI/krKnYRV7JKKPUXMEh61soaHKg9mrWEhzFWhFnxPxGl+69cD1Ou63C13NUPCnmIcrvqCuM6w==}
    engines: {node: '>=12'}
    dependencies:
      cliui: 8.0.1
      escalade: 3.1.1
      get-caller-file: 2.0.5
      require-directory: 2.1.1
      string-width: 4.2.3
      y18n: 5.0.8
      yargs-parser: 21.1.1
    dev: false

  /yocto-queue@1.0.0:
    resolution: {integrity: sha512-9bnSc/HEW2uRy67wc+T8UwauLuPJVn28jb+GtJY16iiKWyvmYJRXVT4UamsAEGQfPohgr2q4Tq0sQbQlxTfi1g==}
    engines: {node: '>=12.20'}
    dev: true

  github.com/dapphub/ds-test/c9ce3f25bde29fc5eb9901842bf02850dfd2d084:
    resolution: {tarball: https://codeload.github.com/dapphub/ds-test/tar.gz/c9ce3f25bde29fc5eb9901842bf02850dfd2d084}
    name: ds-test
    version: 1.0.0
    dev: true

  github.com/foundry-rs/forge-std/b4f121555729b3afb3c5ffccb62ff4b6e2818fd3:
    resolution: {tarball: https://codeload.github.com/foundry-rs/forge-std/tar.gz/b4f121555729b3afb3c5ffccb62ff4b6e2818fd3}
    name: forge-std
    version: 1.2.0
    dev: true<|MERGE_RESOLUTION|>--- conflicted
+++ resolved
@@ -1,4 +1,4 @@
-lockfileVersion: '6.1'
+lockfileVersion: '6.0'
 
 settings:
   autoInstallPeers: true
@@ -904,7 +904,6 @@
       typescript: 5.1.3
     dev: false
 
-<<<<<<< HEAD
   /@wagmi/chains@1.1.0(typescript@4.9.5):
     resolution: {integrity: sha512-pWZlxBk0Ql8E7DV8DwqlbBpOyUdaG9UDlQPBxJNALuEK1I0tbQ3AVvSDnlsEIt06UPmPo5o27gzs3hwPQ/A+UA==}
     peerDependencies:
@@ -916,12 +915,8 @@
       typescript: 4.9.5
     dev: true
 
-  /@wagmi/chains@1.1.0(typescript@5.1.3):
-    resolution: {integrity: sha512-pWZlxBk0Ql8E7DV8DwqlbBpOyUdaG9UDlQPBxJNALuEK1I0tbQ3AVvSDnlsEIt06UPmPo5o27gzs3hwPQ/A+UA==}
-=======
   /@wagmi/chains@1.2.0(typescript@5.1.3):
     resolution: {integrity: sha512-dmDRipsE54JfyudOBkuhEexqQWcrZqxn/qiujG8SBzMh/az/AH5xlJSA+j1CPWTx9+QofSMF3B7A4gb6XRmSaQ==}
->>>>>>> 2bcc6dee
     peerDependencies:
       typescript: '>=5.0.4'
     peerDependenciesMeta:
@@ -2245,7 +2240,6 @@
     hasBin: true
     dev: true
 
-<<<<<<< HEAD
   /viem@1.0.6(typescript@4.9.5):
     resolution: {integrity: sha512-NOVDREj8bWHajuP5Nw6edd0v3auuGWvLHGScmo9OOt1l7g3f1xMQxPA6JlhNmWXzoHjzzxt/5SorBn2DQ6N6Sg==}
     dependencies:
@@ -2265,14 +2259,10 @@
       - zod
     dev: true
 
-  /viem@1.0.6(typescript@5.1.3):
-    resolution: {integrity: sha512-NOVDREj8bWHajuP5Nw6edd0v3auuGWvLHGScmo9OOt1l7g3f1xMQxPA6JlhNmWXzoHjzzxt/5SorBn2DQ6N6Sg==}
-=======
   /viem@1.1.7(typescript@5.1.3):
     resolution: {integrity: sha512-3lBDRS0ejb4Eo9c/S+RBadwIHNK1RS0ffW7HkSt3pMtzl4nis1aF1tHrU6yqI+yCWqAPl36a48qGD4mEhxPuDw==}
     peerDependencies:
       typescript: '>=5.0.4'
->>>>>>> 2bcc6dee
     dependencies:
       '@adraffy/ens-normalize': 1.9.0
       '@noble/curves': 1.0.0

lockfileVersion: '9.0'

settings:
  autoInstallPeers: true
  excludeLinksFromLockfile: false

importers:

  .:
    devDependencies:
      '@playwright/test':
        specifier: 1.35.1
        version: 1.35.1

  packages/client-vanilla:
    dependencies:
      '@improbable-eng/grpc-web':
        specifier: ^0.15.0
        version: 0.15.0(google-protobuf@3.21.2)
      '@latticexyz/common':
        specifier: link:../../../packages/common
        version: link:../../../packages/common
      '@latticexyz/dev-tools':
        specifier: link:../../../packages/dev-tools
        version: link:../../../packages/dev-tools
      '@latticexyz/recs':
        specifier: link:../../../packages/recs
        version: link:../../../packages/recs
      '@latticexyz/schema-type':
        specifier: link:../../../packages/schema-type
        version: link:../../../packages/schema-type
      '@latticexyz/store-sync':
        specifier: link:../../../packages/store-sync
        version: link:../../../packages/store-sync
      '@latticexyz/utils':
        specifier: link:../../../packages/utils
        version: link:../../../packages/utils
      '@latticexyz/world':
        specifier: link:../../../packages/world
        version: link:../../../packages/world
      async-mutex:
        specifier: ^0.4.0
        version: 0.4.0
      contracts:
        specifier: workspace:*
        version: link:../contracts
      mobx:
        specifier: ^6.7.0
        version: 6.9.0
      nice-grpc:
        specifier: ^2.0.1
        version: 2.1.4
      nice-grpc-web:
        specifier: ^2.0.1
        version: 2.0.2(google-protobuf@3.21.2)
      proxy-deep:
        specifier: ^3.1.1
        version: 3.1.1
      react:
        specifier: ^18.2.0
        version: 18.2.0
      rxjs:
        specifier: 7.5.5
        version: 7.5.5
      threads:
        specifier: ^1.7.0
        version: 1.7.0
      viem:
        specifier: 2.9.20
        version: 2.9.20(typescript@5.4.2)(zod@3.23.8)
    devDependencies:
      rimraf:
        specifier: ^3.0.2
        version: 3.0.2
      vite:
        specifier: ^4.2.1
        version: 4.3.5(@types/node@20.1.3)
      vitest:
        specifier: 0.34.6
        version: 0.34.6(happy-dom@12.10.3)

  packages/contracts:
    devDependencies:
      '@latticexyz/cli':
        specifier: link:../../../packages/cli
        version: link:../../../packages/cli
      '@latticexyz/config':
        specifier: link:../../../packages/config
        version: link:../../../packages/config
      '@latticexyz/schema-type':
        specifier: link:../../../packages/schema-type
        version: link:../../../packages/schema-type
      '@latticexyz/store':
        specifier: link:../../../packages/store
        version: link:../../../packages/store
      '@latticexyz/world':
        specifier: link:../../../packages/world
        version: link:../../../packages/world
      '@latticexyz/world-modules':
        specifier: link:../../../packages/world-modules
        version: link:../../../packages/world-modules
      dotenv:
        specifier: ^16.0.3
        version: 16.0.3
      ds-test:
        specifier: https://github.com/dapphub/ds-test.git#e282159d5170298eb2455a6c05280ab5a73a4ef0
        version: https://codeload.github.com/dapphub/ds-test/tar.gz/e282159d5170298eb2455a6c05280ab5a73a4ef0
      forge-std:
        specifier: https://github.com/foundry-rs/forge-std.git#74cfb77e308dd188d2f58864aaf44963ae6b88b1
        version: https://codeload.github.com/foundry-rs/forge-std/tar.gz/74cfb77e308dd188d2f58864aaf44963ae6b88b1
      prettier:
        specifier: 3.2.5
        version: 3.2.5
      rimraf:
        specifier: ^3.0.2
        version: 3.0.2
      typescript:
        specifier: 5.4.2
        version: 5.4.2
      vite:
        specifier: ^4.2.1
        version: 4.3.5(@types/node@20.1.3)
      vitest:
        specifier: 0.34.6
        version: 0.34.6(happy-dom@12.10.3)

  packages/sync-test:
    devDependencies:
      '@latticexyz/cli':
        specifier: link:../../../packages/cli
        version: link:../../../packages/cli
      '@latticexyz/common':
        specifier: link:../../../packages/common
        version: link:../../../packages/common
      '@latticexyz/config':
        specifier: link:../../../packages/config
        version: link:../../../packages/config
      '@latticexyz/protocol-parser':
        specifier: link:../../../packages/protocol-parser
        version: link:../../../packages/protocol-parser
      '@latticexyz/recs':
        specifier: link:../../../packages/recs
        version: link:../../../packages/recs
      '@latticexyz/schema-type':
        specifier: link:../../../packages/schema-type
        version: link:../../../packages/schema-type
      '@latticexyz/store':
        specifier: link:../../../packages/store
        version: link:../../../packages/store
      '@latticexyz/store-sync':
        specifier: link:../../../packages/store-sync
        version: link:../../../packages/store-sync
      '@latticexyz/utils':
        specifier: link:../../../packages/utils
        version: link:../../../packages/utils
      '@latticexyz/world':
        specifier: link:../../../packages/world
        version: link:../../../packages/world
      '@latticexyz/world-modules':
        specifier: link:../../../packages/world-modules
        version: link:../../../packages/world-modules
      '@viem/anvil':
        specifier: ^0.0.6
        version: 0.0.6
      abitype:
        specifier: 1.0.0
        version: 1.0.0(typescript@5.4.2)(zod@3.23.8)
      chalk:
        specifier: ^5.2.0
        version: 5.2.0
      dotenv:
        specifier: ^16.0.3
        version: 16.0.3
      drizzle-orm:
        specifier: ^0.28.5
        version: 0.28.5(postgres@3.3.5)
      execa:
        specifier: ^7.1.1
        version: 7.1.1
      happy-dom:
        specifier: ^12.10.3
        version: 12.10.3
      postgres:
        specifier: 3.3.5
        version: 3.3.5
      typescript:
        specifier: 5.4.2
        version: 5.4.2
      viem:
        specifier: 2.9.20
        version: 2.9.20(typescript@5.4.2)(zod@3.23.8)
      vite:
        specifier: ^4.2.1
        version: 4.3.5(@types/node@20.1.3)
      vitest:
        specifier: 0.34.6
        version: 0.34.6(happy-dom@12.10.3)
      zod:
<<<<<<< HEAD
        specifier: ^3.23.8
=======
        specifier: 3.23.8
>>>>>>> 64354814
        version: 3.23.8

  packages/test-data:
    devDependencies:
      '@latticexyz/block-logs-stream':
        specifier: link:../../../packages/block-logs-stream
        version: link:../../../packages/block-logs-stream
      '@latticexyz/cli':
        specifier: link:../../../packages/cli
        version: link:../../../packages/cli
      '@latticexyz/common':
        specifier: link:../../../packages/common
        version: link:../../../packages/common
      '@latticexyz/store':
        specifier: link:../../../packages/store
        version: link:../../../packages/store
      '@viem/anvil':
        specifier: ^0.0.6
        version: 0.0.6
      execa:
        specifier: ^7.1.1
        version: 7.1.1
      tsx:
        specifier: ^3.12.6
        version: 3.12.6
      typescript:
        specifier: 5.4.2
        version: 5.4.2
      viem:
        specifier: 2.9.20
        version: 2.9.20(typescript@5.4.2)(zod@3.23.8)

packages:

  '@adraffy/ens-normalize@1.10.0':
    resolution: {integrity: sha512-nA9XHtlAkYfJxY7bce8DcN7eKxWWCWkU+1GR9d+U6MbNpfwQp8TI7vqOsBsMcHoT4mBu2kypKoSKnghEzOOq5Q==}

  '@esbuild-kit/cjs-loader@2.4.2':
    resolution: {integrity: sha512-BDXFbYOJzT/NBEtp71cvsrGPwGAMGRB/349rwKuoxNSiKjPraNNnlK6MIIabViCjqZugu6j+xeMDlEkWdHHJSg==}

  '@esbuild-kit/core-utils@3.3.0':
    resolution: {integrity: sha512-jTtSvVpr5ygNXyPXf9IBbCrKQ0uckq6vWkcGfy1fEr9KjkKdnFn4kFAGjpqZDZim1wsTwh/Be+lhAUemEmxEYA==}

  '@esbuild-kit/esm-loader@2.6.3':
    resolution: {integrity: sha512-lUziJdacVDQrg65DwQ+OOQR9B1LQE2/pY77H+oVT0KQDLtsT2XfbHz7O+f0zUvexSWPKxMXa8h4RXT5PFAlv/g==}

  '@esbuild/android-arm64@0.17.18':
    resolution: {integrity: sha512-/iq0aK0eeHgSC3z55ucMAHO05OIqmQehiGay8eP5l/5l+iEr4EIbh4/MI8xD9qRFjqzgkc0JkX0LculNC9mXBw==}
    engines: {node: '>=12'}
    cpu: [arm64]
    os: [android]

  '@esbuild/android-arm64@0.18.20':
    resolution: {integrity: sha512-Nz4rJcchGDtENV0eMKUNa6L12zz2zBDXuhj/Vjh18zGqB44Bi7MBMSXjgunJgjRhCmKOjnPuZp4Mb6OKqtMHLQ==}
    engines: {node: '>=12'}
    cpu: [arm64]
    os: [android]

  '@esbuild/android-arm@0.17.18':
    resolution: {integrity: sha512-EmwL+vUBZJ7mhFCs5lA4ZimpUH3WMAoqvOIYhVQwdIgSpHC8ImHdsRyhHAVxpDYUSm0lWvd63z0XH1IlImS2Qw==}
    engines: {node: '>=12'}
    cpu: [arm]
    os: [android]

  '@esbuild/android-arm@0.18.20':
    resolution: {integrity: sha512-fyi7TDI/ijKKNZTUJAQqiG5T7YjJXgnzkURqmGj13C6dCqckZBLdl4h7bkhHt/t0WP+zO9/zwroDvANaOqO5Sw==}
    engines: {node: '>=12'}
    cpu: [arm]
    os: [android]

  '@esbuild/android-x64@0.17.18':
    resolution: {integrity: sha512-x+0efYNBF3NPW2Xc5bFOSFW7tTXdAcpfEg2nXmxegm4mJuVeS+i109m/7HMiOQ6M12aVGGFlqJX3RhNdYM2lWg==}
    engines: {node: '>=12'}
    cpu: [x64]
    os: [android]

  '@esbuild/android-x64@0.18.20':
    resolution: {integrity: sha512-8GDdlePJA8D6zlZYJV/jnrRAi6rOiNaCC/JclcXpB+KIuvfBN4owLtgzY2bsxnx666XjJx2kDPUmnTtR8qKQUg==}
    engines: {node: '>=12'}
    cpu: [x64]
    os: [android]

  '@esbuild/darwin-arm64@0.17.18':
    resolution: {integrity: sha512-6tY+djEAdF48M1ONWnQb1C+6LiXrKjmqjzPNPWXhu/GzOHTHX2nh8Mo2ZAmBFg0kIodHhciEgUBtcYCAIjGbjQ==}
    engines: {node: '>=12'}
    cpu: [arm64]
    os: [darwin]

  '@esbuild/darwin-arm64@0.18.20':
    resolution: {integrity: sha512-bxRHW5kHU38zS2lPTPOyuyTm+S+eobPUnTNkdJEfAddYgEcll4xkT8DB9d2008DtTbl7uJag2HuE5NZAZgnNEA==}
    engines: {node: '>=12'}
    cpu: [arm64]
    os: [darwin]

  '@esbuild/darwin-x64@0.17.18':
    resolution: {integrity: sha512-Qq84ykvLvya3dO49wVC9FFCNUfSrQJLbxhoQk/TE1r6MjHo3sFF2tlJCwMjhkBVq3/ahUisj7+EpRSz0/+8+9A==}
    engines: {node: '>=12'}
    cpu: [x64]
    os: [darwin]

  '@esbuild/darwin-x64@0.18.20':
    resolution: {integrity: sha512-pc5gxlMDxzm513qPGbCbDukOdsGtKhfxD1zJKXjCCcU7ju50O7MeAZ8c4krSJcOIJGFR+qx21yMMVYwiQvyTyQ==}
    engines: {node: '>=12'}
    cpu: [x64]
    os: [darwin]

  '@esbuild/freebsd-arm64@0.17.18':
    resolution: {integrity: sha512-fw/ZfxfAzuHfaQeMDhbzxp9mc+mHn1Y94VDHFHjGvt2Uxl10mT4CDavHm+/L9KG441t1QdABqkVYwakMUeyLRA==}
    engines: {node: '>=12'}
    cpu: [arm64]
    os: [freebsd]

  '@esbuild/freebsd-arm64@0.18.20':
    resolution: {integrity: sha512-yqDQHy4QHevpMAaxhhIwYPMv1NECwOvIpGCZkECn8w2WFHXjEwrBn3CeNIYsibZ/iZEUemj++M26W3cNR5h+Tw==}
    engines: {node: '>=12'}
    cpu: [arm64]
    os: [freebsd]

  '@esbuild/freebsd-x64@0.17.18':
    resolution: {integrity: sha512-FQFbRtTaEi8ZBi/A6kxOC0V0E9B/97vPdYjY9NdawyLd4Qk5VD5g2pbWN2VR1c0xhzcJm74HWpObPszWC+qTew==}
    engines: {node: '>=12'}
    cpu: [x64]
    os: [freebsd]

  '@esbuild/freebsd-x64@0.18.20':
    resolution: {integrity: sha512-tgWRPPuQsd3RmBZwarGVHZQvtzfEBOreNuxEMKFcd5DaDn2PbBxfwLcj4+aenoh7ctXcbXmOQIn8HI6mCSw5MQ==}
    engines: {node: '>=12'}
    cpu: [x64]
    os: [freebsd]

  '@esbuild/linux-arm64@0.17.18':
    resolution: {integrity: sha512-R7pZvQZFOY2sxUG8P6A21eq6q+eBv7JPQYIybHVf1XkQYC+lT7nDBdC7wWKTrbvMXKRaGudp/dzZCwL/863mZQ==}
    engines: {node: '>=12'}
    cpu: [arm64]
    os: [linux]

  '@esbuild/linux-arm64@0.18.20':
    resolution: {integrity: sha512-2YbscF+UL7SQAVIpnWvYwM+3LskyDmPhe31pE7/aoTMFKKzIc9lLbyGUpmmb8a8AixOL61sQ/mFh3jEjHYFvdA==}
    engines: {node: '>=12'}
    cpu: [arm64]
    os: [linux]

  '@esbuild/linux-arm@0.17.18':
    resolution: {integrity: sha512-jW+UCM40LzHcouIaqv3e/oRs0JM76JfhHjCavPxMUti7VAPh8CaGSlS7cmyrdpzSk7A+8f0hiedHqr/LMnfijg==}
    engines: {node: '>=12'}
    cpu: [arm]
    os: [linux]

  '@esbuild/linux-arm@0.18.20':
    resolution: {integrity: sha512-/5bHkMWnq1EgKr1V+Ybz3s1hWXok7mDFUMQ4cG10AfW3wL02PSZi5kFpYKrptDsgb2WAJIvRcDm+qIvXf/apvg==}
    engines: {node: '>=12'}
    cpu: [arm]
    os: [linux]

  '@esbuild/linux-ia32@0.17.18':
    resolution: {integrity: sha512-ygIMc3I7wxgXIxk6j3V00VlABIjq260i967Cp9BNAk5pOOpIXmd1RFQJQX9Io7KRsthDrQYrtcx7QCof4o3ZoQ==}
    engines: {node: '>=12'}
    cpu: [ia32]
    os: [linux]

  '@esbuild/linux-ia32@0.18.20':
    resolution: {integrity: sha512-P4etWwq6IsReT0E1KHU40bOnzMHoH73aXp96Fs8TIT6z9Hu8G6+0SHSw9i2isWrD2nbx2qo5yUqACgdfVGx7TA==}
    engines: {node: '>=12'}
    cpu: [ia32]
    os: [linux]

  '@esbuild/linux-loong64@0.17.18':
    resolution: {integrity: sha512-bvPG+MyFs5ZlwYclCG1D744oHk1Pv7j8psF5TfYx7otCVmcJsEXgFEhQkbhNW8otDHL1a2KDINW20cfCgnzgMQ==}
    engines: {node: '>=12'}
    cpu: [loong64]
    os: [linux]

  '@esbuild/linux-loong64@0.18.20':
    resolution: {integrity: sha512-nXW8nqBTrOpDLPgPY9uV+/1DjxoQ7DoB2N8eocyq8I9XuqJ7BiAMDMf9n1xZM9TgW0J8zrquIb/A7s3BJv7rjg==}
    engines: {node: '>=12'}
    cpu: [loong64]
    os: [linux]

  '@esbuild/linux-mips64el@0.17.18':
    resolution: {integrity: sha512-oVqckATOAGuiUOa6wr8TXaVPSa+6IwVJrGidmNZS1cZVx0HqkTMkqFGD2HIx9H1RvOwFeWYdaYbdY6B89KUMxA==}
    engines: {node: '>=12'}
    cpu: [mips64el]
    os: [linux]

  '@esbuild/linux-mips64el@0.18.20':
    resolution: {integrity: sha512-d5NeaXZcHp8PzYy5VnXV3VSd2D328Zb+9dEq5HE6bw6+N86JVPExrA6O68OPwobntbNJ0pzCpUFZTo3w0GyetQ==}
    engines: {node: '>=12'}
    cpu: [mips64el]
    os: [linux]

  '@esbuild/linux-ppc64@0.17.18':
    resolution: {integrity: sha512-3dLlQO+b/LnQNxgH4l9rqa2/IwRJVN9u/bK63FhOPB4xqiRqlQAU0qDU3JJuf0BmaH0yytTBdoSBHrb2jqc5qQ==}
    engines: {node: '>=12'}
    cpu: [ppc64]
    os: [linux]

  '@esbuild/linux-ppc64@0.18.20':
    resolution: {integrity: sha512-WHPyeScRNcmANnLQkq6AfyXRFr5D6N2sKgkFo2FqguP44Nw2eyDlbTdZwd9GYk98DZG9QItIiTlFLHJHjxP3FA==}
    engines: {node: '>=12'}
    cpu: [ppc64]
    os: [linux]

  '@esbuild/linux-riscv64@0.17.18':
    resolution: {integrity: sha512-/x7leOyDPjZV3TcsdfrSI107zItVnsX1q2nho7hbbQoKnmoeUWjs+08rKKt4AUXju7+3aRZSsKrJtaRmsdL1xA==}
    engines: {node: '>=12'}
    cpu: [riscv64]
    os: [linux]

  '@esbuild/linux-riscv64@0.18.20':
    resolution: {integrity: sha512-WSxo6h5ecI5XH34KC7w5veNnKkju3zBRLEQNY7mv5mtBmrP/MjNBCAlsM2u5hDBlS3NGcTQpoBvRzqBcRtpq1A==}
    engines: {node: '>=12'}
    cpu: [riscv64]
    os: [linux]

  '@esbuild/linux-s390x@0.17.18':
    resolution: {integrity: sha512-cX0I8Q9xQkL/6F5zWdYmVf5JSQt+ZfZD2bJudZrWD+4mnUvoZ3TDDXtDX2mUaq6upMFv9FlfIh4Gfun0tbGzuw==}
    engines: {node: '>=12'}
    cpu: [s390x]
    os: [linux]

  '@esbuild/linux-s390x@0.18.20':
    resolution: {integrity: sha512-+8231GMs3mAEth6Ja1iK0a1sQ3ohfcpzpRLH8uuc5/KVDFneH6jtAJLFGafpzpMRO6DzJ6AvXKze9LfFMrIHVQ==}
    engines: {node: '>=12'}
    cpu: [s390x]
    os: [linux]

  '@esbuild/linux-x64@0.17.18':
    resolution: {integrity: sha512-66RmRsPlYy4jFl0vG80GcNRdirx4nVWAzJmXkevgphP1qf4dsLQCpSKGM3DUQCojwU1hnepI63gNZdrr02wHUA==}
    engines: {node: '>=12'}
    cpu: [x64]
    os: [linux]

  '@esbuild/linux-x64@0.18.20':
    resolution: {integrity: sha512-UYqiqemphJcNsFEskc73jQ7B9jgwjWrSayxawS6UVFZGWrAAtkzjxSqnoclCXxWtfwLdzU+vTpcNYhpn43uP1w==}
    engines: {node: '>=12'}
    cpu: [x64]
    os: [linux]

  '@esbuild/netbsd-x64@0.17.18':
    resolution: {integrity: sha512-95IRY7mI2yrkLlTLb1gpDxdC5WLC5mZDi+kA9dmM5XAGxCME0F8i4bYH4jZreaJ6lIZ0B8hTrweqG1fUyW7jbg==}
    engines: {node: '>=12'}
    cpu: [x64]
    os: [netbsd]

  '@esbuild/netbsd-x64@0.18.20':
    resolution: {integrity: sha512-iO1c++VP6xUBUmltHZoMtCUdPlnPGdBom6IrO4gyKPFFVBKioIImVooR5I83nTew5UOYrk3gIJhbZh8X44y06A==}
    engines: {node: '>=12'}
    cpu: [x64]
    os: [netbsd]

  '@esbuild/openbsd-x64@0.17.18':
    resolution: {integrity: sha512-WevVOgcng+8hSZ4Q3BKL3n1xTv5H6Nb53cBrtzzEjDbbnOmucEVcZeGCsCOi9bAOcDYEeBZbD2SJNBxlfP3qiA==}
    engines: {node: '>=12'}
    cpu: [x64]
    os: [openbsd]

  '@esbuild/openbsd-x64@0.18.20':
    resolution: {integrity: sha512-e5e4YSsuQfX4cxcygw/UCPIEP6wbIL+se3sxPdCiMbFLBWu0eiZOJ7WoD+ptCLrmjZBK1Wk7I6D/I3NglUGOxg==}
    engines: {node: '>=12'}
    cpu: [x64]
    os: [openbsd]

  '@esbuild/sunos-x64@0.17.18':
    resolution: {integrity: sha512-Rzf4QfQagnwhQXVBS3BYUlxmEbcV7MY+BH5vfDZekU5eYpcffHSyjU8T0xucKVuOcdCsMo+Ur5wmgQJH2GfNrg==}
    engines: {node: '>=12'}
    cpu: [x64]
    os: [sunos]

  '@esbuild/sunos-x64@0.18.20':
    resolution: {integrity: sha512-kDbFRFp0YpTQVVrqUd5FTYmWo45zGaXe0X8E1G/LKFC0v8x0vWrhOWSLITcCn63lmZIxfOMXtCfti/RxN/0wnQ==}
    engines: {node: '>=12'}
    cpu: [x64]
    os: [sunos]

  '@esbuild/win32-arm64@0.17.18':
    resolution: {integrity: sha512-Kb3Ko/KKaWhjeAm2YoT/cNZaHaD1Yk/pa3FTsmqo9uFh1D1Rfco7BBLIPdDOozrObj2sahslFuAQGvWbgWldAg==}
    engines: {node: '>=12'}
    cpu: [arm64]
    os: [win32]

  '@esbuild/win32-arm64@0.18.20':
    resolution: {integrity: sha512-ddYFR6ItYgoaq4v4JmQQaAI5s7npztfV4Ag6NrhiaW0RrnOXqBkgwZLofVTlq1daVTQNhtI5oieTvkRPfZrePg==}
    engines: {node: '>=12'}
    cpu: [arm64]
    os: [win32]

  '@esbuild/win32-ia32@0.17.18':
    resolution: {integrity: sha512-0/xUMIdkVHwkvxfbd5+lfG7mHOf2FRrxNbPiKWg9C4fFrB8H0guClmaM3BFiRUYrznVoyxTIyC/Ou2B7QQSwmw==}
    engines: {node: '>=12'}
    cpu: [ia32]
    os: [win32]

  '@esbuild/win32-ia32@0.18.20':
    resolution: {integrity: sha512-Wv7QBi3ID/rROT08SABTS7eV4hX26sVduqDOTe1MvGMjNd3EjOz4b7zeexIR62GTIEKrfJXKL9LFxTYgkyeu7g==}
    engines: {node: '>=12'}
    cpu: [ia32]
    os: [win32]

  '@esbuild/win32-x64@0.17.18':
    resolution: {integrity: sha512-qU25Ma1I3NqTSHJUOKi9sAH1/Mzuvlke0ioMJRthLXKm7JiSKVwFghlGbDLOO2sARECGhja4xYfRAZNPAkooYg==}
    engines: {node: '>=12'}
    cpu: [x64]
    os: [win32]

  '@esbuild/win32-x64@0.18.20':
    resolution: {integrity: sha512-kTdfRcSiDfQca/y9QIkng02avJ+NCaQvrMejlsB3RRv5sE9rRoeBPISaZpKxHELzRxZyLvNts1P27W3wV+8geQ==}
    engines: {node: '>=12'}
    cpu: [x64]
    os: [win32]

  '@grpc/grpc-js@1.8.14':
    resolution: {integrity: sha512-w84maJ6CKl5aApCMzFll0hxtFNT6or9WwMslobKaqWUEf1K+zhlL43bSQhFreyYWIWR+Z0xnVFC1KtLm4ZpM/A==}
    engines: {node: ^8.13.0 || >=10.10.0}

  '@grpc/proto-loader@0.7.7':
    resolution: {integrity: sha512-1TIeXOi8TuSCQprPItwoMymZXxWT0CPxUhkrkeCUH+D8U7QDwQ6b7SUz2MaLuWM2llT+J/TVFLmQI5KtML3BhQ==}
    engines: {node: '>=6'}
    hasBin: true

  '@improbable-eng/grpc-web@0.15.0':
    resolution: {integrity: sha512-ERft9/0/8CmYalqOVnJnpdDry28q+j+nAlFFARdjyxXDJ+Mhgv9+F600QC8BR9ygOfrXRlAk6CvST2j+JCpQPg==}
    peerDependencies:
      google-protobuf: ^3.14.0

  '@jest/schemas@29.6.3':
    resolution: {integrity: sha512-mo5j5X+jIZmJQveBKeS/clAueipV7KgiX1vMgCxam1RNYiqE1w62n0/tJJnHtjW8ZHcQco5gY85jA3mi0L+nSA==}
    engines: {node: ^14.15.0 || ^16.10.0 || >=18.0.0}

  '@jridgewell/sourcemap-codec@1.4.15':
    resolution: {integrity: sha512-eF2rxCRulEKXHTRiDrDy6erMYWqNw4LPdQ8UQA4huuxaQsVeRPFl2oM8oDGxMFhJUWZf9McpLtJasDDZb/Bpeg==}

  '@noble/curves@1.2.0':
    resolution: {integrity: sha512-oYclrNgRaM9SsBUBVbb8M6DTV7ZHRTKugureoYEncY5c65HOmRzvSiTE3y5CYaPYJA/GVkrhXEoF0M3Ya9PMnw==}

  '@noble/hashes@1.3.2':
    resolution: {integrity: sha512-MVC8EAQp7MvEcm30KWENFjgR+Mkmf+D189XJTkFIlwohU5hcBbn1ZkKq7KVTi2Hme3PMGF390DaL52beVrIihQ==}
    engines: {node: '>= 16'}

  '@playwright/test@1.35.1':
    resolution: {integrity: sha512-b5YoFe6J9exsMYg0pQAobNDR85T1nLumUYgUTtKm4d21iX2L7WqKq9dW8NGJ+2vX0etZd+Y7UeuqsxDXm9+5ZA==}
    engines: {node: '>=16'}
    hasBin: true

  '@protobufjs/aspromise@1.1.2':
    resolution: {integrity: sha512-j+gKExEuLmKwvz3OgROXtrJ2UG2x8Ch2YZUxahh+s1F2HZ+wAceUNLkvy6zKCPVRkU++ZWQrdxsUeQXmcg4uoQ==}

  '@protobufjs/base64@1.1.2':
    resolution: {integrity: sha512-AZkcAA5vnN/v4PDqKyMR5lx7hZttPDgClv83E//FMNhR2TMcLUhfRUBHCmSl0oi9zMgDDqRUJkSxO3wm85+XLg==}

  '@protobufjs/codegen@2.0.4':
    resolution: {integrity: sha512-YyFaikqM5sH0ziFZCN3xDC7zeGaB/d0IUb9CATugHWbd1FRFwWwt4ld4OYMPWu5a3Xe01mGAULCdqhMlPl29Jg==}

  '@protobufjs/eventemitter@1.1.0':
    resolution: {integrity: sha512-j9ednRT81vYJ9OfVuXG6ERSTdEL1xVsNgqpkxMsbIabzSo3goCjDIveeGv5d03om39ML71RdmrGNjG5SReBP/Q==}

  '@protobufjs/fetch@1.1.0':
    resolution: {integrity: sha512-lljVXpqXebpsijW71PZaCYeIcE5on1w5DlQy5WH6GLbFryLUrBD4932W/E2BSpfRJWseIL4v/KPgBFxDOIdKpQ==}

  '@protobufjs/float@1.0.2':
    resolution: {integrity: sha512-Ddb+kVXlXst9d+R9PfTIxh1EdNkgoRe5tOX6t01f1lYWOvJnSPDBlG241QLzcyPdoNTsblLUdujGSE4RzrTZGQ==}

  '@protobufjs/inquire@1.1.0':
    resolution: {integrity: sha512-kdSefcPdruJiFMVSbn801t4vFK7KB/5gd2fYvrxhuJYg8ILrmn9SKSX2tZdV6V+ksulWqS7aXjBcRXl3wHoD9Q==}

  '@protobufjs/path@1.1.2':
    resolution: {integrity: sha512-6JOcJ5Tm08dOHAbdR3GrvP+yUUfkjG5ePsHYczMFLq3ZmMkAD98cDgcT2iA1lJ9NVwFd4tH/iSSoe44YWkltEA==}

  '@protobufjs/pool@1.1.0':
    resolution: {integrity: sha512-0kELaGSIDBKvcgS4zkjz1PeddatrjYcmMWOlAuAPwAeccUrPHdUqo/J6LiymHHEiJT5NrF1UVwxY14f+fy4WQw==}

  '@protobufjs/utf8@1.1.0':
    resolution: {integrity: sha512-Vvn3zZrhQZkkBE8LSuW3em98c0FwgO4nxzv6OdSxPKJIEKY2bGbHn+mhGIPerzI4twdxaP8/0+06HBpwf345Lw==}

  '@scure/base@1.1.3':
    resolution: {integrity: sha512-/+SgoRjLq7Xlf0CWuLHq2LUZeL/w65kfzAPG5NH9pcmBhs+nunQTn4gvdwgMTIXnt9b2C/1SeL2XiysZEyIC9Q==}

  '@scure/bip32@1.3.2':
    resolution: {integrity: sha512-N1ZhksgwD3OBlwTv3R6KFEcPojl/W4ElJOeCZdi+vuI5QmTFwLq3OFf2zd2ROpKvxFdgZ6hUpb0dx9bVNEwYCA==}

  '@scure/bip39@1.2.1':
    resolution: {integrity: sha512-Z3/Fsz1yr904dduJD0NpiyRHhRYHdcnyh73FZWiV+/qhWi83wNJ3NWolYqCEN+ZWsUz2TWwajJggcRE9r1zUYg==}

  '@sinclair/typebox@0.27.8':
    resolution: {integrity: sha512-+Fj43pSMwJs4KRrH/938Uf+uAELIgVBmQzg/q1YG10djyfA3TnrU8N8XzqCh/okZdszqBQTZf96idMfE5lnwTA==}

  '@types/chai-subset@1.3.3':
    resolution: {integrity: sha512-frBecisrNGz+F4T6bcc+NLeolfiojh5FxW2klu669+8BARtyQv2C/GkNW6FUodVe4BroGMP/wER/YDGc7rEllw==}

  '@types/chai@4.3.5':
    resolution: {integrity: sha512-mEo1sAde+UCE6b2hxn332f1g1E8WfYRu6p5SvTKr2ZKC1f7gFJXk4h5PyGP9Dt6gCaG8y8XhwnXWC6Iy2cmBng==}

  '@types/long@4.0.2':
    resolution: {integrity: sha512-MqTGEo5bj5t157U6fA/BiDynNkn0YknVdh48CMPkTSpFTVmvao5UQmm7uEF6xBEo7qIMAlY/JSleYaE6VOdpaA==}

  '@types/node@20.1.3':
    resolution: {integrity: sha512-NP2yfZpgmf2eDRPmgGq+fjGjSwFgYbihA8/gK+ey23qT9RkxsgNTZvGOEpXgzIGqesTYkElELLgtKoMQTys5vA==}

  '@viem/anvil@0.0.6':
    resolution: {integrity: sha512-OjKR/+FVwzuygXYFqP8MBal1SXG8bT2gbZwqqB0XuLw81LNBBvmE/Repm6+5kkBh4IUj0PhYdrqOsnayS14Gtg==}

  '@vitest/expect@0.34.6':
    resolution: {integrity: sha512-QUzKpUQRc1qC7qdGo7rMK3AkETI7w18gTCUrsNnyjjJKYiuUB9+TQK3QnR1unhCnWRC0AbKv2omLGQDF/mIjOw==}

  '@vitest/runner@0.34.6':
    resolution: {integrity: sha512-1CUQgtJSLF47NnhN+F9X2ycxUP0kLHQ/JWvNHbeBfwW8CzEGgeskzNnHDyv1ieKTltuR6sdIHV+nmR6kPxQqzQ==}

  '@vitest/snapshot@0.34.6':
    resolution: {integrity: sha512-B3OZqYn6k4VaN011D+ve+AA4whM4QkcwcrwaKwAbyyvS/NB1hCWjFIBQxAQQSQir9/RtyAAGuq+4RJmbn2dH4w==}

  '@vitest/spy@0.34.6':
    resolution: {integrity: sha512-xaCvneSaeBw/cz8ySmF7ZwGvL0lBjfvqc1LpQ/vcdHEvpLn3Ff1vAvjw+CoGn0802l++5L/pxb7whwcWAw+DUQ==}

  '@vitest/utils@0.34.6':
    resolution: {integrity: sha512-IG5aDD8S6zlvloDsnzHw0Ut5xczlF+kv2BOTo+iXfPr54Yhi5qbVOgGB1hZaVq4iJ4C/MZ2J0y15IlsV/ZcI0A==}

  abitype@1.0.0:
    resolution: {integrity: sha512-NMeMah//6bJ56H5XRj8QCV4AwuW6hB6zqz2LnhhLdcWVQOsXki6/Pn3APeqxCma62nXIcmZWdu1DlHWS74umVQ==}
    peerDependencies:
      typescript: '>=5.0.4'
      zod: ^3 >=3.22.0
    peerDependenciesMeta:
      typescript:
        optional: true
      zod:
        optional: true

  abort-controller-x@0.4.1:
    resolution: {integrity: sha512-lJ2ssrl3FoTK3cX/g15lRCkXFWKiwRTRtBjfwounO2EM/Q65rI/MEZsfsch1juWU2pH2aLSaq0HGowlDP/imrw==}

  acorn-walk@8.2.0:
    resolution: {integrity: sha512-k+iyHEuPgSw6SbuDpGQM+06HQUa04DZ3o+F6CSzXMvvI5KMvnaEqXe+YVe555R9nn6GPt404fos4wcgpw12SDA==}
    engines: {node: '>=0.4.0'}

  acorn@8.11.3:
    resolution: {integrity: sha512-Y9rRfJG5jcKOE0CLisYbojUjIrIEE7AGMzA/Sm4BslANhbS+cDMpgBdcPT91oJ7OuJ9hYJBx59RjbhxVnrF8Xg==}
    engines: {node: '>=0.4.0'}
    hasBin: true

  acorn@8.8.2:
    resolution: {integrity: sha512-xjIYgE8HBrkpd/sJqOGNspf8uHG+NOHGOw6a/Urj8taM2EXfdNAH2oFcPeIFfsv3+kz/mJrS5VuMqbNLjCa2vw==}
    engines: {node: '>=0.4.0'}
    hasBin: true

  ansi-regex@5.0.1:
    resolution: {integrity: sha512-quJQXlTSUGL2LH9SUXo8VwsY4soanhgo6LNSm84E1LBcE8s3O0wpdiRzyR9z/ZZJMlMWv37qOOb9pdJlMUEKFQ==}
    engines: {node: '>=8'}

  ansi-styles@4.3.0:
    resolution: {integrity: sha512-zbB9rCJAT1rbjiVDb2hqKFHNYLxgtk8NURxZ3IZwD3F6NtxbXZQCnnSi1Lkx+IDohdPlFp222wVALIheZJQSEg==}
    engines: {node: '>=8'}

  ansi-styles@5.2.0:
    resolution: {integrity: sha512-Cxwpt2SfTzTtXcfOlzGEee8O+c+MmUgGrNiBcXnuWxuFJHe6a5Hz7qwhwe5OgaSYI0IJvkLqWX1ASG+cJOkEiA==}
    engines: {node: '>=10'}

  assertion-error@1.1.0:
    resolution: {integrity: sha512-jgsaNduz+ndvGyFt3uSuWqvy4lCnIJiovtouQN5JZHOKCS2QuhEdbcQHFhVksz2N2U9hXJo8odG7ETyWlEeuDw==}

  async-mutex@0.4.0:
    resolution: {integrity: sha512-eJFZ1YhRR8UN8eBLoNzcDPcy/jqjsg6I1AP+KvWQX80BqOSW1oJPJXDylPUEeMr2ZQvHgnQ//Lp6f3RQ1zI7HA==}

  balanced-match@1.0.2:
    resolution: {integrity: sha512-3oSeUO0TMV67hN1AmbXsK4yaqU7tjiHlbxRDZOpH0KW9+CeX4bRAaX0Anxt0tx2MrpRpWwQaPwIlISEJhYU5Pw==}

  brace-expansion@1.1.11:
    resolution: {integrity: sha512-iCuPHDFgrHX7H2vEI/5xpz07zSHB00TpugqhmYtVmMO6518mCuRMoOYFldEBl0g187ufozdaHgWKcYFb61qGiA==}

  browser-headers@0.4.1:
    resolution: {integrity: sha512-CA9hsySZVo9371qEHjHZtYxV2cFtVj5Wj/ZHi8ooEsrtm4vOnl9Y9HmyYWk9q+05d7K3rdoAE0j3MVEFVvtQtg==}

  buffer-from@1.1.2:
    resolution: {integrity: sha512-E+XQCRwSbaaiChtv6k6Dwgc+bx+Bs6vuKJHHl5kox/BaKbhiXzqQOwK4cO22yElGp2OCmjwVhT3HmxgyPGnJfQ==}

  cac@6.7.14:
    resolution: {integrity: sha512-b6Ilus+c3RrdDk+JhLKUAQfzzgLEPy6wcXqS7f/xe1EETvsDP6GORG7SFuOs6cID5YkqchW/LXZbX5bc8j7ZcQ==}
    engines: {node: '>=8'}

  callsites@3.1.0:
    resolution: {integrity: sha512-P8BjAsXvZS+VIDUI11hHCQEv74YT67YUi5JJFNWIqL235sBmjX4+qx9Muvls5ivyNENctx46xQLQ3aTuE7ssaQ==}
    engines: {node: '>=6'}

  chai@4.4.1:
    resolution: {integrity: sha512-13sOfMv2+DWduEU+/xbun3LScLoqN17nBeTLUsmDfKdoiC1fr0n9PU4guu4AhRcOVFk/sW8LyZWHuhWtQZiF+g==}
    engines: {node: '>=4'}

  chalk@5.2.0:
    resolution: {integrity: sha512-ree3Gqw/nazQAPuJJEy+avdl7QfZMcUvmHIKgEZkGL+xOBzRvup5Hxo6LHuMceSxOabuJLJm5Yp/92R9eMmMvA==}
    engines: {node: ^12.17.0 || ^14.13 || >=16.0.0}

  check-error@1.0.3:
    resolution: {integrity: sha512-iKEoDYaRmd1mxM90a2OEfWhjsjPpYPuQ+lMYsoxB126+t8fw7ySEO48nmDg5COTjxDI65/Y2OWpeEHk3ZOe8zg==}

  cliui@8.0.1:
    resolution: {integrity: sha512-BSeNnyus75C4//NQ9gQt1/csTXyo/8Sb+afLAkzAptFuMsod9HFokGNudZpi/oQV73hnVK+sR+5PVRMd+Dr7YQ==}
    engines: {node: '>=12'}

  color-convert@2.0.1:
    resolution: {integrity: sha512-RRECPsj7iu/xb5oKYcsFHSppFNnsj/52OVTRKb4zP5onXwVF3zVmmToNcOfGC+CRDpfK/U584fMg38ZHCaElKQ==}
    engines: {node: '>=7.0.0'}

  color-name@1.1.4:
    resolution: {integrity: sha512-dOy+3AuW3a2wNbZHIuMZpTcgjGuLU/uBL/ubcZF9OXbDo8ff4O8yVp5Bf0efS8uEoYo5q4Fx7dY9OgQGXgAsQA==}

  concat-map@0.0.1:
    resolution: {integrity: sha512-/Srv4dswyQNBfohGpz9o6Yb3Gz3SrUDqBH5rTuhGR7ahtlbYKnVxw2bCFMRljaA7EXHaXZ8wsHdodFvbkhKmqg==}

  cross-spawn@7.0.3:
    resolution: {integrity: sha512-iRDPJKUPVEND7dHPO8rkbOnPpyDygcDFtWjpeWNCgy8WP2rXcxXL8TskReQl6OrB2G7+UJrags1q15Fudc7G6w==}
    engines: {node: '>= 8'}

  css.escape@1.5.1:
    resolution: {integrity: sha512-YUifsXXuknHlUsmlgyY0PKzgPOr7/FjCePfHNt0jxm83wHZi44VDMQ7/fGNkjY3/jV1MC+1CmZbaHzugyeRtpg==}

  debug@4.3.4:
    resolution: {integrity: sha512-PRWFHuSU3eDtQJPvnNY7Jcket1j0t5OuOsFzPPzsekD52Zl8qUfFIPEiswXqIvHWGVHOgX+7G/vCNNhehwxfkQ==}
    engines: {node: '>=6.0'}
    peerDependencies:
      supports-color: '*'
    peerDependenciesMeta:
      supports-color:
        optional: true

  deep-eql@4.1.3:
    resolution: {integrity: sha512-WaEtAOpRA1MQ0eohqZjpGD8zdI0Ovsm8mmFhaDN8dvDZzyoUMcYDnf5Y6iu7HTXxf8JDS23qWa4a+hKCDyOPzw==}
    engines: {node: '>=6'}

  diff-sequences@29.6.3:
    resolution: {integrity: sha512-EjePK1srD3P08o2j4f0ExnylqRs5B9tJjcp9t1krH2qRi8CCdsYfwe9JgSLurFBWwq4uOlipzfk5fHNvwFKr8Q==}
    engines: {node: ^14.15.0 || ^16.10.0 || >=18.0.0}

  dotenv@16.0.3:
    resolution: {integrity: sha512-7GO6HghkA5fYG9TYnNxi14/7K9f5occMlp3zXAuSxn7CKCxt9xbNWG7yF8hTCSUchlfWSe3uLmlPfigevRItzQ==}
    engines: {node: '>=12'}

  drizzle-orm@0.28.5:
    resolution: {integrity: sha512-6r6Iw4c38NAmW6TiKH3TUpGUQ1YdlEoLJOQptn8XPx3Z63+vFNKfAiANqrIiYZiMjKR9+NYAL219nFrmo1duXA==}
    peerDependencies:
      '@aws-sdk/client-rds-data': '>=3'
      '@cloudflare/workers-types': '>=3'
      '@libsql/client': '*'
      '@neondatabase/serverless': '>=0.1'
      '@opentelemetry/api': ^1.4.1
      '@planetscale/database': '>=1'
      '@types/better-sqlite3': '*'
      '@types/pg': '*'
      '@types/sql.js': '*'
      '@vercel/postgres': '*'
      better-sqlite3: '>=7'
      bun-types: '*'
      knex: '*'
      kysely: '*'
      mysql2: '>=2'
      pg: '>=8'
      postgres: '>=3'
      sql.js: '>=1'
      sqlite3: '>=5'
    peerDependenciesMeta:
      '@aws-sdk/client-rds-data':
        optional: true
      '@cloudflare/workers-types':
        optional: true
      '@libsql/client':
        optional: true
      '@neondatabase/serverless':
        optional: true
      '@opentelemetry/api':
        optional: true
      '@planetscale/database':
        optional: true
      '@types/better-sqlite3':
        optional: true
      '@types/pg':
        optional: true
      '@types/sql.js':
        optional: true
      '@vercel/postgres':
        optional: true
      better-sqlite3:
        optional: true
      bun-types:
        optional: true
      knex:
        optional: true
      kysely:
        optional: true
      mysql2:
        optional: true
      pg:
        optional: true
      postgres:
        optional: true
      sql.js:
        optional: true
      sqlite3:
        optional: true

  ds-test@https://codeload.github.com/dapphub/ds-test/tar.gz/e282159d5170298eb2455a6c05280ab5a73a4ef0:
    resolution: {tarball: https://codeload.github.com/dapphub/ds-test/tar.gz/e282159d5170298eb2455a6c05280ab5a73a4ef0}
    version: 1.0.0

  emoji-regex@8.0.0:
    resolution: {integrity: sha512-MSjYzcWNOA0ewAHpz0MxpYFvwg6yjy1NG3xteoqz644VCo/RPgnr1/GGt+ic3iJTzQ8Eu3TdM14SawnVUmGE6A==}

  entities@4.5.0:
    resolution: {integrity: sha512-V0hjH4dGPh9Ao5p0MoRY6BVqtwCjhz6vI5LT8AJ55H+4g9/4vbHx1I54fS0XuclLhDHArPQCiMjDxjaL8fPxhw==}
    engines: {node: '>=0.12'}

  esbuild@0.17.18:
    resolution: {integrity: sha512-z1lix43jBs6UKjcZVKOw2xx69ffE2aG0PygLL5qJ9OS/gy0Ewd1gW/PUQIOIQGXBHWNywSc0floSKoMFF8aK2w==}
    engines: {node: '>=12'}
    hasBin: true

  esbuild@0.18.20:
    resolution: {integrity: sha512-ceqxoedUrcayh7Y7ZX6NdbbDzGROiyVBgC4PriJThBKSVPWnnFHZAkfI1lJT8QFkOwH4qOS2SJkS4wvpGl8BpA==}
    engines: {node: '>=12'}
    hasBin: true

  escalade@3.1.1:
    resolution: {integrity: sha512-k0er2gUkLf8O0zKJiAhmkTnJlTvINGv7ygDNPbeIsX/TJjGJZHuh9B2UxbsaEkmlEo9MfhrSzmhIlhRlI2GXnw==}
    engines: {node: '>=6'}

  esm@3.2.25:
    resolution: {integrity: sha512-U1suiZ2oDVWv4zPO56S0NcR5QriEahGtdN2OR6FiOG4WJvcjBVFB0qI4+eKoWFH483PKGuLuu6V8Z4T5g63UVA==}
    engines: {node: '>=6'}

  eventemitter3@4.0.7:
    resolution: {integrity: sha512-8guHBZCwKnFhYdHr2ysuRWErTwhoN2X8XELRlrRwpmfeY2jjuUN4taQMsULKUVo1K4DvZl+0pgfyoysHxvmvEw==}

  execa@7.1.1:
    resolution: {integrity: sha512-wH0eMf/UXckdUYnO21+HDztteVv05rq2GXksxT4fCGeHkBhw1DROXh40wcjMcRqDOWE7iPJ4n3M7e2+YFP+76Q==}
    engines: {node: ^14.18.0 || ^16.14.0 || >=18.0.0}

  follow-redirects@1.15.2:
    resolution: {integrity: sha512-VQLG33o04KaQ8uYi2tVNbdrWp1QWxNNea+nmIB4EVM28v0hmP17z7aG1+wAkNzVq4KeXTq3221ye5qTJP91JwA==}
    engines: {node: '>=4.0'}
    peerDependencies:
      debug: '*'
    peerDependenciesMeta:
      debug:
        optional: true

  forge-std@https://codeload.github.com/foundry-rs/forge-std/tar.gz/74cfb77e308dd188d2f58864aaf44963ae6b88b1:
    resolution: {tarball: https://codeload.github.com/foundry-rs/forge-std/tar.gz/74cfb77e308dd188d2f58864aaf44963ae6b88b1}
    version: 1.6.0

  fs.realpath@1.0.0:
    resolution: {integrity: sha512-OO0pH2lK6a0hZnAdau5ItzHPI6pUlvI7jMVnxUQRtw4owF2wk8lOSabtGDCTP4Ggrg2MbGnWO9X8K1t4+fGMDw==}

  fsevents@2.3.2:
    resolution: {integrity: sha512-xiqMQR4xAeHTuB9uWm+fFRcIOgKBMiOBP+eXiyT7jsgVCq1bkVygt00oASowB7EdtpOHaaPgKt812P9ab+DDKA==}
    engines: {node: ^8.16.0 || ^10.6.0 || >=11.0.0}
    os: [darwin]

  get-caller-file@2.0.5:
    resolution: {integrity: sha512-DyFP3BM/3YHTQOCUL/w0OZHR0lpKeGrxotcHWcqNEdnltqFwXVfhEBQ94eIo34AfQpo0rGki4cyIiftY06h2Fg==}
    engines: {node: 6.* || 8.* || >= 10.*}

  get-func-name@2.0.0:
    resolution: {integrity: sha512-Hm0ixYtaSZ/V7C8FJrtZIuBBI+iSgL+1Aq82zSu8VQNB4S3Gk8e7Qs3VwBDJAhmRZcFqkl3tQu36g/Foh5I5ig==}

  get-func-name@2.0.2:
    resolution: {integrity: sha512-8vXOvuE167CtIc3OyItco7N/dpRtBbYOsPsXCz7X/PMnlGjYjSGuZJgM1Y7mmew7BKf9BqvLX2tnOVy1BBUsxQ==}

  get-port@6.1.2:
    resolution: {integrity: sha512-BrGGraKm2uPqurfGVj/z97/zv8dPleC6x9JBNRTrDNtCkkRF4rPwrQXFgL7+I+q8QSdU4ntLQX2D7KIxSy8nGw==}
    engines: {node: ^12.20.0 || ^14.13.1 || >=16.0.0}

  get-stream@6.0.1:
    resolution: {integrity: sha512-ts6Wi+2j3jQjqi70w5AlN8DFnkSwC+MqmxEzdEALB2qXZYV3X/b1CTfgPLGJNMeAWxdPfU8FO1ms3NUfaHCPYg==}
    engines: {node: '>=10'}

  get-tsconfig@4.7.0:
    resolution: {integrity: sha512-pmjiZ7xtB8URYm74PlGJozDNyhvsVLUcpBa8DZBG3bWHwaHa9bPiRpiSfovw+fjhwONSCWKRyk+JQHEGZmMrzw==}

  glob@7.2.3:
    resolution: {integrity: sha512-nFR0zLpU2YCaRxwoCJvL6UvCH2JFyFVIvwTLsIf21AuHlMskA1hhTdk+LlYJtOlYt9v6dvszD2BGRqBL+iQK9Q==}

  google-protobuf@3.21.2:
    resolution: {integrity: sha512-3MSOYFO5U9mPGikIYCzK0SaThypfGgS6bHqrUGXG3DPHCrb+txNqeEcns1W0lkGfk0rCyNXm7xB9rMxnCiZOoA==}

  happy-dom@12.10.3:
    resolution: {integrity: sha512-JzUXOh0wdNGY54oKng5hliuBkq/+aT1V3YpTM+lrN/GoLQTANZsMaIvmHiHe612rauHvPJnDZkZ+5GZR++1Abg==}

  http-proxy@1.18.1:
    resolution: {integrity: sha512-7mz/721AbnJwIVbnaSv1Cz3Am0ZLT/UBwkC92VlxhXv/k/BBQfM2fXElQNC27BVGr0uwUpplYPQM9LnaBMR5NQ==}
    engines: {node: '>=8.0.0'}

  human-signals@4.3.1:
    resolution: {integrity: sha512-nZXjEF2nbo7lIw3mgYjItAfgQXog3OjJogSbKa2CQIIvSGWcKgeJnQlNXip6NglNzYH45nSRiEVimMvYL8DDqQ==}
    engines: {node: '>=14.18.0'}

  iconv-lite@0.6.3:
    resolution: {integrity: sha512-4fCk79wshMdzMp2rH06qWrJE4iolqLhCUH+OiuIgU++RB0+94NlDL81atO7GX55uUKueo0txHNtvEyI6D7WdMw==}
    engines: {node: '>=0.10.0'}

  inflight@1.0.6:
    resolution: {integrity: sha512-k92I/b08q4wvFscXCLvqfsHCrjrF7yiXsQuIVvVE7N82W3+aqpzuUdBbfhWcy/FZR3/4IgflMgKLOsvPDrGCJA==}

  inherits@2.0.4:
    resolution: {integrity: sha512-k/vGaX4/Yla3WzyMCvTQOXYeIHvqOKtnqBduzTHpzpQZzAskKMhZ2K+EnBiSM9zGSoIFeMpXKxa4dYeZIQqewQ==}

  is-fullwidth-code-point@3.0.0:
    resolution: {integrity: sha512-zymm5+u+sCsSWyD9qNaejV3DFvhCKclKdizYaJUuHA83RLjb7nSuGnddCHGv0hk+KY7BMAlsWeK4Ueg6EV6XQg==}
    engines: {node: '>=8'}

  is-observable@2.1.0:
    resolution: {integrity: sha512-DailKdLb0WU+xX8K5w7VsJhapwHLZ9jjmazqCJq4X12CTgqq73TKnbRcnSLuXYPOoLQgV5IrD7ePiX/h1vnkBw==}
    engines: {node: '>=8'}

  is-stream@3.0.0:
    resolution: {integrity: sha512-LnQR4bZ9IADDRSkvpqMGvt/tEJWclzklNgSw48V5EAaAeDd6qGvN8ei6k5p0tvxSR171VmGyHuTiAOfxAbr8kA==}
    engines: {node: ^12.20.0 || ^14.13.1 || >=16.0.0}

  isexe@2.0.0:
    resolution: {integrity: sha512-RHxMLp9lnKHGHRng9QFhRCMbYAcVpn69smSGcq3f36xjgVVWThj4qqLbTLlq7Ssj8B+fIQ1EuCEGI2lKsyQeIw==}

  isows@1.0.3:
    resolution: {integrity: sha512-2cKei4vlmg2cxEjm3wVSqn8pcoRF/LX/wpifuuNquFO4SQmPwarClT+SUCA2lt+l581tTeZIPIZuIDo2jWN1fg==}
    peerDependencies:
      ws: '*'

  js-base64@3.7.5:
    resolution: {integrity: sha512-3MEt5DTINKqfScXKfJFrRbxkrnk2AxPWGBL/ycjz4dK8iqiSJ06UxD8jh8xuh6p10TX4t2+7FsBYVxxQbMg+qA==}

  js-tokens@4.0.0:
    resolution: {integrity: sha512-RdJUflcE3cUzKiMqQgsCu06FPu9UdIJO0beYbPhHN4k6apgJtifcoCtT9bcxOpYBtpD2kCM6Sbzg4CausW/PKQ==}

  jsonc-parser@3.2.0:
    resolution: {integrity: sha512-gfFQZrcTc8CnKXp6Y4/CBT3fTc0OVuDofpre4aEeEpSBPV5X5v4+Vmx+8snU7RLPrNHPKSgLxGo9YuQzz20o+w==}

  local-pkg@0.4.3:
    resolution: {integrity: sha512-SFppqq5p42fe2qcZQqqEOiVRXl+WCP1MdT6k7BDEW1j++sp5fIY+/fdRQitvKgB5BrBcmrs5m/L0v2FrU5MY1g==}
    engines: {node: '>=14'}

  lodash.camelcase@4.3.0:
    resolution: {integrity: sha512-TwuEnCnxbc3rAvhf/LbG7tJUDzhqXyFnv3dtzLOPgCG/hODL7WFnsbwktkD7yUV0RrreP/l1PALq/YSg6VvjlA==}

  long@4.0.0:
    resolution: {integrity: sha512-XsP+KhQif4bjX1kbuSiySJFNAehNxgLb6hPRGJ9QsUr8ajHkuXGdrHmFUTUUXhDwVX2R5bY4JNZEwbUiMhV+MA==}

  long@5.2.3:
    resolution: {integrity: sha512-lcHwpNoggQTObv5apGNCTdJrO69eHOZMi4BNC+rTLER8iHAqGrUVeLh/irVIM7zTw2bOXA8T6uNPeujwOLg/2Q==}

  loose-envify@1.4.0:
    resolution: {integrity: sha512-lyuxPGr/Wfhrlem2CL/UcnUc1zcqKAImBDzukY7Y5F/yQiNdko6+fRLevlw1HgMySw7f611UIY408EtxRSoK3Q==}
    hasBin: true

  loupe@2.3.6:
    resolution: {integrity: sha512-RaPMZKiMy8/JruncMU5Bt6na1eftNoo++R4Y+N2FrxkDVTrGvcyzFTsaGif4QTeKESheMGegbhw6iUAq+5A8zA==}

  magic-string@0.30.5:
    resolution: {integrity: sha512-7xlpfBaQaP/T6Vh8MO/EqXSW5En6INHEvEXQiuff7Gku0PWjU3uf6w/j9o7O+SpB5fOAkrI5HeoNgwjEO0pFsA==}
    engines: {node: '>=12'}

  merge-stream@2.0.0:
    resolution: {integrity: sha512-abv/qOcuPfk3URPfDzmZU1LKmuw8kT+0nIHvKrKgFrwifol/doWcdA4ZqsWQ8ENrFKkd67Mfpo/LovbIUsbt3w==}

  mimic-fn@4.0.0:
    resolution: {integrity: sha512-vqiC06CuhBTUdZH+RYl8sFrL096vA45Ok5ISO6sE/Mr1jRbGH4Csnhi8f3wKVl7x8mO4Au7Ir9D3Oyv1VYMFJw==}
    engines: {node: '>=12'}

  minimatch@3.1.2:
    resolution: {integrity: sha512-J7p63hRiAjw1NDEww1W7i37+ByIrOWO5XQQAzZ3VOcL0PNybwpfmV/N05zFAzwQ9USyEcX6t3UO+K5aqBQOIHw==}

  mlly@1.2.1:
    resolution: {integrity: sha512-1aMEByaWgBPEbWV2BOPEMySRrzl7rIHXmQxam4DM8jVjalTQDjpN2ZKOLUrwyhfZQO7IXHml2StcHMhooDeEEQ==}

  mlly@1.5.0:
    resolution: {integrity: sha512-NPVQvAY1xr1QoVeG0cy8yUYC7FQcOx6evl/RjT1wL5FvzPnzOysoqB/jmx/DhssT2dYa8nxECLAaFI/+gVLhDQ==}

  mobx@6.9.0:
    resolution: {integrity: sha512-HdKewQEREEJgsWnErClfbFoVebze6rGazxFLU/XUyrII8dORfVszN1V0BMRnQSzcgsNNtkX8DHj3nC6cdWE9YQ==}

  ms@2.1.2:
    resolution: {integrity: sha512-sGkPx+VjMtmA6MX27oA4FBFELFCZZ4S4XqeGOXCv68tT+jb3vk/RyaKWP0PTKyWtmLSM0b+adUTEvbs1PEaH2w==}

  nanoid@3.3.6:
    resolution: {integrity: sha512-BGcqMMJuToF7i1rt+2PWSNVnWIkGCU78jBG3RxO/bZlnZPK2Cmi2QaffxGO/2RvWi9sL+FAiRiXMgsyxQ1DIDA==}
    engines: {node: ^10 || ^12 || ^13.7 || ^14 || >=15.0.1}
    hasBin: true

  nice-grpc-common@2.0.2:
    resolution: {integrity: sha512-7RNWbls5kAL1QVUOXvBsv1uO0wPQK3lHv+cY1gwkTzirnG1Nop4cBJZubpgziNbaVc/bl9QJcyvsf/NQxa3rjQ==}

  nice-grpc-web@2.0.2:
    resolution: {integrity: sha512-hIgvd0ufjOR1FqrakqQ1HdO6A8M1rps9cTCnO+8aPml2NXyLOsuZCdzCp/f31Y1ngBGvDkoalW5H+CBd11x+GQ==}

  nice-grpc@2.1.4:
    resolution: {integrity: sha512-ZCSnFxg/k6PM1zZ2u/SbuySTrpK7q4klwRE4ymAdiMfZM3Rl1LRUdqUslKSbSjd9XQHzi80Y5JJL5fE58lSrVA==}

  npm-run-path@5.1.0:
    resolution: {integrity: sha512-sJOdmRGrY2sjNTRMbSvluQqg+8X7ZK61yvzBEIDhz4f8z1TZFYABsqjjCBd/0PUNE9M6QDgHJXQkGUEm7Q+l9Q==}
    engines: {node: ^12.20.0 || ^14.13.1 || >=16.0.0}

  observable-fns@0.6.1:
    resolution: {integrity: sha512-9gRK4+sRWzeN6AOewNBTLXir7Zl/i3GB6Yl26gK4flxz8BXVpD3kt8amREmWNb0mxYOGDotvE5a4N+PtGGKdkg==}

  once@1.4.0:
    resolution: {integrity: sha512-lNaJgI+2Q5URQBkccEKHTQOPaXdUxnZZElQTZY0MFUAuaEqe1E+Nyvgdz/aIyNi6Z9MzO5dv1H8n58/GELp3+w==}

  onetime@6.0.0:
    resolution: {integrity: sha512-1FlR+gjXK7X+AsAHso35MnyN5KqGwJRi/31ft6x0M194ht7S+rWAvd7PHss9xSKMzE0asv1pyIHaJYq+BbacAQ==}
    engines: {node: '>=12'}

  p-limit@4.0.0:
    resolution: {integrity: sha512-5b0R4txpzjPWVw/cXXUResoD4hb6U/x9BH08L7nw+GN1sezDzPdxeRvpc9c433fZhBan/wusjbCsqwqm4EIBIQ==}
    engines: {node: ^12.20.0 || ^14.13.1 || >=16.0.0}

  path-is-absolute@1.0.1:
    resolution: {integrity: sha512-AVbw3UJ2e9bq64vSaS9Am0fje1Pa8pbGqTTsmXfaIiMpnr5DlDhfJOuLj9Sf95ZPVDAUerDfEk88MPmPe7UCQg==}
    engines: {node: '>=0.10.0'}

  path-key@3.1.1:
    resolution: {integrity: sha512-ojmeN0qd+y0jszEtoY48r0Peq5dwMEkIlCOu6Q5f41lfkswXuKtYrhgoTpLnyIcHm24Uhqx+5Tqm2InSwLhE6Q==}
    engines: {node: '>=8'}

  path-key@4.0.0:
    resolution: {integrity: sha512-haREypq7xkM7ErfgIyA0z+Bj4AGKlMSdlQE2jvJo6huWD1EdkKYV+G/T4nq0YEF2vgTT8kqMFKo1uHn950r4SQ==}
    engines: {node: '>=12'}

  pathe@1.1.0:
    resolution: {integrity: sha512-ODbEPR0KKHqECXW1GoxdDb+AZvULmXjVPy4rt+pGo2+TnjJTIPJQSVS6N63n8T2Ip+syHhbn52OewKicV0373w==}

  pathe@1.1.2:
    resolution: {integrity: sha512-whLdWMYL2TwI08hn8/ZqAbrVemu0LNaNNJZX73O6qaIdCTfXutsLhMkjdENX0qhsQ9uIimo4/aQOmXkoon2nDQ==}

  pathval@1.1.1:
    resolution: {integrity: sha512-Dp6zGqpTdETdR63lehJYPeIOqpiNBNtc7BpWSLrOje7UaIsE5aY92r/AunQA7rsXvet3lrJ3JnZX29UPTKXyKQ==}

  picocolors@1.0.0:
    resolution: {integrity: sha512-1fygroTLlHu66zi26VoTDv8yRgm0Fccecssto+MhsZ0D/DGW2sm8E8AjW7NU5VVTRt5GxbeZ5qBuJr+HyLYkjQ==}

  pkg-types@1.0.3:
    resolution: {integrity: sha512-nN7pYi0AQqJnoLPC9eHFQ8AcyaixBUOwvqc5TDnIKCMEE6I0y8P7OKA7fPexsXGCGxQDl/cmrLAp26LhcwxZ4A==}

  playwright-core@1.35.1:
    resolution: {integrity: sha512-pNXb6CQ7OqmGDRspEjlxE49w+4YtR6a3X6mT1hZXeJHWmsEz7SunmvZeiG/+y1yyMZdHnnn73WKYdtV1er0Xyg==}
    engines: {node: '>=16'}
    hasBin: true

  postcss@8.4.23:
    resolution: {integrity: sha512-bQ3qMcpF6A/YjR55xtoTr0jGOlnPOKAIMdOWiv0EIT6HVPEaJiJB4NLljSbiHoC2RX7DN5Uvjtpbg1NPdwv1oA==}
    engines: {node: ^10 || ^12 || >=14}

  postgres@3.3.5:
    resolution: {integrity: sha512-+JD93VELV9gHkqpV5gdL5/70HdGtEw4/XE1S4BC8f1mcPmdib3K5XsKVbnR1XcAyC41zOnifJ+9YRKxdIsXiUw==}

  prettier@3.2.5:
    resolution: {integrity: sha512-3/GWa9aOC0YeD7LUfvOG2NiDyhOWRvt1k+rcKhOuYnMY24iiCphgneUfJDyFXd6rZCAnuLBv6UeAULtrhT/F4A==}
    engines: {node: '>=14'}
    hasBin: true

  pretty-format@29.7.0:
    resolution: {integrity: sha512-Pdlw/oPxN+aXdmM9R00JVC9WVFoCLTKJvDVLgmJ+qAffBMxsV85l/Lu7sNx4zSzPyoL2euImuEwHhOXdEgNFZQ==}
    engines: {node: ^14.15.0 || ^16.10.0 || >=18.0.0}

  protobufjs@7.2.3:
    resolution: {integrity: sha512-TtpvOqwB5Gdz/PQmOjgsrGH1nHjAQVCN7JG4A6r1sXRWESL5rNMAiRcBQlCAdKxZcAbstExQePYG8xof/JVRgg==}
    engines: {node: '>=12.0.0'}

  proxy-deep@3.1.1:
    resolution: {integrity: sha512-kppbvLUNJ4IOMZds9/4gz/rtT5OFiesy3XosLsgMKlF3vb6GA5Y3ptyDlzKLcOcUBW+zaY+RiMINTsgE+O6e+Q==}

  react-is@18.2.0:
    resolution: {integrity: sha512-xWGDIW6x921xtzPkhiULtthJHoJvBbF3q26fzloPCK0hsvxtPVelvftw3zjbHWSkR2km9Z+4uxbDDK/6Zw9B8w==}

  react@18.2.0:
    resolution: {integrity: sha512-/3IjMdb2L9QbBdWiW5e3P2/npwMBaU9mHCSCUzNln0ZCYbcfTsGbTJrU/kGemdH2IWmB2ioZ+zkxtmq6g09fGQ==}
    engines: {node: '>=0.10.0'}

  require-directory@2.1.1:
    resolution: {integrity: sha512-fGxEI7+wsG9xrvdjsrlmL22OMTTiHRwAMroiEeMgq8gzoLC/PQr7RsRDSTLUg/bZAZtF+TVIkHc6/4RIKrui+Q==}
    engines: {node: '>=0.10.0'}

  requires-port@1.0.0:
    resolution: {integrity: sha512-KigOCHcocU3XODJxsu8i/j8T9tzT4adHiecwORRQ0ZZFcp7ahwXuRU1m+yuO90C5ZUyGeGfocHDI14M3L3yDAQ==}

  resolve-pkg-maps@1.0.0:
    resolution: {integrity: sha512-seS2Tj26TBVOC2NIc2rOe2y2ZO7efxITtLZcGSOnHHNOQ7CkiUBfw0Iw2ck6xkIhPwLhKNLS8BO+hEpngQlqzw==}

  rimraf@3.0.2:
    resolution: {integrity: sha512-JZkJMZkAGFFPP2YqXZXPbMlMBgsxzE8ILs4lMIX/2o0L9UBw9O/Y3o6wFw/i9YLapcUJWwqbi3kdxIPdC62TIA==}
    hasBin: true

  rollup@3.21.6:
    resolution: {integrity: sha512-SXIICxvxQxR3D4dp/3LDHZIJPC8a4anKMHd4E3Jiz2/JnY+2bEjqrOokAauc5ShGVNFHlEFjBXAXlaxkJqIqSg==}
    engines: {node: '>=14.18.0', npm: '>=8.0.0'}
    hasBin: true

  rxjs@7.5.5:
    resolution: {integrity: sha512-sy+H0pQofO95VDmFLzyaw9xNJU4KTRSwQIGM6+iG3SypAtCiLDzpeG8sJrNCWn2Up9km+KhkvTdbkrdy+yzZdw==}

  safer-buffer@2.1.2:
    resolution: {integrity: sha512-YZo3K82SD7Riyi0E1EQPojLz7kpepnSQI9IyPbHHg1XXXevb5dJI7tpyN2ADxGcQbHG7vcyRHk0cbwqcQriUtg==}

  shebang-command@2.0.0:
    resolution: {integrity: sha512-kHxr2zZpYtdmrN1qDjrrX/Z1rR1kG8Dx+gkpK1G4eXmvXswmcE1hTWBWYUzlraYw1/yZp6YuDY77YtvbN0dmDA==}
    engines: {node: '>=8'}

  shebang-regex@3.0.0:
    resolution: {integrity: sha512-7++dFhtcx3353uBaq8DDR4NuxBetBzC7ZQOhmTQInHEd6bSrXdiEyzCvG07Z44UYdLShWUyXt5M/yhz8ekcb1A==}
    engines: {node: '>=8'}

  siginfo@2.0.0:
    resolution: {integrity: sha512-ybx0WO1/8bSBLEWXZvEd7gMW3Sn3JFlW3TvX1nREbDLRNQNaeNN8WK0meBwPdAaOI7TtRRRJn/Es1zhrrCHu7g==}

  signal-exit@3.0.7:
    resolution: {integrity: sha512-wnD2ZE+l+SPC/uoS0vXeE9L1+0wuaMqKlfz9AMUo38JsyLSBWSFcHR1Rri62LZc12vLr1gb3jl7iwQhgwpAbGQ==}

  source-map-js@1.0.2:
    resolution: {integrity: sha512-R0XvVJ9WusLiqTCEiGCmICCMplcCkIwwR11mOSD9CR5u+IXYdiseeEuXCVAjS54zqwkLcPNnmU4OeJ6tUrWhDw==}
    engines: {node: '>=0.10.0'}

  source-map-support@0.5.21:
    resolution: {integrity: sha512-uBHU3L3czsIyYXKX88fdrGovxdSCoTGDRZ6SYXtSRxLZUzHg5P/66Ht6uoUlHu9EZod+inXhKo3qQgwXUT/y1w==}

  source-map@0.6.1:
    resolution: {integrity: sha512-UjgapumWlbMhkBgzT7Ykc5YXUT46F0iKu8SGXq0bcwP5dz/h0Plj6enJqjz1Zbq2l5WaqYnrVbwWOWMyF3F47g==}
    engines: {node: '>=0.10.0'}

  stackback@0.0.2:
    resolution: {integrity: sha512-1XMJE5fQo1jGH6Y/7ebnwPOBEkIEnT4QF32d5R1+VXdXveM0IBMJt8zfaxX1P3QhVwrYe+576+jkANtSS2mBbw==}

  std-env@3.3.3:
    resolution: {integrity: sha512-Rz6yejtVyWnVjC1RFvNmYL10kgjC49EOghxWn0RFqlCHGFpQx+Xe7yW3I4ceK1SGrWIGMjD5Kbue8W/udkbMJg==}

  string-width@4.2.3:
    resolution: {integrity: sha512-wKyQRQpjJ0sIp62ErSZdGsjMJWsap5oRNihHhu6G7JVO/9jIB6UyevL+tXuOqrng8j/cxKTWyWUwvSTriiZz/g==}
    engines: {node: '>=8'}

  strip-ansi@6.0.1:
    resolution: {integrity: sha512-Y38VPSHcqkFrCpFnQ9vuSXmquuv5oXOKpGeT6aGrr3o3Gc9AlVa6JBfUSOCnbxGGZF+/0ooI7KrPuUSztUdU5A==}
    engines: {node: '>=8'}

  strip-final-newline@3.0.0:
    resolution: {integrity: sha512-dOESqjYr96iWYylGObzd39EuNTa5VJxyvVAEm5Jnh7KGo75V43Hk1odPQkNDyXNmUR6k+gEiDVXnjB8HJ3crXw==}
    engines: {node: '>=12'}

  strip-literal@1.0.1:
    resolution: {integrity: sha512-QZTsipNpa2Ppr6v1AmJHESqJ3Uz247MUS0OjrnnZjFAvEoWqxuyFuXn2xLgMtRnijJShAa1HL0gtJyUs7u7n3Q==}

  threads@1.7.0:
    resolution: {integrity: sha512-Mx5NBSHX3sQYR6iI9VYbgHKBLisyB+xROCBGjjWm1O9wb9vfLxdaGtmT/KCjUqMsSNW6nERzCW3T6H43LqjDZQ==}

  tiny-worker@2.3.0:
    resolution: {integrity: sha512-pJ70wq5EAqTAEl9IkGzA+fN0836rycEuz2Cn6yeZ6FRzlVS5IDOkFHpIoEsksPRQV34GDqXm65+OlnZqUSyK2g==}

  tinybench@2.5.0:
    resolution: {integrity: sha512-kRwSG8Zx4tjF9ZiyH4bhaebu+EDz1BOx9hOigYHlUW4xxI/wKIUQUqo018UlU4ar6ATPBsaMrdbKZ+tmPdohFA==}

  tinypool@0.7.0:
    resolution: {integrity: sha512-zSYNUlYSMhJ6Zdou4cJwo/p7w5nmAH17GRfU/ui3ctvjXFErXXkruT4MWW6poDeXgCaIBlGLrfU6TbTXxyGMww==}
    engines: {node: '>=14.0.0'}

  tinyspy@2.2.0:
    resolution: {integrity: sha512-d2eda04AN/cPOR89F7Xv5bK/jrQEhmcLFe6HFldoeO9AJtps+fqEnh486vnT/8y4bw38pSyxDcTCAq+Ks2aJTg==}
    engines: {node: '>=14.0.0'}

  ts-error@1.0.6:
    resolution: {integrity: sha512-tLJxacIQUM82IR7JO1UUkKlYuUTmoY9HBJAmNWFzheSlDS5SPMcNIepejHJa4BpPQLAcbRhRf3GDJzyj6rbKvA==}

  tslib@2.5.0:
    resolution: {integrity: sha512-336iVw3rtn2BUK7ORdIAHTyxHGRIHVReokCR3XjbckJMK7ms8FysBfhLR8IXnAgy7T0PTPNBWKiH514FOW/WSg==}

  tsx@3.12.6:
    resolution: {integrity: sha512-q93WgS3lBdHlPgS0h1i+87Pt6n9K/qULIMNYZo07nSeu2z5QE2CellcAZfofVXBo2tQg9av2ZcRMQ2S2i5oadQ==}
    hasBin: true

  type-detect@4.0.8:
    resolution: {integrity: sha512-0fr/mIH1dlO+x7TlcMy+bIDqKPsw/70tVyeHW787goQjhmqaZe10uwLujubK9q9Lg6Fiho1KUKDYz0Z7k7g5/g==}
    engines: {node: '>=4'}

  typescript@5.4.2:
    resolution: {integrity: sha512-+2/g0Fds1ERlP6JsakQQDXjZdZMM+rqpamFZJEKh4kwTIn3iDkgKtby0CeNd5ATNZ4Ry1ax15TMx0W2V+miizQ==}
    engines: {node: '>=14.17'}
    hasBin: true

  ufo@1.1.2:
    resolution: {integrity: sha512-TrY6DsjTQQgyS3E3dBaOXf0TpPD8u9FVrVYmKVegJuFw51n/YB9XPt+U6ydzFG5ZIN7+DIjPbNmXoBj9esYhgQ==}

  ufo@1.3.2:
    resolution: {integrity: sha512-o+ORpgGwaYQXgqGDwd+hkS4PuZ3QnmqMMxRuajK/a38L6fTpcE5GPIfrf+L/KemFzfUpeUQc1rRS1iDBozvnFA==}

  viem@2.9.20:
    resolution: {integrity: sha512-PHb1MrBHMrSZ8Ayuk3Y/6wUTcMbzlACQaM6AJBSv9kRKX3xYSZ/kehi+gvS0swQJeAlTQ4eZM7jsHQJNAOarmg==}
    peerDependencies:
      typescript: '>=5.0.4'
    peerDependenciesMeta:
      typescript:
        optional: true

  vite-node@0.34.6:
    resolution: {integrity: sha512-nlBMJ9x6n7/Amaz6F3zJ97EBwR2FkzhBRxF5e+jE6LA3yi6Wtc2lyTij1OnDMIr34v5g/tVQtsVAzhT0jc5ygA==}
    engines: {node: '>=v14.18.0'}
    hasBin: true

  vite@4.3.5:
    resolution: {integrity: sha512-0gEnL9wiRFxgz40o/i/eTBwm+NEbpUeTWhzKrZDSdKm6nplj+z4lKz8ANDgildxHm47Vg8EUia0aicKbawUVVA==}
    engines: {node: ^14.18.0 || >=16.0.0}
    hasBin: true
    peerDependencies:
      '@types/node': '>= 14'
      less: '*'
      sass: '*'
      stylus: '*'
      sugarss: '*'
      terser: ^5.4.0
    peerDependenciesMeta:
      '@types/node':
        optional: true
      less:
        optional: true
      sass:
        optional: true
      stylus:
        optional: true
      sugarss:
        optional: true
      terser:
        optional: true

  vitest@0.34.6:
    resolution: {integrity: sha512-+5CALsOvbNKnS+ZHMXtuUC7nL8/7F1F2DnHGjSsszX8zCjWSSviphCb/NuS9Nzf4Q03KyyDRBAXhF/8lffME4Q==}
    engines: {node: '>=v14.18.0'}
    hasBin: true
    peerDependencies:
      '@edge-runtime/vm': '*'
      '@vitest/browser': '*'
      '@vitest/ui': '*'
      happy-dom: '*'
      jsdom: '*'
      playwright: '*'
      safaridriver: '*'
      webdriverio: '*'
    peerDependenciesMeta:
      '@edge-runtime/vm':
        optional: true
      '@vitest/browser':
        optional: true
      '@vitest/ui':
        optional: true
      happy-dom:
        optional: true
      jsdom:
        optional: true
      playwright:
        optional: true
      safaridriver:
        optional: true
      webdriverio:
        optional: true

  webidl-conversions@7.0.0:
    resolution: {integrity: sha512-VwddBukDzu71offAQR975unBIGqfKZpM+8ZX6ySk8nYhVoo5CYaZyzt3YBvYtRtO+aoGlqxPg/B87NGVZ/fu6g==}
    engines: {node: '>=12'}

  whatwg-encoding@2.0.0:
    resolution: {integrity: sha512-p41ogyeMUrw3jWclHWTQg1k05DSVXPLcVxRTYsXUk+ZooOCZLcoYgPZ/HL/D/N+uQPOtcp1me1WhBEaX02mhWg==}
    engines: {node: '>=12'}

  whatwg-mimetype@3.0.0:
    resolution: {integrity: sha512-nt+N2dzIutVRxARx1nghPKGv1xHikU7HKdfafKkLNLindmPU/ch3U31NOCGGA/dmPcmb1VlofO0vnKAcsm0o/Q==}
    engines: {node: '>=12'}

  which@2.0.2:
    resolution: {integrity: sha512-BLI3Tl1TW3Pvl70l3yq3Y64i+awpwXqsGBYWkkqMtnbXgrMD+yj7rhW0kuEDxzJaYXGjEW5ogapKNMEKNMjibA==}
    engines: {node: '>= 8'}
    hasBin: true

  why-is-node-running@2.2.2:
    resolution: {integrity: sha512-6tSwToZxTOcotxHeA+qGCq1mVzKR3CwcJGmVcY+QE8SHy6TnpFnh8PAvPNHYr7EcuVeG0QSMxtYCuO1ta/G/oA==}
    engines: {node: '>=8'}
    hasBin: true

  wrap-ansi@7.0.0:
    resolution: {integrity: sha512-YVGIj2kamLSTxw6NsZjoBxfSwsn0ycdesmc4p+Q21c5zPuZ1pl+NfxVdxPtdHvmNVOQ6XSYG4AUtyt/Fi7D16Q==}
    engines: {node: '>=10'}

  wrappy@1.0.2:
    resolution: {integrity: sha512-l4Sp/DRseor9wL6EvV2+TuQn63dMkPjZ/sp9XkghTEbV9KlPS1xUsZ3u7/IQO4wxtcFB4bgpQPRcR3QCvezPcQ==}

  ws@8.13.0:
    resolution: {integrity: sha512-x9vcZYTrFPC7aSIbj7sRCYo7L/Xb8Iy+pW0ng0wt2vCJv7M9HOMy0UoN3rr+IFC7hb7vXoqS+P9ktyLLLhO+LA==}
    engines: {node: '>=10.0.0'}
    peerDependencies:
      bufferutil: ^4.0.1
      utf-8-validate: '>=5.0.2'
    peerDependenciesMeta:
      bufferutil:
        optional: true
      utf-8-validate:
        optional: true

  y18n@5.0.8:
    resolution: {integrity: sha512-0pfFzegeDWJHJIAmTLRP2DwHjdF5s7jo9tuztdQxAhINCdvS+3nGINqPd00AphqJR/0LhANUS6/+7SCb98YOfA==}
    engines: {node: '>=10'}

  yargs-parser@21.1.1:
    resolution: {integrity: sha512-tVpsJW7DdjecAiFpbIB1e3qxIQsE6NoPc5/eTdrbbIC4h0LVsWhnoa3g+m2HclBIujHzsxZ4VJVA+GUuc2/LBw==}
    engines: {node: '>=12'}

  yargs@17.7.2:
    resolution: {integrity: sha512-7dSzzRQ++CKnNI/krKnYRV7JKKPUXMEh61soaHKg9mrWEhzFWhFnxPxGl+69cD1Ou63C13NUPCnmIcrvqCuM6w==}
    engines: {node: '>=12'}

  yocto-queue@1.0.0:
    resolution: {integrity: sha512-9bnSc/HEW2uRy67wc+T8UwauLuPJVn28jb+GtJY16iiKWyvmYJRXVT4UamsAEGQfPohgr2q4Tq0sQbQlxTfi1g==}
    engines: {node: '>=12.20'}

  zod@3.23.8:
    resolution: {integrity: sha512-XBx9AXhXktjUqnepgTiE5flcKIYWi/rme0Eaj+5Y0lftuGBq+jyRu/md4WnuxqgP1ubdpNCsYEYPxrzVHD8d6g==}

snapshots:

  '@adraffy/ens-normalize@1.10.0': {}

  '@esbuild-kit/cjs-loader@2.4.2':
    dependencies:
      '@esbuild-kit/core-utils': 3.3.0
      get-tsconfig: 4.7.0

  '@esbuild-kit/core-utils@3.3.0':
    dependencies:
      esbuild: 0.18.20
      source-map-support: 0.5.21

  '@esbuild-kit/esm-loader@2.6.3':
    dependencies:
      '@esbuild-kit/core-utils': 3.3.0
      get-tsconfig: 4.7.0

  '@esbuild/android-arm64@0.17.18':
    optional: true

  '@esbuild/android-arm64@0.18.20':
    optional: true

  '@esbuild/android-arm@0.17.18':
    optional: true

  '@esbuild/android-arm@0.18.20':
    optional: true

  '@esbuild/android-x64@0.17.18':
    optional: true

  '@esbuild/android-x64@0.18.20':
    optional: true

  '@esbuild/darwin-arm64@0.17.18':
    optional: true

  '@esbuild/darwin-arm64@0.18.20':
    optional: true

  '@esbuild/darwin-x64@0.17.18':
    optional: true

  '@esbuild/darwin-x64@0.18.20':
    optional: true

  '@esbuild/freebsd-arm64@0.17.18':
    optional: true

  '@esbuild/freebsd-arm64@0.18.20':
    optional: true

  '@esbuild/freebsd-x64@0.17.18':
    optional: true

  '@esbuild/freebsd-x64@0.18.20':
    optional: true

  '@esbuild/linux-arm64@0.17.18':
    optional: true

  '@esbuild/linux-arm64@0.18.20':
    optional: true

  '@esbuild/linux-arm@0.17.18':
    optional: true

  '@esbuild/linux-arm@0.18.20':
    optional: true

  '@esbuild/linux-ia32@0.17.18':
    optional: true

  '@esbuild/linux-ia32@0.18.20':
    optional: true

  '@esbuild/linux-loong64@0.17.18':
    optional: true

  '@esbuild/linux-loong64@0.18.20':
    optional: true

  '@esbuild/linux-mips64el@0.17.18':
    optional: true

  '@esbuild/linux-mips64el@0.18.20':
    optional: true

  '@esbuild/linux-ppc64@0.17.18':
    optional: true

  '@esbuild/linux-ppc64@0.18.20':
    optional: true

  '@esbuild/linux-riscv64@0.17.18':
    optional: true

  '@esbuild/linux-riscv64@0.18.20':
    optional: true

  '@esbuild/linux-s390x@0.17.18':
    optional: true

  '@esbuild/linux-s390x@0.18.20':
    optional: true

  '@esbuild/linux-x64@0.17.18':
    optional: true

  '@esbuild/linux-x64@0.18.20':
    optional: true

  '@esbuild/netbsd-x64@0.17.18':
    optional: true

  '@esbuild/netbsd-x64@0.18.20':
    optional: true

  '@esbuild/openbsd-x64@0.17.18':
    optional: true

  '@esbuild/openbsd-x64@0.18.20':
    optional: true

  '@esbuild/sunos-x64@0.17.18':
    optional: true

  '@esbuild/sunos-x64@0.18.20':
    optional: true

  '@esbuild/win32-arm64@0.17.18':
    optional: true

  '@esbuild/win32-arm64@0.18.20':
    optional: true

  '@esbuild/win32-ia32@0.17.18':
    optional: true

  '@esbuild/win32-ia32@0.18.20':
    optional: true

  '@esbuild/win32-x64@0.17.18':
    optional: true

  '@esbuild/win32-x64@0.18.20':
    optional: true

  '@grpc/grpc-js@1.8.14':
    dependencies:
      '@grpc/proto-loader': 0.7.7
      '@types/node': 20.1.3

  '@grpc/proto-loader@0.7.7':
    dependencies:
      '@types/long': 4.0.2
      lodash.camelcase: 4.3.0
      long: 4.0.0
      protobufjs: 7.2.3
      yargs: 17.7.2

  '@improbable-eng/grpc-web@0.15.0(google-protobuf@3.21.2)':
    dependencies:
      browser-headers: 0.4.1
      google-protobuf: 3.21.2

  '@jest/schemas@29.6.3':
    dependencies:
      '@sinclair/typebox': 0.27.8

  '@jridgewell/sourcemap-codec@1.4.15': {}

  '@noble/curves@1.2.0':
    dependencies:
      '@noble/hashes': 1.3.2

  '@noble/hashes@1.3.2': {}

  '@playwright/test@1.35.1':
    dependencies:
      '@types/node': 20.1.3
      playwright-core: 1.35.1
    optionalDependencies:
      fsevents: 2.3.2

  '@protobufjs/aspromise@1.1.2': {}

  '@protobufjs/base64@1.1.2': {}

  '@protobufjs/codegen@2.0.4': {}

  '@protobufjs/eventemitter@1.1.0': {}

  '@protobufjs/fetch@1.1.0':
    dependencies:
      '@protobufjs/aspromise': 1.1.2
      '@protobufjs/inquire': 1.1.0

  '@protobufjs/float@1.0.2': {}

  '@protobufjs/inquire@1.1.0': {}

  '@protobufjs/path@1.1.2': {}

  '@protobufjs/pool@1.1.0': {}

  '@protobufjs/utf8@1.1.0': {}

  '@scure/base@1.1.3': {}

  '@scure/bip32@1.3.2':
    dependencies:
      '@noble/curves': 1.2.0
      '@noble/hashes': 1.3.2
      '@scure/base': 1.1.3

  '@scure/bip39@1.2.1':
    dependencies:
      '@noble/hashes': 1.3.2
      '@scure/base': 1.1.3

  '@sinclair/typebox@0.27.8': {}

  '@types/chai-subset@1.3.3':
    dependencies:
      '@types/chai': 4.3.5

  '@types/chai@4.3.5': {}

  '@types/long@4.0.2': {}

  '@types/node@20.1.3': {}

  '@viem/anvil@0.0.6':
    dependencies:
      execa: 7.1.1
      get-port: 6.1.2
      http-proxy: 1.18.1
      ws: 8.13.0
    transitivePeerDependencies:
      - bufferutil
      - debug
      - utf-8-validate

  '@vitest/expect@0.34.6':
    dependencies:
      '@vitest/spy': 0.34.6
      '@vitest/utils': 0.34.6
      chai: 4.4.1

  '@vitest/runner@0.34.6':
    dependencies:
      '@vitest/utils': 0.34.6
      p-limit: 4.0.0
      pathe: 1.1.2

  '@vitest/snapshot@0.34.6':
    dependencies:
      magic-string: 0.30.5
      pathe: 1.1.2
      pretty-format: 29.7.0

  '@vitest/spy@0.34.6':
    dependencies:
      tinyspy: 2.2.0

  '@vitest/utils@0.34.6':
    dependencies:
      diff-sequences: 29.6.3
      loupe: 2.3.6
      pretty-format: 29.7.0

  abitype@1.0.0(typescript@5.4.2)(zod@3.23.8):
    optionalDependencies:
      typescript: 5.4.2
      zod: 3.23.8

  abort-controller-x@0.4.1: {}

  acorn-walk@8.2.0: {}

  acorn@8.11.3: {}

  acorn@8.8.2: {}

  ansi-regex@5.0.1: {}

  ansi-styles@4.3.0:
    dependencies:
      color-convert: 2.0.1

  ansi-styles@5.2.0: {}

  assertion-error@1.1.0: {}

  async-mutex@0.4.0:
    dependencies:
      tslib: 2.5.0

  balanced-match@1.0.2: {}

  brace-expansion@1.1.11:
    dependencies:
      balanced-match: 1.0.2
      concat-map: 0.0.1

  browser-headers@0.4.1: {}

  buffer-from@1.1.2: {}

  cac@6.7.14: {}

  callsites@3.1.0: {}

  chai@4.4.1:
    dependencies:
      assertion-error: 1.1.0
      check-error: 1.0.3
      deep-eql: 4.1.3
      get-func-name: 2.0.2
      loupe: 2.3.6
      pathval: 1.1.1
      type-detect: 4.0.8

  chalk@5.2.0: {}

  check-error@1.0.3:
    dependencies:
      get-func-name: 2.0.2

  cliui@8.0.1:
    dependencies:
      string-width: 4.2.3
      strip-ansi: 6.0.1
      wrap-ansi: 7.0.0

  color-convert@2.0.1:
    dependencies:
      color-name: 1.1.4

  color-name@1.1.4: {}

  concat-map@0.0.1: {}

  cross-spawn@7.0.3:
    dependencies:
      path-key: 3.1.1
      shebang-command: 2.0.0
      which: 2.0.2

  css.escape@1.5.1: {}

  debug@4.3.4:
    dependencies:
      ms: 2.1.2

  deep-eql@4.1.3:
    dependencies:
      type-detect: 4.0.8

  diff-sequences@29.6.3: {}

  dotenv@16.0.3: {}

  drizzle-orm@0.28.5(postgres@3.3.5):
    optionalDependencies:
      postgres: 3.3.5

  ds-test@https://codeload.github.com/dapphub/ds-test/tar.gz/e282159d5170298eb2455a6c05280ab5a73a4ef0: {}

  emoji-regex@8.0.0: {}

  entities@4.5.0: {}

  esbuild@0.17.18:
    optionalDependencies:
      '@esbuild/android-arm': 0.17.18
      '@esbuild/android-arm64': 0.17.18
      '@esbuild/android-x64': 0.17.18
      '@esbuild/darwin-arm64': 0.17.18
      '@esbuild/darwin-x64': 0.17.18
      '@esbuild/freebsd-arm64': 0.17.18
      '@esbuild/freebsd-x64': 0.17.18
      '@esbuild/linux-arm': 0.17.18
      '@esbuild/linux-arm64': 0.17.18
      '@esbuild/linux-ia32': 0.17.18
      '@esbuild/linux-loong64': 0.17.18
      '@esbuild/linux-mips64el': 0.17.18
      '@esbuild/linux-ppc64': 0.17.18
      '@esbuild/linux-riscv64': 0.17.18
      '@esbuild/linux-s390x': 0.17.18
      '@esbuild/linux-x64': 0.17.18
      '@esbuild/netbsd-x64': 0.17.18
      '@esbuild/openbsd-x64': 0.17.18
      '@esbuild/sunos-x64': 0.17.18
      '@esbuild/win32-arm64': 0.17.18
      '@esbuild/win32-ia32': 0.17.18
      '@esbuild/win32-x64': 0.17.18

  esbuild@0.18.20:
    optionalDependencies:
      '@esbuild/android-arm': 0.18.20
      '@esbuild/android-arm64': 0.18.20
      '@esbuild/android-x64': 0.18.20
      '@esbuild/darwin-arm64': 0.18.20
      '@esbuild/darwin-x64': 0.18.20
      '@esbuild/freebsd-arm64': 0.18.20
      '@esbuild/freebsd-x64': 0.18.20
      '@esbuild/linux-arm': 0.18.20
      '@esbuild/linux-arm64': 0.18.20
      '@esbuild/linux-ia32': 0.18.20
      '@esbuild/linux-loong64': 0.18.20
      '@esbuild/linux-mips64el': 0.18.20
      '@esbuild/linux-ppc64': 0.18.20
      '@esbuild/linux-riscv64': 0.18.20
      '@esbuild/linux-s390x': 0.18.20
      '@esbuild/linux-x64': 0.18.20
      '@esbuild/netbsd-x64': 0.18.20
      '@esbuild/openbsd-x64': 0.18.20
      '@esbuild/sunos-x64': 0.18.20
      '@esbuild/win32-arm64': 0.18.20
      '@esbuild/win32-ia32': 0.18.20
      '@esbuild/win32-x64': 0.18.20

  escalade@3.1.1: {}

  esm@3.2.25:
    optional: true

  eventemitter3@4.0.7: {}

  execa@7.1.1:
    dependencies:
      cross-spawn: 7.0.3
      get-stream: 6.0.1
      human-signals: 4.3.1
      is-stream: 3.0.0
      merge-stream: 2.0.0
      npm-run-path: 5.1.0
      onetime: 6.0.0
      signal-exit: 3.0.7
      strip-final-newline: 3.0.0

  follow-redirects@1.15.2: {}

  forge-std@https://codeload.github.com/foundry-rs/forge-std/tar.gz/74cfb77e308dd188d2f58864aaf44963ae6b88b1: {}

  fs.realpath@1.0.0: {}

  fsevents@2.3.2:
    optional: true

  get-caller-file@2.0.5: {}

  get-func-name@2.0.0: {}

  get-func-name@2.0.2: {}

  get-port@6.1.2: {}

  get-stream@6.0.1: {}

  get-tsconfig@4.7.0:
    dependencies:
      resolve-pkg-maps: 1.0.0

  glob@7.2.3:
    dependencies:
      fs.realpath: 1.0.0
      inflight: 1.0.6
      inherits: 2.0.4
      minimatch: 3.1.2
      once: 1.4.0
      path-is-absolute: 1.0.1

  google-protobuf@3.21.2: {}

  happy-dom@12.10.3:
    dependencies:
      css.escape: 1.5.1
      entities: 4.5.0
      iconv-lite: 0.6.3
      webidl-conversions: 7.0.0
      whatwg-encoding: 2.0.0
      whatwg-mimetype: 3.0.0

  http-proxy@1.18.1:
    dependencies:
      eventemitter3: 4.0.7
      follow-redirects: 1.15.2
      requires-port: 1.0.0
    transitivePeerDependencies:
      - debug

  human-signals@4.3.1: {}

  iconv-lite@0.6.3:
    dependencies:
      safer-buffer: 2.1.2

  inflight@1.0.6:
    dependencies:
      once: 1.4.0
      wrappy: 1.0.2

  inherits@2.0.4: {}

  is-fullwidth-code-point@3.0.0: {}

  is-observable@2.1.0: {}

  is-stream@3.0.0: {}

  isexe@2.0.0: {}

  isows@1.0.3(ws@8.13.0):
    dependencies:
      ws: 8.13.0

  js-base64@3.7.5: {}

  js-tokens@4.0.0: {}

  jsonc-parser@3.2.0: {}

  local-pkg@0.4.3: {}

  lodash.camelcase@4.3.0: {}

  long@4.0.0: {}

  long@5.2.3: {}

  loose-envify@1.4.0:
    dependencies:
      js-tokens: 4.0.0

  loupe@2.3.6:
    dependencies:
      get-func-name: 2.0.0

  magic-string@0.30.5:
    dependencies:
      '@jridgewell/sourcemap-codec': 1.4.15

  merge-stream@2.0.0: {}

  mimic-fn@4.0.0: {}

  minimatch@3.1.2:
    dependencies:
      brace-expansion: 1.1.11

  mlly@1.2.1:
    dependencies:
      acorn: 8.8.2
      pathe: 1.1.0
      pkg-types: 1.0.3
      ufo: 1.1.2

  mlly@1.5.0:
    dependencies:
      acorn: 8.11.3
      pathe: 1.1.2
      pkg-types: 1.0.3
      ufo: 1.3.2

  mobx@6.9.0: {}

  ms@2.1.2: {}

  nanoid@3.3.6: {}

  nice-grpc-common@2.0.2:
    dependencies:
      ts-error: 1.0.6

  nice-grpc-web@2.0.2(google-protobuf@3.21.2):
    dependencies:
      '@improbable-eng/grpc-web': 0.15.0(google-protobuf@3.21.2)
      abort-controller-x: 0.4.1
      js-base64: 3.7.5
      nice-grpc-common: 2.0.2
    transitivePeerDependencies:
      - google-protobuf

  nice-grpc@2.1.4:
    dependencies:
      '@grpc/grpc-js': 1.8.14
      abort-controller-x: 0.4.1
      nice-grpc-common: 2.0.2

  npm-run-path@5.1.0:
    dependencies:
      path-key: 4.0.0

  observable-fns@0.6.1: {}

  once@1.4.0:
    dependencies:
      wrappy: 1.0.2

  onetime@6.0.0:
    dependencies:
      mimic-fn: 4.0.0

  p-limit@4.0.0:
    dependencies:
      yocto-queue: 1.0.0

  path-is-absolute@1.0.1: {}

  path-key@3.1.1: {}

  path-key@4.0.0: {}

  pathe@1.1.0: {}

  pathe@1.1.2: {}

  pathval@1.1.1: {}

  picocolors@1.0.0: {}

  pkg-types@1.0.3:
    dependencies:
      jsonc-parser: 3.2.0
      mlly: 1.2.1
      pathe: 1.1.0

  playwright-core@1.35.1: {}

  postcss@8.4.23:
    dependencies:
      nanoid: 3.3.6
      picocolors: 1.0.0
      source-map-js: 1.0.2

  postgres@3.3.5: {}

  prettier@3.2.5: {}

  pretty-format@29.7.0:
    dependencies:
      '@jest/schemas': 29.6.3
      ansi-styles: 5.2.0
      react-is: 18.2.0

  protobufjs@7.2.3:
    dependencies:
      '@protobufjs/aspromise': 1.1.2
      '@protobufjs/base64': 1.1.2
      '@protobufjs/codegen': 2.0.4
      '@protobufjs/eventemitter': 1.1.0
      '@protobufjs/fetch': 1.1.0
      '@protobufjs/float': 1.0.2
      '@protobufjs/inquire': 1.1.0
      '@protobufjs/path': 1.1.2
      '@protobufjs/pool': 1.1.0
      '@protobufjs/utf8': 1.1.0
      '@types/node': 20.1.3
      long: 5.2.3

  proxy-deep@3.1.1: {}

  react-is@18.2.0: {}

  react@18.2.0:
    dependencies:
      loose-envify: 1.4.0

  require-directory@2.1.1: {}

  requires-port@1.0.0: {}

  resolve-pkg-maps@1.0.0: {}

  rimraf@3.0.2:
    dependencies:
      glob: 7.2.3

  rollup@3.21.6:
    optionalDependencies:
      fsevents: 2.3.2

  rxjs@7.5.5:
    dependencies:
      tslib: 2.5.0

  safer-buffer@2.1.2: {}

  shebang-command@2.0.0:
    dependencies:
      shebang-regex: 3.0.0

  shebang-regex@3.0.0: {}

  siginfo@2.0.0: {}

  signal-exit@3.0.7: {}

  source-map-js@1.0.2: {}

  source-map-support@0.5.21:
    dependencies:
      buffer-from: 1.1.2
      source-map: 0.6.1

  source-map@0.6.1: {}

  stackback@0.0.2: {}

  std-env@3.3.3: {}

  string-width@4.2.3:
    dependencies:
      emoji-regex: 8.0.0
      is-fullwidth-code-point: 3.0.0
      strip-ansi: 6.0.1

  strip-ansi@6.0.1:
    dependencies:
      ansi-regex: 5.0.1

  strip-final-newline@3.0.0: {}

  strip-literal@1.0.1:
    dependencies:
      acorn: 8.11.3

  threads@1.7.0:
    dependencies:
      callsites: 3.1.0
      debug: 4.3.4
      is-observable: 2.1.0
      observable-fns: 0.6.1
    optionalDependencies:
      tiny-worker: 2.3.0
    transitivePeerDependencies:
      - supports-color

  tiny-worker@2.3.0:
    dependencies:
      esm: 3.2.25
    optional: true

  tinybench@2.5.0: {}

  tinypool@0.7.0: {}

  tinyspy@2.2.0: {}

  ts-error@1.0.6: {}

  tslib@2.5.0: {}

  tsx@3.12.6:
    dependencies:
      '@esbuild-kit/cjs-loader': 2.4.2
      '@esbuild-kit/core-utils': 3.3.0
      '@esbuild-kit/esm-loader': 2.6.3
    optionalDependencies:
      fsevents: 2.3.2

  type-detect@4.0.8: {}

  typescript@5.4.2: {}

  ufo@1.1.2: {}

  ufo@1.3.2: {}

  viem@2.9.20(typescript@5.4.2)(zod@3.23.8):
    dependencies:
      '@adraffy/ens-normalize': 1.10.0
      '@noble/curves': 1.2.0
      '@noble/hashes': 1.3.2
      '@scure/bip32': 1.3.2
      '@scure/bip39': 1.2.1
      abitype: 1.0.0(typescript@5.4.2)(zod@3.23.8)
      isows: 1.0.3(ws@8.13.0)
      ws: 8.13.0
    optionalDependencies:
      typescript: 5.4.2
    transitivePeerDependencies:
      - bufferutil
      - utf-8-validate
      - zod

  vite-node@0.34.6(@types/node@20.1.3):
    dependencies:
      cac: 6.7.14
      debug: 4.3.4
      mlly: 1.5.0
      pathe: 1.1.2
      picocolors: 1.0.0
      vite: 4.3.5(@types/node@20.1.3)
    transitivePeerDependencies:
      - '@types/node'
      - less
      - sass
      - stylus
      - sugarss
      - supports-color
      - terser

  vite@4.3.5(@types/node@20.1.3):
    dependencies:
      esbuild: 0.17.18
      postcss: 8.4.23
      rollup: 3.21.6
    optionalDependencies:
      '@types/node': 20.1.3
      fsevents: 2.3.2

  vitest@0.34.6(happy-dom@12.10.3):
    dependencies:
      '@types/chai': 4.3.5
      '@types/chai-subset': 1.3.3
      '@types/node': 20.1.3
      '@vitest/expect': 0.34.6
      '@vitest/runner': 0.34.6
      '@vitest/snapshot': 0.34.6
      '@vitest/spy': 0.34.6
      '@vitest/utils': 0.34.6
      acorn: 8.11.3
      acorn-walk: 8.2.0
      cac: 6.7.14
      chai: 4.4.1
      debug: 4.3.4
      local-pkg: 0.4.3
      magic-string: 0.30.5
      pathe: 1.1.2
      picocolors: 1.0.0
      std-env: 3.3.3
      strip-literal: 1.0.1
      tinybench: 2.5.0
      tinypool: 0.7.0
      vite: 4.3.5(@types/node@20.1.3)
      vite-node: 0.34.6(@types/node@20.1.3)
      why-is-node-running: 2.2.2
    optionalDependencies:
      happy-dom: 12.10.3
    transitivePeerDependencies:
      - less
      - sass
      - stylus
      - sugarss
      - supports-color
      - terser

  webidl-conversions@7.0.0: {}

  whatwg-encoding@2.0.0:
    dependencies:
      iconv-lite: 0.6.3

  whatwg-mimetype@3.0.0: {}

  which@2.0.2:
    dependencies:
      isexe: 2.0.0

  why-is-node-running@2.2.2:
    dependencies:
      siginfo: 2.0.0
      stackback: 0.0.2

  wrap-ansi@7.0.0:
    dependencies:
      ansi-styles: 4.3.0
      string-width: 4.2.3
      strip-ansi: 6.0.1

  wrappy@1.0.2: {}

  ws@8.13.0: {}

  y18n@5.0.8: {}

  yargs-parser@21.1.1: {}

  yargs@17.7.2:
    dependencies:
      cliui: 8.0.1
      escalade: 3.1.1
      get-caller-file: 2.0.5
      require-directory: 2.1.1
      string-width: 4.2.3
      y18n: 5.0.8
      yargs-parser: 21.1.1

  yocto-queue@1.0.0: {}

  zod@3.23.8: {}<|MERGE_RESOLUTION|>--- conflicted
+++ resolved
@@ -196,11 +196,7 @@
         specifier: 0.34.6
         version: 0.34.6(happy-dom@12.10.3)
       zod:
-<<<<<<< HEAD
-        specifier: ^3.23.8
-=======
         specifier: 3.23.8
->>>>>>> 64354814
         version: 3.23.8
 
   packages/test-data:

// SPDX-License-Identifier: Unlicense
pragma solidity >=0.8.0;

// Foundry
import { DSTest } from "ds-test/test.sol";
import { console } from "forge-std/console.sol";
import { Cheats } from "../test/utils/Cheats.sol";

// Solecs 
import { World } from "solecs/World.sol";
import { Component } from "solecs/Component.sol";
import { getAddressById } from "solecs/utils.sol";
import { IUint256Component } from "solecs/interfaces/IUint256Component.sol";
import { ISystem } from "solecs/interfaces/ISystem.sol";

// Components
<% components.forEach(component => { -%>
import { <%= component %>, ID as <%= component %>ID } from "../components/<%- component %>.sol";
<% }); -%>

// Systems
<% systems.forEach(system => { -%>
import { <%= system.name %>, ID as <%= system.name %>ID } from "../systems/<%- system.name %>.sol";
<% }); -%>

struct DeployResult {
  World world;
  address deployer;
}

library LibDeploy {

  function deploy(
    address _deployer,
    address _world,
    bool _reuseComponents
  ) internal returns (DeployResult memory result) {
    result.deployer = _deployer;

    // ------------------------
<<<<<<< HEAD

<% facets.forEach((facet, facetIndex) => { -%>
    functionSelectors = new bytes4[](<%= facet.functions.length %>);
<% facet.functions.forEach((func, funcIndex) => { -%>
    functionSelectors[<%= funcIndex -%>] = <%= facet.name -%>.<%= func -%>.selector;
<% }); -%>

    diamondCut[<%= facetIndex %>] = IDiamondCut.FacetCut({
      facetAddress: address(new <%= facet.name %>()),
      action: action,
      functionSelectors: functionSelectors
    });

<% }); -%>
    // ----------------------a-
=======
>>>>>>> f4f01bdc
    // Deploy 
    // ------------------------

    // Deploy world
    result.world = _world == address(0) ? new World() : World(_world);
    if(_world == address(0)) result.world.init(); // Init if it's a fresh world

      // Deploy components
    if(!_reuseComponents) {
      Component comp;
<% components.forEach(component => { %>
      console.log("Deploying <%= component %>");
      comp = new <%= component %>(address(result.world));
      console.log(address(comp));
<% });%>
    } 
    
<<<<<<< HEAD
    // ------------------------
    // Initialize 
    // ------------------------

    if(!upgrade) {
      InitializeFacet(diamondAddress).configureWorld();
      InitializeFacet(diamondAddress).createBlueprints();

      // Register access controllers
      InitializeFacet(diamondAddress).registerAccessControllerExternally(address(new PersonaAccessController()));
    }
=======
    // Deploy systems
    ISystem system; 
    IUint256Component components = result.world.components();
<% systems.forEach(system => { %>
    console.log("Deploying <%= system.name %>");
    system = new <%= system.name %>(components, result.world);
    result.world.registerSystem(address(system), <%= system.name %>ID);
<% system.writeAccess?.forEach(component => { -%>
<% if(component === "*") { %>
<% components.forEach(comp=> { -%>
    authorizeWriter(components, <%= comp%>ID, address(system));
<% });-%>
<% } else { -%>
    authorizeWriter(components, <%= component %>ID, address(system));
<% } -%>
<% });-%>
<% if(system.initialize) { -%>
    system.execute(<%= system.initialize -%>);
<% } -%>
    console.log(address(system));
<% });%>
  }
  
  function authorizeWriter(IUint256Component components, uint256 componentId, address writer) internal {
    Component(getAddressById(components, componentId)).authorizeWriter(writer);
>>>>>>> f4f01bdc
  }
}<|MERGE_RESOLUTION|>--- conflicted
+++ resolved
@@ -38,24 +38,6 @@
     result.deployer = _deployer;
 
     // ------------------------
-<<<<<<< HEAD
-
-<% facets.forEach((facet, facetIndex) => { -%>
-    functionSelectors = new bytes4[](<%= facet.functions.length %>);
-<% facet.functions.forEach((func, funcIndex) => { -%>
-    functionSelectors[<%= funcIndex -%>] = <%= facet.name -%>.<%= func -%>.selector;
-<% }); -%>
-
-    diamondCut[<%= facetIndex %>] = IDiamondCut.FacetCut({
-      facetAddress: address(new <%= facet.name %>()),
-      action: action,
-      functionSelectors: functionSelectors
-    });
-
-<% }); -%>
-    // ----------------------a-
-=======
->>>>>>> f4f01bdc
     // Deploy 
     // ------------------------
 
@@ -73,19 +55,6 @@
 <% });%>
     } 
     
-<<<<<<< HEAD
-    // ------------------------
-    // Initialize 
-    // ------------------------
-
-    if(!upgrade) {
-      InitializeFacet(diamondAddress).configureWorld();
-      InitializeFacet(diamondAddress).createBlueprints();
-
-      // Register access controllers
-      InitializeFacet(diamondAddress).registerAccessControllerExternally(address(new PersonaAccessController()));
-    }
-=======
     // Deploy systems
     ISystem system; 
     IUint256Component components = result.world.components();
@@ -111,6 +80,5 @@
   
   function authorizeWriter(IUint256Component components, uint256 componentId, address writer) internal {
     Component(getAddressById(components, componentId)).authorizeWriter(writer);
->>>>>>> f4f01bdc
   }
 }
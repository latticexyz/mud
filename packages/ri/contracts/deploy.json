{
  "components": [
    "AttackComponent",
<<<<<<< HEAD
    "BlueprintComponentsComponent",
    "EmbodiedSystemArgumentComponent",
=======
>>>>>>> f4f01bdc
    "EntityTypeComponent",
    "FromBlueprintComponent",
    "GameConfigComponent",
    "HealthComponent",
<<<<<<< HEAD
    "IsBlueprintComponent",
=======
>>>>>>> f4f01bdc
    "LastActionTurnComponent",
    "MaxDistanceComponent",
    "MineableComponent",
    "MovableComponent",
    "OwnedByComponent",
    "StaminaComponent",
    "UntraversableComponent",
    "PositionComponent",
    "PlayerComponent",
    "PrototypeComponent",
    "PrototypeCopyComponent"
  ],
<<<<<<< HEAD
  "facets": [
    {
      "name": "InitializeFacet",
      "functions": [
        "initializeExternally",
        "configureWorld",
        "createBlueprints",
        "registerAccessControllerExternally",
        "registerContentCreatorExternally",
        "registerEmbodiedSystemExternally"
      ]
    },
    { "name": "EmberFacet", "functions": ["world"] },
=======
  "systems": [
    { "name": "ComponentDevSystem", "writeAccess": ["*"] },
    { "name": "BulkSetStateSystem" },
    { "name": "MoveSystem", "writeAccess": ["PositionComponent", "StaminaComponent", "LastActionTurnComponent"] },
    { "name": "CombatSystem", "writeAccess": ["HealthComponent", "StaminaComponent", "LastActionTurnComponent"] },
    { "name": "GameConfigSystem", "writeAccess": ["GameConfigComponent"], "initialize": "new bytes(0)" },
    { "name": "PrototypeSystem", "writeAccess": ["*"], "initialize": "new bytes(0)" },
>>>>>>> f4f01bdc
    {
      "name": "PlayerJoinSystem",
      "writeAccess": [
        "OwnedByComponent",
        "EntityTypeComponent",
        "PositionComponent",
        "StaminaComponent",
        "MovableComponent",
        "PlayerComponent",
        "LastActionTurnComponent"
      ]
<<<<<<< HEAD
    },
    {
      "name": "PlayerJoinFacet",
      "functions": ["joinGame"]
    },
    {
      "name": "MoveFacet",
      "functions": ["moveEntity"]
    },
    {
      "name": "CombatFacet",
      "functions": ["attackEntity"]
=======
>>>>>>> f4f01bdc
    }
  ],
  "initialize": ["GameConfigSystem"]
}<|MERGE_RESOLUTION|>--- conflicted
+++ resolved
@@ -1,19 +1,10 @@
 {
   "components": [
     "AttackComponent",
-<<<<<<< HEAD
-    "BlueprintComponentsComponent",
-    "EmbodiedSystemArgumentComponent",
-=======
->>>>>>> f4f01bdc
     "EntityTypeComponent",
     "FromBlueprintComponent",
     "GameConfigComponent",
     "HealthComponent",
-<<<<<<< HEAD
-    "IsBlueprintComponent",
-=======
->>>>>>> f4f01bdc
     "LastActionTurnComponent",
     "MaxDistanceComponent",
     "MineableComponent",
@@ -26,21 +17,6 @@
     "PrototypeComponent",
     "PrototypeCopyComponent"
   ],
-<<<<<<< HEAD
-  "facets": [
-    {
-      "name": "InitializeFacet",
-      "functions": [
-        "initializeExternally",
-        "configureWorld",
-        "createBlueprints",
-        "registerAccessControllerExternally",
-        "registerContentCreatorExternally",
-        "registerEmbodiedSystemExternally"
-      ]
-    },
-    { "name": "EmberFacet", "functions": ["world"] },
-=======
   "systems": [
     { "name": "ComponentDevSystem", "writeAccess": ["*"] },
     { "name": "BulkSetStateSystem" },
@@ -48,7 +24,6 @@
     { "name": "CombatSystem", "writeAccess": ["HealthComponent", "StaminaComponent", "LastActionTurnComponent"] },
     { "name": "GameConfigSystem", "writeAccess": ["GameConfigComponent"], "initialize": "new bytes(0)" },
     { "name": "PrototypeSystem", "writeAccess": ["*"], "initialize": "new bytes(0)" },
->>>>>>> f4f01bdc
     {
       "name": "PlayerJoinSystem",
       "writeAccess": [
@@ -60,21 +35,6 @@
         "PlayerComponent",
         "LastActionTurnComponent"
       ]
-<<<<<<< HEAD
-    },
-    {
-      "name": "PlayerJoinFacet",
-      "functions": ["joinGame"]
-    },
-    {
-      "name": "MoveFacet",
-      "functions": ["moveEntity"]
-    },
-    {
-      "name": "CombatFacet",
-      "functions": ["attackEntity"]
-=======
->>>>>>> f4f01bdc
     }
   ],
   "initialize": ["GameConfigSystem"]

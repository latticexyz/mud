import {
  Component,
  ComponentValue,
  createWorld,
  defineComponent,
  EntityID,
  EntityIndex,
  Schema,
  Type,
} from "@latticexyz/recs";
import {
  definePositionComponent,
  defineEntityTypeComponent,
  defineMovableComponent,
  defineOwnedByComponent,
  defineUntraversableComponent,
} from "./components";
import { setupContracts } from "./setup";
import { CHECKPOINT_URL, DEV_PRIVATE_KEY, RPC_URL, RPC_WS_URL } from "./constants.local";
import { BigNumber } from "ethers";
import { keccak256 } from "@latticexyz/utils";
import { Mappings } from "@latticexyz/network";
import { WorldCoord } from "../../types";
import { SetupContractConfig } from "./setup/setupContracts";
import { LOCAL_CHAIN_ID } from "../../constants";
import { defineStringComponent } from "@latticexyz/std-client";

export type NetworkLayerConfig = {
  worldAddress: string;
  privateKey: string;
  chainId: number;
  jsonRpc?: string;
  wsRpc?: string;
  checkpointUrl?: string;
  devMode: boolean;
};

/**
 * The Network layer is the lowest layer in the client architecture.
 * Its purpose is to synchronize the client components with the contract components.
 */
export async function createNetworkLayer(config: NetworkLayerConfig) {
  // World
  const world = createWorld();

  //Config
  console.log("Config", config?.jsonRpc, config?.wsRpc);

  // Components
  const components = {
    GameConfig: defineComponent(
      world,
      { startTime: Type.String, turnLength: Type.String },
      { id: "GameConfig", metadata: { contractId: keccak256("ember.component.gameConfigComponent") } }
    ),
    Components: defineStringComponent(world, {
      id: "Components",
      metadata: { contractId: keccak256("world.component.components") },
    }),
    Systems: defineStringComponent(world, {
      id: "Systems",
      metadata: { contractId: keccak256("world.component.systems") },
    }),
    Position: definePositionComponent(world, keccak256("ember.component.positionComponent")),
    EntityType: defineEntityTypeComponent(world, keccak256("ember.component.entityTypeComponent")),
    Movable: defineMovableComponent(world, keccak256("ember.component.movableComponent")),
    OwnedBy: defineOwnedByComponent(world, keccak256("ember.component.ownedByComponent")),
    Untraversable: defineUntraversableComponent(world, keccak256("ember.component.untraversableComponent")),
    Player: defineComponent(
      world,
      { value: Type.Boolean },
      { id: "Player", metadata: { contractId: keccak256("ember.component.playerComponent") } }
    ),
    Stamina: defineComponent(
      world,
      { current: Type.Number, max: Type.Number, regeneration: Type.Number },
      { id: "Stamina", metadata: { contractId: keccak256("ember.component.staminaComponent") } }
    ),
    LastActionTurn: defineComponent(
      world,
      { value: Type.Number },
      { id: "LastActionTurn", metadata: { contractId: keccak256("ember.component.lastActionTurnComponent") } }
    ),
    Health: defineComponent(
      world,
      { current: Type.Number, max: Type.Number },
      { id: "Health", metadata: { contractId: keccak256("ember.component.healthComponent") } }
    ),
    Attack: defineComponent(
      world,
      { strength: Type.Number, range: Type.Number },
      { id: "Attack", metadata: { contractId: keccak256("ember.component.attackComponent") } }
    ),
<<<<<<< HEAD
    FromBlueprint: defineComponent(
      world,
      { value: Type.Entity },
      { id: "FromBlueprint", metadata: { contractId: keccak256("ember.component.fromBlueprintComponent") } }
    ),
    IsBlueprint: defineComponent(
      world,
      { value: Type.Boolean },
      { id: "IsBlueprint", metadata: { contractId: keccak256("ember.component.isBlueprintComponent") } }
    ),
    BlueprintComponents: defineComponent(
      world,
      { componentIds: Type.StringArray },
      { id: "BlueprintComponents", metadata: { contractId: keccak256("ember.component.blueprintComponentsComponent") } }
=======
    PrototypeCopy: defineComponent(
      world,
      { value: Type.Entity },
      { id: "PrototypeCopy", metadata: { contractId: keccak256("ember.component.prototypeCopy") } }
    ),
    Prototype: defineComponent(
      world,
      { value: Type.StringArray },
      { id: "Prototype", metadata: { contractId: keccak256("ember.component.prototype") } }
>>>>>>> f4f01bdc
    ),
  };

  // Define mappings between contract and client components
  const mappings: Mappings<typeof components> = {
    [keccak256("world.component.components")]: "Components",
    [keccak256("world.component.systems")]: "Systems",
    [keccak256("ember.component.gameConfigComponent")]: "GameConfig",
    [keccak256("ember.component.positionComponent")]: "Position",
    [keccak256("ember.component.entityTypeComponent")]: "EntityType",
    [keccak256("ember.component.movableComponent")]: "Movable",
    [keccak256("ember.component.ownedByComponent")]: "OwnedBy",
    [keccak256("ember.component.untraversableComponent")]: "Untraversable",
    [keccak256("ember.component.lastActionTurnComponent")]: "LastActionTurn",
    [keccak256("ember.component.staminaComponent")]: "Stamina",
<<<<<<< HEAD
    [keccak256("ember.component.healthComponent")]: "Health",
    [keccak256("ember.component.attackComponent")]: "Attack",
    [keccak256("ember.component.fromBlueprintComponent")]: "FromBlueprint",
    [keccak256("ember.component.isBlueprintComponent")]: "IsBlueprint",
    [keccak256("ember.component.blueprintComponentsComponent")]: "BlueprintComponents",
=======
    [keccak256("ember.component.playerComponent")]: "Player",
    [keccak256("ember.component.healthComponent")]: "Health",
    [keccak256("ember.component.attackComponent")]: "Attack",
    [keccak256("ember.component.prototype")]: "Prototype",
    [keccak256("ember.component.prototypeCopy")]: "PrototypeCopy",
>>>>>>> f4f01bdc
  };

  const contractConfig: SetupContractConfig = {
    clock: {
      period: 1000,
      initialTime: 0,
      syncInterval: 5000,
    },
    provider: {
      jsonRpcUrl: config?.jsonRpc || RPC_URL,
      wsRpcUrl: config?.wsRpc || RPC_WS_URL,
      options: {
        batch: false,
      },
    },
    privateKey: config?.privateKey || DEV_PRIVATE_KEY,
    chainId: config?.chainId || LOCAL_CHAIN_ID,
    checkpointServiceUrl: config?.checkpointUrl || CHECKPOINT_URL,
    initialBlockNumber: 0,
  };

  const DEV_MODE = contractConfig.chainId === LOCAL_CHAIN_ID || config?.devMode;

  // Instantiate contracts and set up mappings
  const { txQueue, systems, txReduced$, encoders, network, startSync } = await setupContracts(
    config.worldAddress,
    contractConfig,
    world,
    components.Systems,
    components,
    mappings,
    DEV_MODE
  );

  async function setContractComponentValue<T extends Schema>(
    entity: EntityIndex,
    component: Component<T, { contractId: string }>,
    newValue: ComponentValue<T>
  ) {
    if (!DEV_MODE) throw new Error("Not allowed to directly edit Component values outside DEV_MODE");

    if (!component.metadata.contractId)
      throw new Error(
        `Attempted to set the contract value of Component ${component.id} without a deployed contract backing it.`
      );

    const data = encoders[component.id](newValue);
    const entityId = world.entities[entity];

    console.log(`Sent transaction to edit networked Component ${component.id} for Entity ${entityId}`);
    await systems["ember.system.componentDev"].executeTyped(
      component.metadata.contractId,
      BigNumber.from(entityId),
      data
    );
  }

  async function joinGame(position: WorldCoord) {
    console.log(`Joining game at position ${JSON.stringify(position)}`);
    return systems["ember.system.playerJoin"].executeTyped(position, { gasPrice: 0 });
  }

  async function moveEntity(entity: string, path: WorldCoord[]) {
    console.log(`Moving entity ${entity} to position (${path[path.length - 1].x}, ${path[path.length - 1].y})}`);
    return systems["ember.system.move"].executeTyped(BigNumber.from(entity), path, { gasPrice: 0 });
  }

<<<<<<< HEAD
  async function moveEntity(entity: string, path: WorldCoord[]) {
    console.log(`Moving entity ${entity} to position (${path[path.length - 1].x}, ${path[path.length - 1].y})}`);
    return txQueue.Game.moveEntity(BigNumber.from(entity), path);
  }

  async function attackEntity(attacker: EntityID, defender: EntityID) {
    console.log(`Entity ${attacker} attacking ${defender}.`);
    return txQueue.Game.attackEntity(BigNumber.from(attacker), BigNumber.from(defender));
=======
  async function attackEntity(attacker: EntityID, defender: EntityID) {
    console.log(`Entity ${attacker} attacking ${defender}.`);
    return systems["ember.system.combat"].executeTyped(BigNumber.from(attacker), BigNumber.from(defender));
>>>>>>> f4f01bdc
  }

  // Constants (load from contract later)
  const constants = {
    mapSize: 50,
  };

  return {
    world,
    components,
    constants,
    txQueue,
    systems,
    txReduced$,
    mappings,
    startSync,
    network,
    api: {
      setContractComponentValue,
      joinGame,
      moveEntity,
      attackEntity,
    },
    DEV_MODE,
  };
}<|MERGE_RESOLUTION|>--- conflicted
+++ resolved
@@ -91,22 +91,6 @@
       { strength: Type.Number, range: Type.Number },
       { id: "Attack", metadata: { contractId: keccak256("ember.component.attackComponent") } }
     ),
-<<<<<<< HEAD
-    FromBlueprint: defineComponent(
-      world,
-      { value: Type.Entity },
-      { id: "FromBlueprint", metadata: { contractId: keccak256("ember.component.fromBlueprintComponent") } }
-    ),
-    IsBlueprint: defineComponent(
-      world,
-      { value: Type.Boolean },
-      { id: "IsBlueprint", metadata: { contractId: keccak256("ember.component.isBlueprintComponent") } }
-    ),
-    BlueprintComponents: defineComponent(
-      world,
-      { componentIds: Type.StringArray },
-      { id: "BlueprintComponents", metadata: { contractId: keccak256("ember.component.blueprintComponentsComponent") } }
-=======
     PrototypeCopy: defineComponent(
       world,
       { value: Type.Entity },
@@ -116,7 +100,6 @@
       world,
       { value: Type.StringArray },
       { id: "Prototype", metadata: { contractId: keccak256("ember.component.prototype") } }
->>>>>>> f4f01bdc
     ),
   };
 
@@ -132,19 +115,11 @@
     [keccak256("ember.component.untraversableComponent")]: "Untraversable",
     [keccak256("ember.component.lastActionTurnComponent")]: "LastActionTurn",
     [keccak256("ember.component.staminaComponent")]: "Stamina",
-<<<<<<< HEAD
-    [keccak256("ember.component.healthComponent")]: "Health",
-    [keccak256("ember.component.attackComponent")]: "Attack",
-    [keccak256("ember.component.fromBlueprintComponent")]: "FromBlueprint",
-    [keccak256("ember.component.isBlueprintComponent")]: "IsBlueprint",
-    [keccak256("ember.component.blueprintComponentsComponent")]: "BlueprintComponents",
-=======
     [keccak256("ember.component.playerComponent")]: "Player",
     [keccak256("ember.component.healthComponent")]: "Health",
     [keccak256("ember.component.attackComponent")]: "Attack",
     [keccak256("ember.component.prototype")]: "Prototype",
     [keccak256("ember.component.prototypeCopy")]: "PrototypeCopy",
->>>>>>> f4f01bdc
   };
 
   const contractConfig: SetupContractConfig = {
@@ -212,20 +187,9 @@
     return systems["ember.system.move"].executeTyped(BigNumber.from(entity), path, { gasPrice: 0 });
   }
 
-<<<<<<< HEAD
-  async function moveEntity(entity: string, path: WorldCoord[]) {
-    console.log(`Moving entity ${entity} to position (${path[path.length - 1].x}, ${path[path.length - 1].y})}`);
-    return txQueue.Game.moveEntity(BigNumber.from(entity), path);
-  }
-
-  async function attackEntity(attacker: EntityID, defender: EntityID) {
-    console.log(`Entity ${attacker} attacking ${defender}.`);
-    return txQueue.Game.attackEntity(BigNumber.from(attacker), BigNumber.from(defender));
-=======
   async function attackEntity(attacker: EntityID, defender: EntityID) {
     console.log(`Entity ${attacker} attacking ${defender}.`);
     return systems["ember.system.combat"].executeTyped(BigNumber.from(attacker), BigNumber.from(defender));
->>>>>>> f4f01bdc
   }
 
   // Constants (load from contract later)

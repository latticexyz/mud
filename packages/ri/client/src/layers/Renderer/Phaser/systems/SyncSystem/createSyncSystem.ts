--- conflicted
+++ resolved
@@ -24,7 +24,6 @@
 
   defineSyncSystem(
     world,
-<<<<<<< HEAD
     [HasValue(EntityType, { value: EntityTypes.Hero })],
     () => Appearance,
     () => {
@@ -45,8 +44,6 @@
 
   defineSyncSystem(
     world,
-=======
->>>>>>> 7567fd3d
     [Has(Selected), Has(OwnedBy)],
     () => Outline,
     () => ({ color: 0xfff000 })
@@ -70,44 +67,4 @@
       return { value: personaColor };
     }
   );
-
-<<<<<<< HEAD
-  // defineSyncSystem(
-  //   world,
-  //   [HasValue(EntityType, { value: EntityTypes.Hero })],
-  //   () => SpriteAnimation,
-  //   () => ({
-  //     value: Animations.HeroIdle,
-  //   })
-  // );
-
-  // defineSyncSystem(
-  //   world,
-  //   [HasValue(LocalEntityType, { value: LocalEntityTypes.Imp })],
-  //   () => SpriteAnimation,
-  //   () => ({
-  //     value: Animations.ImpIdle,
-  //   })
-  // );
-=======
-  defineSyncSystem(
-    world,
-    [HasValue(EntityType, { value: EntityTypes.Hero }), Has(LocalPosition)],
-    () => Appearance,
-    () => {
-      return {
-        value: Assets.Legendary,
-      };
-    }
-  );
-
-  defineSyncSystem(
-    world,
-    [HasValue(EntityType, { value: EntityTypes.Hero }), Has(LocalPosition)],
-    () => SpriteAnimation,
-    () => ({
-      value: Animations.HeroIdle,
-    })
-  );
->>>>>>> 7567fd3d
 }
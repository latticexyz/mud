--- conflicted
+++ resolved
@@ -1,35 +1,16 @@
-<<<<<<< HEAD
-import { getPlayerEntity } from "@latticexyz/std-client";
-import {
-  hasComponent,
-  HasValue,
-  runQuery,
-  getComponentValue,
-  EntityIndex,
-  EntityID,
-  setComponent,
-} from "@latticexyz/recs";
-import { ActionSystem, HeadlessLayer } from "../types";
-=======
 import { getComponentValue, EntityIndex, EntityID, setComponent, Type, Component, World } from "@latticexyz/recs";
 import { ActionSystem } from "../systems";
 import { NetworkLayer } from "../../Network";
->>>>>>> f4f01bdc
 import { WorldCoord } from "../../../types";
 import { aStar } from "../../../../src/utils/pathfinding";
 
 export function moveEntity(
-<<<<<<< HEAD
-  layer: HeadlessLayer,
-  actions: ActionSystem,
-=======
   context: {
     network: NetworkLayer;
     actions: ActionSystem;
     LocalStamina: Component<{ current: Type.Number }>;
     world: World;
   },
->>>>>>> f4f01bdc
   entity: EntityIndex,
   targetPosition: WorldCoord
 ) {
@@ -89,11 +70,7 @@
         return null;
       }
 
-<<<<<<< HEAD
-      const path = aStar(currentPosition, targetPosition, moveSpeed + 1, layer.parentLayers.network, Position);
-=======
       const path = aStar(currentPosition, targetPosition, moveSpeed + 1, context.network, Position);
->>>>>>> f4f01bdc
       if (path.length == 0) {
         actions.cancel(actionID);
         return null;
@@ -117,11 +94,7 @@
       },
     ],
     execute: async ({ path, netStamina }) => {
-<<<<<<< HEAD
-      const tx = await layer.parentLayers.network.api.moveEntity(world.entities[entity], path);
-=======
       const tx = await networkApi.moveEntity(world.entities[entity], path);
->>>>>>> f4f01bdc
       await tx.wait();
       setComponent(LocalStamina, entity, { current: netStamina });
     },

import { defineComponent, Type, namespaceWorld } from "@latticexyz/recs";
import { NetworkLayer } from "../Network";
import { createActionSystem, createCurrentStaminaSystem } from "./systems";
import { defineActionComponent } from "./components";
import { joinGame, moveEntity, attackEntity } from "./api";
import { curry } from "lodash";
import { createTurnStream } from "./setup";
import { WorldCoord } from "../../types";

/**
 * The Headless layer is the second layer in the client architecture and extends the Network layer.
 * Its purpose is to provide an API that allows the game to be played programatically.
 */

export async function createHeadlessLayer(network: NetworkLayer) {
  const world = namespaceWorld(network.world, "headless");
  const {
    components: { GameConfig },
    network: { clock },
  } = network;

  const Action = defineActionComponent(world);
  const LocalStamina = defineComponent(world, { current: Type.Number }, { id: "LocalStamina" });
  const components = { Action, LocalStamina };

  const actions = createActionSystem(world, Action, network.txReduced$);

  const layer = {
    world,
    actions,
    parentLayers: { network },
    turn$: createTurnStream(world, GameConfig, clock),
    components,
    api: {
      joinGame: curry(joinGame)(network, actions),
<<<<<<< HEAD
      // eslint-disable-next-line @typescript-eslint/no-unused-vars
      moveEntity: (entity: EntityIndex, targetPosition: WorldCoord) => {
        "no-op for types";
      },
      // eslint-disable-next-line @typescript-eslint/no-unused-vars
      attackEntity: (attacker: EntityIndex, defender: EntityIndex) => {
        "no-op for types";
      },
    },
  };

  layer.api.moveEntity = curry(moveEntity)(layer, actions);
  layer.api.attackEntity = curry(attackEntity)(layer);

=======
      moveEntity: curry(moveEntity)({ world, actions, network, LocalStamina }),
      attackEntity: curry(attackEntity)(network),
    },
  };

>>>>>>> f4f01bdc
  createCurrentStaminaSystem(layer);

  return layer;
}<|MERGE_RESOLUTION|>--- conflicted
+++ resolved
@@ -5,7 +5,6 @@
 import { joinGame, moveEntity, attackEntity } from "./api";
 import { curry } from "lodash";
 import { createTurnStream } from "./setup";
-import { WorldCoord } from "../../types";
 
 /**
  * The Headless layer is the second layer in the client architecture and extends the Network layer.
@@ -33,28 +32,11 @@
     components,
     api: {
       joinGame: curry(joinGame)(network, actions),
-<<<<<<< HEAD
-      // eslint-disable-next-line @typescript-eslint/no-unused-vars
-      moveEntity: (entity: EntityIndex, targetPosition: WorldCoord) => {
-        "no-op for types";
-      },
-      // eslint-disable-next-line @typescript-eslint/no-unused-vars
-      attackEntity: (attacker: EntityIndex, defender: EntityIndex) => {
-        "no-op for types";
-      },
-    },
-  };
-
-  layer.api.moveEntity = curry(moveEntity)(layer, actions);
-  layer.api.attackEntity = curry(attackEntity)(layer);
-
-=======
       moveEntity: curry(moveEntity)({ world, actions, network, LocalStamina }),
       attackEntity: curry(attackEntity)(network),
     },
   };
 
->>>>>>> f4f01bdc
   createCurrentStaminaSystem(layer);
 
   return layer;

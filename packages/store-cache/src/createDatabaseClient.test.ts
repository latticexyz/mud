import { beforeEach, describe, expect, expectTypeOf, it, vi } from "vitest";
import { createDatabase, createDatabaseClient } from ".";
import { mudConfig } from "@latticexyz/store/register";
import { KeyValue } from "./types";

const config = mudConfig({
  namespace: "somenamespace",
  tables: {
    Counter: { primaryKeys: { first: "bytes32", second: "uint256" }, schema: "uint256" },
    Position: { schema: { x: "int32", y: "int32" } },
    MultiKey: { primaryKeys: { first: "bytes32", second: "uint32" }, schema: "int32" },
    EnumTable: { primaryKeys: { first: "Enum1" }, schema: "Enum2" },
    MultiTable: { schema: { arr: "int32[]", str: "string", bts: "bytes" } },
    BigInt: { primaryKeys: { first: "uint256" }, schema: "uint256" },
  },
  enums: {
    Enum1: ["A1", "A2"],
    Enum2: ["B1", "B2"],
  },
});

describe("createDatabaseClient", () => {
  let db: ReturnType<typeof createDatabase>;
  let client: ReturnType<typeof createDatabaseClient<typeof config>>;
  let tables: (typeof client)["tables"];

  beforeEach(() => {
    db = createDatabase();
    client = createDatabaseClient(db, config);
    tables = client.tables;
  });

  describe("Types", () => {
    it("should infer enums as numbers", () => {
      expectTypeOf(tables.EnumTable.set).parameter(0).toMatchTypeOf<{ first: number }>();
      expectTypeOf(tables.EnumTable.set).parameter(1).toMatchTypeOf<{ value?: number }>();
    });

    it("should infer bytes32 as string and uint256 as bigint", () => {
      expectTypeOf(tables.Counter.set).parameter(0).toMatchTypeOf<{ first: string; second: bigint }>();
      expectTypeOf(tables.Counter.set).parameter(1).toMatchTypeOf<{ value?: bigint }>();
    });

    it("should infer int32[] as number[]", () => {
      expectTypeOf(tables.MultiTable.set).parameter(1).toMatchTypeOf<{ arr?: number[] }>();
    });

    it("should infer string as string", () => {
      expectTypeOf(tables.MultiTable.set).parameter(1).toMatchTypeOf<{ str?: string }>();
    });

    it("should infer bytes as string", () => {
      expectTypeOf(tables.MultiTable.set).parameter(1).toMatchTypeOf<{ bts?: string }>();
    });

    it("should create a typed union for updates", () => {
      client.subscribe((updates) => {
        const update = updates[0];
        if (update.table === "Position") expectTypeOf(update.set[0].value).toMatchTypeOf<{ x: number; y: number }>();
        if (update.table === "Counter") expectTypeOf(update.set[0].value).toMatchTypeOf<{ value: bigint }>();
        if (update.table === "EnumTable") expectTypeOf(update.set[0].key).toMatchTypeOf<{ first: number }>();
        if (update.table === "MultiKey")
          expectTypeOf(update.set[0].key).toMatchTypeOf<{ first: string; second: number }>();
      });
    });
  });

  it("should set and get typed values", () => {
    const key = { first: "0x00", second: BigInt(1) } as const;
    const value = { value: BigInt(2) };

    // Set a value
    tables.Counter.set(key, value);

    // Expect the value to be set
    expect(tables.Counter.get(key)).toEqual(value);
  });

  it("should initialize with Solidity default values", () => {
    const key1 = { key: "0x00" } as const;
    const key2 = { first: "0x00", second: 1n } as const;

    // Set a partial value
    tables.Position.set(key1, {});

    // Expect the value to be initialized with default values
    expect(tables.Position.get(key1)).toEqual({ x: 0, y: 0 });

    // Set a partial value and expect the value to be initialized with default values
    tables.Counter.set(key2, {});
    expect(tables.Counter.get(key2)).toEqual({ value: 0n });

    // Set a partial value and expect the value to be initialized with default values
    tables.MultiTable.set(key1, {});
    expect(tables.MultiTable.get(key1)).toEqual({ arr: [], str: "", bts: "0x" });
  });

  it("should partially update existing values", () => {
    const key = { key: "0x00" } as const;

    // Set a partial value
    tables.Position.set(key, { x: 1 });

    // Expect the value to be set and extended with default values
    expect(tables.Position.get(key)).toEqual({ x: 1, y: 0 });

    // Set another partial value
    tables.Position.set(key, { y: 2 });

    // Expect the value to be partially updated
    expect(tables.Position.get(key)).toEqual({ x: 1, y: 2 });
  });

  it("should remove values", () => {
    const key = { first: "0x00", second: BigInt(1) } as const;
    const value = { value: BigInt(2) };

    // Set the value
    tables.Counter.set(key, value);
    expect(tables.Counter.get(key)).toEqual(value);

    // Remove the value
    tables.Counter.remove(key);
    expect(tables.Counter.get(key)).toBeUndefined();
  });

  describe("subscribe", () => {
    it("should subscribe to updates of the selected table", () => {
      const positionUpdates: KeyValue<typeof config, "Position">[] = [
        { key: { key: "0x00" }, value: { x: 1, y: 2 } },
        { key: { key: "0x01" }, value: { x: 2, y: 3 } },
        { key: { key: "0x02" }, value: { x: 3, y: 4 } },
        { key: { key: "0x03" }, value: { x: 4, y: 5 } },
      ];

      const multiKeyUpdates: KeyValue<typeof config, "MultiKey">[] = [
        { key: { first: "0x00", second: 4 }, value: { value: 1 } },
        { key: { first: "0x01", second: 3 }, value: { value: 2 } },
        { key: { first: "0x02", second: 2 }, value: { value: 3 } },
        { key: { first: "0x03", second: 1 }, value: { value: 4 } },
      ];

      const callback = vi.fn();

      // Subscribe only to updates of the Position table
      tables.Position.subscribe(callback);

      // Set values in the tables
      for (const update of positionUpdates) tables.Position.set(update.key, update.value);
      for (const update of multiKeyUpdates) tables.MultiKey.set(update.key, update.value);

      let i = 1;

      // Expect the callback to only have been called with updates of the PositionTable
      for (const update of positionUpdates) {
        expect(callback).toHaveBeenNthCalledWith(i++, [
          { set: [update], remove: [], table: "Position", namespace: config.namespace },
        ]);
      }
      for (const update of multiKeyUpdates) {
        expect(callback).not.toHaveBeenCalledWith([
          { set: [update], remove: [], table: "MultiKey", namespace: config.namespace },
        ]);
      }

      // Remove all the table entries
      for (const update of positionUpdates) tables.Position.remove(update.key);
      for (const update of multiKeyUpdates) tables.MultiKey.remove(update.key);

      // Expect the callback to only have been called with remove updates of the Position table
      for (const update of positionUpdates) {
        expect(callback).toHaveBeenNthCalledWith(i++, [
          { set: [], remove: [{ key: update.key }], table: "Position", namespace: config.namespace },
        ]);
      }
      for (const update of multiKeyUpdates) {
        expect(callback).not.toHaveBeenCalledWith([
          { set: [], remove: [{ key: update.key }], table: "MultiKey", namespace: config.namespace },
        ]);
      }
    });

    it("should only subscribe to updates greater than the provided key", () => {
      const positionUpdates: KeyValue<typeof config, "Position">[] = [
        { key: { key: "0x00" }, value: { x: 1, y: 2 } },
        { key: { key: "0x01" }, value: { x: 2, y: 3 } },
        { key: { key: "0x02" }, value: { x: 3, y: 4 } },
        { key: { key: "0x03" }, value: { x: 4, y: 5 } },
      ];

      const callback = vi.fn();

      // Subscribe only to Position table updates greater than key "0x01"
      tables.Position.subscribe(callback, { key: { gt: { key: "0x01" } } });

      // Set values in the tables
      for (const update of positionUpdates) tables.Position.set(update.key, update.value);

      // Expect the callback to only have been called with updates of a key greater than 0x01
      expect(callback).toHaveBeenCalledTimes(2);
      expect(callback).toHaveBeenNthCalledWith(1, [
        { set: [positionUpdates[2]], remove: [], table: "Position", namespace: config.namespace },
      ]);
      expect(callback).toHaveBeenNthCalledWith(2, [
        { set: [positionUpdates[3]], remove: [], table: "Position", namespace: config.namespace },
      ]);
    });

    it("should only subscribe to updates greater than or equal to provided key", () => {
      const positionUpdates: KeyValue<typeof config, "Position">[] = [
        { key: { key: "0x00" }, value: { x: 1, y: 2 } },
        { key: { key: "0x01" }, value: { x: 2, y: 3 } },
        { key: { key: "0x02" }, value: { x: 3, y: 4 } },
        { key: { key: "0x03" }, value: { x: 4, y: 5 } },
      ];

      const callback = vi.fn();

      // Subscribe only to Position table updates greater than or equal to key "0x01"
      tables.Position.subscribe(callback, { key: { gte: { key: "0x01" } } });

      // Set values in the tables
      for (const update of positionUpdates) tables.Position.set(update.key, update.value);

      // Expect the callback to only have been called with updates of a key greater than or equal to 0x01
      expect(callback).toHaveBeenCalledTimes(3);
      expect(callback).toHaveBeenNthCalledWith(1, [
        { set: [positionUpdates[1]], remove: [], table: "Position", namespace: config.namespace },
      ]);
      expect(callback).toHaveBeenNthCalledWith(2, [
        { set: [positionUpdates[2]], remove: [], table: "Position", namespace: config.namespace },
      ]);
      expect(callback).toHaveBeenNthCalledWith(3, [
        { set: [positionUpdates[3]], remove: [], table: "Position", namespace: config.namespace },
      ]);
    });

    it("should only subscribe to updates equal to the provided key", () => {
      const positionUpdates: KeyValue<typeof config, "Position">[] = [
        { key: { key: "0x00" }, value: { x: 1, y: 2 } },
        { key: { key: "0x01" }, value: { x: 2, y: 3 } },
        { key: { key: "0x02" }, value: { x: 3, y: 4 } },
        { key: { key: "0x03" }, value: { x: 4, y: 5 } },
      ];

      const callback = vi.fn();

      // Subscribe only to Position table updates equal to key "0x01"
      tables.Position.subscribe(callback, { key: { eq: { key: "0x01" } } });

      // Set values in the tables
      for (const update of positionUpdates) tables.Position.set(update.key, update.value);

      // Expect the callback to only have been called with updates of a key equal to 0x01
      expect(callback).toHaveBeenCalledTimes(1);
      expect(callback).toHaveBeenNthCalledWith(1, [
        { set: [positionUpdates[1]], remove: [], table: "Position", namespace: config.namespace },
      ]);
    });

    it("should only subscribe to updates less than or equal to the provided key", () => {
      const positionUpdates: KeyValue<typeof config, "Position">[] = [
        { key: { key: "0x00" }, value: { x: 1, y: 2 } },
        { key: { key: "0x01" }, value: { x: 2, y: 3 } },
        { key: { key: "0x02" }, value: { x: 3, y: 4 } },
        { key: { key: "0x03" }, value: { x: 4, y: 5 } },
      ];

      const callback = vi.fn();

      // Subscribe only to Position table updates less than or equal to key "0x01"
      tables.Position.subscribe(callback, { key: { lte: { key: "0x01" } } });

      // Set values in the tables
      for (const update of positionUpdates) tables.Position.set(update.key, update.value);

      // Expect the callback to only have been called with updates of a key less than or equal to 0x01
      expect(callback).toHaveBeenCalledTimes(2);
      expect(callback).toHaveBeenNthCalledWith(1, [
        { set: [positionUpdates[0]], remove: [], table: "Position", namespace: config.namespace },
      ]);
      expect(callback).toHaveBeenNthCalledWith(2, [
        { set: [positionUpdates[1]], remove: [], table: "Position", namespace: config.namespace },
      ]);
    });

    it("should only subscribe to updates less than the provided key", () => {
      const positionUpdates: KeyValue<typeof config, "Position">[] = [
        { key: { key: "0x00" }, value: { x: 1, y: 2 } },
        { key: { key: "0x01" }, value: { x: 2, y: 3 } },
        { key: { key: "0x02" }, value: { x: 3, y: 4 } },
        { key: { key: "0x03" }, value: { x: 4, y: 5 } },
      ];

      const callback = vi.fn();

      // Subscribe only to Position table updates less than key "0x01"
      tables.Position.subscribe(callback, { key: { lt: { key: "0x01" } } });

      // Set values in the tables
      for (const update of positionUpdates) tables.Position.set(update.key, update.value);

      // Expect the callback to only have been called with updates of a key less than 0x01
      expect(callback).toHaveBeenCalledTimes(1);
      expect(callback).toHaveBeenNthCalledWith(1, [
        { set: [positionUpdates[0]], remove: [], table: "Position", namespace: config.namespace },
      ]);
    });

    it("should not subscribe to updates anymore after unsubscribing", () => {
      const positionUpdates: KeyValue<typeof config, "Position">[] = [
        { key: { key: "0x00" }, value: { x: 1, y: 2 } },
        { key: { key: "0x01" }, value: { x: 2, y: 3 } },
        { key: { key: "0x02" }, value: { x: 3, y: 4 } },
        { key: { key: "0x03" }, value: { x: 4, y: 5 } },
      ];

      const callback = vi.fn();

      // Subscribe to all Position table updates
      const unsubscribe = tables.Position.subscribe(callback);

      // Set values in the tables
      tables.Position.set(positionUpdates[0].key, positionUpdates[0].value);
      tables.Position.set(positionUpdates[1].key, positionUpdates[1].value);

      // Unsubscribe from updates
      unsubscribe();

      // Set more values in the tables
      tables.Position.set(positionUpdates[2].key, positionUpdates[2].value);
      tables.Position.set(positionUpdates[3].key, positionUpdates[3].value);

      // Expect the callback to only have been called with updates of a key less than or equal to 0x01
      expect(callback).toHaveBeenCalledTimes(2);
      expect(callback).toHaveBeenNthCalledWith(1, [
        { set: [positionUpdates[0]], remove: [], table: "Position", namespace: config.namespace },
      ]);
      expect(callback).toHaveBeenNthCalledWith(2, [
        { set: [positionUpdates[1]], remove: [], table: "Position", namespace: config.namespace },
      ]);
    });
  });

  it("should expose global methods to modify values on any table", () => {
    const namespace = "some-other-namespace";
    const table = "some-other-table";
    const key = { key: "0x00" };
    const value = { someValue: 1 };

    const mock = vi.fn();

    client.subscribe(mock);

    client.set(namespace, table, key, value);
    expect(client.get(namespace, table, key)).toStrictEqual(value);

    client.remove(namespace, table, key);
    expect(client.get(namespace, table, key)).toBe(undefined);

    expect(mock).toHaveBeenCalledTimes(2);
    expect(mock).toHaveBeenNthCalledWith(1, [{ set: [{ key, value }], remove: [], table, namespace }]);
    expect(mock).toHaveBeenNthCalledWith(2, [{ set: [], remove: [{ key }], table, namespace }]);
  });

<<<<<<< HEAD
=======
  // TODO: Remove bigint seralization to allow filter based on numeric value of bigints (see https://github.com/latticexyz/mud/issues/816)
>>>>>>> 643bb737
  // Requires bigint keys to be supported by `tuple-database`, see https://github.com/ccorcos/tuple-database/issues/2
  // For now we serialize bigints to use them as keys, which changes the comparison (eg. 2n < 10n but "2n" > "10n")
  it.skip("should be possible to filter based on bigint keys", () => {
    const mock = vi.fn();

    // Subscribe to key values larger than 10n
    tables.BigInt.subscribe(mock, { key: { gt: { first: 10n } } });

    // Set a couple values on various keys
    tables.BigInt.set({ first: 1n }, { value: 1n }); // should not be subscribed to
    tables.BigInt.set({ first: 2n }, { value: 2n }); // should not be subscribed to
    tables.BigInt.set({ first: 10n }, { value: 10n }); // should not be subscribed to
    tables.BigInt.set({ first: 11n }, { value: 11n }); // should be subscribed to

    // Expect mock to only have been called with keys greater than 10n
    expect(mock).toHaveBeenCalledTimes(1);
    expect(mock).toHaveBeenNthCalledWith(1, [
      {
        set: [{ key: { first: 11n }, value: { value: 11n } }],
        remove: [],
        table: "BigInt",
        namespace: config.namespace,
      },
    ]);
  });
});<|MERGE_RESOLUTION|>--- conflicted
+++ resolved
@@ -363,10 +363,7 @@
     expect(mock).toHaveBeenNthCalledWith(2, [{ set: [], remove: [{ key }], table, namespace }]);
   });
 
-<<<<<<< HEAD
-=======
   // TODO: Remove bigint seralization to allow filter based on numeric value of bigints (see https://github.com/latticexyz/mud/issues/816)
->>>>>>> 643bb737
   // Requires bigint keys to be supported by `tuple-database`, see https://github.com/ccorcos/tuple-database/issues/2
   // For now we serialize bigints to use them as keys, which changes the comparison (eg. 2n < 10n but "2n" > "10n")
   it.skip("should be possible to filter based on bigint keys", () => {

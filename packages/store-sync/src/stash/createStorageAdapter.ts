--- conflicted
+++ resolved
@@ -1,8 +1,4 @@
-<<<<<<< HEAD
-import { Stash, StashUpdate, TableRecord, applyUpdates, getRecord } from "@latticexyz/stash/internal";
-=======
 import { Stash, PendingStashUpdate, TableRecord, applyUpdates, getRecord } from "@latticexyz/stash/internal";
->>>>>>> d3688576
 import {
   decodeKey,
   decodeValueArgs,
@@ -27,31 +23,19 @@
       .map((table) => [table.tableId, table]),
   );
 
-<<<<<<< HEAD
-  function getUpdateId(tableId: Hex, keyTuple: readonly Hex[]): string {
-=======
   function getRecordId(tableId: Hex, keyTuple: readonly Hex[]): string {
->>>>>>> d3688576
     return `${tableId}:${concatHex(keyTuple)}`;
   }
 
   return async function storageAdapter({ logs }: StorageAdapterBlock): Promise<void> {
-<<<<<<< HEAD
-    const updates: Record<string, StashUpdate> = {};
-=======
     const pendingRecords: Record<string, PendingStashUpdate> = {};
     const updates: PendingStashUpdate[] = [];
->>>>>>> d3688576
 
     for (const log of logs) {
       const table = tablesById[log.args.tableId];
       if (!table) continue;
 
-<<<<<<< HEAD
-      const id = getUpdateId(log.args.tableId, log.args.keyTuple);
-=======
       const id = getRecordId(log.args.tableId, log.args.keyTuple);
->>>>>>> d3688576
 
       const valueSchema = getSchemaTypes(getValueSchema(table));
       const keySchema = getSchemaTypes(getKeySchema(table));
@@ -59,17 +43,10 @@
 
       if (log.eventName === "Store_SetRecord") {
         const value = decodeValueArgs(valueSchema, log.args);
-<<<<<<< HEAD
-        updates[id] = { table, key, value };
-      } else if (log.eventName === "Store_SpliceStaticData") {
-        const previousValue = updates[id]
-          ? ({ ...updates[id].key, ...updates[id].value } as TableRecord)
-=======
         updates.push((pendingRecords[id] = { table, key, value }));
       } else if (log.eventName === "Store_SpliceStaticData") {
         const previousValue = pendingRecords[id]
           ? ({ ...pendingRecords[id].key, ...pendingRecords[id].value } as TableRecord)
->>>>>>> d3688576
           : getRecord({ stash, table, key });
 
         const {
@@ -85,17 +62,10 @@
           dynamicData,
         });
 
-<<<<<<< HEAD
-        updates[id] = { table, key, value };
-      } else if (log.eventName === "Store_SpliceDynamicData") {
-        const previousValue = updates[id]
-          ? ({ ...updates[id].key, ...updates[id].value } as TableRecord)
-=======
         updates.push((pendingRecords[id] = { table, key, value }));
       } else if (log.eventName === "Store_SpliceDynamicData") {
         const previousValue = pendingRecords[id]
           ? ({ ...pendingRecords[id].key, ...pendingRecords[id].value } as TableRecord)
->>>>>>> d3688576
           : getRecord({ stash, table, key });
 
         const { staticData, dynamicData: previousDynamicData } = previousValue
@@ -109,15 +79,6 @@
           dynamicData,
         });
 
-<<<<<<< HEAD
-        updates[id] = { table, key, value };
-      } else if (log.eventName === "Store_DeleteRecord") {
-        updates[id] = { table, key, value: undefined };
-      }
-    }
-
-    applyUpdates({ stash, updates: Object.values(updates) });
-=======
         updates.push((pendingRecords[id] = { table, key, value }));
       } else if (log.eventName === "Store_DeleteRecord") {
         updates.push((pendingRecords[id] = { table, key, value: undefined }));
@@ -125,6 +86,5 @@
     }
 
     applyUpdates({ stash, updates });
->>>>>>> d3688576
   };
 }
import { storeEventsAbi } from "@latticexyz/store";
import { GetTransactionReceiptErrorType, Hex } from "viem";
import {
  StorageAdapter,
  StorageAdapterBlock,
  StoreEventsLog,
  SyncFilter,
  SyncOptions,
  SyncResult,
  internalTableIds,
  WaitForTransactionResult,
} from "./common";
import { createBlockStream } from "@latticexyz/block-logs-stream";
import {
  filter,
  map,
  tap,
  from,
  concat,
  concatMap,
  share,
  firstValueFrom,
  defer,
  of,
  catchError,
  shareReplay,
  combineLatest,
  scan,
  mergeMap,
  throwError,
} from "rxjs";
import { debug as parentDebug } from "./debug";
import { SyncStep } from "./SyncStep";
import { bigIntMax, chunk, isDefined, waitForIdle } from "@latticexyz/common/utils";
import { getSnapshot } from "./getSnapshot";
<<<<<<< HEAD
import { fetchAndFilterLogs } from "./fetchAndFilterLogs";
import { Store as StoreConfig } from "@latticexyz/store";
import { fromEventSource } from "./fromEventSource";
=======
import { fetchAndStoreLogs } from "./fetchAndStoreLogs";
>>>>>>> 9d990b5e

const debug = parentDebug.extend("createStoreSync");

const defaultFilters: SyncFilter[] = internalTableIds.map((tableId) => ({ tableId }));

type CreateStoreSyncOptions = SyncOptions & {
  storageAdapter: StorageAdapter;
  onProgress?: (opts: {
    step: SyncStep;
    percentage: number;
    latestBlockNumber: bigint;
    lastBlockNumberProcessed: bigint;
    message: string;
  }) => void;
};

export async function createStoreSync({
  storageAdapter,
  onProgress,
  publicClient,
  address,
  filters: initialFilters = [],
  tableIds = [],
  followBlockTag = "latest",
  startBlock: initialStartBlock = 0n,
  maxBlockRange,
  initialState,
  initialBlockLogs,
<<<<<<< HEAD
  indexerUrl: indexerUrlInput,
}: CreateStoreSyncOptions<config>): Promise<SyncResult> {
=======
  indexerUrl,
}: CreateStoreSyncOptions): Promise<SyncResult> {
>>>>>>> 9d990b5e
  const filters: SyncFilter[] =
    initialFilters.length || tableIds.length
      ? [...initialFilters, ...tableIds.map((tableId) => ({ tableId })), ...defaultFilters]
      : [];

  const logFilter = filters.length
    ? (log: StoreEventsLog): boolean =>
        filters.some(
          (filter) =>
            filter.tableId === log.args.tableId &&
            (filter.key0 == null || filter.key0 === log.args.keyTuple[0]) &&
            (filter.key1 == null || filter.key1 === log.args.keyTuple[1]),
        )
    : undefined;

  const indexerUrl =
    indexerUrlInput !== false
      ? indexerUrlInput ??
        (publicClient.chain && "indexerUrl" in publicClient.chain && typeof publicClient.chain.indexerUrl === "string"
          ? publicClient.chain.indexerUrl
          : undefined)
      : undefined;

  const chainId = publicClient.chain?.id ?? (await publicClient.getChainId());

  const initialBlockLogs$ = defer(async (): Promise<StorageAdapterBlock | undefined> => {
    onProgress?.({
      step: SyncStep.SNAPSHOT,
      percentage: 0,
      latestBlockNumber: 0n,
      lastBlockNumberProcessed: 0n,
      message: "Getting snapshot",
    });

    const snapshot = await getSnapshot({
      chainId,
      address,
      filters,
      initialState,
      initialBlockLogs,
      indexerUrl,
    });

    onProgress?.({
      step: SyncStep.SNAPSHOT,
      percentage: 100,
      latestBlockNumber: 0n,
      lastBlockNumberProcessed: 0n,
      message: "Got snapshot",
    });

    return snapshot;
  }).pipe(
    catchError((error) => {
      debug("error getting snapshot", error);

      onProgress?.({
        step: SyncStep.SNAPSHOT,
        percentage: 100,
        latestBlockNumber: 0n,
        lastBlockNumberProcessed: initialStartBlock,
        message: "Failed to get snapshot",
      });

      return of(undefined);
    }),
    shareReplay(1),
  );

  const storedInitialBlockLogs$ = initialBlockLogs$.pipe(
    filter(isDefined),
    concatMap(async ({ blockNumber, logs }) => {
      debug("hydrating", logs.length, "logs to block", blockNumber);

      onProgress?.({
        step: SyncStep.SNAPSHOT,
        percentage: 0,
        latestBlockNumber: 0n,
        lastBlockNumberProcessed: blockNumber,
        message: "Hydrating from snapshot",
      });

      // Split snapshot operations into chunks so we can update the progress callback (and ultimately render visual progress for the user).
      // This isn't ideal if we want to e.g. batch load these into a DB in a single DB tx, but we'll take it.
      //
      // Split into 50 equal chunks (for better `onProgress` updates) but only if we have 100+ items per chunk
      const chunkSize = Math.max(100, Math.floor(logs.length / 50));
      const chunks = Array.from(chunk(logs, chunkSize));
      for (const [i, chunk] of chunks.entries()) {
        await storageAdapter({ blockNumber, logs: chunk });
        onProgress?.({
          step: SyncStep.SNAPSHOT,
          percentage: ((i + 1) / chunks.length) * 100,
          latestBlockNumber: 0n,
          lastBlockNumberProcessed: blockNumber,
          message: "Hydrating from snapshot",
        });

        // RECS is a synchronous API so hydrating in a loop like this blocks downstream render cycles
        // that would display the percentage climbing up to 100.
        // We wait for idle callback here to give rendering a chance to complete.
        await waitForIdle();
      }

      onProgress?.({
        step: SyncStep.SNAPSHOT,
        percentage: 100,
        latestBlockNumber: 0n,
        lastBlockNumberProcessed: blockNumber,
        message: "Hydrated from snapshot",
      });

      return { blockNumber, logs };
    }),
    shareReplay(1),
  );

  const startBlock$ = initialBlockLogs$.pipe(
    map((block) => bigIntMax(block?.blockNumber ?? 0n, initialStartBlock)),
    // TODO: if start block is still 0, find via deploy event
    tap((startBlock) => debug("starting sync from block", startBlock)),
  );

  const latestBlock$ = createBlockStream({ publicClient, blockTag: followBlockTag }).pipe(shareReplay(1));
  const latestBlockNumber$ = latestBlock$.pipe(
    map((block) => block.number),
    tap((blockNumber) => {
      debug("on block number", blockNumber, "for", followBlockTag, "block tag");
    }),
    shareReplay(1),
  );

  let startBlock: bigint | null = null;
  let endBlock: bigint | null = null;
  let lastBlockNumberProcessed: bigint | null = null;

  const indexerLogs$ = indexerUrl
    ? startBlock$.pipe(
        mergeMap((startBlock) => {
          const input = encodeURIComponent(JSON.stringify({ chainId, address, filters }));
          return fromEventSource<string>(
            new URL(`/api/logs-live?input=${input}&block_num=${startBlock}&include_tx_hash=true`, indexerUrl),
          ).pipe(map((messageEvent) => JSON.parse(messageEvent.data) as StorageAdapterBlock));
        }),
      )
    : throwError(() => new Error("No indexer URL provided"));

  const rpcLogs$ = combineLatest([startBlock$, latestBlockNumber$]).pipe(
    map(([startBlock, endBlock]) => ({ startBlock, endBlock })),
    tap((range) => {
      startBlock = range.startBlock;
      endBlock = range.endBlock;
    }),
    concatMap((range) => {
      const storedBlocks = fetchAndFilterLogs({
        publicClient,
        address,
        events: storeEventsAbi,
        maxBlockRange,
        fromBlock: lastBlockNumberProcessed
          ? bigIntMax(range.startBlock, lastBlockNumberProcessed + 1n)
          : range.startBlock,
        toBlock: range.endBlock,
        logFilter,
      });

      return from(storedBlocks);
    }),
  );

  const logs$ = indexerLogs$.pipe(
    catchError((e) => {
      debug("error streaming logs from indexer:", e);
      debug("falling back to streaming logs from RPC");
      return rpcLogs$;
    }),
  );

  const storedBlock$ = logs$.pipe(
    tap(async (block) => {
      await storageAdapter(block);

      debug("stored", block.logs.length, "logs for block", block.blockNumber);
      lastBlockNumberProcessed = block.blockNumber;

      if (startBlock != null && endBlock != null) {
        if (block.blockNumber < endBlock) {
          const totalBlocks = endBlock - startBlock;
          const processedBlocks = lastBlockNumberProcessed - startBlock;
          onProgress?.({
            step: SyncStep.RPC,
            percentage: Number((processedBlocks * 1000n) / totalBlocks) / 10,
            latestBlockNumber: endBlock,
            lastBlockNumberProcessed,
            message: "Hydrating from RPC",
          });
        } else {
          onProgress?.({
            step: SyncStep.LIVE,
            percentage: 100,
            latestBlockNumber: endBlock,
            lastBlockNumberProcessed,
            message: "All caught up!",
          });
        }
      }
    }),
    share(),
  );

  const storedBlockLogs$ = concat(storedInitialBlockLogs$, storedBlock$).pipe(share());

  // keep 10 blocks worth processed transactions in memory
  const recentBlocksWindow = 10;
  // most recent block first, for ease of pulling the first one off the array
  const recentBlocks$ = storedBlockLogs$.pipe(
    scan<StorageAdapterBlock, StorageAdapterBlock[]>(
      (recentBlocks, block) => [block, ...recentBlocks].slice(0, recentBlocksWindow),
      [],
    ),
    filter((recentBlocks) => recentBlocks.length > 0),
    shareReplay(1),
  );

  // TODO: move to its own file so we can test it, have its own debug instance, etc.
  async function waitForTransaction(tx: Hex): Promise<WaitForTransactionResult> {
    debug("waiting for tx", tx);

    // This currently blocks for async call on each block processed
    // We could potentially speed this up a tiny bit by racing to see if 1) tx exists in processed block or 2) fetch tx receipt for latest block processed
    const hasTransaction$ = recentBlocks$.pipe(
      // We use `mergeMap` instead of `concatMap` here to send the fetch request immediately when a new block range appears,
      // instead of sending the next request only when the previous one completed.
      mergeMap(async (blocks) => {
        for (const block of blocks) {
          const txs = block.logs.map((op) => op.transactionHash);
          // If the transaction caused a log, it must have succeeded
          if (txs.includes(tx)) {
            return { blockNumber: block.blockNumber, status: "success" as const, transactionHash: tx };
          }
        }

        try {
          const lastBlock = blocks[0];
          debug("fetching tx receipt for block", lastBlock.blockNumber);
          const { status, blockNumber, transactionHash } = await publicClient.getTransactionReceipt({ hash: tx });
          if (lastBlock.blockNumber >= blockNumber) {
            return { status, blockNumber, transactionHash };
          }
        } catch (e) {
          const error = e as GetTransactionReceiptErrorType;
          if (error.name === "TransactionReceiptNotFoundError") {
            return;
          }
          throw error;
        }
      }),
    );

    return await firstValueFrom(hasTransaction$.pipe(filter(isDefined)));
  }

  return {
    latestBlock$,
    latestBlockNumber$,
    storedBlockLogs$,
    waitForTransaction,
  };
}<|MERGE_RESOLUTION|>--- conflicted
+++ resolved
@@ -33,13 +33,8 @@
 import { SyncStep } from "./SyncStep";
 import { bigIntMax, chunk, isDefined, waitForIdle } from "@latticexyz/common/utils";
 import { getSnapshot } from "./getSnapshot";
-<<<<<<< HEAD
 import { fetchAndFilterLogs } from "./fetchAndFilterLogs";
-import { Store as StoreConfig } from "@latticexyz/store";
 import { fromEventSource } from "./fromEventSource";
-=======
-import { fetchAndStoreLogs } from "./fetchAndStoreLogs";
->>>>>>> 9d990b5e
 
 const debug = parentDebug.extend("createStoreSync");
 
@@ -68,13 +63,8 @@
   maxBlockRange,
   initialState,
   initialBlockLogs,
-<<<<<<< HEAD
   indexerUrl: indexerUrlInput,
-}: CreateStoreSyncOptions<config>): Promise<SyncResult> {
-=======
-  indexerUrl,
 }: CreateStoreSyncOptions): Promise<SyncResult> {
->>>>>>> 9d990b5e
   const filters: SyncFilter[] =
     initialFilters.length || tableIds.length
       ? [...initialFilters, ...tableIds.map((tableId) => ({ tableId })), ...defaultFilters]

--- conflicted
+++ resolved
@@ -1,9 +1,5 @@
 import { storeEventsAbi } from "@latticexyz/store";
-<<<<<<< HEAD
-import { Hex, TransactionReceiptNotFoundError, parseEventLogs } from "viem";
-=======
 import { GetTransactionReceiptErrorType, Hex } from "viem";
->>>>>>> c716669a
 import {
   StorageAdapter,
   StorageAdapterBlock,

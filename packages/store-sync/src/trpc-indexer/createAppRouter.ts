--- conflicted
+++ resolved
@@ -3,26 +3,9 @@
 import superjson from "superjson";
 import { input } from "../indexer-client/input";
 
-<<<<<<< HEAD
-export const input = z.object({
-  chainId: z.number(),
-  address: z.string().refine(isHex).optional(),
-  filters: z
-    .array(
-      z.object({
-        tableId: z.string().refine(isHex),
-        key0: z.string().refine(isHex).optional(),
-        key1: z.string().refine(isHex).optional(),
-      })
-    )
-    .default([]),
-});
-
-=======
 /**
  * @deprecated
  */
->>>>>>> 8f41f81f
 // eslint-disable-next-line @typescript-eslint/explicit-function-return-type
 export function createAppRouter() {
   const t = initTRPC.context<{ queryAdapter: QueryAdapter }>().create({

--- conflicted
+++ resolved
@@ -1,9 +1,4 @@
-<<<<<<< HEAD
 import { SQLiteColumnBuilderBase, SQLiteTableWithColumns, sqliteTable } from "drizzle-orm/sqlite-core";
-import { SchemaAbiType, StaticAbiType } from "@latticexyz/schema-type";
-=======
-import { AnySQLiteColumnBuilder, SQLiteTableWithColumns, sqliteTable } from "drizzle-orm/sqlite-core";
->>>>>>> 5e71e1cb
 import { buildSqliteColumn } from "./buildSqliteColumn";
 import { Address } from "viem";
 import { getTableName } from "./getTableName";
@@ -17,15 +12,8 @@
   __isDeleted: buildSqliteColumn("__isDeleted", "bool").notNull(),
 } as const satisfies Record<string, SQLiteColumnBuilderBase>;
 
-<<<<<<< HEAD
-type SQLiteTableFromSchema<
-  TKeySchema extends Record<string, StaticAbiType>,
-  TValueSchema extends Record<string, SchemaAbiType>
-> = SQLiteTableWithColumns<{
+type SQLiteTableFromSchema<TKeySchema extends KeySchema, TValueSchema extends ValueSchema> = SQLiteTableWithColumns<{
   dialect: "sqlite";
-=======
-type SQLiteTableFromSchema<TKeySchema extends KeySchema, TValueSchema extends ValueSchema> = SQLiteTableWithColumns<{
->>>>>>> 5e71e1cb
   name: string;
   schema: string | undefined;
   columns: {

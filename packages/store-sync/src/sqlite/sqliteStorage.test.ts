import { beforeEach, describe, expect, it } from "vitest";
import { sqliteStorage } from "./sqliteStorage";
import { getTables } from "./getTables";
import { chainState, mudStoreTables } from "./internalTables";
import { BaseSQLiteDatabase } from "drizzle-orm/sqlite-core";
import { buildTable } from "./buildTable";
import initSqlJs from "sql.js";
import { drizzle } from "drizzle-orm/sql-js";
import { Hex, RpcLog, createPublicClient, decodeEventLog, formatLog, http } from "viem";
import { foundry } from "viem/chains";
import worldRpcLogs from "../../../../test-data/world-logs.json";
import { storeEventsAbi } from "@latticexyz/store";
import { StoreEventsLog } from "../common";
import { groupLogsByBlockNumber } from "@latticexyz/block-logs-stream";
import { eq } from "drizzle-orm";

// TODO: make test-data a proper package and export this
const blocks = groupLogsByBlockNumber(
  worldRpcLogs.map((log) => {
    const { eventName, args } = decodeEventLog({
      abi: storeEventsAbi,
      data: log.data as Hex,
      topics: log.topics as [Hex, ...Hex[]],
      strict: true,
    });
    return formatLog(log as any as RpcLog, { args, eventName: eventName as string }) as StoreEventsLog;
  })
);

describe("sqliteStorage", async () => {
  const SqlJs = await initSqlJs();
  let db: BaseSQLiteDatabase<"sync", void>;

  const publicClient = createPublicClient({
    chain: foundry,
    transport: http(),
  });

  beforeEach(async () => {
    db = drizzle(new SqlJs.Database(), {
      // logger: new DefaultLogger(),
    });
  });

  it("should create tables and data from block log", async () => {
    expect(() => db.select().from(chainState).all()).toThrowErrorMatchingInlineSnapshot(
      '"no such table: __chainState"'
    );
    expect(() => db.select().from(mudStoreTables).all()).toThrowErrorMatchingInlineSnapshot(
      '"no such table: __mudStoreTables"'
    );

    const storageAdapter = await sqliteStorage({ database: db, publicClient });

    expect(db.select().from(chainState).all()).toMatchInlineSnapshot("[]");
    expect(db.select().from(mudStoreTables).all()).toMatchInlineSnapshot("[]");

    for (const block of blocks) {
      await storageAdapter(block);
    }

    expect(db.select().from(chainState).all()).toMatchInlineSnapshot(`
      [
        {
          "chainId": 31337,
          "lastError": null,
<<<<<<< HEAD
          "lastUpdatedBlockNumber": 19n,
=======
          "lastUpdatedBlockNumber": 28n,
>>>>>>> 8193136a
          "schemaVersion": 1,
        },
      ]
    `);

    expect(db.select().from(mudStoreTables).where(eq(mudStoreTables.name, "NumberList")).all()).toMatchInlineSnapshot(`
      [
        {
<<<<<<< HEAD
          "address": "0x6D9332Eaa2e5b5f83378F534b36fD37Bb54db6B4",
          "id": "0x6D9332Eaa2e5b5f83378F534b36fD37Bb54db6B4____NumberList",
          "keySchema": {},
          "lastError": null,
          "lastUpdatedBlockNumber": 19n,
=======
          "address": "0xd843FB6A5fD209344E5A1b3d5c121330c2B4a36f",
          "id": "0xd843FB6A5fD209344E5A1b3d5c121330c2B4a36f____NumberList",
          "keySchema": {},
          "lastError": null,
          "lastUpdatedBlockNumber": 28n,
>>>>>>> 8193136a
          "name": "NumberList",
          "namespace": "",
          "schemaVersion": 1,
          "tableId": "0x746200000000000000000000000000004e756d6265724c697374000000000000",
          "valueSchema": {
            "value": "uint32[]",
          },
        },
      ]
    `);

    const tables = getTables(db).filter((table) => table.name === "NumberList");
    expect(tables).toMatchInlineSnapshot(`
      [
        {
<<<<<<< HEAD
          "address": "0x6D9332Eaa2e5b5f83378F534b36fD37Bb54db6B4",
          "id": "0x6D9332Eaa2e5b5f83378F534b36fD37Bb54db6B4____NumberList",
          "keySchema": {},
          "lastError": null,
          "lastUpdatedBlockNumber": 19n,
=======
          "address": "0xd843FB6A5fD209344E5A1b3d5c121330c2B4a36f",
          "id": "0xd843FB6A5fD209344E5A1b3d5c121330c2B4a36f____NumberList",
          "keySchema": {},
          "lastError": null,
          "lastUpdatedBlockNumber": 28n,
>>>>>>> 8193136a
          "name": "NumberList",
          "namespace": "",
          "schemaVersion": 1,
          "tableId": "0x746200000000000000000000000000004e756d6265724c697374000000000000",
          "valueSchema": {
            "value": "uint32[]",
          },
        },
      ]
    `);

    const sqlTable = buildTable(tables[0]);
    expect(db.select().from(sqlTable).all()).toMatchInlineSnapshot(`
      [
        {
          "__dynamicData": "0x000001a400000045",
          "__encodedLengths": "0x0000000000000000000000000000000000000000000000000800000000000008",
          "__isDeleted": false,
          "__key": "0x",
<<<<<<< HEAD
          "__lastUpdatedBlockNumber": 19n,
=======
          "__lastUpdatedBlockNumber": 28n,
>>>>>>> 8193136a
          "__staticData": null,
          "value": [
            420,
            69,
          ],
        },
      ]
    `);
  });
});<|MERGE_RESOLUTION|>--- conflicted
+++ resolved
@@ -64,11 +64,7 @@
         {
           "chainId": 31337,
           "lastError": null,
-<<<<<<< HEAD
-          "lastUpdatedBlockNumber": 19n,
-=======
-          "lastUpdatedBlockNumber": 28n,
->>>>>>> 8193136a
+          "lastUpdatedBlockNumber": 21n,
           "schemaVersion": 1,
         },
       ]
@@ -77,19 +73,11 @@
     expect(db.select().from(mudStoreTables).where(eq(mudStoreTables.name, "NumberList")).all()).toMatchInlineSnapshot(`
       [
         {
-<<<<<<< HEAD
-          "address": "0x6D9332Eaa2e5b5f83378F534b36fD37Bb54db6B4",
-          "id": "0x6D9332Eaa2e5b5f83378F534b36fD37Bb54db6B4____NumberList",
+          "address": "0x7C78d585F136d7247f9deA68f60CE8A2D3F311E2",
+          "id": "0x7C78d585F136d7247f9deA68f60CE8A2D3F311E2____NumberList",
           "keySchema": {},
           "lastError": null,
-          "lastUpdatedBlockNumber": 19n,
-=======
-          "address": "0xd843FB6A5fD209344E5A1b3d5c121330c2B4a36f",
-          "id": "0xd843FB6A5fD209344E5A1b3d5c121330c2B4a36f____NumberList",
-          "keySchema": {},
-          "lastError": null,
-          "lastUpdatedBlockNumber": 28n,
->>>>>>> 8193136a
+          "lastUpdatedBlockNumber": 21n,
           "name": "NumberList",
           "namespace": "",
           "schemaVersion": 1,
@@ -105,19 +93,11 @@
     expect(tables).toMatchInlineSnapshot(`
       [
         {
-<<<<<<< HEAD
-          "address": "0x6D9332Eaa2e5b5f83378F534b36fD37Bb54db6B4",
-          "id": "0x6D9332Eaa2e5b5f83378F534b36fD37Bb54db6B4____NumberList",
+          "address": "0x7C78d585F136d7247f9deA68f60CE8A2D3F311E2",
+          "id": "0x7C78d585F136d7247f9deA68f60CE8A2D3F311E2____NumberList",
           "keySchema": {},
           "lastError": null,
-          "lastUpdatedBlockNumber": 19n,
-=======
-          "address": "0xd843FB6A5fD209344E5A1b3d5c121330c2B4a36f",
-          "id": "0xd843FB6A5fD209344E5A1b3d5c121330c2B4a36f____NumberList",
-          "keySchema": {},
-          "lastError": null,
-          "lastUpdatedBlockNumber": 28n,
->>>>>>> 8193136a
+          "lastUpdatedBlockNumber": 21n,
           "name": "NumberList",
           "namespace": "",
           "schemaVersion": 1,
@@ -137,11 +117,7 @@
           "__encodedLengths": "0x0000000000000000000000000000000000000000000000000800000000000008",
           "__isDeleted": false,
           "__key": "0x",
-<<<<<<< HEAD
-          "__lastUpdatedBlockNumber": 19n,
-=======
-          "__lastUpdatedBlockNumber": 28n,
->>>>>>> 8193136a
+          "__lastUpdatedBlockNumber": 21n,
           "__staticData": null,
           "value": [
             420,

--- conflicted
+++ resolved
@@ -15,15 +15,10 @@
     .select()
     .from(mudStoreTables)
     .where(ids.length ? inArray(mudStoreTables.id, ids) : undefined)
-<<<<<<< HEAD
-    // TODO: add logIndex and use that to sort instead of address/tableId? (https://github.com/latticexyz/mud/issues/1979)
-    .orderBy(asc(mudStoreTables.lastUpdatedBlockNumber), asc(mudStoreTables.address), asc(mudStoreTables.tableId))
-=======
     .orderBy(
       asc(mudStoreTables.lastUpdatedBlockNumber)
       // TODO: add logIndex (https://github.com/latticexyz/mud/issues/1979)
     )
->>>>>>> 5df1f31b
     .all();
 
   return tables;

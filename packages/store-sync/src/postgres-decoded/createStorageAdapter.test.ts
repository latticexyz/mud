import { beforeEach, describe, expect, it } from "vitest";
import { DefaultLogger, eq } from "drizzle-orm";
import { drizzle } from "drizzle-orm/postgres-js";
import postgres from "postgres";
import { Hex, RpcLog, createPublicClient, decodeEventLog, formatLog, http } from "viem";
import { foundry } from "viem/chains";
import { getTables } from "./getTables";
import { PostgresStorageAdapter, createStorageAdapter } from "./createStorageAdapter";
import { buildTable } from "./buildTable";
import { groupLogsByBlockNumber } from "@latticexyz/block-logs-stream";
import { storeEventsAbi } from "@latticexyz/store";
import { StoreEventsLog } from "../common";
import worldRpcLogs from "../../../../test-data/world-logs.json";
import { resourceToHex } from "@latticexyz/common";

const blocks = groupLogsByBlockNumber(
  worldRpcLogs.map((log) => {
    const { eventName, args } = decodeEventLog({
      abi: storeEventsAbi,
      data: log.data as Hex,
      topics: log.topics as [Hex, ...Hex[]],
      strict: true,
    });
    return formatLog(log as any as RpcLog, { args, eventName: eventName as string }) as StoreEventsLog;
  })
);

describe("createStorageAdapter", async () => {
  const db = drizzle(postgres(process.env.DATABASE_URL!), {
    logger: new DefaultLogger(),
  });

  const publicClient = createPublicClient({
    chain: foundry,
    transport: http(),
  });

  let storageAdapter: PostgresStorageAdapter;

  beforeEach(async () => {
    storageAdapter = await createStorageAdapter({ database: db, publicClient });
    return storageAdapter.cleanUp;
  });

  it("should create tables and data from block log", async () => {
    for (const block of blocks) {
      await storageAdapter.storageAdapter(block);
    }

    expect(await db.select().from(storageAdapter.tables.configTable)).toMatchInlineSnapshot(`
      [
        {
          "blockNumber": 19n,
          "chainId": 31337,
<<<<<<< HEAD
          "version": "0.0.5",
=======
          "version": "0.0.6",
>>>>>>> 4e445a1a
        },
      ]
    `);

    expect(
      await db
        .select()
        .from(storageAdapter.tables.recordsTable)
        .where(
          eq(
            storageAdapter.tables.recordsTable.tableId,
            resourceToHex({ type: "table", namespace: "", name: "NumberList" })
          )
        )
    ).toMatchInlineSnapshot(`
      [
        {
          "address": "0x6751F28E86e2B467F18CA266cAF49f2401115e41",
          "blockNumber": 19n,
          "dynamicData": "0x000001a400000045",
          "encodedLengths": "0x0000000000000000000000000000000000000000000000000800000000000008",
          "isDeleted": false,
          "key0": null,
          "key1": null,
          "keyBytes": "0x",
          "logIndex": 2,
          "staticData": null,
          "tableId": "0x746200000000000000000000000000004e756d6265724c697374000000000000",
        },
      ]
    `);

    {
      const tables = (await getTables(db)).filter((table) => table.name === "NumberList");
      expect(tables).toMatchInlineSnapshot(`
      [
        {
          "address": "0x6751F28E86e2B467F18CA266cAF49f2401115e41",
          "keySchema": {},
          "name": "NumberList",
          "namespace": "",
          "tableId": "0x746200000000000000000000000000004e756d6265724c697374000000000000",
          "valueSchema": {
            "value": "uint32[]",
          },
        },
      ]
    `);

      const sqlTable = buildTable(tables[0]);
      expect(await db.select().from(sqlTable)).toMatchInlineSnapshot(`
      [
        {
          "__keyBytes": "0x",
          "__lastUpdatedBlockNumber": 19n,
          "value": [
            420,
            69,
          ],
        },
      ]
    `);
    }

    {
      const tables = (await getTables(db)).filter((table) => table.name === "BytesList");
      expect(tables).toMatchInlineSnapshot(`
      [
        {
          "address": "0x6751F28E86e2B467F18CA266cAF49f2401115e41",
          "keySchema": {},
          "name": "BytesList",
          "namespace": "",
          "tableId": "0x7462000000000000000000000000000042797465734c69737400000000000000",
          "valueSchema": {
            "value": "bytes32[]",
          },
        },
      ]
    `);

      const sqlTable = buildTable(tables[0]);
      expect(await db.select().from(sqlTable)).toMatchInlineSnapshot(`
      [
        {
          "__keyBytes": "0x",
          "__lastUpdatedBlockNumber": 19n,
          "value": [
            {
              "data": [
                48,
                120,
                55,
                52,
                54,
                53,
                55,
                51,
                55,
                52,
                48,
                48,
                48,
                48,
                48,
                48,
                48,
                48,
                48,
                48,
                48,
                48,
                48,
                48,
                48,
                48,
                48,
                48,
                48,
                48,
                48,
                48,
                48,
                48,
                48,
                48,
                48,
                48,
                48,
                48,
                48,
                48,
                48,
                48,
                48,
                48,
                48,
                48,
                48,
                48,
                48,
                48,
                48,
                48,
                48,
                48,
                48,
                48,
                48,
                48,
                48,
                48,
                48,
                48,
                48,
                48,
              ],
              "type": "Buffer",
            },
          ],
        },
      ]
    `);
    }

    await storageAdapter.cleanUp();
  }, 15_000);
});<|MERGE_RESOLUTION|>--- conflicted
+++ resolved
@@ -52,11 +52,7 @@
         {
           "blockNumber": 19n,
           "chainId": 31337,
-<<<<<<< HEAD
-          "version": "0.0.5",
-=======
-          "version": "0.0.6",
->>>>>>> 4e445a1a
+          "version": "0.0.7",
         },
       ]
     `);

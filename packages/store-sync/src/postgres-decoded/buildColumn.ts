--- conflicted
+++ resolved
@@ -6,18 +6,11 @@
   asBigInt,
   asBigIntArray,
   asBoolArray,
-<<<<<<< HEAD
   asHexArray,
   asHex,
   asNumber,
   asNumberArray,
   asAddressArray,
-=======
-  asHex,
-  asJson,
-  asNumber,
-  asNumberArray,
->>>>>>> 4e445a1a
 } from "../postgres/columnTypes";
 
 // eslint-disable-next-line @typescript-eslint/explicit-function-return-type
@@ -253,11 +246,7 @@
     case "bytes30[]":
     case "bytes31[]":
     case "bytes32[]":
-<<<<<<< HEAD
       return asHexArray(name);
-=======
-      return asJson(name);
->>>>>>> 4e445a1a
 
     case "address[]":
       return asAddressArray(name);

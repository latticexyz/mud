import { StorageAdapter } from "../common";
import { QueryCacheStore, RawTableRecord, TableRecord } from "./createStore";
import { hexToResource, resourceToLabel, spliceHex } from "@latticexyz/common";
import { Hex, concatHex, size } from "viem";
<<<<<<< HEAD
import { KeySchema, decodeKey, decodeValueArgs } from "@latticexyz/protocol-parser/internal";
import debug from "debug";
import { Tables } from "./common";
import { getKeySchema, getSchemaTypes, getValueSchema } from "@latticexyz/protocol-parser";
=======
import {
  KeySchema,
  decodeKey,
  decodeValueArgs,
  getKeySchema,
  getValueSchema,
} from "@latticexyz/protocol-parser/internal";
import { flattenSchema } from "../flattenSchema";
import debug from "debug";
import { Tables } from "./common";
>>>>>>> 6e88c779

function getRecordId({ tableId, keyTuple }: { tableId: Hex; keyTuple: readonly Hex[] }): string {
  return `${tableId}:${concatHex(keyTuple)}`;
}

export type CreateStorageAdapterOptions<store extends QueryCacheStore> = {
  store: store;
};

// TS isn't happy when we use the strongly typed store for the function definition so we
// overload the strongly typed variant here and allow the more generic version in the function.
export function createStorageAdapter<store extends QueryCacheStore>({
  store,
}: CreateStorageAdapterOptions<store>): StorageAdapter;

export function createStorageAdapter({ store }: CreateStorageAdapterOptions<QueryCacheStore<Tables>>): StorageAdapter {
  return async function queryCacheStorageAdapter({ logs }) {
    const touchedIds = new Set<string>();

    const { tables, rawRecords: previousRawRecords, records: previousRecords } = store.getState();
    const tableList = Object.values(tables);
    const updatedRawRecords: { [id: string]: RawTableRecord } = {};

    for (const log of logs) {
      const table = tableList.find((table) => table.tableId === log.args.tableId);
      if (!table) {
        const { namespace, name } = hexToResource(log.args.tableId);
        debug(
          `skipping update for unknown table: ${resourceToLabel({ namespace, name })} (${log.args.tableId}) at ${
            log.address
          }`,
        );
        continue;
      }

      const id = getRecordId(log.args);

      if (log.eventName === "Store_SetRecord") {
        // debug("setting record", { namespace: table.namespace, name: table.name, id, log });
        updatedRawRecords[id] = {
          id,
          table,
          keyTuple: log.args.keyTuple,
          staticData: log.args.staticData,
          encodedLengths: log.args.encodedLengths,
          dynamicData: log.args.dynamicData,
        };
        touchedIds.add(id);
      } else if (log.eventName === "Store_SpliceStaticData") {
        // debug("splicing static data", { namespace: table.namespace, name: table.name, id, log });
        const previousRecord =
          previousRawRecords.find((record) => record.id === id) ??
          ({
            id,
            table,
            keyTuple: log.args.keyTuple,
            staticData: "0x",
            encodedLengths: "0x",
            dynamicData: "0x",
          } satisfies RawTableRecord);
        const staticData = spliceHex(previousRecord.staticData, log.args.start, size(log.args.data), log.args.data);
        updatedRawRecords[id] = {
          ...previousRecord,
          staticData,
        };
        touchedIds.add(id);
      } else if (log.eventName === "Store_SpliceDynamicData") {
        // debug("splicing dynamic data", { namespace: table.namespace, name: table.name, id, log });
        const previousRecord =
          previousRawRecords.find((record) => record.id === id) ??
          ({
            id,
            table,
            keyTuple: log.args.keyTuple,
            staticData: "0x",
            encodedLengths: "0x",
            dynamicData: "0x",
          } satisfies RawTableRecord);
        const encodedLengths = log.args.encodedLengths;
        const dynamicData = spliceHex(previousRecord.dynamicData, log.args.start, log.args.deleteCount, log.args.data);
        updatedRawRecords[id] = {
          ...previousRecord,
          encodedLengths,
          dynamicData,
        };
        touchedIds.add(id);
      } else if (log.eventName === "Store_DeleteRecord") {
        // debug("deleting record", { namespace: table.namespace, name: table.name, id, log });
        delete updatedRawRecords[id];
        touchedIds.add(id);
      }
    }

    if (!touchedIds.size) return;

    const rawRecords: readonly RawTableRecord[] = [
      ...previousRawRecords.filter((record) => !touchedIds.has(record.id)),
      ...Object.values(updatedRawRecords),
    ];

    const records: readonly TableRecord[] = [
      ...previousRecords.filter((record) => !touchedIds.has(record.id)),
      ...Object.values(updatedRawRecords).map((rawRecord): TableRecord => {
<<<<<<< HEAD
        const keySchema = getSchemaTypes(getKeySchema(rawRecord.table));
        const key = decodeKey(keySchema as KeySchema, rawRecord.keyTuple);
        const value = decodeValueArgs(getSchemaTypes(getValueSchema(rawRecord.table)), rawRecord);
=======
        const keySchema = flattenSchema(getKeySchema(rawRecord.table));
        const key = decodeKey(keySchema as KeySchema, rawRecord.keyTuple);
        const value = decodeValueArgs(flattenSchema(getValueSchema(rawRecord.table)), rawRecord);
>>>>>>> 6e88c779

        return {
          table: rawRecord.table,
          id: rawRecord.id,
          keyTuple: rawRecord.keyTuple,
          // TODO: do something to make sure this stays ordered?
          primaryKey: Object.values(key),
          key,
          value,
          fields: { ...key, ...value },
        };
      }),
    ];

    store.setState({
      rawRecords,
      records,
    });
  };
}<|MERGE_RESOLUTION|>--- conflicted
+++ resolved
@@ -2,23 +2,16 @@
 import { QueryCacheStore, RawTableRecord, TableRecord } from "./createStore";
 import { hexToResource, resourceToLabel, spliceHex } from "@latticexyz/common";
 import { Hex, concatHex, size } from "viem";
-<<<<<<< HEAD
-import { KeySchema, decodeKey, decodeValueArgs } from "@latticexyz/protocol-parser/internal";
-import debug from "debug";
-import { Tables } from "./common";
-import { getKeySchema, getSchemaTypes, getValueSchema } from "@latticexyz/protocol-parser";
-=======
 import {
   KeySchema,
   decodeKey,
   decodeValueArgs,
   getKeySchema,
+  getSchemaTypes,
   getValueSchema,
 } from "@latticexyz/protocol-parser/internal";
-import { flattenSchema } from "../flattenSchema";
 import debug from "debug";
 import { Tables } from "./common";
->>>>>>> 6e88c779
 
 function getRecordId({ tableId, keyTuple }: { tableId: Hex; keyTuple: readonly Hex[] }): string {
   return `${tableId}:${concatHex(keyTuple)}`;
@@ -122,15 +115,9 @@
     const records: readonly TableRecord[] = [
       ...previousRecords.filter((record) => !touchedIds.has(record.id)),
       ...Object.values(updatedRawRecords).map((rawRecord): TableRecord => {
-<<<<<<< HEAD
         const keySchema = getSchemaTypes(getKeySchema(rawRecord.table));
         const key = decodeKey(keySchema as KeySchema, rawRecord.keyTuple);
         const value = decodeValueArgs(getSchemaTypes(getValueSchema(rawRecord.table)), rawRecord);
-=======
-        const keySchema = flattenSchema(getKeySchema(rawRecord.table));
-        const key = decodeKey(keySchema as KeySchema, rawRecord.keyTuple);
-        const value = decodeValueArgs(flattenSchema(getValueSchema(rawRecord.table)), rawRecord);
->>>>>>> 6e88c779
 
         return {
           table: rawRecord.table,

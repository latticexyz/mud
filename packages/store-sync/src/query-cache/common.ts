--- conflicted
+++ resolved
@@ -1,8 +1,4 @@
-<<<<<<< HEAD
-import { Table } from "@latticexyz/store/config/v2";
-=======
 import { Store, Table } from "@latticexyz/store/config/v2";
->>>>>>> e3f0abee
 import { SchemaAbiType, SchemaAbiTypeToPrimitiveType } from "@latticexyz/schema-type/internal";
 import { ComparisonCondition, InCondition } from "@latticexyz/query";
 
@@ -14,11 +10,7 @@
   [key in keyof tuple]: tuple[key] extends SchemaAbiType ? SchemaAbiTypeToPrimitiveType<tuple[key]> : never;
 };
 
-<<<<<<< HEAD
-export type Tables = { [key: string]: Table };
-=======
 export type Tables = Store["tables"];
->>>>>>> e3f0abee
 
 export type TableSubjectItem<table extends Table = Table> = keyof table["schema"];
 

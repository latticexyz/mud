--- conflicted
+++ resolved
@@ -1,23 +1,10 @@
-<<<<<<< HEAD
-import { Query, QueryResult, queryToResultSubject } from "./common";
-import { evaluate } from "@latticexyz/common/type-utils";
-import { QueryCacheStore } from "./createStore";
-import { findSubjects } from "@latticexyz/query";
-=======
 import { Query } from "./common";
 import { QueryCacheStore, extractTables } from "./createStore";
 import { SubjectRecords, findSubjects } from "@latticexyz/query";
->>>>>>> 0c6d6a87
 import { queryToWire } from "./queryToWire";
 
 // TODO: take in query input type so we can narrow result types
 
-<<<<<<< HEAD
-export async function query<store extends QueryCacheStore, query extends Query>(
-  store: store,
-  query: query,
-): Promise<evaluate<QueryResult<query>>> {
-=======
 export type QueryResult = {
   subjects: readonly SubjectRecords[];
 };
@@ -26,7 +13,6 @@
   store: store,
   query: query,
 ): Promise<QueryResult> {
->>>>>>> 0c6d6a87
   const { tables, records } = store.getState();
 
   const subjects = findSubjects({
@@ -35,10 +21,6 @@
   });
 
   return {
-<<<<<<< HEAD
-    subjects: result.subjects as unknown as readonly queryToResultSubject<query>[],
-=======
     subjects,
->>>>>>> 0c6d6a87
   };
 }
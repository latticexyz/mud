import { beforeEach, describe, expect, it } from "vitest";
import { DefaultLogger, eq } from "drizzle-orm";
import { drizzle } from "drizzle-orm/postgres-js";
import postgres from "postgres";
import { Hex, RpcLog, createPublicClient, decodeEventLog, formatLog, http } from "viem";
import { foundry } from "viem/chains";
import { PostgresStorageAdapter, createStorageAdapter } from "./createStorageAdapter";
import { groupLogsByBlockNumber } from "@latticexyz/block-logs-stream";
import { storeEventsAbi } from "@latticexyz/store";
import { StoreEventsLog } from "../common";
import worldRpcLogs from "../../../../test-data/world-logs.json";
import { resourceToHex } from "@latticexyz/common";

const blocks = groupLogsByBlockNumber(
  worldRpcLogs.map((log) => {
    const { eventName, args } = decodeEventLog({
      abi: storeEventsAbi,
      data: log.data as Hex,
      topics: log.topics as [Hex, ...Hex[]],
      strict: true,
    });
    return formatLog(log as any as RpcLog, { args, eventName: eventName as string }) as StoreEventsLog;
  })
);

describe("createStorageAdapter", async () => {
  const db = drizzle(postgres(process.env.DATABASE_URL!), {
    logger: new DefaultLogger(),
  });

  const publicClient = createPublicClient({
    chain: foundry,
    transport: http(),
  });

  let storageAdapter: PostgresStorageAdapter;

  beforeEach(async () => {
    storageAdapter = await createStorageAdapter({ database: db, publicClient });
    return storageAdapter.cleanUp;
  });

  it("should create tables and data from block log", async () => {
    for (const block of blocks) {
      await storageAdapter.storageAdapter(block);
    }

    expect(await db.select().from(storageAdapter.tables.configTable)).toMatchInlineSnapshot(`
      [
        {
          "blockNumber": 19n,
          "chainId": 31337,
<<<<<<< HEAD
          "version": "0.0.5",
=======
          "version": "0.0.6",
>>>>>>> 4e445a1a
        },
      ]
    `);

    expect(
      await db
        .select()
        .from(storageAdapter.tables.recordsTable)
        .where(
          eq(
            storageAdapter.tables.recordsTable.tableId,
            resourceToHex({ type: "table", namespace: "", name: "NumberList" })
          )
        )
    ).toMatchInlineSnapshot(`
      [
        {
          "address": "0x6751F28E86e2B467F18CA266cAF49f2401115e41",
          "blockNumber": 19n,
          "dynamicData": "0x000001a400000045",
          "encodedLengths": "0x0000000000000000000000000000000000000000000000000800000000000008",
          "isDeleted": false,
          "key0": null,
          "key1": null,
          "keyBytes": "0x",
          "logIndex": 2,
          "staticData": null,
          "tableId": "0x746200000000000000000000000000004e756d6265724c697374000000000000",
        },
      ]
    `);

    await storageAdapter.cleanUp();
  }, 15_000);
});<|MERGE_RESOLUTION|>--- conflicted
+++ resolved
@@ -50,11 +50,7 @@
         {
           "blockNumber": 19n,
           "chainId": 31337,
-<<<<<<< HEAD
-          "version": "0.0.5",
-=======
-          "version": "0.0.6",
->>>>>>> 4e445a1a
+          "version": "0.0.7",
         },
       ]
     `);

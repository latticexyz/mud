--- conflicted
+++ resolved
@@ -1,18 +1,6 @@
 import { StoreConfig, storeEventsAbi } from "@latticexyz/store";
 import { Address, Block, Hex, PublicClient, TransactionReceipt } from "viem";
-<<<<<<< HEAD
-import {
-  ComponentValue,
-  Entity,
-  Component as RecsComponent,
-  Schema as RecsSchema,
-  World as RecsWorld,
-  getComponentValue,
-  setComponent,
-} from "@latticexyz/recs";
-=======
 import { ComponentValue, Entity, World as RecsWorld, getComponentValue, setComponent } from "@latticexyz/recs";
->>>>>>> 48c51b52
 import { BlockLogs, Table } from "../common";
 import { TableRecord } from "@latticexyz/store";
 import {

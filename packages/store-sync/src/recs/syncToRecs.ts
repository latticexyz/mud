--- conflicted
+++ resolved
@@ -88,24 +88,13 @@
     ...defineInternalComponents(world),
   };
 
-<<<<<<< HEAD
-  const singletonEntity = world.registerEntity({ id: hexKeyTupleToEntity([]) });
-=======
   world.registerEntity({ id: singletonEntity });
->>>>>>> 6cc49119
 
   if (indexerUrl != null && initialState == null) {
     try {
       const indexer = createIndexerClient({ url: indexerUrl });
-<<<<<<< HEAD
-      initialState = await indexer.findAll.query({
-        chainId: publicClient.chain.id,
-        address,
-      });
-=======
       const chainId = publicClient.chain?.id ?? (await publicClient.getChainId());
       initialState = await indexer.findAll.query({ chainId, address });
->>>>>>> 6cc49119
     } catch (error) {
       debug("couldn't get initial state from indexer", error);
     }

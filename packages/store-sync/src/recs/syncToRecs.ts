--- conflicted
+++ resolved
@@ -1,27 +1,11 @@
 import { StoreConfig } from "@latticexyz/store";
-import {
-  ComponentValue,
-  Entity,
-  Component as RecsComponent,
-  Schema as RecsSchema,
-  World as RecsWorld,
-  getComponentValue,
-  setComponent,
-} from "@latticexyz/recs";
+import { Component as RecsComponent, Schema as RecsSchema, World as RecsWorld } from "@latticexyz/recs";
 import { SyncOptions, SyncResult } from "../common";
 import { recsStorage } from "./recsStorage";
-import { debug } from "./debug";
 import { defineInternalComponents } from "./defineInternalComponents";
-import { getTableKey } from "./getTableKey";
 import { StoreComponentMetadata } from "./common";
-import { SyncStep } from "../SyncStep";
-import { encodeEntity } from "./encodeEntity";
-import { createIndexerClient } from "../trpc-indexer";
-<<<<<<< HEAD
 import { createStoreSync } from "../createStoreSync";
-=======
 import { singletonEntity } from "./singletonEntity";
->>>>>>> 8fcd82ed
 
 type SyncToRecsOptions<
   TConfig extends StoreConfig = StoreConfig,
@@ -31,23 +15,8 @@
   >
 > = SyncOptions<TConfig> & {
   world: RecsWorld;
-<<<<<<< HEAD
   // TODO: generate these from config and return instead?
   components: TComponents;
-=======
-  config: TConfig;
-  address: Address;
-  // TODO: make this optional and return one if none provided (but will need chain ID at least)
-  publicClient: PublicClient;
-  // TODO: generate these from config and return instead?
-  components: TComponents;
-  startBlock?: bigint;
-  indexerUrl?: string;
-  initialState?: {
-    blockNumber: bigint | null;
-    tables: (Table & { records: TableRecord[] })[];
-  };
->>>>>>> 8fcd82ed
 };
 
 type SyncToRecsResult<
@@ -59,16 +28,6 @@
 > = SyncResult<TConfig> & {
   // TODO: return publicClient?
   components: TComponents & ReturnType<typeof defineInternalComponents>;
-<<<<<<< HEAD
-  singletonEntity: Entity;
-=======
-  latestBlock$: Observable<Block>;
-  latestBlockNumber$: Observable<bigint>;
-  blockLogs$: Observable<BlockLogs>;
-  blockStorageOperations$: Observable<BlockStorageOperations<TConfig>>;
-  waitForTransaction: (tx: Hex) => Promise<{ receipt: TransactionReceipt }>;
-  destroy: () => void;
->>>>>>> 8fcd82ed
 };
 
 export async function syncToRecs<
@@ -84,10 +43,7 @@
   publicClient,
   components: initialComponents,
   startBlock = 0n,
-<<<<<<< HEAD
   maxBlockRange,
-=======
->>>>>>> 8fcd82ed
   initialState,
   indexerUrl,
 }: SyncToRecsOptions<TConfig, TComponents>): Promise<SyncToRecsResult<TConfig, TComponents>> {
@@ -96,73 +52,7 @@
     ...defineInternalComponents(world),
   };
 
-<<<<<<< HEAD
-  const singletonEntity = world.registerEntity({ id: hexKeyTupleToEntity([]) });
-=======
   world.registerEntity({ id: singletonEntity });
->>>>>>> 8fcd82ed
-
-  if (indexerUrl != null && initialState == null) {
-    try {
-      const indexer = createIndexerClient({ url: indexerUrl });
-      const chainId = publicClient.chain?.id ?? (await publicClient.getChainId());
-      initialState = await indexer.findAll.query({ chainId, address });
-    } catch (error) {
-      debug("couldn't get initial state from indexer", error);
-    }
-  }
-
-  if (initialState != null && initialState.blockNumber != null) {
-    debug("hydrating from initial state to block", initialState.blockNumber);
-    startBlock = initialState.blockNumber + 1n;
-
-    setComponent(components.SyncProgress, singletonEntity, {
-      step: SyncStep.SNAPSHOT,
-      message: `Hydrating from snapshot to block ${initialState.blockNumber}`,
-      percentage: 0,
-      latestBlockNumber: 0n,
-      lastBlockNumberProcessed: initialState.blockNumber,
-    });
-
-    const componentList = Object.values(components);
-
-    const numRecords = initialState.tables.reduce((sum, table) => sum + table.records.length, 0);
-    const recordsPerSyncProgressUpdate = Math.floor(numRecords / 100);
-    let recordsProcessed = 0;
-
-    for (const table of initialState.tables) {
-      setComponent(components.TableMetadata, getTableKey(table) as Entity, { table });
-      const component = componentList.find((component) => component.id === table.tableId);
-      if (component == null) {
-        debug(`no component found for table ${table.namespace}:${table.name}, skipping initial state`);
-        continue;
-      }
-      for (const record of table.records) {
-        const entity = encodeEntity(table.keySchema, record.key);
-        setComponent(component, entity, record.value as ComponentValue);
-
-        recordsProcessed++;
-        if (recordsProcessed % recordsPerSyncProgressUpdate === 0) {
-          setComponent(components.SyncProgress, singletonEntity, {
-            step: SyncStep.SNAPSHOT,
-            message: `Hydrating from snapshot to block ${initialState.blockNumber}`,
-            percentage: (recordsProcessed / numRecords) * 100,
-            latestBlockNumber: 0n,
-            lastBlockNumberProcessed: initialState.blockNumber,
-          });
-        }
-      }
-      debug(`hydrated ${table.records.length} records for table ${table.namespace}:${table.name}`);
-    }
-
-    setComponent(components.SyncProgress, singletonEntity, {
-      step: SyncStep.SNAPSHOT,
-      message: `Hydrating from snapshot to block ${initialState.blockNumber}`,
-      percentage: (recordsProcessed / numRecords) * 100,
-      latestBlockNumber: 0n,
-      lastBlockNumberProcessed: initialState.blockNumber,
-    });
-  }
 
   const storeSync = await createStoreSync({
     storageAdapter: recsStorage({ components, config }),
@@ -175,120 +65,11 @@
     initialState,
   });
 
-  let latestBlockNumber: bigint | null = null;
-  {
-    const sub = storeSync.latestBlockNumber$.subscribe((blockNumber) => {
-      latestBlockNumber = blockNumber;
-<<<<<<< HEAD
-    });
-    world.registerDisposer(sub.unsubscribe);
-  }
-
-  // Start the sync
-  let lastBlockNumberProcessed: bigint | null = null;
-  const sub = storeSync.blockStorageOperations$.subscribe(({ blockNumber, operations }) => {
-    debug("stored", operations.length, "operations for block", blockNumber);
-    lastBlockNumberProcessed = blockNumber;
-
-    if (
-      latestBlockNumber != null &&
-      getComponentValue(components.SyncProgress, singletonEntity)?.step !== SyncStep.LIVE
-    ) {
-      if (blockNumber < latestBlockNumber) {
-        setComponent(components.SyncProgress, singletonEntity, {
-          step: SyncStep.RPC,
-          message: `Hydrating from RPC to block ${latestBlockNumber}`,
-          percentage: (Number(blockNumber) / Number(latestBlockNumber)) * 100,
-        });
-      } else {
-        setComponent(components.SyncProgress, singletonEntity, {
-          step: SyncStep.LIVE,
-          message: `All caught up!`,
-          percentage: 100,
-        });
-      }
-=======
-    }),
-    map((blockNumber) => ({ startBlock, endBlock: blockNumber })),
-    blockRangeToLogs({
-      publicClient,
-      address,
-      events: storeEventsAbi,
-    }),
-    mergeMap(({ toBlock, logs }) => from(groupLogsByBlockNumber(logs, toBlock))),
-    share()
-  );
-
-  let lastBlockNumberProcessed: bigint | null = null;
-  const blockStorageOperations$ = blockLogs$.pipe(
-    concatMap(blockLogsToStorage(recsStorage({ components, config }))),
-    tap(({ blockNumber, operations }) => {
-      debug("stored", operations.length, "operations for block", blockNumber);
-      lastBlockNumberProcessed = blockNumber;
-
-      if (
-        latestBlockNumber != null &&
-        getComponentValue(components.SyncProgress, singletonEntity)?.step !== SyncStep.LIVE
-      ) {
-        if (lastBlockNumberProcessed < latestBlockNumber) {
-          setComponent(components.SyncProgress, singletonEntity, {
-            step: SyncStep.RPC,
-            message: `Hydrating from RPC to block ${latestBlockNumber}`,
-            percentage: (Number(lastBlockNumberProcessed) / Number(latestBlockNumber)) * 100,
-            latestBlockNumber,
-            lastBlockNumberProcessed,
-          });
-        } else {
-          setComponent(components.SyncProgress, singletonEntity, {
-            step: SyncStep.LIVE,
-            message: `All caught up!`,
-            percentage: 100,
-            latestBlockNumber,
-            lastBlockNumberProcessed,
-          });
-        }
-      }
-    }),
-    share()
-  );
-
-  // Start the sync
-  const sub = blockStorageOperations$.subscribe();
-  world.registerDisposer(() => sub.unsubscribe());
-
-  async function waitForTransaction(tx: Hex): Promise<{
-    receipt: TransactionReceipt;
-  }> {
-    // Wait for tx to be mined
-    const receipt = await publicClient.waitForTransactionReceipt({ hash: tx });
-
-    // If we haven't processed a block yet or we haven't processed the block for the tx, wait for it
-    if (lastBlockNumberProcessed == null || lastBlockNumberProcessed < receipt.blockNumber) {
-      await firstValueFrom(
-        blockStorageOperations$.pipe(
-          filter(({ blockNumber }) => blockNumber != null && blockNumber >= receipt.blockNumber)
-        )
-      );
->>>>>>> 8fcd82ed
-    }
-  });
-
+  const sub = storeSync.latestBlockNumber$.subscribe();
   world.registerDisposer(sub.unsubscribe);
 
   return {
     ...storeSync,
     components,
-<<<<<<< HEAD
-    singletonEntity,
-=======
-    latestBlock$,
-    latestBlockNumber$,
-    blockLogs$,
-    blockStorageOperations$,
-    waitForTransaction,
-    destroy: (): void => {
-      world.dispose();
-    },
->>>>>>> 8fcd82ed
   };
 }
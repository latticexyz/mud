--- conflicted
+++ resolved
@@ -12,16 +12,8 @@
   startSync?: boolean;
 };
 
-<<<<<<< HEAD
 type SyncToRecsResult<TConfig extends StoreConfig = StoreConfig> = SyncResult & {
-  components: ConfigToRecsComponents<TConfig> &
-    ConfigToRecsComponents<typeof storeConfig> &
-    ConfigToRecsComponents<typeof worldConfig> &
-    ReturnType<typeof defineInternalComponents>;
-=======
-type SyncToRecsResult<TConfig extends StoreConfig = StoreConfig> = SyncResult<TConfig> & {
   components: RecsStorageAdapter<TConfig>["components"];
->>>>>>> 63550167
   stopSync: () => void;
 };
 

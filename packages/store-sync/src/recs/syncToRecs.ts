--- conflicted
+++ resolved
@@ -6,11 +6,6 @@
 import { createStoreSync } from "../createStoreSync";
 import { singletonEntity } from "./singletonEntity";
 import { SyncStep } from "../SyncStep";
-<<<<<<< HEAD
-import { configToTables } from "../configToTables";
-import { merge } from "@ark/util";
-=======
->>>>>>> 227db4d3
 import { registerComponents } from "./registerComponents";
 
 export type SyncToRecsOptions<

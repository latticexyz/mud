import { Component, Type, World, defineComponent } from "@latticexyz/recs";
import { StoreComponentMetadata } from "./common";
import { SchemaAbiTypeToRecsType, schemaAbiTypeToRecsType } from "./schemaAbiTypeToRecsType";
import { Table } from "@latticexyz/config";
import { mapObject } from "@latticexyz/common/utils";
import { getKeySchema, getSchemaTypes, getValueSchema } from "@latticexyz/protocol-parser/internal";
import { satisfy } from "@ark/util";

export type tableToComponent<table extends Table> = Component<
  {
    __staticData: Type.OptionalString;
    __encodedLengths: Type.OptionalString;
    __dynamicData: Type.OptionalString;
  } & {
    [fieldName in keyof getValueSchema<table>]: Type & SchemaAbiTypeToRecsType<table["schema"][fieldName]["type"]>;
  },
<<<<<<< HEAD
  StoreComponentMetadata & {
    componentName: table["label"];
    tableName: table["label"];
    table: table;
    keySchema: getSchemaTypes<getKeySchema<table>>;
    valueSchema: getSchemaTypes<getValueSchema<table>>;
  }
=======
  satisfy<
    StoreComponentMetadata,
    {
      componentName: table["label"];
      tableName: table["label"];
      table: table;
      keySchema: getSchemaTypes<getKeySchema<table>>;
      valueSchema: getSchemaTypes<getValueSchema<table>>;
    }
  >
>>>>>>> 227db4d3
>;

export function tableToComponent<table extends Table>(world: World, table: table): tableToComponent<table> {
  const keySchema = getSchemaTypes(getKeySchema(table));
  const valueSchema = getSchemaTypes(getValueSchema(table));
  return defineComponent(
    world,
    {
      ...mapObject(valueSchema, (type) => schemaAbiTypeToRecsType[type]),
      __staticData: Type.OptionalString,
      __encodedLengths: Type.OptionalString,
      __dynamicData: Type.OptionalString,
    },
    {
      id: table.tableId,
      metadata: {
        componentName: table.label,
        tableName: table.label,
        table,
        keySchema,
        valueSchema,
      },
    },
  ) as never;
}<|MERGE_RESOLUTION|>--- conflicted
+++ resolved
@@ -14,15 +14,6 @@
   } & {
     [fieldName in keyof getValueSchema<table>]: Type & SchemaAbiTypeToRecsType<table["schema"][fieldName]["type"]>;
   },
-<<<<<<< HEAD
-  StoreComponentMetadata & {
-    componentName: table["label"];
-    tableName: table["label"];
-    table: table;
-    keySchema: getSchemaTypes<getKeySchema<table>>;
-    valueSchema: getSchemaTypes<getValueSchema<table>>;
-  }
-=======
   satisfy<
     StoreComponentMetadata,
     {
@@ -33,7 +24,6 @@
       valueSchema: getSchemaTypes<getValueSchema<table>>;
     }
   >
->>>>>>> 227db4d3
 >;
 
 export function tableToComponent<table extends Table>(world: World, table: table): tableToComponent<table> {

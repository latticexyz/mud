--- conflicted
+++ resolved
@@ -15,13 +15,10 @@
 import { StoreComponentMetadata } from "./common";
 import { tableIdToHex } from "@latticexyz/common";
 import { encodeEntity } from "./encodeEntity";
-<<<<<<< HEAD
 import { abiTypesToSchema, decodeRecord, encodeRecord } from "@latticexyz/protocol-parser";
 import { DynamicPrimitiveType, StaticPrimitiveType } from "@latticexyz/schema-type";
 import { concat, size, slice } from "viem";
-=======
 import { StorageAdapter } from "../common";
->>>>>>> bbe4defe
 
 export function recsStorage<TConfig extends StoreConfig = StoreConfig>({
   components,

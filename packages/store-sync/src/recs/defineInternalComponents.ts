import { World, defineComponent, Type, Component, Schema, Metadata } from "@latticexyz/recs";

export type InternalComponents = ReturnType<typeof defineInternalComponents>;

export function defineInternalComponents(world: World) {
  return {
<<<<<<< HEAD
    /**
     * @deprecated
     */
    RegisteredTables: defineComponent<{ table: Type.T }, Metadata, Table>(
      world,
      { table: Type.T },
      { metadata: { componentName: "RegisteredTables" } },
    ),
=======
>>>>>>> 227db4d3
    SyncProgress: defineComponent(
      world,
      {
        step: Type.String,
        message: Type.String,
        percentage: Type.Number,
        latestBlockNumber: Type.BigInt,
        lastBlockNumberProcessed: Type.BigInt,
      },
      { metadata: { componentName: "SyncProgress" } },
    ),
  } as const satisfies Record<string, Component<Schema, Metadata>>;
}<|MERGE_RESOLUTION|>--- conflicted
+++ resolved
@@ -4,17 +4,6 @@
 
 export function defineInternalComponents(world: World) {
   return {
-<<<<<<< HEAD
-    /**
-     * @deprecated
-     */
-    RegisteredTables: defineComponent<{ table: Type.T }, Metadata, Table>(
-      world,
-      { table: Type.T },
-      { metadata: { componentName: "RegisteredTables" } },
-    ),
-=======
->>>>>>> 227db4d3
     SyncProgress: defineComponent(
       world,
       {

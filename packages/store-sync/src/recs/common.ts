--- conflicted
+++ resolved
@@ -14,17 +14,12 @@
 export type ConfigToRecsComponents<TConfig extends StoreConfig> = {
   [tableName in keyof TConfig["tables"] & string]: RecsComponent<
     {
-<<<<<<< HEAD
       __staticData: RecsType.OptionalString;
       __encodedLengths: RecsType.OptionalString;
       __dynamicData: RecsType.OptionalString;
     } & {
-      [fieldName in keyof TConfig["tables"][tableName]["schema"] & string]: RecsType &
-        SchemaAbiTypeToRecsType<SchemaAbiType & TConfig["tables"][tableName]["schema"][fieldName]>;
-=======
       [fieldName in keyof TConfig["tables"][tableName]["valueSchema"] & string]: RecsType &
         SchemaAbiTypeToRecsType<SchemaAbiType & TConfig["tables"][tableName]["valueSchema"][fieldName]>;
->>>>>>> 4c7fd3eb
     },
     StoreComponentMetadata & {
       componentName: tableName;

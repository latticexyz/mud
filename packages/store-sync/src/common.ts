import { Address, Hex } from "viem";
<<<<<<< HEAD
// TODO: move these type helpers into store?
import { Key, Value } from "@latticexyz/store-cache";
import { GetLogsResult, GroupLogsByBlockNumberResult, NonPendingLog } from "@latticexyz/block-logs-stream";
import { StoreEventsAbi, StoreConfig } from "@latticexyz/store";
=======
import { GetLogsResult, GroupLogsByBlockNumberResult, NonPendingLog } from "@latticexyz/block-logs-stream";
import {
  StoreEventsAbi,
  StoreConfig,
  KeySchema,
  ValueSchema,
  ConfigToKeyPrimitives as Key,
  ConfigToValuePrimitives as Value,
} from "@latticexyz/store";
>>>>>>> e86fbc12

export type ChainId = number;
export type WorldId = `${ChainId}:${Address}`;

export type TableNamespace = string;
export type TableName = string;

export type Table = {
  address: Address;
  tableId: Hex;
  namespace: TableNamespace;
  name: TableName;
  keySchema: KeySchema;
  valueSchema: ValueSchema;
};

export type StoreEventsLog = GetLogsResult<StoreEventsAbi>[number];
export type BlockLogs = GroupLogsByBlockNumberResult<StoreEventsLog>[number];

export type BaseStorageOperation = {
  log: NonPendingLog<StoreEventsLog>;
<<<<<<< HEAD
  namespace: string;
  name: string;
=======
  namespace: TableNamespace;
  name: TableName;
>>>>>>> e86fbc12
};

export type SetRecordOperation<TConfig extends StoreConfig> = BaseStorageOperation & {
  type: "SetRecord";
} & {
    [TTable in keyof TConfig["tables"]]: {
      name: TTable & string;
      key: Key<TConfig, TTable>;
      value: Value<TConfig, TTable>;
    };
  }[keyof TConfig["tables"]];

export type SetFieldOperation<TConfig extends StoreConfig> = BaseStorageOperation & {
  type: "SetField";
} & {
    [TTable in keyof TConfig["tables"]]: {
      name: TTable & string;
      key: Key<TConfig, TTable>;
    } & {
      [TValue in keyof Value<TConfig, TTable>]: {
        fieldName: TValue & string;
        fieldValue: Value<TConfig, TTable>[TValue];
      };
    }[keyof Value<TConfig, TTable>];
  }[keyof TConfig["tables"]];

export type DeleteRecordOperation<TConfig extends StoreConfig> = BaseStorageOperation & {
  type: "DeleteRecord";
} & {
    [TTable in keyof TConfig["tables"]]: {
      name: TTable & string;
      key: Key<TConfig, TTable>;
    };
  }[keyof TConfig["tables"]];

export type StorageOperation<TConfig extends StoreConfig> =
  | SetFieldOperation<TConfig>
  | SetRecordOperation<TConfig>
  | DeleteRecordOperation<TConfig>;<|MERGE_RESOLUTION|>--- conflicted
+++ resolved
@@ -1,10 +1,4 @@
 import { Address, Hex } from "viem";
-<<<<<<< HEAD
-// TODO: move these type helpers into store?
-import { Key, Value } from "@latticexyz/store-cache";
-import { GetLogsResult, GroupLogsByBlockNumberResult, NonPendingLog } from "@latticexyz/block-logs-stream";
-import { StoreEventsAbi, StoreConfig } from "@latticexyz/store";
-=======
 import { GetLogsResult, GroupLogsByBlockNumberResult, NonPendingLog } from "@latticexyz/block-logs-stream";
 import {
   StoreEventsAbi,
@@ -14,7 +8,6 @@
   ConfigToKeyPrimitives as Key,
   ConfigToValuePrimitives as Value,
 } from "@latticexyz/store";
->>>>>>> e86fbc12
 
 export type ChainId = number;
 export type WorldId = `${ChainId}:${Address}`;
@@ -36,13 +29,8 @@
 
 export type BaseStorageOperation = {
   log: NonPendingLog<StoreEventsLog>;
-<<<<<<< HEAD
-  namespace: string;
-  name: string;
-=======
   namespace: TableNamespace;
   name: TableName;
->>>>>>> e86fbc12
 };
 
 export type SetRecordOperation<TConfig extends StoreConfig> = BaseStorageOperation & {

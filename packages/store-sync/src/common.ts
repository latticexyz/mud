--- conflicted
+++ resolved
@@ -119,8 +119,7 @@
   latestBlockNumber$: Observable<bigint>;
   blockLogs$: Observable<BlockLogs>;
   blockStorageOperations$: Observable<BlockStorageOperations<TConfig>>;
-<<<<<<< HEAD
-  waitForTransaction: (tx: Hex) => Promise<{ receipt: TransactionReceipt }>;
+  waitForTransaction: (tx: Hex) => Promise<void>;
 };
 
 export type StorageAdapter<TConfig extends StoreConfig = StoreConfig> = {
@@ -133,7 +132,4 @@
     blockNumber: BlockLogs["blockNumber"];
     operations: StorageOperation<TConfig>[];
   }) => Promise<void>;
-=======
-  waitForTransaction: (tx: Hex) => Promise<void>;
->>>>>>> 9d0f492a
 };
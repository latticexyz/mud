--- conflicted
+++ resolved
@@ -68,15 +68,6 @@
 
 export type SyncOptions = {
   /**
-<<<<<<< HEAD
-=======
-   * [viem `Client`][0] used for fetching logs from the RPC.
-   *
-   * [0]: https://viem.sh/docs/clients/custom
-   */
-  publicClient: Client;
-  /**
->>>>>>> 5aa8a3ad
    * MUD Store/World contract address
    */
   address?: Address;
@@ -122,11 +113,11 @@
 } & (
   | {
       /**
-       * [viem `PublicClient`][0] used for fetching logs from the RPC.
+       * [viem `Client`][0] used for fetching logs from the RPC.
        *
-       * [0]: https://viem.sh/docs/clients/public.html
+       * [0]: https://viem.sh/docs/clients/custom
        */
-      publicClient: PublicClient;
+      publicClient: Client;
     }
   | {
       /**

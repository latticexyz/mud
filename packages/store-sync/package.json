--- conflicted
+++ resolved
@@ -109,11 +109,7 @@
     "eslint-plugin-react-hooks": "4.6.0",
     "react": "18.2.0",
     "react-dom": "18.2.0",
-<<<<<<< HEAD
-    "viem": "2.23.0",
-=======
     "viem": "2.23.2",
->>>>>>> 3737e6f1
     "wagmi": "2.12.11"
   },
   "peerDependencies": {

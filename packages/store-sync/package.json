{
  "name": "@latticexyz/store-sync",
  "version": "1.42.0",
  "description": "Utilities to sync MUD Store events with a client or cache",
  "repository": {
    "type": "git",
    "url": "https://github.com/latticexyz/mud.git",
    "directory": "packages/store-sync"
  },
  "license": "MIT",
  "type": "module",
  "exports": {
    ".": "./dist/index.js",
<<<<<<< HEAD
    "./sqlite": "./dist/sqlite/index.js",
    "./recs": "./dist/recs/index.js"
=======
    "./sqlite": "./dist/sqlite/index.js"
>>>>>>> 69a96f10
  },
  "typesVersions": {
    "*": {
      "index": [
        "./src/index.ts"
      ],
      "sqlite": [
        "./src/sqlite/index.ts"
<<<<<<< HEAD
      ],
      "recs": [
        "./src/recs/index.ts"
=======
>>>>>>> 69a96f10
      ]
    }
  },
  "scripts": {
    "build": "pnpm run build:js",
    "build:js": "tsup",
    "clean": "pnpm run clean:js",
    "clean:js": "rimraf dist",
    "dev": "tsup --watch",
    "lint": "eslint .",
    "test": "vitest --run"
  },
  "dependencies": {
    "@latticexyz/block-logs-stream": "workspace:*",
    "@latticexyz/common": "workspace:*",
    "@latticexyz/protocol-parser": "workspace:*",
    "@latticexyz/recs": "workspace:*",
    "@latticexyz/schema-type": "workspace:*",
    "@latticexyz/store": "workspace:*",
    "@latticexyz/store-cache": "workspace:*",
    "better-sqlite3": "^8.4.0",
    "debug": "^4.3.4",
    "drizzle-orm": "^0.27.0",
    "kysely": "^0.26.1",
<<<<<<< HEAD
    "rxjs": "7.5.5",
    "sql.js": "^1.8.0",
    "superjson": "^1.12.4",
    "viem": "1.3.0"
=======
    "sql.js": "^1.8.0",
    "superjson": "^1.12.4",
    "viem": "1.3.1"
>>>>>>> 69a96f10
  },
  "devDependencies": {
    "@types/better-sqlite3": "^7.6.4",
    "@types/debug": "^4.1.7",
    "@types/sql.js": "^1.4.4",
    "tsup": "^6.7.0",
    "vitest": "0.31.4"
  },
  "publishConfig": {
    "access": "public"
  },
  "gitHead": "914a1e0ae4a573d685841ca2ea921435057deb8f"
}<|MERGE_RESOLUTION|>--- conflicted
+++ resolved
@@ -11,12 +11,8 @@
   "type": "module",
   "exports": {
     ".": "./dist/index.js",
-<<<<<<< HEAD
     "./sqlite": "./dist/sqlite/index.js",
     "./recs": "./dist/recs/index.js"
-=======
-    "./sqlite": "./dist/sqlite/index.js"
->>>>>>> 69a96f10
   },
   "typesVersions": {
     "*": {
@@ -25,12 +21,9 @@
       ],
       "sqlite": [
         "./src/sqlite/index.ts"
-<<<<<<< HEAD
       ],
       "recs": [
         "./src/recs/index.ts"
-=======
->>>>>>> 69a96f10
       ]
     }
   },
@@ -55,16 +48,10 @@
     "debug": "^4.3.4",
     "drizzle-orm": "^0.27.0",
     "kysely": "^0.26.1",
-<<<<<<< HEAD
     "rxjs": "7.5.5",
     "sql.js": "^1.8.0",
     "superjson": "^1.12.4",
-    "viem": "1.3.0"
-=======
-    "sql.js": "^1.8.0",
-    "superjson": "^1.12.4",
     "viem": "1.3.1"
->>>>>>> 69a96f10
   },
   "devDependencies": {
     "@types/better-sqlite3": "^7.6.4",

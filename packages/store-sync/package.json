--- conflicted
+++ resolved
@@ -41,15 +41,11 @@
     "@latticexyz/store-cache": "workspace:*",
     "better-sqlite3": "^8.4.0",
     "debug": "^4.3.4",
-<<<<<<< HEAD
     "drizzle-orm": "^0.27.0",
     "kysely": "^0.26.1",
     "sql.js": "^1.8.0",
     "superjson": "^1.12.4",
-    "viem": "1.3.0"
-=======
     "viem": "1.3.1"
->>>>>>> 353b9aa2
   },
   "devDependencies": {
     "@types/better-sqlite3": "^7.6.4",

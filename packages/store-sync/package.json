--- conflicted
+++ resolved
@@ -84,11 +84,7 @@
     "sql.js": "^1.8.0",
     "superjson": "^1.12.4",
     "viem": "2.9.20",
-<<<<<<< HEAD
-    "zod": "^3.23.8",
-=======
     "zod": "3.23.8",
->>>>>>> 64354814
     "zustand": "^4.3.7"
   },
   "devDependencies": {

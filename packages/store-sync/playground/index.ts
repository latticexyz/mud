import { redstone as redstoneBase, garnet as garnetBase } from "@latticexyz/common/chains";
import { createStoreSync } from "../src/createStoreSync";
// import { watchLogs } from "../src/watchLogs";
import { createPublicClient, http } from "viem";

const redstone = {
  ...redstoneBase,
  rpcUrls: {
    ...redstoneBase.rpcUrls,
    wiresaw: { webSocket: ["wss://wiresaw.redstonechain.com"], http: ["https://wiresaw.redstonechain.com"] },
  },
};

const garnet = {
  ...garnetBase,
  rpcUrls: {
    ...garnetBase.rpcUrls,
    wiresaw: { webSocket: ["wss://wiresaw.garnetchain.com"], http: ["https://wiresaw.garnetchain.com"] },
  },
};

const chains = { redstone, garnet };

const chain = chains.redstone;
const address = "0x253eb85B3C953bFE3827CC14a151262482E7189C"; // REDSTONE
// const address: "0x300f19AD7a0D7ec3D7fC09ad0D34425C24ffF08F", // GARNET blockNumber: 19302351

const client = createPublicClient({ chain, transport: http() });
const latestBlock = await client.getBlockNumber();
console.log("latestBlock", latestBlock);
const result = await createStoreSync({
  internal_clientOptions: {
    chain,
    validateBlockRange: true,
  },
<<<<<<< HEAD
  address: "0x253eb85B3C953bFE3827CC14a151262482E7189C",
  // initialBlockLogs: {
  //   blockNumber: latestBlock - 1000n,
  //   logs: [],
  // },
=======
  address,
  initialBlockLogs: {
    blockNumber: latestBlock - 1000n,
    logs: [],
  },
>>>>>>> 91837e36
  enableHydrationChunking: false,
  storageAdapter: async (block) => {
    console.log("storageAdapter", { blockNumber: block.blockNumber, logs: block.logs.length });
  },
});

// Start sync
result.storedBlockLogs$.subscribe();
result.latestBlockNumber$.subscribe((blockNumber) => console.log("latestBlockNumber", blockNumber));

// const { logs$ } = watchLogs({
//   url: "wss://wiresaw.redstonechain.com",
//   fromBlock: latestBlock - 100n,
//   address: "0x253eb85B3C953bFE3827CC14a151262482E7189C",
// });

// logs$.subscribe((update) => {
//   console.log("got update", { blockNumber: update.blockNumber, logs: update.logs.length });
// });<|MERGE_RESOLUTION|>--- conflicted
+++ resolved
@@ -33,19 +33,11 @@
     chain,
     validateBlockRange: true,
   },
-<<<<<<< HEAD
-  address: "0x253eb85B3C953bFE3827CC14a151262482E7189C",
+  address,
   // initialBlockLogs: {
   //   blockNumber: latestBlock - 1000n,
   //   logs: [],
   // },
-=======
-  address,
-  initialBlockLogs: {
-    blockNumber: latestBlock - 1000n,
-    logs: [],
-  },
->>>>>>> 91837e36
   enableHydrationChunking: false,
   storageAdapter: async (block) => {
     console.log("storageAdapter", { blockNumber: block.blockNumber, logs: block.logs.length });

import { BlockNumber } from "viem";
import { bigIntSort, isDefined } from "@latticexyz/common/utils";

type PartialLog = { readonly blockNumber: bigint; readonly logIndex: number };

export type GroupLogsByBlockNumberResult<log extends PartialLog> = {
<<<<<<< HEAD
  blockNumber: log["blockNumber"];
  logs: readonly log[];
=======
  readonly blockNumber: log["blockNumber"];
  readonly logs: readonly log[];
>>>>>>> 0f5b2916
}[];

/**
 * Groups logs by their block number.
 *
 * @remarks
 * This function takes an array of logs and returns a new array where each item corresponds to a distinct block number.
 * Each item in the output array includes the block number, the block hash, and an array of all logs for that block.
 * Pending logs are filtered out before processing, as they don't have block numbers.
 *
 * @param logs The logs to group by block number.
 * @param toBlock If specified, always include this block number at the end, even if there are no logs.
 *
 * @returns An array of objects where each object represents a distinct block and includes the block number,
 * the block hash, and an array of logs for that block.
 */
export function groupLogsByBlockNumber<log extends PartialLog>(
  logs: readonly log[],
  toBlock?: BlockNumber,
): GroupLogsByBlockNumberResult<log> {
  const blockNumbers = Array.from(new Set(logs.map((log) => log.blockNumber)));
  blockNumbers.sort(bigIntSort);

  const groupedBlocks = blockNumbers
    .map((blockNumber) => {
      const blockLogs = logs.filter((log) => log.blockNumber === blockNumber);
      if (!blockLogs.length) return;
      blockLogs.sort((a, b) => (a.logIndex < b.logIndex ? -1 : a.logIndex > b.logIndex ? 1 : 0));

      if (!blockLogs.length) return;

      return {
        blockNumber,
        logs: blockLogs,
      };
    })
    .filter(isDefined);

  const lastBlockNumber = blockNumbers.length > 0 ? blockNumbers[blockNumbers.length - 1] : null;

  if (toBlock != null && (lastBlockNumber == null || toBlock > lastBlockNumber)) {
    groupedBlocks.push({
      blockNumber: toBlock,
      logs: [],
    });
  }

  return groupedBlocks;
}<|MERGE_RESOLUTION|>--- conflicted
+++ resolved
@@ -4,13 +4,8 @@
 type PartialLog = { readonly blockNumber: bigint; readonly logIndex: number };
 
 export type GroupLogsByBlockNumberResult<log extends PartialLog> = {
-<<<<<<< HEAD
-  blockNumber: log["blockNumber"];
-  logs: readonly log[];
-=======
   readonly blockNumber: log["blockNumber"];
   readonly logs: readonly log[];
->>>>>>> 0f5b2916
 }[];
 
 /**

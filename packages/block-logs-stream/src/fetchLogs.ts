import { AbiEvent, Address } from "abitype";
import { PublicClient, BlockNumber } from "viem";
import { bigIntMin, wait } from "@latticexyz/common/utils";
import { GetLogsResult, getLogs } from "./getLogs";
<<<<<<< HEAD
import { bigIntMin, wait } from "@latticexyz/common/utils";
=======
>>>>>>> eeb15cc0
import { debug } from "./debug";

export type FetchLogsOptions<TAbiEvents extends readonly AbiEvent[]> = {
  /**
   * [viem `PublicClient`][0] used for fetching logs from the RPC.
   *
   * [0]: https://viem.sh/docs/clients/public.html
   */
  publicClient: PublicClient;
  /**
   * Optional contract address(es) to fetch logs for.
   */
  address?: Address | Address[];
  /**
   * Events to fetch logs for.
   */
  events: TAbiEvents;
  /**
   * The block number to start fetching logs from (inclusive).
   */
  fromBlock: BlockNumber;
  /**
   * The block number to stop fetching logs at (inclusive).
   */
  toBlock: BlockNumber;
  /**
   * Optional maximum block range, if your RPC limits the amount of blocks fetched at a time. Defaults to 1000n.
   */
  maxBlockRange?: bigint;
  /**
   * Optional maximum amount of retries if the RPC returns a rate limit error. Defaults to 3.
   */
  maxRetryCount?: number;
};

export type FetchLogsResult<TAbiEvents extends readonly AbiEvent[]> = {
  fromBlock: BlockNumber;
  toBlock: BlockNumber;
  logs: GetLogsResult<TAbiEvents>;
};

/**
 * An asynchronous generator function that fetches logs from the blockchain in a range of blocks.
 *
 * @remarks
 * The function will fetch logs according to the given options.
 * It will iteratively move forward in the block range, yielding fetched logs as they become available.
 * If the function encounters rate limits, it will retry until `maxRetryCount` is reached.
 * If the function encounters a block range that is too large, it will half the block range and retry, until the block range can't be halved anymore.
 *
 * @param {FetchLogsOptions<AbiEvent[]>} options See `FetchLogsOptions`.
 *
 * @yields The result of the fetched logs for each block range in the given range.
 *
 * @throws Will throw an error if the block range can't be reduced any further.
 */
export async function* fetchLogs<TAbiEvents extends readonly AbiEvent[]>({
  maxBlockRange = 1000n,
  maxRetryCount = 3,
  ...getLogsOpts
}: FetchLogsOptions<TAbiEvents>): AsyncGenerator<FetchLogsResult<TAbiEvents>> {
  let fromBlock = getLogsOpts.fromBlock;
  let blockRange = bigIntMin(maxBlockRange, getLogsOpts.toBlock - fromBlock);
  let retryCount = 0;

  while (fromBlock <= getLogsOpts.toBlock) {
    try {
      const toBlock = fromBlock + blockRange;
      const logs = await getLogs({ ...getLogsOpts, fromBlock, toBlock });
      yield { fromBlock, toBlock, logs };
      fromBlock = toBlock + 1n;
      blockRange = bigIntMin(maxBlockRange, getLogsOpts.toBlock - fromBlock);
    } catch (error: unknown) {
      if (!(error instanceof Error)) throw error;

      if (error.message.includes("rate limit exceeded") && retryCount < maxRetryCount) {
        const seconds = 2 * retryCount;
        debug(`too many requests, retrying in ${seconds}s`, error);
        await wait(1000 * seconds);
        retryCount += 1;
        continue;
      }

      if (error.message.includes("block range exceeded")) {
        blockRange /= 2n;
        if (blockRange <= 0n) {
          throw new Error("can't reduce block range any further");
        }
        debug("block range exceeded, trying a smaller block range", error);
        // TODO: adjust maxBlockRange down if we consistently hit this for a given block range size
        continue;
      }

      throw error;
    }
  }
}<|MERGE_RESOLUTION|>--- conflicted
+++ resolved
@@ -2,10 +2,6 @@
 import { PublicClient, BlockNumber } from "viem";
 import { bigIntMin, wait } from "@latticexyz/common/utils";
 import { GetLogsResult, getLogs } from "./getLogs";
-<<<<<<< HEAD
-import { bigIntMin, wait } from "@latticexyz/common/utils";
-=======
->>>>>>> eeb15cc0
 import { debug } from "./debug";
 
 export type FetchLogsOptions<TAbiEvents extends readonly AbiEvent[]> = {

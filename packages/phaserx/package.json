--- conflicted
+++ resolved
@@ -20,14 +20,7 @@
     "dev": "tsup --watch",
     "docs": "rimraf API && typedoc src && find API -type f -name '*.md' -exec sed -E -i \"\" \"s/(#.*)(<.*>)/\\1/\" {} \\;",
     "lint": "eslint . --ext .ts",
-<<<<<<< HEAD
-    "prepack": "mv package.json package.json.bak && jq \".main = \\\"dist/index.js\\\"\" package.json.bak > package.json ",
-    "postpack": "mv package.json.bak package.json || echo 'no package.json.bak'",
-    "test": "tsc --noEmit && jest --passWithNoTests"
-=======
-    "release": "npm publish --access=public",
     "test": "tsc --noEmit"
->>>>>>> 263ca799
   },
   "dependencies": {
     "@latticexyz/utils": "workspace:*",

{
  "name": "@latticexyz/dev-tools",
  "version": "2.2.20",
  "description": "MUD developer tools",
  "repository": {
    "type": "git",
    "url": "https://github.com/latticexyz/mud.git",
    "directory": "packages/dev-tools"
  },
  "license": "MIT",
  "type": "module",
  "exports": {
    ".": "./dist/index.js"
  },
  "typesVersions": {
    "*": {
      "index": [
        "./dist/index.d.ts"
      ]
    }
  },
  "files": [
    "dist"
  ],
  "scripts": {
    "build": "pnpm run build:js",
    "build:js": "tsup",
    "clean": "pnpm run clean:js",
    "clean:js": "shx rm -rf dist",
    "dev": "tsup --watch",
    "test": "tsc --noEmit",
    "test:ci": "pnpm run test"
  },
  "dependencies": {
    "@latticexyz/common": "workspace:*",
    "@latticexyz/react": "workspace:*",
    "@latticexyz/recs": "workspace:*",
    "@latticexyz/schema-type": "workspace:*",
    "@latticexyz/store": "workspace:*",
    "@latticexyz/store-sync": "workspace:*",
    "@latticexyz/utils": "workspace:*",
    "@latticexyz/world": "workspace:*",
    "react": "^18.2.0",
    "react-dom": "^18.2.0",
    "react-router-dom": "^6.11.0",
    "rxjs": "7.5.5",
    "tailwind-merge": "^1.12.0",
    "use-local-storage-state": "^18.3.2",
    "zustand": "^4.3.7"
  },
  "devDependencies": {
    "@types/react": "18.2.22",
    "@types/react-dom": "18.2.7",
    "@types/ws": "^8.5.4",
    "autoprefixer": "^10.4.14",
    "postcss": "^8.4.23",
    "tailwindcss": "^3.3.2",
<<<<<<< HEAD
    "viem": "2.23.0"
=======
    "viem": "2.23.2"
>>>>>>> 3737e6f1
  },
  "peerDependencies": {
    "@latticexyz/common": "2.x",
    "@latticexyz/recs": "2.x",
    "@latticexyz/store": "2.x",
    "@latticexyz/store-sync": "2.x",
    "@latticexyz/utils": "2.x",
    "@latticexyz/world": "2.x",
    "viem": "2.x"
  },
  "publishConfig": {
    "access": "public"
  }
}<|MERGE_RESOLUTION|>--- conflicted
+++ resolved
@@ -55,11 +55,7 @@
     "autoprefixer": "^10.4.14",
     "postcss": "^8.4.23",
     "tailwindcss": "^3.3.2",
-<<<<<<< HEAD
-    "viem": "2.23.0"
-=======
     "viem": "2.23.2"
->>>>>>> 3737e6f1
   },
   "peerDependencies": {
     "@latticexyz/common": "2.x",

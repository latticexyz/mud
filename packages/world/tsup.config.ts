--- conflicted
+++ resolved
@@ -1,18 +1,15 @@
 import { defineConfig } from "tsup";
 
 export default defineConfig({
-<<<<<<< HEAD
-  entry: ["mud.config.ts", "ts/index.ts", "ts/actions/index.ts", "ts/register/index.ts", "ts/node/index.ts"],
-=======
   entry: {
     "mud.config": "mud.config.ts",
     index: "ts/exports/index.ts",
+    actions: "ts/actions/index.ts",
     internal: "ts/exports/internal.ts",
     register: "ts/register/index.ts",
     "config/v2": "ts/config/v2/index.ts",
     node: "ts/node/index.ts",
   },
->>>>>>> bfac4c04
   target: "esnext",
   format: ["esm"],
   dts: true,

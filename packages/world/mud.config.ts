import { defineWorld } from "./ts/config/v2/world";

// Ideally we'd use a single multi-namespace config here, but we don't want
// to break imports from this package because the source location changed.
//
// Once we have more nuanced control over source paths and codegen for each
// namespace, then we could probably migrate to multi-namespace config.
//
// Or some way to deeply merge multiple configs while retaining strong types.

/** @internal */
export const tablesConfig = defineWorld({
  namespace: "world",
  userTypes: {
    ResourceId: { filePath: "@latticexyz/store/src/ResourceId.sol", type: "bytes32" },
  },
  tables: {
    NamespaceOwner: {
      schema: {
        namespaceId: "ResourceId",
        owner: "address",
      },
      key: ["namespaceId"],
    },
    ResourceAccess: {
      schema: {
        resourceId: "ResourceId",
        caller: "address",
        access: "bool",
      },
      key: ["resourceId", "caller"],
    },
    InstalledModules: {
      schema: {
        moduleAddress: "address",
        argumentsHash: "bytes32", // Hash of the params passed to the `install` function
        isInstalled: "bool",
      },
      key: ["moduleAddress", "argumentsHash"],
    },
    UserDelegationControl: {
      schema: {
        delegator: "address",
        delegatee: "address",
        delegationControlId: "ResourceId",
      },
      key: ["delegator", "delegatee"],
    },
    NamespaceDelegationControl: {
      schema: {
        namespaceId: "ResourceId",
        delegationControlId: "ResourceId",
      },
      key: ["namespaceId"],
    },
    Balances: {
      schema: {
        namespaceId: "ResourceId",
        balance: "uint256",
      },
      key: ["namespaceId"],
    },
    Systems: {
      schema: {
        systemId: "ResourceId",
        system: "address",
        publicAccess: "bool",
      },
      key: ["systemId"],
      codegen: {
        dataStruct: false,
      },
    },
    SystemRegistry: {
      schema: {
        system: "address",
        systemId: "ResourceId",
      },
      key: ["system"],
    },
    SystemHooks: {
      schema: {
        systemId: "ResourceId",
        value: "bytes21[]",
      },
      key: ["systemId"],
    },
    FunctionSelectors: {
      schema: {
        worldFunctionSelector: "bytes4",
        systemId: "ResourceId",
        systemFunctionSelector: "bytes4",
      },
      key: ["worldFunctionSelector"],
      codegen: {
        dataStruct: false,
      },
    },
    FunctionSignatures: {
      type: "offchainTable",
      schema: {
        functionSelector: "bytes4",
        functionSignature: "string",
      },
      key: ["functionSelector"],
    },
    InitModuleAddress: {
      schema: {
        value: "address",
      },
      key: [],
    },
  },
});

/** @internal */
export const systemsConfig = defineWorld({
  namespace: "",
  codegen: {
    worldImportPath: "./src",
    worldgenDirectory: "interfaces",
    worldInterfaceName: "IBaseWorld",
    generateSystemLibraries: true,
<<<<<<< HEAD
=======
    systemLibrariesDirectory: "experimental/systems",
>>>>>>> 06e48e02
  },
  systems: {
    AccessManagementSystem: {
      name: "AccessManagement",
    },
    BalanceTransferSystem: {
      name: "BalanceTransfer",
    },
    BatchCallSystem: {
      name: "BatchCall",
    },
    RegistrationSystem: {
      name: "Registration",
    },
    // abstract systems that are deployed as part of RegistrationSystem
    ModuleInstallationSystem: {
      name: "Registration",
    },
    StoreRegistrationSystem: {
      name: "Registration",
    },
    WorldRegistrationSystem: {
      name: "Registration",
    },
  },
});

export default tablesConfig;<|MERGE_RESOLUTION|>--- conflicted
+++ resolved
@@ -121,10 +121,7 @@
     worldgenDirectory: "interfaces",
     worldInterfaceName: "IBaseWorld",
     generateSystemLibraries: true,
-<<<<<<< HEAD
-=======
     systemLibrariesDirectory: "experimental/systems",
->>>>>>> 06e48e02
   },
   systems: {
     AccessManagementSystem: {

import { mudConfig } from "./ts/register";

export default mudConfig({
  worldImportPath: "../../",
  worldgenDirectory: "interfaces",
  worldInterfaceName: "IBaseWorld",
  namespace: "world" as const, // NOTE: this namespace is only used for tables, the core system is deployed in the root namespace.
  userTypes: {
    ResourceId: { filePath: "@latticexyz/store/src/ResourceId.sol", internalType: "bytes32" },
  },
  tables: {
    NamespaceOwner: {
      keySchema: {
        namespaceId: "ResourceId",
      },
      valueSchema: {
        owner: "address",
      },
    },
    ResourceAccess: {
      keySchema: {
        resourceId: "ResourceId",
        caller: "address",
      },
      valueSchema: {
        access: "bool",
      },
    },
    InstalledModules: {
      keySchema: {
        moduleAddress: "address",
        argumentsHash: "bytes32", // Hash of the params passed to the `install` function
      },
      valueSchema: {
        isInstalled: "bool",
      },
    },
    UserDelegationControl: {
      keySchema: {
        delegator: "address",
        delegatee: "address",
      },
      valueSchema: {
        delegationControlId: "ResourceId",
      },
    },
    NamespaceDelegationControl: {
      keySchema: {
        namespaceId: "ResourceId",
      },
      valueSchema: {
        delegationControlId: "ResourceId",
      },
    },
    Balances: {
      keySchema: {
        namespaceId: "ResourceId",
      },
      valueSchema: {
        balance: "uint256",
      },
    },
    Systems: {
      keySchema: {
        systemId: "ResourceId",
      },
      valueSchema: {
        system: "address",
        publicAccess: "bool",
      },
      dataStruct: false,
    },
    SystemRegistry: {
      keySchema: {
        system: "address",
      },
      valueSchema: {
        systemId: "ResourceId",
      },
    },
    SystemHooks: {
      keySchema: {
        systemId: "ResourceId",
      },
      valueSchema: "bytes21[]",
    },
    FunctionSelectors: {
      keySchema: {
        functionSelector: "bytes4",
      },
      valueSchema: {
        systemId: "ResourceId",
        systemFunctionSelector: "bytes4",
      },
      dataStruct: false,
    },
    FunctionSignatures: {
      keySchema: {
<<<<<<< HEAD
        valueHash: "bytes32",
      },
      schema: {
        keysWithValue: "bytes32[]", // For now only supports 1 key per value
      },
      tableIdArgument: true,
    },
    KeysInTable: {
      directory: "modules/keysintable/tables",
      keySchema: { sourceTable: "bytes32" },
      schema: {
        keyParts0: "bytes32[]",
        keyParts1: "bytes32[]",
        keyParts2: "bytes32[]",
        keyParts3: "bytes32[]",
        keyParts4: "bytes32[]",
=======
        functionSelector: "bytes4",
>>>>>>> 6470fe1f
      },
      valueSchema: {
        functionSignature: "string",
      },
      offchainOnly: true,
    },
    CoreModuleAddress: {
      keySchema: {},
      valueSchema: "address",
    },
  },
  excludeSystems: [
    // Worldgen currently does not support systems inheriting logic
    // from other contracts, so all parts of CoreRegistrationSystem are named
    // System too to be included in the IBaseWorld interface.
    // However, IStoreRegistrationSystem overlaps with IStore if
    // included in IBaseWorld, so it needs to be excluded from worldgen.
    // TODO: add support for inheritance to worldgen
    // (see: https://github.com/latticexyz/mud/issues/631)
    "StoreRegistrationSystem",
  ],
});<|MERGE_RESOLUTION|>--- conflicted
+++ resolved
@@ -96,26 +96,7 @@
     },
     FunctionSignatures: {
       keySchema: {
-<<<<<<< HEAD
-        valueHash: "bytes32",
-      },
-      schema: {
-        keysWithValue: "bytes32[]", // For now only supports 1 key per value
-      },
-      tableIdArgument: true,
-    },
-    KeysInTable: {
-      directory: "modules/keysintable/tables",
-      keySchema: { sourceTable: "bytes32" },
-      schema: {
-        keyParts0: "bytes32[]",
-        keyParts1: "bytes32[]",
-        keyParts2: "bytes32[]",
-        keyParts3: "bytes32[]",
-        keyParts4: "bytes32[]",
-=======
         functionSelector: "bytes4",
->>>>>>> 6470fe1f
       },
       valueSchema: {
         functionSignature: "string",

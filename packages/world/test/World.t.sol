--- conflicted
+++ resolved
@@ -92,10 +92,9 @@
     FieldLayout fieldLayout = StoreSwitch.getFieldLayout(tableId);
 
     if (StoreSwitch.getStoreAddress() == address(this)) {
-<<<<<<< HEAD
       StoreCore.setRecord(
         tableId,
-        key,
+        keyTuple,
         abi.encodePacked(data),
         PackedCounter.wrap(bytes32(0)),
         new bytes(0),
@@ -104,17 +103,12 @@
     } else {
       IBaseWorld(msg.sender).setRecord(
         tableId,
-        key,
+        keyTuple,
         abi.encodePacked(data),
         PackedCounter.wrap(bytes32(0)),
         new bytes(0),
         fieldLayout
       );
-=======
-      StoreCore.setRecord(tableId, keyTuple, abi.encodePacked(data), fieldLayout);
-    } else {
-      IBaseWorld(msg.sender).setRecord(tableId, keyTuple, abi.encodePacked(data), fieldLayout);
->>>>>>> 4c7fd3eb
     }
   }
 
@@ -641,8 +635,7 @@
     // Register a new table
     world.registerTable(tableId, fieldLayout, defaultKeySchema, valueSchema, new string[](1), new string[](1));
 
-<<<<<<< HEAD
-    // Write data to the table via the namespace and expect it to be written
+    // Write data to the table and expect it to be written
     world.setRecord(
       tableId,
       singletonKey,
@@ -651,10 +644,6 @@
       new bytes(0),
       fieldLayout
     );
-=======
-    // Write data to the table and expect it to be written
-    world.setRecord(tableId, singletonKey, abi.encodePacked(true), fieldLayout);
->>>>>>> 4c7fd3eb
     assertTrue(Bool.get(world, tableId));
 
     startGasReport("Delete record");
@@ -664,8 +653,7 @@
     // expect it to be deleted
     assertFalse(Bool.get(world, tableId));
 
-<<<<<<< HEAD
-    // Write data to the table via the namespace and expect it to be written
+    // Write data to the table and expect it to be written
     world.setRecord(
       tableId,
       singletonKey,
@@ -675,24 +663,6 @@
       fieldLayout
     );
     assertTrue(Bool.get(world, tableId));
-
-    // Delete the record via the tableId and expect it to be deleted
-    world.deleteRecord(tableId, singletonKey, fieldLayout);
-    assertFalse(Bool.get(world, tableId));
-
-    // Write data to the table via the namespace and expect it to be written
-    world.setRecord(
-      tableId,
-      singletonKey,
-      abi.encodePacked(true),
-      PackedCounter.wrap(bytes32(0)),
-      new bytes(0),
-      fieldLayout
-    );
-=======
-    // Write data to the table and expect it to be written
-    world.setRecord(tableId, singletonKey, abi.encodePacked(true), fieldLayout);
->>>>>>> 4c7fd3eb
     assertTrue(Bool.get(world, tableId));
 
     // Expect an error when trying to delete from an address that doesn't have access

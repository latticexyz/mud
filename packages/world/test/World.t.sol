--- conflicted
+++ resolved
@@ -326,15 +326,9 @@
     _expectAccessDenied(address(0x01), namespace, "");
     world.registerTable(otherTableSelector, fieldLayout, defaultKeySchema, valueSchema, keyNames, fieldNames);
 
-<<<<<<< HEAD
-    // Expect the World to be allowed to call registerTable
-    vm.prank(address(world));
-    world.registerTable(otherTableSelector, fieldLayout, defaultKeySchema, valueSchema, keyNames, fieldNames);
-=======
     // Expect the World to not be allowed to call registerTable via an external call
     _expectAccessDenied(address(world), namespace, "");
-    world.registerTable(otherTableSelector, defaultKeySchema, valueSchema, keyNames, fieldNames);
->>>>>>> f823e720
+    world.registerTable(otherTableSelector, fieldLayout, defaultKeySchema, valueSchema, keyNames, fieldNames);
   }
 
   function testRegisterSystem() public {
@@ -844,10 +838,7 @@
     vm.expectEmit(true, true, true, true);
     emit HookCalled(abi.encode(tableId, singletonKey, fieldLayout));
 
-<<<<<<< HEAD
     world.deleteRecord(tableId, singletonKey, fieldLayout);
-=======
-    world.deleteRecord(tableId, singletonKey, valueSchema);
 
     // Expect an error when trying to register an address that doesn't implement the IStoreHook interface
     vm.expectRevert(
@@ -865,7 +856,6 @@
         onAfterDeleteRecord: true
       })
     );
->>>>>>> f823e720
   }
 
   function testUnregisterStoreHook() public {

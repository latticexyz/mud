// SPDX-License-Identifier: MIT
pragma solidity >=0.8.0;

import { Test } from "forge-std/Test.sol";
import { GasReporter } from "@latticexyz/gas-report/src/GasReporter.sol";

import { SchemaType } from "@latticexyz/schema-type/src/solidity/SchemaType.sol";

import { IStoreHook } from "@latticexyz/store/src/IStore.sol";
import { StoreCore, StoreCoreInternal } from "@latticexyz/store/src/StoreCore.sol";
import { StoreSwitch } from "@latticexyz/store/src/StoreSwitch.sol";
import { FieldLayout, FieldLayoutLib } from "@latticexyz/store/src/FieldLayout.sol";
import { FieldLayoutEncodeHelper } from "@latticexyz/store/test/FieldLayoutEncodeHelper.sol";
import { Schema, SchemaLib } from "@latticexyz/store/src/Schema.sol";
import { SchemaEncodeHelper } from "@latticexyz/store/test/SchemaEncodeHelper.sol";
import { Tables, TablesTableId } from "@latticexyz/store/src/codegen/Tables.sol";
import { EncodeArray } from "@latticexyz/store/src/tightcoder/EncodeArray.sol";
import { StoreHookLib } from "@latticexyz/store/src/StoreHook.sol";
import { RevertSubscriber } from "@latticexyz/store/test/RevertSubscriber.sol";
import { EchoSubscriber } from "@latticexyz/store/test/EchoSubscriber.sol";

import { World } from "../src/World.sol";
import { System } from "../src/System.sol";
import { ResourceSelector } from "../src/ResourceSelector.sol";
import { ROOT_NAMESPACE, ROOT_NAME, UNLIMITED_DELEGATION } from "../src/constants.sol";
import { Resource } from "../src/Types.sol";
import { SystemHookLib } from "../src/SystemHook.sol";

import { NamespaceOwner, NamespaceOwnerTableId } from "../src/tables/NamespaceOwner.sol";
import { ResourceAccess } from "../src/tables/ResourceAccess.sol";

import { CoreModule } from "../src/modules/core/CoreModule.sol";
import { Systems } from "../src/modules/core/tables/Systems.sol";
import { SystemRegistry } from "../src/modules/core/tables/SystemRegistry.sol";
import { ResourceType } from "../src/modules/core/tables/ResourceType.sol";

import { IBaseWorld } from "../src/interfaces/IBaseWorld.sol";
import { IWorldErrors } from "../src/interfaces/IWorldErrors.sol";
import { ISystemHook } from "../src/interfaces/ISystemHook.sol";

import { Bool } from "./tables/Bool.sol";
import { AddressArray } from "./tables/AddressArray.sol";

interface IWorldTestSystem {
  function testNamespace_testSystem_err(string memory input) external pure;
}

struct WorldTestSystemReturn {
  address sender;
  bytes32 input;
}

contract WorldTestSystem is System {
  error WorldTestSystemError(string err);
  event WorldTestSystemLog(string log);

  function getStoreAddress() public view returns (address) {
    return StoreSwitch.getStoreAddress();
  }

  function msgSender() public view returns (address) {
    return _msgSender();
  }

  function echo(bytes32 input) public view returns (WorldTestSystemReturn memory) {
    return WorldTestSystemReturn(_msgSender(), input);
  }

  function err(string memory input) public pure {
    revert WorldTestSystemError(input);
  }

  function delegateCallSubSystem(
    address subSystem,
    bytes memory funcSelectorAndCalldata
  ) public returns (bytes memory) {
    (bool success, bytes memory returndata) = subSystem.delegatecall(funcSelectorAndCalldata);
    if (!success) {
      assembly {
        revert(add(32, returndata), mload(returndata))
      }
    }
    return returndata;
  }

  function writeData(bytes16 namespace, bytes16 name, bool data) public {
    bytes32[] memory key = new bytes32[](0);
    bytes32 tableId = ResourceSelector.from(namespace, name);
    FieldLayout fieldLayout = StoreSwitch.getFieldLayout(tableId);

    if (StoreSwitch.getStoreAddress() == address(this)) {
      StoreCore.setRecord(tableId, key, abi.encodePacked(data), fieldLayout);
    } else {
      IBaseWorld(msg.sender).setRecord(tableId, key, abi.encodePacked(data), fieldLayout);
    }
  }

  function emitCallType() public {
    if (StoreSwitch.getStoreAddress() == address(this)) {
      emit WorldTestSystemLog("delegatecall");
    } else {
      emit WorldTestSystemLog("call");
    }
  }

  function receiveEther() public payable {}

  fallback() external {
    emit WorldTestSystemLog("fallback");
  }
}

contract PayableFallbackSystem is System {
  fallback() external payable {}
}

<<<<<<< HEAD
contract WorldTestTableHook is IStoreHook {
  event HookCalled(bytes data);

  function onSetRecord(bytes32 table, bytes32[] memory key, bytes memory data, FieldLayout fieldLayout) public {
    emit HookCalled(abi.encode(table, key, data, fieldLayout));
  }

  function onBeforeSetField(
    bytes32 table,
    bytes32[] memory key,
    uint8 schemaIndex,
    bytes memory data,
    FieldLayout fieldLayout
  ) public {
    emit HookCalled(abi.encode(table, key, schemaIndex, data, fieldLayout));
  }

  function onAfterSetField(
    bytes32 table,
    bytes32[] memory key,
    uint8 schemaIndex,
    bytes memory data,
    FieldLayout fieldLayout
  ) public {
    emit HookCalled(abi.encode(table, key, schemaIndex, data, fieldLayout));
  }

  function onDeleteRecord(bytes32 table, bytes32[] memory key, FieldLayout fieldLayout) public {
    emit HookCalled(abi.encode(table, key, fieldLayout));
=======
contract EchoSystemHook is ISystemHook {
  event SystemHookCalled(bytes data);

  function onBeforeCallSystem(address msgSender, bytes32 resourceSelector, bytes memory funcSelectorAndArgs) public {
    emit SystemHookCalled(abi.encode("before", msgSender, resourceSelector, funcSelectorAndArgs));
  }

  function onAfterCallSystem(address msgSender, bytes32 resourceSelector, bytes memory funcSelectorAndArgs) public {
    emit SystemHookCalled(abi.encode("after", msgSender, resourceSelector, funcSelectorAndArgs));
>>>>>>> d3049a2e
  }
}

contract RevertSystemHook is ISystemHook {
  event SystemHookCalled(bytes data);

  function onBeforeCallSystem(address, bytes32, bytes memory) public pure {
    revert("onBeforeCallSystem");
  }

  function onAfterCallSystem(address, bytes32, bytes memory) public pure {
    revert("onAfterCallSystem");
  }
}

contract WorldTest is Test, GasReporter {
  using ResourceSelector for bytes32;

  event HelloWorld();
  event HookCalled(bytes data);
  event SystemHookCalled(bytes data);
  event WorldTestSystemLog(string log);

  Schema defaultKeySchema = SchemaEncodeHelper.encode(SchemaType.BYTES32);
  IBaseWorld world;

  bytes32 key;
  bytes32[] keyTuple;
  bytes32[] singletonKey;

  function setUp() public {
    world = IBaseWorld(address(new World()));
    world.installRootModule(new CoreModule(), new bytes(0));

    key = "testKey";
    keyTuple = new bytes32[](1);
    keyTuple[0] = key;
    singletonKey = new bytes32[](0);
  }

  // Expect an error when trying to write from an address that doesn't have access
  function _expectAccessDenied(address caller, bytes16 namespace, bytes16 name) internal {
    vm.prank(caller);
    vm.expectRevert(
      abi.encodeWithSelector(
        IWorldErrors.AccessDenied.selector,
        ResourceSelector.from(namespace, name).toString(),
        caller
      )
    );
  }

  function testConstructor() public {
    vm.expectEmit(true, true, true, true);
    emit HelloWorld();
    new World();

    // Should have registered the table data table (fka schema table)
    assertEq(Tables.getFieldLayout(world, TablesTableId), FieldLayout.unwrap(Tables.getFieldLayout()));
    assertEq(Tables.getAbiEncodedKeyNames(world, TablesTableId), abi.encode(Tables.getKeyNames()));
    assertEq(Tables.getAbiEncodedFieldNames(world, TablesTableId), abi.encode(Tables.getFieldNames()));

    // Should have registered the namespace owner table
    assertEq(Tables.getFieldLayout(world, NamespaceOwnerTableId), FieldLayout.unwrap(NamespaceOwner.getFieldLayout()));
    assertEq(Tables.getAbiEncodedKeyNames(world, NamespaceOwnerTableId), abi.encode(NamespaceOwner.getKeyNames()));
    assertEq(Tables.getAbiEncodedFieldNames(world, NamespaceOwnerTableId), abi.encode(NamespaceOwner.getFieldNames()));
  }

  function testRootNamespace() public {
    // Owner of root route should be the creator of the World
    address rootOwner = NamespaceOwner.get(world, ROOT_NAMESPACE);
    assertEq(rootOwner, address(this));

    // The creator of the World should have access to the root namespace
    assertTrue(ResourceAccess.get(world, ROOT_NAMESPACE, address(this)));
  }

  function testStoreAddress() public {
    // Register a system and use it to get storeAddress
    WorldTestSystem system = new WorldTestSystem();
    bytes32 resourceSelector = ResourceSelector.from("namespace", "testSystem");

    world.registerSystem(resourceSelector, system, false);
    bytes memory result = world.call(
      resourceSelector,
      abi.encodeWithSelector(WorldTestSystem.getStoreAddress.selector)
    );

    assertEq(abi.decode(result, (address)), address(world));
  }

  function testRegisterNamespace() public {
    startGasReport("Register a new namespace");
    world.registerNamespace("test");
    endGasReport();

    // Expect the caller to be the namespace owner
    assertEq(NamespaceOwner.get(world, "test"), address(this), "caller should be namespace owner");

    // Expect the caller to have access
    assertEq(ResourceAccess.get(world, "test", address(this)), true, "caller should have access");

    // Expect an error when registering an existing namespace
    vm.expectRevert(
      abi.encodeWithSelector(IWorldErrors.ResourceExists.selector, ResourceSelector.toString(bytes16("test")))
    );
    world.registerNamespace("test");
  }

  function testTransferNamespace() public {
    world.registerNamespace("testTransfer");

    // Expect the new owner to not be namespace owner before transfer
    assertFalse(
      (NamespaceOwner.get(world, "testTransfer") == address(1)),
      "new owner should not be namespace owner before transfer"
    );
    // Expect the new owner to not have access before transfer
    assertEq(
      ResourceAccess.get(world, "testTransfer", address(1)),
      false,
      "new owner should not have access before transfer"
    );

    world.transferOwnership("testTransfer", address(1));
    // Expect the new owner to be namespace owner
    assertEq(NamespaceOwner.get(world, "testTransfer"), address(1), "new owner should be namespace owner");
    // Expect the new owner to have access
    assertEq(ResourceAccess.get(world, "testTransfer", address(1)), true, "new owner should have access");
    // Expect previous owner to no longer be owner
    assertFalse(
      (NamespaceOwner.get(world, "testTransfer") == address(this)),
      "caller should no longer be namespace owner"
    );
    // Expect previous owner to no longer have access
    assertEq(ResourceAccess.get(world, "testTransfer", address(this)), false, "caller should no longer have access");
    // Expect revert if caller is not the owner
    _expectAccessDenied(address(this), "testTransfer", 0);
    world.transferOwnership("testTransfer", address(1));
  }

  function testRegisterTable() public {
    FieldLayout fieldLayout = FieldLayoutEncodeHelper.encode(1, 32, 1);
    Schema valueSchema = SchemaEncodeHelper.encode(SchemaType.BOOL, SchemaType.UINT256, SchemaType.STRING);
    bytes16 namespace = "testNamespace";
    bytes16 tableName = "testTable";
    bytes32 tableSelector = ResourceSelector.from(namespace, tableName);
    string[] memory keyNames = new string[](1);
    keyNames[0] = "key1";
    string[] memory fieldNames = new string[](3);
    fieldNames[0] = "value1";
    fieldNames[1] = "value2";
    fieldNames[2] = "value3";

    startGasReport("Register a new table in the namespace");
    world.registerTable(tableSelector, fieldLayout, defaultKeySchema, valueSchema, keyNames, fieldNames);
    endGasReport();

    // Expect the namespace to be created and owned by the caller
    assertEq(NamespaceOwner.get(world, namespace), address(this), "namespace should be created by caller");

    // Expect the table to be registered
    assertEq(world.getFieldLayout(tableSelector).unwrap(), fieldLayout.unwrap(), "value schema should be registered");

    bytes memory loadedKeyNames = Tables.getAbiEncodedKeyNames(world, tableSelector);
    assertEq(loadedKeyNames, abi.encode(keyNames), "key names should be registered");

    bytes memory loadedfieldNames = Tables.getAbiEncodedFieldNames(world, tableSelector);
    assertEq(loadedfieldNames, abi.encode(fieldNames), "value names should be registered");

    // Expect an error when registering an existing table
    vm.expectRevert(abi.encodeWithSelector(IWorldErrors.ResourceExists.selector, tableSelector.toString()));
    world.registerTable(tableSelector, fieldLayout, defaultKeySchema, valueSchema, keyNames, fieldNames);

    // Expect an error when registering a table in a namespace that is not owned by the caller
    bytes32 otherTableSelector = ResourceSelector.from(namespace, "otherTable");
    _expectAccessDenied(address(0x01), namespace, "");
    world.registerTable(otherTableSelector, fieldLayout, defaultKeySchema, valueSchema, keyNames, fieldNames);

    // Expect the World to be allowed to call registerTable
    vm.prank(address(world));
    world.registerTable(otherTableSelector, fieldLayout, defaultKeySchema, valueSchema, keyNames, fieldNames);
  }

  function testRegisterSystem() public {
    System system = new System();
    bytes16 namespace = "";
    bytes16 name = "testSystem";
    bytes32 resourceSelector = ResourceSelector.from(namespace, name);

    // !gasrepot Register a new system
    world.registerSystem(resourceSelector, system, false);

    // Expect the system to be registered
    (address registeredAddress, bool publicAccess) = Systems.get(world, resourceSelector);
    assertEq(registeredAddress, address(system));

    // Expect the system namespace to be owned by the caller
    address routeOwner = NamespaceOwner.get(world, "");
    assertEq(routeOwner, address(this));

    // Expect the system to not be publicly accessible
    assertFalse(publicAccess);

    // Expect the system to be accessible by the caller
    assertTrue(ResourceAccess.get({ _store: world, resourceSelector: "", caller: address(this) }));

    // Expect the system to not be accessible by another address
    assertFalse(ResourceAccess.get({ _store: world, resourceSelector: "", caller: address(0x1) }));

    // Expect the system to have access to its own namespace
    assertTrue(ResourceAccess.get({ _store: world, resourceSelector: "", caller: address(system) }));

    // Expect the namespace to be created if it doesn't exist yet
    assertEq(NamespaceOwner.get(world, "newNamespace"), address(0));
    world.registerSystem(ResourceSelector.from("newNamespace", "testSystem"), new System(), false);
    assertEq(NamespaceOwner.get(world, "newNamespace"), address(this));

    // Expect an error when registering an existing system at a new resource selector
    vm.expectRevert(abi.encodeWithSelector(IWorldErrors.SystemExists.selector, address(system)));
    world.registerSystem(ResourceSelector.from("", "newSystem"), system, true);

    // Don't expect an error when updating the public access of an existing system
    world.registerSystem(resourceSelector, system, true);

    // Expect an error when registering a system at an existing resource selector of a different type
    System newSystem = new System();
    bytes32 tableId = ResourceSelector.from("", "testTable");
    world.registerTable(
      tableId,
      Bool.getFieldLayout(),
      defaultKeySchema,
      Bool.getValueSchema(),
      new string[](1),
      new string[](1)
    );
    vm.expectRevert(abi.encodeWithSelector(IWorldErrors.ResourceExists.selector, tableId.toString()));
    world.registerSystem(tableId, newSystem, true);

    // Expect an error when registering a system in a namespace is not owned by the caller
    System yetAnotherSystem = new System();
    _expectAccessDenied(address(0x01), "", "");
    world.registerSystem(ResourceSelector.from("", "rootSystem"), yetAnotherSystem, true);

    // Expect the registration to succeed when coming from the World
    vm.prank(address(world));
    world.registerSystem(ResourceSelector.from("", "rootSystem"), yetAnotherSystem, true);
  }

  function testUpgradeSystem() public {
    bytes16 namespace = "testNamespace";
    bytes16 systemName = "testSystem";
    bytes32 systemId = ResourceSelector.from(namespace, systemName);

    // Register a system
    System oldSystem = new System();
    world.registerSystem(systemId, oldSystem, true);

    // Upgrade the system and set public access to false
    System newSystem = new System();
    world.registerSystem(systemId, newSystem, false);

    // Expect the system address and public access to be updated in the System table
    (address registeredAddress, bool publicAccess) = Systems.get(world, systemId);
    assertEq(registeredAddress, address(newSystem));
    assertEq(publicAccess, false);

    // Expect the SystemRegistry table to not have a reference to the old system anymore
    bytes32 registeredSystemId = SystemRegistry.get(world, address(oldSystem));
    assertEq(registeredSystemId, bytes32(0));

    // Expect the SystemRegistry table to have a reference to the new system
    registeredSystemId = SystemRegistry.get(world, address(newSystem));
    assertEq(registeredSystemId, systemId);

    // Expect the old system to not have access to the namespace anymore
    assertFalse(ResourceAccess.get(world, namespace, address(oldSystem)));

    // Expect the new system to have access to the namespace
    assertTrue(ResourceAccess.get(world, namespace, address(newSystem)));

    // Expect the resource type to still be SYSTEM
    assertEq(uint8(ResourceType.get(world, systemId)), uint8(Resource.SYSTEM));
  }

  function testDuplicateSelectors() public {
    // Register a new table
    bytes32 resourceSelector = ResourceSelector.from("namespace", "name");
    world.registerTable(
      resourceSelector,
      Bool.getFieldLayout(),
      defaultKeySchema,
      Bool.getValueSchema(),
      new string[](1),
      new string[](1)
    );

    // Deploy a new system
    System system = new System();

    // Expect an error when trying to register a system at the same selector
    vm.expectRevert(abi.encodeWithSelector(IWorldErrors.ResourceExists.selector, resourceSelector.toString()));
    world.registerSystem(resourceSelector, system, false);

    // Register a new system
    bytes32 resourceSelector2 = ResourceSelector.from("namespace2", "name");
    world.registerSystem(resourceSelector2, new System(), false);

    // Expect an error when trying to register a table at the same selector
    vm.expectRevert(abi.encodeWithSelector(IWorldErrors.ResourceExists.selector, resourceSelector2.toString()));
    world.registerTable(
      resourceSelector2,
      Bool.getFieldLayout(),
      defaultKeySchema,
      Bool.getValueSchema(),
      new string[](1),
      new string[](1)
    );
  }

  function testGrantAccess() public {
    // TODO
  }

  function testRevokeAccess() public {
    // TODO
  }

  function testSetRecord() public {
    bytes32 tableId = ResourceSelector.from("testSetRecord", "testTable");
    // Register a new table
    world.registerTable(
      tableId,
      Bool.getFieldLayout(),
      defaultKeySchema,
      Bool.getValueSchema(),
      new string[](1),
      new string[](1)
    );

    startGasReport("Write data to the table");
    Bool.set(world, tableId, true);
    endGasReport();

    // Expect the data to be written
    assertTrue(Bool.get(world, tableId));

    // Expect an error when trying to write from an address that doesn't have access
    _expectAccessDenied(address(0x01), "testSetRecord", "testTable");
    Bool.set(world, tableId, true);

    // Expect the World to have access
    vm.prank(address(world));
    Bool.set(world, tableId, true);
  }

  function testSetField() public {
    bytes16 namespace = "testSetField";
    bytes16 name = "testTable";
    bytes32 tableId = ResourceSelector.from(namespace, name);
    FieldLayout fieldLayout = Bool.getFieldLayout();
    Schema valueSchema = Bool.getValueSchema();

    // Register a new table
    world.registerTable(tableId, fieldLayout, defaultKeySchema, valueSchema, new string[](1), new string[](1));

    startGasReport("Write data to a table field");
    world.setField(tableId, singletonKey, 0, abi.encodePacked(true), fieldLayout);
    endGasReport();

    // Expect the data to be written
    assertTrue(Bool.get(world, tableId));

    // Write data to the table via its tableId
    world.setField(tableId, singletonKey, 0, abi.encodePacked(false), fieldLayout);

    // Expect the data to be written
    assertFalse(Bool.get(world, tableId));

    // Expect an error when trying to write from an address that doesn't have access when calling via the namespace
    _expectAccessDenied(address(0x01), "testSetField", "testTable");
    world.setField(tableId, singletonKey, 0, abi.encodePacked(true), fieldLayout);

    // Expect an error when trying to write from an address that doesn't have access when calling via the tableId
    _expectAccessDenied(address(0x01), "testSetField", "testTable");
    world.setField(tableId, singletonKey, 0, abi.encodePacked(true), fieldLayout);

    // Expect the World to have access
    vm.prank(address(world));
    world.setField(tableId, singletonKey, 0, abi.encodePacked(true), fieldLayout);
  }

  function testPushToField() public {
    bytes16 namespace = "testPushToField";
    bytes16 name = "testTable";
    bytes32 tableId = ResourceSelector.from(namespace, name);
    FieldLayout fieldLayout = AddressArray.getFieldLayout();
    Schema valueSchema = AddressArray.getValueSchema();

    // Register a new table
    world.registerTable(tableId, fieldLayout, defaultKeySchema, valueSchema, new string[](1), new string[](1));

    // Create data
    address[] memory dataToPush = new address[](3);
    dataToPush[0] = address(0x01);
    dataToPush[1] = address(bytes20(keccak256("some address")));
    dataToPush[2] = address(bytes20(keccak256("another address")));
    bytes memory encodedData = EncodeArray.encode(dataToPush);

    startGasReport("Push data to the table");
    world.pushToField(tableId, keyTuple, 0, encodedData, fieldLayout);
    endGasReport();

    // Expect the data to be written
    assertEq(AddressArray.get(world, tableId, key), dataToPush);

    // Delete the data
    world.deleteRecord(tableId, keyTuple, fieldLayout);

    // Push data to the table via direct access
    world.pushToField(tableId, keyTuple, 0, encodedData, fieldLayout);

    // Expect the data to be written
    assertEq(AddressArray.get(world, tableId, key), dataToPush);

    // Expect an error when trying to write from an address that doesn't have access
    _expectAccessDenied(address(0x01), namespace, name);
    world.pushToField(tableId, keyTuple, 0, encodedData, fieldLayout);

    // Expect the World to have access
    vm.prank(address(world));
    world.pushToField(tableId, keyTuple, 0, encodedData, fieldLayout);
  }

  function testDeleteRecord() public {
    bytes16 namespace = "testDeleteRecord";
    bytes16 name = "testTable";
    bytes32 tableId = ResourceSelector.from(namespace, name);
    FieldLayout fieldLayout = Bool.getFieldLayout();
    Schema valueSchema = Bool.getValueSchema();

    // Register a new table
    world.registerTable(tableId, fieldLayout, defaultKeySchema, valueSchema, new string[](1), new string[](1));

    // Write data to the table via the namespace and expect it to be written
    world.setRecord(tableId, singletonKey, abi.encodePacked(true), fieldLayout);
    assertTrue(Bool.get(world, tableId));

    startGasReport("Delete record");
    world.deleteRecord(tableId, singletonKey, fieldLayout);
    endGasReport();

    // expect it to be deleted
    assertFalse(Bool.get(world, tableId));

    // Write data to the table via the namespace and expect it to be written
    world.setRecord(tableId, singletonKey, abi.encodePacked(true), fieldLayout);
    assertTrue(Bool.get(world, tableId));

    // Delete the record via the tableId and expect it to be deleted
    world.deleteRecord(tableId, singletonKey, fieldLayout);
    assertFalse(Bool.get(world, tableId));

    // Write data to the table via the namespace and expect it to be written
    world.setRecord(tableId, singletonKey, abi.encodePacked(true), fieldLayout);
    assertTrue(Bool.get(world, tableId));

    // Expect an error when trying to delete from an address that doesn't have access
    _expectAccessDenied(address(0x02), "testDeleteRecord", "testTable");
    world.deleteRecord(tableId, singletonKey, fieldLayout);

    // Expect the World to have access
    vm.prank(address(world));
    world.deleteRecord(tableId, singletonKey, fieldLayout);
  }

  function testCall() public {
    // Register a new system
    WorldTestSystem system = new WorldTestSystem();
    bytes32 resourceSelector = ResourceSelector.from("namespace", "testSystem");
    world.registerSystem(resourceSelector, system, false);

    // Call a system function without arguments via the World
    startGasReport("call a system via the World");
    bytes memory result = world.call(resourceSelector, abi.encodeWithSelector(WorldTestSystem.msgSender.selector));
    endGasReport();

    // Expect the system to have received the caller's address
    assertEq(address(uint160(uint256(bytes32(result)))), address(this));

    // Call a system function with arguments via the World
    result = world.call(
      resourceSelector,
      abi.encodeWithSelector(WorldTestSystem.echo.selector, bytes32(uint256(0x123)))
    );

    // Expect the return data to be decodeable as a tuple
    (address returnedAddress, bytes32 returnedBytes32) = abi.decode(result, (address, bytes32));
    assertEq(returnedAddress, address(this));
    assertEq(returnedBytes32, bytes32(uint256(0x123)));

    // Expect the return data to be decodable as a struct
    WorldTestSystemReturn memory returnStruct = abi.decode(result, (WorldTestSystemReturn));
    assertEq(returnStruct.sender, address(this));
    assertEq(returnStruct.input, bytes32(uint256(0x123)));

    // Expect an error when trying to call a private system from an address that doesn't have access
    _expectAccessDenied(address(0x01), "namespace", "testSystem");
    world.call(resourceSelector, abi.encodeWithSelector(WorldTestSystem.msgSender.selector));

    // Expect the World to have access
    vm.prank(address(world));
    world.call(resourceSelector, abi.encodeWithSelector(WorldTestSystem.msgSender.selector));

    // Expect errors from the system to be forwarded
    vm.expectRevert(abi.encodeWithSelector(WorldTestSystem.WorldTestSystemError.selector, "test error"));
    world.call(resourceSelector, abi.encodeWithSelector(WorldTestSystem.err.selector, "test error"));

    // Register another system in the same namespace
    WorldTestSystem subSystem = new WorldTestSystem();
    bytes32 subsystemResourceSelector = ResourceSelector.from("namespace", "testSubSystem");
    world.registerSystem(subsystemResourceSelector, subSystem, false);

    // Call the subsystem via the World (with access to the base route)
    returnedAddress = abi.decode(
      world.call(subsystemResourceSelector, abi.encodeWithSelector(WorldTestSystem.msgSender.selector)),
      (address)
    );
    assertEq(returnedAddress, address(this));

    // Call the subsystem via delegatecall from the system
    // (Note: just for testing purposes, in reality systems can call subsystems directly instead of via two indirections like here)
    bytes memory nestedReturndata = world.call(
      resourceSelector,
      abi.encodeWithSelector(
        WorldTestSystem.delegateCallSubSystem.selector, // Function in system
        address(subSystem), // Address of subsystem
        abi.encodePacked(WorldTestSystem.msgSender.selector, address(this)) // Function in subsystem
      )
    );

    returnedAddress = abi.decode(abi.decode(nestedReturndata, (bytes)), (address));
    assertEq(returnedAddress, address(this), "subsystem returned wrong address");
  }

  function testCallFromSelf() public {
    // Register a new system
    WorldTestSystem system = new WorldTestSystem();
    bytes32 resourceSelector = ResourceSelector.from("namespace", "testSystem");
    world.registerSystem(resourceSelector, system, true);

    address caller = address(1);

    // Call a system via callFrom with the own address
    vm.prank(caller);
    bytes memory returnData = world.callFrom(
      caller,
      resourceSelector,
      abi.encodeWithSelector(WorldTestSystem.msgSender.selector)
    );
    address returnedAddress = abi.decode(returnData, (address));

    // Expect the system to have received the delegator's address
    assertEq(returnedAddress, caller);
  }

  function testCallFromUnlimitedDelegation() public {
    // Register a new system
    WorldTestSystem system = new WorldTestSystem();
    bytes32 resourceSelector = ResourceSelector.from("namespace", "testSystem");
    world.registerSystem(resourceSelector, system, true);

    // Register an unlimited delegation
    address delegator = address(1);
    address delegatee = address(2);
    vm.prank(delegator);
    startGasReport("register an unlimited delegation");
    world.registerDelegation(delegatee, UNLIMITED_DELEGATION, new bytes(0));
    endGasReport();

    // Call a system from the delegatee on behalf of the delegator
    vm.prank(delegatee);
    startGasReport("call a system via an unlimited delegation");
    bytes memory returnData = world.callFrom(
      delegator,
      resourceSelector,
      abi.encodeWithSelector(WorldTestSystem.msgSender.selector)
    );
    endGasReport();
    address returnedAddress = abi.decode(returnData, (address));

    // Expect the system to have received the delegator's address
    assertEq(returnedAddress, delegator);
  }

  function testCallFromFailDelegationNotFound() public {
    // Register a new system
    WorldTestSystem system = new WorldTestSystem();
    bytes32 resourceSelector = ResourceSelector.from("namespace", "testSystem");
    world.registerSystem(resourceSelector, system, true);

    // Expect a revert when attempting to perform a call on behalf of an address that doesn't have a delegation
    vm.expectRevert(
      abi.encodeWithSelector(
        IWorldErrors.DelegationNotFound.selector,
        address(2), // Delegator
        address(1) // Delegatee
      )
    );
    vm.prank(address(1));
    world.callFrom(address(2), resourceSelector, abi.encodeWithSelector(WorldTestSystem.msgSender.selector));
  }

  function testCallFromLimitedDelegation() public {
    // Register a new system
    WorldTestSystem system = new WorldTestSystem();
    bytes32 resourceSelector = ResourceSelector.from("namespace", "testSystem");
    world.registerSystem(resourceSelector, system, true);

    // Register a limited delegation
    address delegator = address(1);
    address delegatee = address(2);
    vm.prank(delegator);
    world.registerDelegation(delegatee, UNLIMITED_DELEGATION, new bytes(0));
  }

<<<<<<< HEAD
  function testRegisterTableHook() public {
    FieldLayout fieldLayout = Bool.getFieldLayout();
=======
  function testRegisterStoreHook() public {
>>>>>>> d3049a2e
    Schema valueSchema = Bool.getValueSchema();
    bytes32 tableId = ResourceSelector.from("", "testTable");

    // Register a new table
    world.registerTable(tableId, fieldLayout, defaultKeySchema, valueSchema, new string[](1), new string[](1));

    // Register a new hook
    IStoreHook tableHook = new EchoSubscriber();
    world.registerStoreHook(
      tableId,
      tableHook,
      StoreHookLib.encodeBitmap({
        onBeforeSetRecord: true,
        onAfterSetRecord: true,
        onBeforeSetField: true,
        onAfterSetField: true,
        onBeforeDeleteRecord: true,
        onAfterDeleteRecord: true
      })
    );

    // Prepare data to write to the table
    bytes memory value = abi.encodePacked(true);

    // Expect the hook to be notified when a record is written (once before and once after the record is written)
    vm.expectEmit(true, true, true, true);
    emit HookCalled(abi.encode(tableId, singletonKey, value, valueSchema));

    vm.expectEmit(true, true, true, true);
<<<<<<< HEAD
    emit HookCalled(abi.encode(tableId, singletonKey, value, fieldLayout));
    world.setRecord(tableId, singletonKey, value, fieldLayout);
=======
    emit HookCalled(abi.encode(tableId, singletonKey, value, valueSchema));

    world.setRecord(tableId, singletonKey, value, valueSchema);
>>>>>>> d3049a2e

    // Expect the hook to be notified when a field is written (once before and once after the field is written)
    vm.expectEmit(true, true, true, true);
    emit HookCalled(abi.encode(tableId, singletonKey, uint8(0), value, valueSchema));

    vm.expectEmit(true, true, true, true);
    emit HookCalled(abi.encode(tableId, singletonKey, uint8(0), value, valueSchema));

    world.setField(tableId, singletonKey, 0, value, valueSchema);

    // Expect the hook to be notified when a record is deleted (once before and once after the field is written)
    vm.expectEmit(true, true, true, true);
    emit HookCalled(abi.encode(tableId, singletonKey, valueSchema));

    vm.expectEmit(true, true, true, true);
    emit HookCalled(abi.encode(tableId, singletonKey, valueSchema));

    world.deleteRecord(tableId, singletonKey, valueSchema);
  }

  function testUnregisterStoreHook() public {
    Schema valueSchema = Bool.getValueSchema();
    bytes32 tableId = ResourceSelector.from("", "testTable");

    // Register a new table
    world.registerTable(tableId, defaultKeySchema, valueSchema, new string[](1), new string[](1));

    // Register a new RevertSubscriber
    IStoreHook revertSubscriber = new RevertSubscriber();
    world.registerStoreHook(
      tableId,
      revertSubscriber,
      StoreHookLib.encodeBitmap({
        onBeforeSetRecord: true,
        onAfterSetRecord: true,
        onBeforeSetField: true,
        onAfterSetField: true,
        onBeforeDeleteRecord: true,
        onAfterDeleteRecord: true
      })
    );
    // Register a new EchoSubscriber
    IStoreHook echoSubscriber = new EchoSubscriber();
    world.registerStoreHook(
      tableId,
      echoSubscriber,
      StoreHookLib.encodeBitmap({
        onBeforeSetRecord: true,
        onAfterSetRecord: true,
        onBeforeSetField: true,
        onAfterSetField: true,
        onBeforeDeleteRecord: true,
        onAfterDeleteRecord: true
      })
    );

    // Prepare data to write to the table
    bytes memory value = abi.encodePacked(true);

    // Expect a revert when the RevertSubscriber's onBeforeSetRecord hook is called
    vm.expectRevert(bytes("onBeforeSetRecord"));
    world.setRecord(tableId, singletonKey, value, valueSchema);

    // Expect a revert when the RevertSubscriber's onBeforeSetField hook is called
    vm.expectRevert(bytes("onBeforeSetField"));
    world.setField(tableId, singletonKey, 0, value, valueSchema);

    // Expect a revert when the RevertSubscriber's onBeforeDeleteRecord hook is called
    vm.expectRevert(bytes("onBeforeDeleteRecord"));
    world.deleteRecord(tableId, singletonKey, valueSchema);

    // Unregister the RevertSubscriber
    world.unregisterStoreHook(tableId, revertSubscriber);

    // Expect the hook to be notified when a record is written (once before and once after the record is written)
    vm.expectEmit(true, true, true, true);
    emit HookCalled(abi.encode(tableId, singletonKey, value, valueSchema));

    vm.expectEmit(true, true, true, true);
    emit HookCalled(abi.encode(tableId, singletonKey, value, valueSchema));

    world.setRecord(tableId, singletonKey, value, valueSchema);

    // Expect the hook to be notified when a field is written (once before and once after the field is written)
    vm.expectEmit(true, true, true, true);
    emit HookCalled(abi.encode(tableId, singletonKey, uint8(0), value, valueSchema));

    vm.expectEmit(true, true, true, true);
    emit HookCalled(abi.encode(tableId, singletonKey, uint8(0), value, valueSchema));

    world.setField(tableId, singletonKey, 0, value, valueSchema);

    // Expect the hook to be notified when a record is deleted (once before and once after the field is written)
    vm.expectEmit(true, true, true, true);
    emit HookCalled(abi.encode(tableId, singletonKey, valueSchema));

    vm.expectEmit(true, true, true, true);
    emit HookCalled(abi.encode(tableId, singletonKey, valueSchema));

    world.deleteRecord(tableId, singletonKey, valueSchema);
  }

  function testRegisterSystemHook() public {
    bytes32 systemId = ResourceSelector.from("namespace", "testTable");

    // Register a new system
    WorldTestSystem system = new WorldTestSystem();
    world.registerSystem(systemId, system, false);

    // Register a new hook
    ISystemHook systemHook = new EchoSystemHook();
    world.registerSystemHook(
      systemId,
      systemHook,
      SystemHookLib.encodeBitmap({ onBeforeCallSystem: true, onAfterCallSystem: true })
    );

    bytes memory funcSelectorAndArgs = abi.encodeWithSelector(bytes4(keccak256("fallbackselector")));

    // Expect the hooks to be called in correct order
    vm.expectEmit(true, true, true, true);
    emit SystemHookCalled(abi.encode("before", address(this), systemId, funcSelectorAndArgs));

    vm.expectEmit(true, true, true, true);
    emit WorldTestSystemLog("fallback");

    vm.expectEmit(true, true, true, true);
    emit SystemHookCalled(abi.encode("after", address(this), systemId, funcSelectorAndArgs));

    // Call a system fallback function without arguments via the World
    world.call(systemId, funcSelectorAndArgs);
  }

  function testUnregisterSystemHook() public {
    bytes32 systemId = ResourceSelector.from("namespace", "testTable");

    // Register a new system
    WorldTestSystem system = new WorldTestSystem();
    world.registerSystem(systemId, system, false);

    // Register a new RevertSystemHook
    ISystemHook revertSystemHook = new RevertSystemHook();
    world.registerSystemHook(
      systemId,
      revertSystemHook,
      SystemHookLib.encodeBitmap({ onBeforeCallSystem: true, onAfterCallSystem: true })
    );

    // Register a new EchoSystemHook
    ISystemHook echoSystemHook = new EchoSystemHook();
    world.registerSystemHook(
      systemId,
      echoSystemHook,
      SystemHookLib.encodeBitmap({ onBeforeCallSystem: true, onAfterCallSystem: true })
    );

    bytes memory funcSelectorAndArgs = abi.encodeWithSelector(bytes4(keccak256("fallbackselector")));

    // Expect calls to fail while the RevertSystemHook is registered
    vm.expectRevert(bytes("onBeforeCallSystem"));
    world.call(systemId, funcSelectorAndArgs);

    // Unregister the RevertSystemHook
    world.unregisterSystemHook(systemId, revertSystemHook);

    // Expect the echo hooks to be called in correct order
    vm.expectEmit(true, true, true, true);
    emit SystemHookCalled(abi.encode("before", address(this), systemId, funcSelectorAndArgs));

    vm.expectEmit(true, true, true, true);
    emit WorldTestSystemLog("fallback");

    vm.expectEmit(true, true, true, true);
    emit SystemHookCalled(abi.encode("after", address(this), systemId, funcSelectorAndArgs));

    // Call a system fallback function without arguments via the World
    world.call(systemId, funcSelectorAndArgs);
  }

  function testWriteRootSystem() public {
    bytes32 tableId = ResourceSelector.from("namespace", "testTable");
    // Register a new table
    world.registerTable(
      tableId,
      Bool.getFieldLayout(),
      defaultKeySchema,
      Bool.getValueSchema(),
      new string[](1),
      new string[](1)
    );

    // Register a new system
    bytes32 rootSystemId = ResourceSelector.from("", "testSystem");
    WorldTestSystem system = new WorldTestSystem();
    world.registerSystem(rootSystemId, system, false);

    // Call a system function that writes data to the World
    world.call(
      rootSystemId,
      abi.encodeWithSelector(WorldTestSystem.writeData.selector, bytes16("namespace"), bytes16("testTable"), true)
    );

    // Expect the data to be written
    assertTrue(Bool.get(world, tableId));
  }

  function testWriteAutonomousSystem() public {
    bytes32 tableId = ResourceSelector.from("namespace", "testTable");
    // Register a new table
    world.registerTable(
      tableId,
      Bool.getFieldLayout(),
      defaultKeySchema,
      Bool.getValueSchema(),
      new string[](1),
      new string[](1)
    );

    // Register a new system
    bytes32 systemId = ResourceSelector.from("namespace", "testSystem");
    WorldTestSystem system = new WorldTestSystem();
    world.registerSystem(systemId, system, false);

    // Call a system function that writes data to the World
    world.call(
      systemId,
      abi.encodeWithSelector(WorldTestSystem.writeData.selector, bytes16("namespace"), bytes16("testTable"), true)
    );

    // Expect the data to be written
    assertTrue(Bool.get(world, tableId));
  }

  function testDelegatecallRootSystem() public {
    bytes32 resourceSelector = ResourceSelector.from("", "testSystem");
    // Register a new root system
    WorldTestSystem system = new WorldTestSystem();
    world.registerSystem(resourceSelector, system, false);

    // Call the root sysyem
    vm.expectEmit(true, true, true, true);
    emit WorldTestSystemLog("delegatecall");
    world.call(resourceSelector, abi.encodeWithSelector(WorldTestSystem.emitCallType.selector));
  }

  function testCallAutonomousSystem() public {
    bytes32 resourceSelector = ResourceSelector.from("namespace", "testSystem");
    // Register a new non-root system
    WorldTestSystem system = new WorldTestSystem();
    world.registerSystem(resourceSelector, system, false);

    // Call the sysyem
    vm.expectEmit(true, true, true, true);
    emit WorldTestSystemLog("call");
    world.call(resourceSelector, abi.encodeWithSelector(WorldTestSystem.emitCallType.selector));
  }

  function testRegisterFunctionSelector() public {
    bytes16 namespace = "testNamespace";
    bytes16 name = "testSystem";
    bytes32 resourceSelector = ResourceSelector.from(namespace, name);

    // Register a new system
    WorldTestSystem system = new WorldTestSystem();
    world.registerSystem(resourceSelector, system, true);

    startGasReport("Register a function selector");
    bytes4 functionSelector = world.registerFunctionSelector(resourceSelector, "msgSender", "()");
    endGasReport();

    string memory expectedWorldFunctionSignature = "testNamespace_testSystem_msgSender()";
    bytes4 expectedWorldFunctionSelector = bytes4(keccak256(abi.encodePacked(expectedWorldFunctionSignature)));
    assertEq(functionSelector, expectedWorldFunctionSelector, "wrong function selector returned");

    // Call the system via the World with the registered function selector
    (bool success, bytes memory data) = address(world).call(abi.encodePacked(expectedWorldFunctionSelector));

    assertTrue(success, "call failed");
    assertEq(abi.decode(data, (address)), address(this), "wrong address returned");

    // Register a function selector to the error function
    functionSelector = world.registerFunctionSelector(resourceSelector, "err", "(string)");

    // Expect errors to be passed through
    vm.expectRevert(abi.encodeWithSelector(WorldTestSystem.WorldTestSystemError.selector, "test error"));
    IWorldTestSystem(address(world)).testNamespace_testSystem_err("test error");
  }

  function testRegisterRootFunctionSelector() public {
    bytes16 namespace = "testNamespace";
    bytes16 name = "testSystem";
    bytes32 resourceSelector = ResourceSelector.from(namespace, name);

    // Register a new system
    WorldTestSystem system = new WorldTestSystem();
    world.registerSystem(resourceSelector, system, true);

    bytes4 worldFunc = bytes4(abi.encodeWithSignature("testSelector()"));
    bytes4 sysFunc = WorldTestSystem.msgSender.selector;

    // Expect an error when trying to register a root function selector from an account without access
    _expectAccessDenied(address(0x01), "", "");
    world.registerRootFunctionSelector(resourceSelector, worldFunc, sysFunc);

    // Expect the World to be able to register a root function selector
    vm.prank(address(world));
    world.registerRootFunctionSelector(resourceSelector, "smth", "smth");

    startGasReport("Register a root function selector");
    bytes4 functionSelector = world.registerRootFunctionSelector(resourceSelector, worldFunc, sysFunc);
    endGasReport();

    assertEq(functionSelector, worldFunc, "wrong function selector returned");

    // Call the system via the World with the registered function selector
    (bool success, bytes memory data) = address(world).call(abi.encodePacked(worldFunc));

    assertTrue(success, "call failed");
    assertEq(abi.decode(data, (address)), address(this), "wrong address returned");

    // Register a function selector to the error function
    functionSelector = world.registerRootFunctionSelector(
      resourceSelector,
      WorldTestSystem.err.selector,
      WorldTestSystem.err.selector
    );

    // Expect errors to be passed through
    vm.expectRevert(abi.encodeWithSelector(WorldTestSystem.WorldTestSystemError.selector, "test error"));
    WorldTestSystem(address(world)).err("test error");
  }

  function testRegisterFallbackSystem() public {
    bytes16 namespace = "testNamespace";
    bytes16 name = "testSystem";
    bytes32 resourceSelector = ResourceSelector.from(namespace, name);

    // Register a new system
    WorldTestSystem system = new WorldTestSystem();
    world.registerSystem(resourceSelector, system, true);

    startGasReport("Register a fallback system");
    bytes4 funcSelector1 = world.registerFunctionSelector(resourceSelector, "", "");
    endGasReport();

    // Call the system's fallback function
    vm.expectEmit(true, true, true, true);
    emit WorldTestSystemLog("fallback");
    (bool success, bytes memory data) = address(world).call(abi.encodeWithSelector(funcSelector1));
    assertTrue(success, "call failed");

    bytes4 worldFunc = bytes4(abi.encodeWithSignature("testSelector()"));

    startGasReport("Register a root fallback system");
    bytes4 funcSelector2 = world.registerRootFunctionSelector(resourceSelector, worldFunc, 0);
    endGasReport();

    assertEq(funcSelector2, worldFunc, "wrong function selector returned");

    // Call the system's fallback function
    vm.expectEmit(true, true, true, true);
    emit WorldTestSystemLog("fallback");
    (success, data) = address(world).call(abi.encodeWithSelector(worldFunc));
    assertTrue(success, "call failed");
  }

  function testPayable() public {
    address alice = makeAddr("alice");
    startHoax(alice, 1 ether);

    // Sanity check: alice has 1 eth, world has 0 eth
    assertEq(alice.balance, 1 ether);
    assertEq(address(world).balance, 0);

    // Send 0.5 eth to the World (without calldata)
    (bool success, ) = address(world).call{ value: 0.5 ether }("");
    assertTrue(success, "transfer should succeed");
    assertEq(alice.balance, 0.5 ether, "alice should have 0.5 ether");
    assertEq(address(world).balance, 0.5 ether, "world should have 0.5 ether");

    // Send 0.5 eth to an invalid function on the World
    (success, ) = address(world).call{ value: 0.5 ether }(abi.encodeWithSignature("invalid()"));
    assertFalse(success, "transfer should fail");
    assertEq(alice.balance, 0.5 ether, "alice should still have 0.5 ether");
    assertEq(address(world).balance, 0.5 ether, "world should still have 0.5 ether");
  }

  function testPayableSystem() public {
    // Register a root system with a payable function in the world
    WorldTestSystem system = new WorldTestSystem();
    bytes16 namespace = "noroot";
    bytes16 name = "testSystem";
    bytes32 resourceSelector = ResourceSelector.from(namespace, name);

    world.registerSystem(resourceSelector, system, true);
    world.registerRootFunctionSelector(
      resourceSelector,
      WorldTestSystem.receiveEther.selector,
      WorldTestSystem.receiveEther.selector
    );

    // create new funded address and impersonate
    address alice = makeAddr("alice");
    startHoax(alice, 1 ether);

    // Sanity check: alice has 1 eth, world has 0 eth, system has 0 eth
    assertEq(alice.balance, 1 ether);
    assertEq(address(world).balance, 0);
    assertEq(address(system).balance, 0);

    // Send 0.5 eth to the system's receiveEther function via the World
    (bool success, ) = address(world).call{ value: 0.5 ether }(
      abi.encodeWithSelector(WorldTestSystem.receiveEther.selector)
    );
    assertTrue(success, "transfer should succeed");
    assertEq(alice.balance, 0.5 ether, "alice should have 0.5 ether");
    assertEq(address(world).balance, 0 ether, "world should still have 0 ether");
    assertEq(address(system).balance, 0.5 ether, "system should have 0.5 ether");
  }

  function testNonPayableSystem() public {
    // Register a root system with a non-payable function in the world
    WorldTestSystem system = new WorldTestSystem();
    bytes16 namespace = "noroot";
    bytes16 name = "testSystem";
    bytes32 resourceSelector = ResourceSelector.from(namespace, name);
    world.registerSystem(resourceSelector, system, true);
    world.registerRootFunctionSelector(
      resourceSelector,
      WorldTestSystem.msgSender.selector,
      WorldTestSystem.msgSender.selector
    );

    // create new funded address and impersonate
    address alice = makeAddr("alice");
    startHoax(alice, 1 ether);

    // Sanity check: alice has 1 eth, world has 0 eth, system has 0 eth
    assertEq(alice.balance, 1 ether);
    assertEq(address(world).balance, 0);
    assertEq(address(system).balance, 0);

    // Send 0.5 eth to the system's msgSender function (non-payable) via the World
    (bool success, ) = address(world).call{ value: 0.5 ether }(
      abi.encodeWithSelector(WorldTestSystem.msgSender.selector)
    );
    assertFalse(success, "transfer should fail");
    assertEq(alice.balance, 1 ether, "alice should have 1 ether");
    assertEq(address(world).balance, 0 ether, "world should have 0 ether");
    assertEq(address(system).balance, 0 ether, "system should have 0 ether");
  }

  function testNonPayableFallbackSystem() public {
    // Register a root system with a non-payable function in the world
    WorldTestSystem system = new WorldTestSystem();
    bytes16 namespace = "noroot";
    bytes16 name = "testSystem";
    bytes32 resourceSelector = ResourceSelector.from(namespace, name);
    world.registerSystem(resourceSelector, system, true);
    world.registerRootFunctionSelector(
      resourceSelector,
      bytes4(abi.encodeWithSignature("systemFallback()")),
      bytes4("")
    );

    // create new funded address and impersonate
    address alice = makeAddr("alice");
    startHoax(alice, 1 ether);

    // Sanity check: alice has 1 eth, world has 0 eth, system has 0 eth
    assertEq(alice.balance, 1 ether);
    assertEq(address(world).balance, 0);
    assertEq(address(system).balance, 0);

    // Send 0.5 eth to the system's fallback function (non-payable) via the World
    (bool success, ) = address(world).call{ value: 0.5 ether }(abi.encodeWithSignature("systemFallback()"));
    assertFalse(success, "transfer should fail");
    assertEq(alice.balance, 1 ether, "alice should have 1 ether");
    assertEq(address(world).balance, 0 ether, "world should have 0 ether");
    assertEq(address(system).balance, 0 ether, "system should have 0 ether");
  }

  function testPayableFallbackSystem() public {
    // Register a root system with a non-payable function in the world
    PayableFallbackSystem system = new PayableFallbackSystem();
    bytes16 namespace = "noroot";
    bytes16 name = "testSystem";
    bytes32 resourceSelector = ResourceSelector.from(namespace, name);
    world.registerSystem(resourceSelector, system, true);
    world.registerRootFunctionSelector(
      resourceSelector,
      bytes4(abi.encodeWithSignature("systemFallback()")),
      bytes4("")
    );

    // create new funded address and impersonate
    address alice = makeAddr("alice");
    startHoax(alice, 1 ether);

    // Sanity check: alice has 1 eth, world has 0 eth, system has 0 eth
    assertEq(alice.balance, 1 ether);
    assertEq(address(world).balance, 0);
    assertEq(address(system).balance, 0);

    // Send 0.5 eth to the system's fallback function (non-payable) via the World
    (bool success, ) = address(world).call{ value: 0.5 ether }(abi.encodeWithSignature("systemFallback()"));
    assertTrue(success, "transfer should fail");
    assertEq(alice.balance, 0.5 ether, "alice should have 0.5 ether");
    assertEq(address(world).balance, 0 ether, "world should have 0 ether");
    assertEq(address(system).balance, 0.5 ether, "system should have 0.5 ether");
  }

  function testPayableRootSystem() public {
    // Register a root system with a payable function in the world
    WorldTestSystem system = new WorldTestSystem();
    bytes16 namespace = "";
    bytes16 name = "testSystem";
    bytes32 resourceSelector = ResourceSelector.from(namespace, name);
    world.registerSystem(resourceSelector, system, true);
    world.registerRootFunctionSelector(
      resourceSelector,
      WorldTestSystem.receiveEther.selector,
      WorldTestSystem.receiveEther.selector
    );

    // create new funded address and impersonate
    address alice = makeAddr("alice");
    startHoax(alice, 1 ether);

    // Sanity check: alice has 1 eth, world has 0 eth, system has 0 eth
    assertEq(alice.balance, 1 ether);
    assertEq(address(world).balance, 0);
    assertEq(address(system).balance, 0);

    // Send 0.5 eth to the system's receiveEther function via the World
    (bool success, ) = address(world).call{ value: 0.5 ether }(
      abi.encodeWithSelector(WorldTestSystem.receiveEther.selector)
    );
    assertTrue(success, "transfer should succeed");
    assertEq(alice.balance, 0.5 ether, "alice should have 0.5 ether");
    assertEq(address(world).balance, 0.5 ether, "world should have 0.5 ether");
    assertEq(address(system).balance, 0 ether, "system should have 0 ether (bc it was delegatecalled)");
  }

  // TODO: add a test for systems writing to tables via the World
  // (see https://github.com/latticexyz/mud/issues/444)
}<|MERGE_RESOLUTION|>--- conflicted
+++ resolved
@@ -114,37 +114,6 @@
   fallback() external payable {}
 }
 
-<<<<<<< HEAD
-contract WorldTestTableHook is IStoreHook {
-  event HookCalled(bytes data);
-
-  function onSetRecord(bytes32 table, bytes32[] memory key, bytes memory data, FieldLayout fieldLayout) public {
-    emit HookCalled(abi.encode(table, key, data, fieldLayout));
-  }
-
-  function onBeforeSetField(
-    bytes32 table,
-    bytes32[] memory key,
-    uint8 schemaIndex,
-    bytes memory data,
-    FieldLayout fieldLayout
-  ) public {
-    emit HookCalled(abi.encode(table, key, schemaIndex, data, fieldLayout));
-  }
-
-  function onAfterSetField(
-    bytes32 table,
-    bytes32[] memory key,
-    uint8 schemaIndex,
-    bytes memory data,
-    FieldLayout fieldLayout
-  ) public {
-    emit HookCalled(abi.encode(table, key, schemaIndex, data, fieldLayout));
-  }
-
-  function onDeleteRecord(bytes32 table, bytes32[] memory key, FieldLayout fieldLayout) public {
-    emit HookCalled(abi.encode(table, key, fieldLayout));
-=======
 contract EchoSystemHook is ISystemHook {
   event SystemHookCalled(bytes data);
 
@@ -154,7 +123,6 @@
 
   function onAfterCallSystem(address msgSender, bytes32 resourceSelector, bytes memory funcSelectorAndArgs) public {
     emit SystemHookCalled(abi.encode("after", msgSender, resourceSelector, funcSelectorAndArgs));
->>>>>>> d3049a2e
   }
 }
 
@@ -781,12 +749,8 @@
     world.registerDelegation(delegatee, UNLIMITED_DELEGATION, new bytes(0));
   }
 
-<<<<<<< HEAD
-  function testRegisterTableHook() public {
+  function testRegisterStoreHook() public {
     FieldLayout fieldLayout = Bool.getFieldLayout();
-=======
-  function testRegisterStoreHook() public {
->>>>>>> d3049a2e
     Schema valueSchema = Bool.getValueSchema();
     bytes32 tableId = ResourceSelector.from("", "testTable");
 
@@ -813,43 +777,39 @@
 
     // Expect the hook to be notified when a record is written (once before and once after the record is written)
     vm.expectEmit(true, true, true, true);
-    emit HookCalled(abi.encode(tableId, singletonKey, value, valueSchema));
-
-    vm.expectEmit(true, true, true, true);
-<<<<<<< HEAD
     emit HookCalled(abi.encode(tableId, singletonKey, value, fieldLayout));
+
+    vm.expectEmit(true, true, true, true);
+    emit HookCalled(abi.encode(tableId, singletonKey, value, fieldLayout));
+
     world.setRecord(tableId, singletonKey, value, fieldLayout);
-=======
-    emit HookCalled(abi.encode(tableId, singletonKey, value, valueSchema));
-
-    world.setRecord(tableId, singletonKey, value, valueSchema);
->>>>>>> d3049a2e
 
     // Expect the hook to be notified when a field is written (once before and once after the field is written)
     vm.expectEmit(true, true, true, true);
-    emit HookCalled(abi.encode(tableId, singletonKey, uint8(0), value, valueSchema));
-
-    vm.expectEmit(true, true, true, true);
-    emit HookCalled(abi.encode(tableId, singletonKey, uint8(0), value, valueSchema));
-
-    world.setField(tableId, singletonKey, 0, value, valueSchema);
+    emit HookCalled(abi.encode(tableId, singletonKey, uint8(0), value, fieldLayout));
+
+    vm.expectEmit(true, true, true, true);
+    emit HookCalled(abi.encode(tableId, singletonKey, uint8(0), value, fieldLayout));
+
+    world.setField(tableId, singletonKey, 0, value, fieldLayout);
 
     // Expect the hook to be notified when a record is deleted (once before and once after the field is written)
     vm.expectEmit(true, true, true, true);
-    emit HookCalled(abi.encode(tableId, singletonKey, valueSchema));
-
-    vm.expectEmit(true, true, true, true);
-    emit HookCalled(abi.encode(tableId, singletonKey, valueSchema));
-
-    world.deleteRecord(tableId, singletonKey, valueSchema);
+    emit HookCalled(abi.encode(tableId, singletonKey, fieldLayout));
+
+    vm.expectEmit(true, true, true, true);
+    emit HookCalled(abi.encode(tableId, singletonKey, fieldLayout));
+
+    world.deleteRecord(tableId, singletonKey, fieldLayout);
   }
 
   function testUnregisterStoreHook() public {
+    FieldLayout fieldLayout = Bool.getFieldLayout();
     Schema valueSchema = Bool.getValueSchema();
     bytes32 tableId = ResourceSelector.from("", "testTable");
 
     // Register a new table
-    world.registerTable(tableId, defaultKeySchema, valueSchema, new string[](1), new string[](1));
+    world.registerTable(tableId, fieldLayout, defaultKeySchema, valueSchema, new string[](1), new string[](1));
 
     // Register a new RevertSubscriber
     IStoreHook revertSubscriber = new RevertSubscriber();
@@ -885,45 +845,45 @@
 
     // Expect a revert when the RevertSubscriber's onBeforeSetRecord hook is called
     vm.expectRevert(bytes("onBeforeSetRecord"));
-    world.setRecord(tableId, singletonKey, value, valueSchema);
+    world.setRecord(tableId, singletonKey, value, fieldLayout);
 
     // Expect a revert when the RevertSubscriber's onBeforeSetField hook is called
     vm.expectRevert(bytes("onBeforeSetField"));
-    world.setField(tableId, singletonKey, 0, value, valueSchema);
+    world.setField(tableId, singletonKey, 0, value, fieldLayout);
 
     // Expect a revert when the RevertSubscriber's onBeforeDeleteRecord hook is called
     vm.expectRevert(bytes("onBeforeDeleteRecord"));
-    world.deleteRecord(tableId, singletonKey, valueSchema);
+    world.deleteRecord(tableId, singletonKey, fieldLayout);
 
     // Unregister the RevertSubscriber
     world.unregisterStoreHook(tableId, revertSubscriber);
 
     // Expect the hook to be notified when a record is written (once before and once after the record is written)
     vm.expectEmit(true, true, true, true);
-    emit HookCalled(abi.encode(tableId, singletonKey, value, valueSchema));
-
-    vm.expectEmit(true, true, true, true);
-    emit HookCalled(abi.encode(tableId, singletonKey, value, valueSchema));
-
-    world.setRecord(tableId, singletonKey, value, valueSchema);
+    emit HookCalled(abi.encode(tableId, singletonKey, value, fieldLayout));
+
+    vm.expectEmit(true, true, true, true);
+    emit HookCalled(abi.encode(tableId, singletonKey, value, fieldLayout));
+
+    world.setRecord(tableId, singletonKey, value, fieldLayout);
 
     // Expect the hook to be notified when a field is written (once before and once after the field is written)
     vm.expectEmit(true, true, true, true);
-    emit HookCalled(abi.encode(tableId, singletonKey, uint8(0), value, valueSchema));
-
-    vm.expectEmit(true, true, true, true);
-    emit HookCalled(abi.encode(tableId, singletonKey, uint8(0), value, valueSchema));
-
-    world.setField(tableId, singletonKey, 0, value, valueSchema);
+    emit HookCalled(abi.encode(tableId, singletonKey, uint8(0), value, fieldLayout));
+
+    vm.expectEmit(true, true, true, true);
+    emit HookCalled(abi.encode(tableId, singletonKey, uint8(0), value, fieldLayout));
+
+    world.setField(tableId, singletonKey, 0, value, fieldLayout);
 
     // Expect the hook to be notified when a record is deleted (once before and once after the field is written)
     vm.expectEmit(true, true, true, true);
-    emit HookCalled(abi.encode(tableId, singletonKey, valueSchema));
-
-    vm.expectEmit(true, true, true, true);
-    emit HookCalled(abi.encode(tableId, singletonKey, valueSchema));
-
-    world.deleteRecord(tableId, singletonKey, valueSchema);
+    emit HookCalled(abi.encode(tableId, singletonKey, fieldLayout));
+
+    vm.expectEmit(true, true, true, true);
+    emit HookCalled(abi.encode(tableId, singletonKey, fieldLayout));
+
+    world.deleteRecord(tableId, singletonKey, fieldLayout);
   }
 
   function testRegisterSystemHook() public {

// SPDX-License-Identifier: MIT
pragma solidity >=0.8.0;

import "forge-std/Test.sol";
import { SchemaType } from "@latticexyz/schema-type/src/solidity/SchemaType.sol";

import { IStoreHook } from "@latticexyz/store/src/IStore.sol";
import { StoreCore } from "@latticexyz/store/src/StoreCore.sol";
import { StoreSwitch } from "@latticexyz/store/src/StoreSwitch.sol";
import { Schema, SchemaLib } from "@latticexyz/store/src/Schema.sol";
import { StoreMetadataData, StoreMetadata } from "@latticexyz/store/src/tables/StoreMetadata.sol";
import { EncodeArray } from "@latticexyz/store/src/tightcoder/EncodeArray.sol";

import { World, ROOT_NAMESPACE } from "../src/World.sol";
import { System } from "../src/System.sol";
import { RouteOwnerTable } from "../src/tables/RouteOwnerTable.sol";
import { RouteAccess } from "../src/tables/RouteAccess.sol";
<<<<<<< HEAD

import { NamespaceOwner } from "../src/tables/NamespaceOwner.sol";
import { ResourceAccess } from "../src/tables/ResourceAccess.sol";
import { Systems } from "../src/tables/Systems.sol";
import { Bool } from "../src/tables/Bool.sol";

import { ResourceSelector } from "../src/ResourceSelector.sol";
=======
import { SystemTable } from "../src/tables/SystemTable.sol";
import { BoolSchemaLib } from "../src/schemas/Bool.sol";
import { AddressArraySchemaLib } from "../src/schemas/AddressArray.sol";
>>>>>>> 4313c277

struct WorldTestSystemReturn {
  address sender;
  bytes32 input;
}

contract WorldTestSystem is System {
  error WorldTestSystemError(string err);
  event WorldTestSystemLog(string log);

  function msgSender() public pure returns (address) {
    return _msgSender();
  }

  function echo(bytes32 input) public pure returns (WorldTestSystemReturn memory) {
    return WorldTestSystemReturn(_msgSender(), input);
  }

  function err(string memory input) public pure {
    revert WorldTestSystemError(input);
  }

  function delegateCallSubSystem(
    address subSystem,
    bytes memory funcSelectorAndCalldata
  ) public returns (bytes memory) {
    (bool success, bytes memory returndata) = subSystem.delegatecall(funcSelectorAndCalldata);
    if (!success) {
      assembly {
        revert(add(32, returndata), mload(returndata))
      }
    }
    return returndata;
  }

<<<<<<< HEAD
  function writeData(bytes16 namespace, bytes16 file, bool data) public {
    bytes32[] memory key = new bytes32[](0);
=======
  function writeData(string calldata accessRoute, string calldata subRoute, bool data) public {
    bytes32[] memory key = new bytes32[](1);
    key[0] = "testKey";
>>>>>>> 4313c277

    if (StoreSwitch.isDelegateCall()) {
      uint256 tableId = uint256(ResourceSelector.from(namespace, file));
      StoreCore.setRecord(tableId, key, abi.encodePacked(data));
    } else {
      World(msg.sender).setRecord(namespace, file, key, abi.encodePacked(data));
    }
  }

  function emitCallType() public {
    if (StoreSwitch.isDelegateCall()) {
      emit WorldTestSystemLog("delegatecall");
    } else {
      emit WorldTestSystemLog("call");
    }
  }
}

contract WorldTestTableHook is IStoreHook {
  event HookCalled(bytes data);

  function onSetRecord(uint256 table, bytes32[] memory key, bytes memory data) public {
    emit HookCalled(abi.encode(table, key, data));
  }

  function onSetField(uint256 table, bytes32[] memory key, uint8 schemaIndex, bytes memory data) public {
    emit HookCalled(abi.encode(table, key, schemaIndex, data));
  }

  function onDeleteRecord(uint256 table, bytes32[] memory key) public {
    emit HookCalled(abi.encode(table, key));
  }
}

contract WorldTest is Test {
  event HookCalled(bytes data);
  event WorldTestSystemLog(string log);

  World world;

  bytes32 key;
  bytes32[] keyTuple;

  function setUp() public {
    world = new World();

    key = "testKey";
    keyTuple = new bytes32[](1);
    keyTuple[0] = key;
  }

  // Expect an error when trying to write from an address that doesn't have access
  function _expectRouteAccessDenied(address caller, string memory route) internal {
    vm.prank(caller);
    vm.expectRevert(abi.encodeWithSelector(World.RouteAccessDenied.selector, route, caller));
  }

  function testConstructor() public {
    // Owner of root route should be the creator of the World
    address rootOwner = NamespaceOwner.get(world, ROOT_NAMESPACE);
    assertEq(rootOwner, address(this));

    // The creator of the World should have access to the root namespace
    assertTrue(ResourceAccess.get(world, ROOT_NAMESPACE, address(this)));
  }

  function testIsStore() public view {
    world.isStore();
  }

  function testRegisterNamespace() public {
    // Register a new namespace
    world.registerNamespace("test");

    // Expect the caller to be the namespace owner
    assertEq(NamespaceOwner.get(world, "test"), address(this), "caller should be namespace owner");

    // Expect the caller to have access
    assertEq(ResourceAccess.get(world, "test", address(this)), true, "caller should have access");

    // Expect an error when registering an existing namespace
    vm.expectRevert(abi.encodeWithSelector(World.ResourceExists.selector, ResourceSelector.toString(bytes16("test"))));
    world.registerNamespace("test");
  }

  function testRegisterTable() public {
    Schema schema = SchemaLib.encode(SchemaType.BOOL, SchemaType.UINT256, SchemaType.STRING);
    bytes16 namespace = "testNamespace";
    bytes16 table = "testTable";

    // Register a new table in the namespace
    bytes32 tableSelector = world.registerTable(namespace, table, schema);

    // Expect the namespace to be created and owned by the caller
    assertEq(NamespaceOwner.get(world, namespace), address(this));

    // Expect the table to be registered
    assertEq(world.getSchema(uint256(tableSelector)).unwrap(), schema.unwrap(), "schema should be registered");

    // Expect an error when registering an existing table
    vm.expectRevert(
      abi.encodeWithSelector(
        StoreCore.StoreCore_TableAlreadyExists.selector,
        uint256(tableSelector),
        string(abi.encodePacked(tableSelector))
      )
    );
    world.registerTable(namespace, table, schema);

    // Expect an error when registering a table in a namespace that is not owned by the caller
    vm.startPrank(address(0x01));
    vm.expectRevert(
      abi.encodeWithSelector(World.AccessDenied.selector, ResourceSelector.toString(namespace), address(0x01))
    );
    world.registerTable(namespace, "otherTable", schema);
    vm.stopPrank();
  }

  function testSetMetadata() public {
    string memory tableName = "testTable";
    bytes16 namespace = "testNamespace";
    bytes16 file = "tableName";
    uint256 tableId = uint256(ResourceSelector.from(namespace, file));

    Schema schema = SchemaLib.encode(SchemaType.UINT8, SchemaType.UINT8);
    string[] memory fieldNames = new string[](2);
    fieldNames[0] = "testField1";
    fieldNames[1] = "testField2";

    // Expect an error when setting metadata on a resource that does not exist
    vm.expectRevert();
    world.setMetadata("invalid", "invalid", tableName, fieldNames);

    // Register a table
    world.registerTable(namespace, file, schema);

    // Set metadata
    world.setMetadata(namespace, file, tableName, fieldNames);

    // Expect the metadata to be set
    StoreMetadataData memory metadata = StoreMetadata.get(world, tableId);
    assertEq(metadata.tableName, tableName);
    assertEq(metadata.abiEncodedFieldNames, abi.encode(fieldNames));

    // Expect it to be possible to change metadata
    world.setMetadata(namespace, file, "newTableName", fieldNames);
    metadata = StoreMetadata.get(world, tableId);
    assertEq(metadata.tableName, "newTableName");
    assertEq(metadata.abiEncodedFieldNames, abi.encode(fieldNames));

    // Expect an error when setting metadata on a route that is not owned by the caller
<<<<<<< HEAD
    vm.startPrank(address(1));
    vm.expectRevert(
      abi.encodeWithSelector(World.AccessDenied.selector, ResourceSelector.toString(bytes32(tableId)), address(1))
    );
    world.setMetadata(namespace, file, tableName, fieldNames);
    vm.stopPrank();
=======
    _expectRouteAccessDenied(address(1), "/test");
    world.setMetadata("/test", tableName, fieldNames);
>>>>>>> 4313c277
  }

  function testRegisterSystem() public {
    System system = new System();
    bytes32 resourceSelector = world.registerSystem("", "testSystem", system, false);

    // Expect the system to be registered
    (address registeredAddress, bool publicAccess) = Systems.get(world, resourceSelector);
    assertEq(registeredAddress, address(system));

    // Expect the system namespace to be owned by the caller
    address routeOwner = NamespaceOwner.get(world, "");
    assertEq(routeOwner, address(this));

    // Expect the system to not be publicly accessible
    assertFalse(publicAccess);

    // Expect the system to be accessible by the caller
    assertTrue(ResourceAccess.get({ _store: world, selector: "", caller: address(this) }));

    // Expect the system to not be accessible by another address
    assertFalse(ResourceAccess.get({ _store: world, selector: "", caller: address(0x1) }));

    // Expect the system to have access to its own namespace
    assertTrue(ResourceAccess.get({ _store: world, selector: "", caller: address(system) }));

    // Expect the namespace to be created if it doesn't exist yet
    assertEq(NamespaceOwner.get(world, "newNamespace"), address(0));
    world.registerSystem("newNamespace", "testSystem", new System(), false);
    assertEq(NamespaceOwner.get(world, "newNamespace"), address(this));

    // Expect an error when registering an existing system
    vm.expectRevert(abi.encodeWithSelector(World.SystemExists.selector, address(system)));
    world.registerSystem("", "newSystem", system, true);

    // Expect an error when registering a system at an existing resource selector
    System newSystem = new System();
<<<<<<< HEAD
    // TODO: Prevent registration of a system at an existing resource selector
    // vm.expectRevert(abi.encodeWithSelector(World.ResourceExists.selector, ResourceSelector.toString(resourceSelector)));
    world.registerSystem("", "testSystem", newSystem, true);

    // Expect an error when registering a system at a route that is not owned by the caller
    System yetAnotherSystem = new System();
    vm.startPrank(address(0x01));
    vm.expectRevert(abi.encodeWithSelector(World.AccessDenied.selector, ResourceSelector.toString(""), address(0x01)));
    world.registerSystem("", "rootSystem", yetAnotherSystem, true);
    vm.stopPrank();
=======
    vm.expectRevert(abi.encodeWithSelector(World.RouteExists.selector, "/testSystem"));
    world.registerSystem("", "/testSystem", newSystem, true);

    // Expect an error when registering an invalid system route
    System oneMoreSystem = new System();
    vm.expectRevert(abi.encodeWithSelector(World.RouteInvalid.selector, "invalid/route"));
    world.registerSystem("", "invalid/route", oneMoreSystem, true);

    // Expect an error when extending a route that doesn't exist
    System anotherSystem = new System();
    _expectRouteAccessDenied(address(this), "/invalid");
    world.registerSystem("/invalid", "/test", anotherSystem, true);

    // Expect an error when registering a system at a route that is not owned by the caller
    System yetAnotherSystem = new System();
    _expectRouteAccessDenied(address(0x01), "");
    world.registerSystem("", "/rootSystem", yetAnotherSystem, true);
>>>>>>> 4313c277
  }

  function testGrantAccess() public {
    // TODO
  }

  function testRetractAccess() public {
    // TODO
  }

  function testSetRecord() public {
    // Register a new table
    bytes32 resourceSelector = world.registerTable("testSetRecord", "testTable", Bool.getSchema());
    uint256 tableId = uint256(resourceSelector);

    // Write data to the table
<<<<<<< HEAD
    Bool.set(tableId, world, true);
=======
    BoolSchemaLib.set({ store: world, tableId: tableRouteId, key: key, value: true });
>>>>>>> 4313c277

    // Expect the data to be written
    assertTrue(Bool.get(tableId, world));

    // Expect an error when trying to write from an address that doesn't have access
<<<<<<< HEAD
    vm.startPrank(address(0x01));
    vm.expectRevert(
      abi.encodeWithSelector(World.AccessDenied.selector, ResourceSelector.toString(resourceSelector), address(0x01))
    );
    Bool.set(tableId, world, true);
    vm.stopPrank();

    // Expect to be able to write via the World
    bytes32[] memory keyTuple = new bytes32[](0); // Singleton key
    world.setRecord("testSetRecord", "testTable", keyTuple, abi.encodePacked(false));
    assertFalse(Bool.get(tableId, world));

    // Expect an error when trying to write from an address that doesn't have access to the namespace
    vm.startPrank(address(0x01));
    vm.expectRevert(
      abi.encodeWithSelector(World.AccessDenied.selector, ResourceSelector.toString(resourceSelector), address(0x01))
    );
    world.setRecord("testSetRecord", "testTable", keyTuple, abi.encodePacked(false));
    vm.stopPrank();
=======
    _expectRouteAccessDenied(address(0x01), "/testSetRecord/testTable");
    BoolSchemaLib.set({ store: world, tableId: tableRouteId, key: key, value: true });

    // Expect to be able to write via the base route
    world.setRecord("/testSetRecord", "/testTable", keyTuple, abi.encodePacked(false));
    assertFalse(BoolSchemaLib.get({ store: world, tableId: tableRouteId, key: key }));

    // Expect an error when trying to write from an address that doesn't have access to the base route
    _expectRouteAccessDenied(address(0x01), "/testSetRecord");
    world.setRecord("/testSetRecord", "/testTable", keyTuple, abi.encodePacked(false));
>>>>>>> 4313c277
  }

  function testSetField() public {
    // Register a new table
<<<<<<< HEAD
    bytes32 resourceSelector = world.registerTable("testSetField", "testTable", Bool.getSchema());
    uint256 tableId = uint256(resourceSelector);

    // Write data to the table via its namespace
    bytes32[] memory keyTuple = new bytes32[](0); // Singleton key
    world.setField("testSetField", "testTable", keyTuple, 0, abi.encodePacked(true));
=======
    uint256 tableRouteId = world.registerTable("/testSetField", "/testTable", BoolSchemaLib.getSchema());

    // Write data to the table via access route
    world.setField("/testSetField", "/testTable", keyTuple, 0, abi.encodePacked(true));
>>>>>>> 4313c277

    // Expect the data to be written
    assertTrue(Bool.get(tableId, world));

    // Write data to the table via its tableId
    world.setField(uint256(resourceSelector), keyTuple, 0, abi.encodePacked(false));

    // Expect the data to be written
    assertFalse(Bool.get(tableId, world));

<<<<<<< HEAD
    // Expect an error when trying to write from an address that doesn't have access when calling via the namespace
    vm.startPrank(address(0x01));
    vm.expectRevert(
      abi.encodeWithSelector(World.AccessDenied.selector, ResourceSelector.toString(resourceSelector), address(0x01))
    );
    world.setField("testSetField", "testTable", keyTuple, 0, abi.encodePacked(true));
    vm.stopPrank();

    // Expect an error when trying to write from an address that doesn't have access when calling via the tableId
    vm.startPrank(address(0x02));
    vm.expectRevert(
      abi.encodeWithSelector(World.AccessDenied.selector, ResourceSelector.toString(resourceSelector), address(0x02))
    );
    world.setField(uint256(resourceSelector), keyTuple, 0, abi.encodePacked(true));
    vm.stopPrank();
=======
    // Expect an error when trying to write from an address that doesn't have access
    _expectRouteAccessDenied(address(0x01), "/testSetField");
    world.setField("/testSetField", "/testTable", keyTuple, 0, abi.encodePacked(true));

    // Expect an error when trying to write from an address that doesn't have direct access
    _expectRouteAccessDenied(address(0x02), "/testSetField/testTable");
    world.setField(tableRouteId, keyTuple, 0, abi.encodePacked(true));
  }

  function testPushToField() public {
    string memory baseRoute = "/testPushToField";
    string memory tableRoute = "/testTable";

    // Register a new route
    world.registerRoute("", baseRoute);

    // Register a new table
    uint256 tableRouteId = world.registerTable(baseRoute, tableRoute, AddressArraySchemaLib.getSchema());

    // Create data
    address[] memory dataToPush = new address[](3);
    dataToPush[0] = address(0x01);
    dataToPush[1] = address(bytes20(keccak256("some address")));
    dataToPush[2] = address(bytes20(keccak256("another address")));
    bytes memory encodedData = EncodeArray.encode(dataToPush);

    // Push data to the table via access route
    world.pushToField(baseRoute, tableRoute, keyTuple, 0, encodedData);

    // Expect the data to be written
    assertEq(AddressArraySchemaLib.get({ store: world, tableId: tableRouteId, key: key }), dataToPush);

    // Delete the data
    world.deleteRecord(baseRoute, tableRoute, keyTuple);

    // Push data to the table via direct access
    world.pushToField(tableRouteId, keyTuple, 0, encodedData);

    // Expect the data to be written
    assertEq(AddressArraySchemaLib.get({ store: world, tableId: tableRouteId, key: key }), dataToPush);

    // Expect an error when trying to write from an address that doesn't have access
    _expectRouteAccessDenied(address(0x01), baseRoute);
    world.pushToField(baseRoute, tableRoute, keyTuple, 0, encodedData);

    // Expect an error when trying to write from an address that doesn't have access
    _expectRouteAccessDenied(address(0x01), string.concat(baseRoute, tableRoute));
    world.pushToField(tableRouteId, keyTuple, 0, encodedData);
>>>>>>> 4313c277
  }

  function testDeleteRecord() public {
    // Register a new table
    bytes32 resourceSelector = world.registerTable("testDeleteRecord", "testTable", Bool.getSchema());
    uint256 tableId = uint256(resourceSelector);

<<<<<<< HEAD
    bytes32[] memory keyTuple = new bytes32[](0); // Singleton key

    // Write data to the table via the namespace and expect it to be written
    world.setRecord("testDeleteRecord", "testTable", keyTuple, abi.encodePacked(true));
    assertTrue(Bool.get(tableId, world));
=======
    // Write data to the table via the access route and expect it to be written
    world.setRecord("/testDeleteRecord", "/testTable", keyTuple, abi.encodePacked(true));
    assertTrue(BoolSchemaLib.get({ store: world, tableId: tableRouteId, key: key }));
>>>>>>> 4313c277

    // Delete the record via the namespace and expect it to be deleted
    world.deleteRecord("testDeleteRecord", "testTable", keyTuple);
    assertFalse(Bool.get(tableId, world));

    // Write data to the table via the namespace and expect it to be written
    world.setRecord("testDeleteRecord", "testTable", keyTuple, abi.encodePacked(true));
    assertTrue(Bool.get(tableId, world));

    // Delete the record via the tableId and expect it to be deleted
    world.deleteRecord(tableId, keyTuple);
    assertFalse(Bool.get(tableId, world));

    // Write data to the table via the namespace and expect it to be written
    world.setRecord("testDeleteRecord", "testTable", keyTuple, abi.encodePacked(true));
    assertTrue(Bool.get(tableId, world));

<<<<<<< HEAD
    // Expect an error when trying to delete from an address that doesn't have access when calling via the namespace
    vm.startPrank(address(0x01));
    vm.expectRevert(
      abi.encodeWithSelector(World.AccessDenied.selector, ResourceSelector.toString(resourceSelector), address(0x01))
    );
    world.deleteRecord("testDeleteRecord", "testTable", keyTuple);
    vm.stopPrank();

    // Expect an error when trying to delete from an address that doesn't have access when calling via the tableId
    vm.startPrank(address(0x02));
    vm.expectRevert(
      abi.encodeWithSelector(World.AccessDenied.selector, ResourceSelector.toString(resourceSelector), address(0x02))
    );
    world.deleteRecord(tableId, keyTuple);
    vm.stopPrank();
=======
    // Expect an error when trying to delete from an address that doesn't have access
    _expectRouteAccessDenied(address(0x01), "/testDeleteRecord");
    world.deleteRecord("/testDeleteRecord", "/testTable", keyTuple);

    // Expect an error when trying to delete from an address that doesn't have direct access
    _expectRouteAccessDenied(address(0x02), "/testDeleteRecord/testTable");
    world.deleteRecord(tableRouteId, keyTuple);
>>>>>>> 4313c277
  }

  function testCall() public {
    // Register a new system
    WorldTestSystem system = new WorldTestSystem();
    bytes32 resourceSelector = world.registerSystem("namespace", "testSystem", system, false);

    // Call a system function without arguments via the World
    bytes memory result = world.call(
      "namespace",
      "testSystem",
      abi.encodeWithSelector(WorldTestSystem.msgSender.selector)
    );

    // Expect the system to have received the caller's address
    assertEq(address(uint160(uint256(bytes32(result)))), address(this));

    // Call a system function with arguments via the World
    result = world.call(
      "namespace",
      "testSystem",
      abi.encodeWithSelector(WorldTestSystem.echo.selector, bytes32(uint256(0x123)))
    );

    // Expect the return data to be decodeable as a tuple
    (address returnedAddress, bytes32 returnedBytes32) = abi.decode(result, (address, bytes32));
    assertEq(returnedAddress, address(this));
    assertEq(returnedBytes32, bytes32(uint256(0x123)));

    // Expect the return data to be decodable as a struct
    WorldTestSystemReturn memory returnStruct = abi.decode(result, (WorldTestSystemReturn));
    assertEq(returnStruct.sender, address(this));
    assertEq(returnStruct.input, bytes32(uint256(0x123)));

    // Expect an error when trying to call a private system from an address that doesn't have access
<<<<<<< HEAD
    vm.startPrank(address(0x01));
    vm.expectRevert(
      abi.encodeWithSelector(World.AccessDenied.selector, ResourceSelector.toString(resourceSelector), address(0x01))
    );
    world.call("namespace", "testSystem", abi.encodeWithSelector(WorldTestSystem.msgSender.selector));
    vm.stopPrank();
=======
    _expectRouteAccessDenied(address(0x01), "/testSystem");
    world.call("/testSystem", abi.encodeWithSelector(WorldTestSystem.msgSender.selector));
>>>>>>> 4313c277

    // Expect errors from the system to be forwarded
    vm.expectRevert(abi.encodeWithSelector(WorldTestSystem.WorldTestSystemError.selector, "test error"));
    world.call("namespace", "testSystem", abi.encodeWithSelector(WorldTestSystem.err.selector, "test error"));

    // Register another system in the same namespace
    WorldTestSystem subSystem = new WorldTestSystem();
    world.registerSystem("namespace", "testSubSystem", subSystem, false);

    // Call the subsystem via the World (with access to the base route)
    returnedAddress = abi.decode(
      world.call("namespace", "testSubSystem", abi.encodeWithSelector(WorldTestSystem.msgSender.selector)),
      (address)
    );
    assertEq(returnedAddress, address(this));

    // Call the subsystem via delegatecall from the system
    // (Note: just for testing purposes, in reality systems can call subsystems directly instead of via two indirections like here)
    bytes memory nestedReturndata = world.call(
      "namespace",
      "testSystem",
      abi.encodeWithSelector(
        WorldTestSystem.delegateCallSubSystem.selector, // Function in system
        address(subSystem), // Address of subsystem
        abi.encodePacked(WorldTestSystem.msgSender.selector, address(this)) // Function in subsystem
      )
    );

    returnedAddress = abi.decode(abi.decode(nestedReturndata, (bytes)), (address));
    assertEq(returnedAddress, address(this), "subsystem returned wrong address");
  }

  function testRegisterTableHook() public {
    // Register a new table
    bytes32 resourceSelector = world.registerTable("", "testTable", Bool.getSchema());
    uint256 tableId = uint256(resourceSelector);

    // Register a new hook
    IStoreHook tableHook = new WorldTestTableHook();
    world.registerTableHook("", "testTable", tableHook);

    // Prepare data to write to the table
<<<<<<< HEAD
    bytes32[] memory key = new bytes32[](0); // Singleton key
=======
>>>>>>> 4313c277
    bytes memory value = abi.encodePacked(true);

    // Expect the hook to be notified when a record is written
    vm.expectEmit(true, true, true, true);
    emit HookCalled(abi.encode(tableId, keyTuple, value));
    world.setRecord(tableId, keyTuple, value);
  }

  function testRegisterSystemHook() public view {
    // TODO
  }

  function testWriteRootSystem() public {
    // Register a new table
    bytes32 resourceSelector = world.registerTable("namespace", "testTable", Bool.getSchema());
    uint256 tableId = uint256(resourceSelector);

    // Register a new system
    WorldTestSystem system = new WorldTestSystem();
    world.registerSystem("", "testSystem", system, false);

    // Call a system function that writes data to the World
    world.call(
      "",
      "testSystem",
      abi.encodeWithSelector(WorldTestSystem.writeData.selector, bytes16("namespace"), bytes16("testTable"), true)
    );

    // Expect the data to be written
    assertTrue(Bool.get(tableId, world));
  }

  function testWriteAutonomousSystem() public {
    // Register a new table
    uint256 tableId = uint256(world.registerTable("namespace", "testTable", Bool.getSchema()));

    // Register a new system
    WorldTestSystem system = new WorldTestSystem();
    world.registerSystem("namespace", "testSystem", system, false);

    // Call a system function that writes data to the World
    world.call(
      "namespace",
      "testSystem",
      abi.encodeWithSelector(WorldTestSystem.writeData.selector, bytes16("namespace"), bytes16("testTable"), true)
    );

    // Expect the data to be written
    assertTrue(Bool.get(tableId, world));
  }

  function testDelegatecallRootSystem() public {
    // Register a new root system
    WorldTestSystem system = new WorldTestSystem();
    world.registerSystem("", "testSystem", system, false);

    // Call the root sysyem
    vm.expectEmit(true, true, true, true);
    emit WorldTestSystemLog("delegatecall");
    world.call("", "testSystem", abi.encodeWithSelector(WorldTestSystem.emitCallType.selector));
  }

  function testCallAutonomousSystem() public {
    // Register a new non-root system
    WorldTestSystem system = new WorldTestSystem();
    world.registerSystem("namespace", "testSystem", system, false);

    // Call the sysyem
    vm.expectEmit(true, true, true, true);
    emit WorldTestSystemLog("call");
    world.call("namespace", "testSystem", abi.encodeWithSelector(WorldTestSystem.emitCallType.selector));
  }

  // TODO: add a test for systems writing to tables via the World
  // (see https://github.com/latticexyz/mud/issues/444)

  function testHashEquality() public {
    // bytes32 h1 = uint256(keccak256("testHashEquality"));
    // bytes32 h2 = uint256(keccak256(abi.encodePacked(bytes32("testHashEquality"))));
    // assertEq(h1, h2);
  }
}<|MERGE_RESOLUTION|>--- conflicted
+++ resolved
@@ -13,21 +13,13 @@
 
 import { World, ROOT_NAMESPACE } from "../src/World.sol";
 import { System } from "../src/System.sol";
-import { RouteOwnerTable } from "../src/tables/RouteOwnerTable.sol";
-import { RouteAccess } from "../src/tables/RouteAccess.sol";
-<<<<<<< HEAD
+import { ResourceSelector } from "../src/ResourceSelector.sol";
 
 import { NamespaceOwner } from "../src/tables/NamespaceOwner.sol";
 import { ResourceAccess } from "../src/tables/ResourceAccess.sol";
 import { Systems } from "../src/tables/Systems.sol";
 import { Bool } from "../src/tables/Bool.sol";
-
-import { ResourceSelector } from "../src/ResourceSelector.sol";
-=======
-import { SystemTable } from "../src/tables/SystemTable.sol";
-import { BoolSchemaLib } from "../src/schemas/Bool.sol";
-import { AddressArraySchemaLib } from "../src/schemas/AddressArray.sol";
->>>>>>> 4313c277
+import { AddressArray } from "../src/tables/AddressArray.sol";
 
 struct WorldTestSystemReturn {
   address sender;
@@ -63,14 +55,8 @@
     return returndata;
   }
 
-<<<<<<< HEAD
   function writeData(bytes16 namespace, bytes16 file, bool data) public {
     bytes32[] memory key = new bytes32[](0);
-=======
-  function writeData(string calldata accessRoute, string calldata subRoute, bool data) public {
-    bytes32[] memory key = new bytes32[](1);
-    key[0] = "testKey";
->>>>>>> 4313c277
 
     if (StoreSwitch.isDelegateCall()) {
       uint256 tableId = uint256(ResourceSelector.from(namespace, file));
@@ -113,19 +99,26 @@
 
   bytes32 key;
   bytes32[] keyTuple;
+  bytes32[] singletonKey;
 
   function setUp() public {
     world = new World();
-
     key = "testKey";
     keyTuple = new bytes32[](1);
     keyTuple[0] = key;
+    singletonKey = new bytes32[](0);
   }
 
   // Expect an error when trying to write from an address that doesn't have access
-  function _expectRouteAccessDenied(address caller, string memory route) internal {
+  function _expectAccessDenied(address caller, bytes16 namespace, bytes16 file) internal {
     vm.prank(caller);
-    vm.expectRevert(abi.encodeWithSelector(World.RouteAccessDenied.selector, route, caller));
+    vm.expectRevert(
+      abi.encodeWithSelector(
+        World.AccessDenied.selector,
+        ResourceSelector.toString(ResourceSelector.from(namespace, file)),
+        caller
+      )
+    );
   }
 
   function testConstructor() public {
@@ -181,19 +174,16 @@
     world.registerTable(namespace, table, schema);
 
     // Expect an error when registering a table in a namespace that is not owned by the caller
-    vm.startPrank(address(0x01));
-    vm.expectRevert(
-      abi.encodeWithSelector(World.AccessDenied.selector, ResourceSelector.toString(namespace), address(0x01))
-    );
+    _expectAccessDenied(address(0x01), namespace, "");
     world.registerTable(namespace, "otherTable", schema);
-    vm.stopPrank();
   }
 
   function testSetMetadata() public {
     string memory tableName = "testTable";
     bytes16 namespace = "testNamespace";
     bytes16 file = "tableName";
-    uint256 tableId = uint256(ResourceSelector.from(namespace, file));
+    bytes32 resourceSelector = ResourceSelector.from(namespace, file);
+    uint256 tableId = uint256(resourceSelector);
 
     Schema schema = SchemaLib.encode(SchemaType.UINT8, SchemaType.UINT8);
     string[] memory fieldNames = new string[](2);
@@ -222,17 +212,8 @@
     assertEq(metadata.abiEncodedFieldNames, abi.encode(fieldNames));
 
     // Expect an error when setting metadata on a route that is not owned by the caller
-<<<<<<< HEAD
-    vm.startPrank(address(1));
-    vm.expectRevert(
-      abi.encodeWithSelector(World.AccessDenied.selector, ResourceSelector.toString(bytes32(tableId)), address(1))
-    );
+    _expectAccessDenied(address(1), namespace, file);
     world.setMetadata(namespace, file, tableName, fieldNames);
-    vm.stopPrank();
-=======
-    _expectRouteAccessDenied(address(1), "/test");
-    world.setMetadata("/test", tableName, fieldNames);
->>>>>>> 4313c277
   }
 
   function testRegisterSystem() public {
@@ -270,36 +251,15 @@
 
     // Expect an error when registering a system at an existing resource selector
     System newSystem = new System();
-<<<<<<< HEAD
-    // TODO: Prevent registration of a system at an existing resource selector
-    // vm.expectRevert(abi.encodeWithSelector(World.ResourceExists.selector, ResourceSelector.toString(resourceSelector)));
-    world.registerSystem("", "testSystem", newSystem, true);
-
-    // Expect an error when registering a system at a route that is not owned by the caller
+
+    // // TODO: Prevent registration of a system at an existing resource selector
+    // // vm.expectRevert(abi.encodeWithSelector(World.ResourceExists.selector, ResourceSelector.toString(resourceSelector)));
+    resourceSelector = world.registerSystem("", "testSystem", newSystem, true);
+
+    // Expect an error when registering a system in a namespace is not owned by the caller
     System yetAnotherSystem = new System();
-    vm.startPrank(address(0x01));
-    vm.expectRevert(abi.encodeWithSelector(World.AccessDenied.selector, ResourceSelector.toString(""), address(0x01)));
+    _expectAccessDenied(address(0x01), "", "");
     world.registerSystem("", "rootSystem", yetAnotherSystem, true);
-    vm.stopPrank();
-=======
-    vm.expectRevert(abi.encodeWithSelector(World.RouteExists.selector, "/testSystem"));
-    world.registerSystem("", "/testSystem", newSystem, true);
-
-    // Expect an error when registering an invalid system route
-    System oneMoreSystem = new System();
-    vm.expectRevert(abi.encodeWithSelector(World.RouteInvalid.selector, "invalid/route"));
-    world.registerSystem("", "invalid/route", oneMoreSystem, true);
-
-    // Expect an error when extending a route that doesn't exist
-    System anotherSystem = new System();
-    _expectRouteAccessDenied(address(this), "/invalid");
-    world.registerSystem("/invalid", "/test", anotherSystem, true);
-
-    // Expect an error when registering a system at a route that is not owned by the caller
-    System yetAnotherSystem = new System();
-    _expectRouteAccessDenied(address(0x01), "");
-    world.registerSystem("", "/rootSystem", yetAnotherSystem, true);
->>>>>>> 4313c277
   }
 
   function testGrantAccess() public {
@@ -316,110 +276,49 @@
     uint256 tableId = uint256(resourceSelector);
 
     // Write data to the table
-<<<<<<< HEAD
     Bool.set(tableId, world, true);
-=======
-    BoolSchemaLib.set({ store: world, tableId: tableRouteId, key: key, value: true });
->>>>>>> 4313c277
 
     // Expect the data to be written
     assertTrue(Bool.get(tableId, world));
 
     // Expect an error when trying to write from an address that doesn't have access
-<<<<<<< HEAD
-    vm.startPrank(address(0x01));
-    vm.expectRevert(
-      abi.encodeWithSelector(World.AccessDenied.selector, ResourceSelector.toString(resourceSelector), address(0x01))
-    );
+    _expectAccessDenied(address(0x01), "testSetRecord", "testTable");
     Bool.set(tableId, world, true);
-    vm.stopPrank();
-
-    // Expect to be able to write via the World
-    bytes32[] memory keyTuple = new bytes32[](0); // Singleton key
-    world.setRecord("testSetRecord", "testTable", keyTuple, abi.encodePacked(false));
+  }
+
+  function testSetField() public {
+    // Register a new table
+    bytes32 resourceSelector = world.registerTable("testSetField", "testTable", Bool.getSchema());
+    uint256 tableId = uint256(resourceSelector);
+
+    // Write data to the table via its namespace
+    world.setField("testSetField", "testTable", singletonKey, 0, abi.encodePacked(true));
+
+    // Expect the data to be written
+    assertTrue(Bool.get(tableId, world));
+
+    // Write data to the table via its tableId
+    world.setField(uint256(resourceSelector), singletonKey, 0, abi.encodePacked(false));
+
+    // Expect the data to be written
     assertFalse(Bool.get(tableId, world));
 
-    // Expect an error when trying to write from an address that doesn't have access to the namespace
-    vm.startPrank(address(0x01));
-    vm.expectRevert(
-      abi.encodeWithSelector(World.AccessDenied.selector, ResourceSelector.toString(resourceSelector), address(0x01))
-    );
-    world.setRecord("testSetRecord", "testTable", keyTuple, abi.encodePacked(false));
-    vm.stopPrank();
-=======
-    _expectRouteAccessDenied(address(0x01), "/testSetRecord/testTable");
-    BoolSchemaLib.set({ store: world, tableId: tableRouteId, key: key, value: true });
-
-    // Expect to be able to write via the base route
-    world.setRecord("/testSetRecord", "/testTable", keyTuple, abi.encodePacked(false));
-    assertFalse(BoolSchemaLib.get({ store: world, tableId: tableRouteId, key: key }));
-
-    // Expect an error when trying to write from an address that doesn't have access to the base route
-    _expectRouteAccessDenied(address(0x01), "/testSetRecord");
-    world.setRecord("/testSetRecord", "/testTable", keyTuple, abi.encodePacked(false));
->>>>>>> 4313c277
-  }
-
-  function testSetField() public {
-    // Register a new table
-<<<<<<< HEAD
-    bytes32 resourceSelector = world.registerTable("testSetField", "testTable", Bool.getSchema());
-    uint256 tableId = uint256(resourceSelector);
-
-    // Write data to the table via its namespace
-    bytes32[] memory keyTuple = new bytes32[](0); // Singleton key
-    world.setField("testSetField", "testTable", keyTuple, 0, abi.encodePacked(true));
-=======
-    uint256 tableRouteId = world.registerTable("/testSetField", "/testTable", BoolSchemaLib.getSchema());
-
-    // Write data to the table via access route
-    world.setField("/testSetField", "/testTable", keyTuple, 0, abi.encodePacked(true));
->>>>>>> 4313c277
-
-    // Expect the data to be written
-    assertTrue(Bool.get(tableId, world));
-
-    // Write data to the table via its tableId
-    world.setField(uint256(resourceSelector), keyTuple, 0, abi.encodePacked(false));
-
-    // Expect the data to be written
-    assertFalse(Bool.get(tableId, world));
-
-<<<<<<< HEAD
     // Expect an error when trying to write from an address that doesn't have access when calling via the namespace
-    vm.startPrank(address(0x01));
-    vm.expectRevert(
-      abi.encodeWithSelector(World.AccessDenied.selector, ResourceSelector.toString(resourceSelector), address(0x01))
-    );
-    world.setField("testSetField", "testTable", keyTuple, 0, abi.encodePacked(true));
-    vm.stopPrank();
+    _expectAccessDenied(address(0x01), "testSetField", "testTable");
+    world.setField("testSetField", "testTable", singletonKey, 0, abi.encodePacked(true));
 
     // Expect an error when trying to write from an address that doesn't have access when calling via the tableId
-    vm.startPrank(address(0x02));
-    vm.expectRevert(
-      abi.encodeWithSelector(World.AccessDenied.selector, ResourceSelector.toString(resourceSelector), address(0x02))
-    );
-    world.setField(uint256(resourceSelector), keyTuple, 0, abi.encodePacked(true));
-    vm.stopPrank();
-=======
-    // Expect an error when trying to write from an address that doesn't have access
-    _expectRouteAccessDenied(address(0x01), "/testSetField");
-    world.setField("/testSetField", "/testTable", keyTuple, 0, abi.encodePacked(true));
-
-    // Expect an error when trying to write from an address that doesn't have direct access
-    _expectRouteAccessDenied(address(0x02), "/testSetField/testTable");
-    world.setField(tableRouteId, keyTuple, 0, abi.encodePacked(true));
+    _expectAccessDenied(address(0x01), "testSetField", "testTable");
+    world.setField(uint256(resourceSelector), singletonKey, 0, abi.encodePacked(true));
   }
 
   function testPushToField() public {
-    string memory baseRoute = "/testPushToField";
-    string memory tableRoute = "/testTable";
-
-    // Register a new route
-    world.registerRoute("", baseRoute);
-
-    // Register a new table
-    uint256 tableRouteId = world.registerTable(baseRoute, tableRoute, AddressArraySchemaLib.getSchema());
+    bytes16 namespace = "testPushToField";
+    bytes16 file = "testTable";
+
+    // Register a new table
+    bytes32 resourceSelector = world.registerTable(namespace, file, AddressArray.getSchema());
+    uint256 tableId = uint256(resourceSelector);
 
     // Create data
     address[] memory dataToPush = new address[](3);
@@ -428,29 +327,28 @@
     dataToPush[2] = address(bytes20(keccak256("another address")));
     bytes memory encodedData = EncodeArray.encode(dataToPush);
 
-    // Push data to the table via access route
-    world.pushToField(baseRoute, tableRoute, keyTuple, 0, encodedData);
-
-    // Expect the data to be written
-    assertEq(AddressArraySchemaLib.get({ store: world, tableId: tableRouteId, key: key }), dataToPush);
+    // Push data to the table via namespace/file
+    world.pushToField(namespace, file, keyTuple, 0, encodedData);
+
+    // Expect the data to be written
+    assertEq(AddressArray.get(tableId, world, key), dataToPush);
 
     // Delete the data
-    world.deleteRecord(baseRoute, tableRoute, keyTuple);
+    world.deleteRecord(namespace, file, keyTuple);
 
     // Push data to the table via direct access
-    world.pushToField(tableRouteId, keyTuple, 0, encodedData);
-
-    // Expect the data to be written
-    assertEq(AddressArraySchemaLib.get({ store: world, tableId: tableRouteId, key: key }), dataToPush);
-
-    // Expect an error when trying to write from an address that doesn't have access
-    _expectRouteAccessDenied(address(0x01), baseRoute);
-    world.pushToField(baseRoute, tableRoute, keyTuple, 0, encodedData);
-
-    // Expect an error when trying to write from an address that doesn't have access
-    _expectRouteAccessDenied(address(0x01), string.concat(baseRoute, tableRoute));
-    world.pushToField(tableRouteId, keyTuple, 0, encodedData);
->>>>>>> 4313c277
+    world.pushToField(tableId, keyTuple, 0, encodedData);
+
+    // Expect the data to be written
+    assertEq(AddressArray.get(tableId, world, key), dataToPush);
+
+    // Expect an error when trying to write from an address that doesn't have access (via namespace/file)
+    _expectAccessDenied(address(0x01), namespace, file);
+    world.pushToField(namespace, file, keyTuple, 0, encodedData);
+
+    // Expect an error when trying to write from an address that doesn't have access (via tableId)
+    _expectAccessDenied(address(0x01), namespace, file);
+    world.pushToField(tableId, keyTuple, 0, encodedData);
   }
 
   function testDeleteRecord() public {
@@ -458,65 +356,39 @@
     bytes32 resourceSelector = world.registerTable("testDeleteRecord", "testTable", Bool.getSchema());
     uint256 tableId = uint256(resourceSelector);
 
-<<<<<<< HEAD
-    bytes32[] memory keyTuple = new bytes32[](0); // Singleton key
-
     // Write data to the table via the namespace and expect it to be written
-    world.setRecord("testDeleteRecord", "testTable", keyTuple, abi.encodePacked(true));
-    assertTrue(Bool.get(tableId, world));
-=======
-    // Write data to the table via the access route and expect it to be written
-    world.setRecord("/testDeleteRecord", "/testTable", keyTuple, abi.encodePacked(true));
-    assertTrue(BoolSchemaLib.get({ store: world, tableId: tableRouteId, key: key }));
->>>>>>> 4313c277
+    world.setRecord("testDeleteRecord", "testTable", singletonKey, abi.encodePacked(true));
+    assertTrue(Bool.get(tableId, world));
 
     // Delete the record via the namespace and expect it to be deleted
-    world.deleteRecord("testDeleteRecord", "testTable", keyTuple);
+    world.deleteRecord("testDeleteRecord", "testTable", singletonKey);
     assertFalse(Bool.get(tableId, world));
 
     // Write data to the table via the namespace and expect it to be written
-    world.setRecord("testDeleteRecord", "testTable", keyTuple, abi.encodePacked(true));
+    world.setRecord("testDeleteRecord", "testTable", singletonKey, abi.encodePacked(true));
     assertTrue(Bool.get(tableId, world));
 
     // Delete the record via the tableId and expect it to be deleted
-    world.deleteRecord(tableId, keyTuple);
+    world.deleteRecord(tableId, singletonKey);
     assertFalse(Bool.get(tableId, world));
 
     // Write data to the table via the namespace and expect it to be written
-    world.setRecord("testDeleteRecord", "testTable", keyTuple, abi.encodePacked(true));
-    assertTrue(Bool.get(tableId, world));
-
-<<<<<<< HEAD
+    world.setRecord("testDeleteRecord", "testTable", singletonKey, abi.encodePacked(true));
+    assertTrue(Bool.get(tableId, world));
+
     // Expect an error when trying to delete from an address that doesn't have access when calling via the namespace
-    vm.startPrank(address(0x01));
-    vm.expectRevert(
-      abi.encodeWithSelector(World.AccessDenied.selector, ResourceSelector.toString(resourceSelector), address(0x01))
-    );
-    world.deleteRecord("testDeleteRecord", "testTable", keyTuple);
-    vm.stopPrank();
+    _expectAccessDenied(address(0x01), "testDeleteRecord", "testTable");
+    world.deleteRecord("testDeleteRecord", "testTable", singletonKey);
 
     // Expect an error when trying to delete from an address that doesn't have access when calling via the tableId
-    vm.startPrank(address(0x02));
-    vm.expectRevert(
-      abi.encodeWithSelector(World.AccessDenied.selector, ResourceSelector.toString(resourceSelector), address(0x02))
-    );
-    world.deleteRecord(tableId, keyTuple);
-    vm.stopPrank();
-=======
-    // Expect an error when trying to delete from an address that doesn't have access
-    _expectRouteAccessDenied(address(0x01), "/testDeleteRecord");
-    world.deleteRecord("/testDeleteRecord", "/testTable", keyTuple);
-
-    // Expect an error when trying to delete from an address that doesn't have direct access
-    _expectRouteAccessDenied(address(0x02), "/testDeleteRecord/testTable");
-    world.deleteRecord(tableRouteId, keyTuple);
->>>>>>> 4313c277
+    _expectAccessDenied(address(0x02), "testDeleteRecord", "testTable");
+    world.deleteRecord(tableId, singletonKey);
   }
 
   function testCall() public {
     // Register a new system
     WorldTestSystem system = new WorldTestSystem();
-    bytes32 resourceSelector = world.registerSystem("namespace", "testSystem", system, false);
+    world.registerSystem("namespace", "testSystem", system, false);
 
     // Call a system function without arguments via the World
     bytes memory result = world.call(
@@ -546,17 +418,8 @@
     assertEq(returnStruct.input, bytes32(uint256(0x123)));
 
     // Expect an error when trying to call a private system from an address that doesn't have access
-<<<<<<< HEAD
-    vm.startPrank(address(0x01));
-    vm.expectRevert(
-      abi.encodeWithSelector(World.AccessDenied.selector, ResourceSelector.toString(resourceSelector), address(0x01))
-    );
+    _expectAccessDenied(address(0x01), "namespace", "testSystem");
     world.call("namespace", "testSystem", abi.encodeWithSelector(WorldTestSystem.msgSender.selector));
-    vm.stopPrank();
-=======
-    _expectRouteAccessDenied(address(0x01), "/testSystem");
-    world.call("/testSystem", abi.encodeWithSelector(WorldTestSystem.msgSender.selector));
->>>>>>> 4313c277
 
     // Expect errors from the system to be forwarded
     vm.expectRevert(abi.encodeWithSelector(WorldTestSystem.WorldTestSystemError.selector, "test error"));
@@ -599,16 +462,12 @@
     world.registerTableHook("", "testTable", tableHook);
 
     // Prepare data to write to the table
-<<<<<<< HEAD
-    bytes32[] memory key = new bytes32[](0); // Singleton key
-=======
->>>>>>> 4313c277
     bytes memory value = abi.encodePacked(true);
 
     // Expect the hook to be notified when a record is written
     vm.expectEmit(true, true, true, true);
-    emit HookCalled(abi.encode(tableId, keyTuple, value));
-    world.setRecord(tableId, keyTuple, value);
+    emit HookCalled(abi.encode(tableId, singletonKey, value));
+    world.setRecord(tableId, singletonKey, value);
   }
 
   function testRegisterSystemHook() public view {

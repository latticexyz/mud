// SPDX-License-Identifier: MIT
pragma solidity >=0.8.0;

import { Test } from "forge-std/Test.sol";
import { GasReporter } from "@latticexyz/gas-report/src/GasReporter.sol";
import { StoreSwitch } from "@latticexyz/store/src/StoreSwitch.sol";

import { World } from "../src/World.sol";
import { System } from "../src/System.sol";
import { UNLIMITED_DELEGATION } from "../src/constants.sol";
import { ResourceId, WorldResourceIdLib, WorldResourceIdInstance } from "../src/WorldResourceId.sol";
import { RESOURCE_SYSTEM } from "../src/worldResourceTypes.sol";

import { IWorldErrors } from "../src/IWorldErrors.sol";
import { IBaseWorld } from "../src/codegen/interfaces/IBaseWorld.sol";
import { SystemCallData, SystemCallFromData } from "../src/modules/core/types.sol";

import { createCoreModule } from "./createCoreModule.sol";

address constant caller = address(1);
address constant delegator = address(2);
address constant delegatee = address(3);

contract TestSystem is System {
  address public admin;
  uint256 public counter;

  function getStoreAddress() public view returns (address) {
    return StoreSwitch.getStoreAddress();
  }

  function msgSender() public view returns (address) {
    return _msgSender();
  }

  function setAdmin(address newAdmin) public {
    if (admin != address(0) && _msgSender() != admin) {
      revert("sender is not admin");
    }
    admin = newAdmin;
  }

  function increment() public {
    require(_msgSender() == admin, "sender is not admin");

    counter++;
  }
}

contract BatchCallTest is Test, GasReporter {
  using WorldResourceIdInstance for ResourceId;

  IBaseWorld world;
  bytes14 namespace = "namespace";
  bytes16 name = "testSystem";

  ResourceId systemId = WorldResourceIdLib.encode({ typeId: RESOURCE_SYSTEM, namespace: namespace, name: name });

  function setUp() public {
    world = IBaseWorld(address(new World()));
<<<<<<< HEAD
    world.initialize(createCoreModule());
=======
    world.initialize(new CoreModule());
    world.registerNamespace(systemId.getNamespaceId());
>>>>>>> 103f635e
  }

  function testBatchCall() public {
    // Register a new system
    TestSystem system = new TestSystem();
    world.registerSystem(systemId, system, true);

    // Try to increment the counter without setting the admin
    SystemCallData[] memory systemCalls = new SystemCallData[](1);
    systemCalls[0] = SystemCallData(systemId, abi.encodeCall(TestSystem.increment, ()));

    vm.expectRevert("sender is not admin");
    world.batchCall(systemCalls);

    // Set the admin and increment the counter twice
    systemCalls = new SystemCallData[](3);
    systemCalls[0] = SystemCallData(systemId, abi.encodeCall(TestSystem.setAdmin, (caller)));
    systemCalls[1] = SystemCallData(systemId, abi.encodeCall(TestSystem.increment, ()));
    systemCalls[2] = SystemCallData(systemId, abi.encodeCall(TestSystem.increment, ()));

    vm.expectRevert("sender is not admin");
    world.batchCall(systemCalls);

    vm.prank(caller);
    world.batchCall(systemCalls);

    assertEq(system.counter(), 2, "wrong counter value");

    // Increment the counter again
    systemCalls = new SystemCallData[](1);
    systemCalls[0] = SystemCallData(systemId, abi.encodeCall(TestSystem.increment, ()));

    vm.prank(caller);
    world.batchCall(systemCalls);

    assertEq(system.counter(), 3, "wrong counter value");
  }

  function testBatchCallReturnData() public {
    // Register a new system
    TestSystem system = new TestSystem();
    world.registerSystem(systemId, system, true);

    // Batch call functions on the system
    SystemCallData[] memory systemCalls = new SystemCallData[](2);

    systemCalls[0] = SystemCallData(systemId, abi.encodeCall(TestSystem.msgSender, ()));
    systemCalls[1] = SystemCallData(systemId, abi.encodeCall(TestSystem.getStoreAddress, ()));

    vm.prank(caller);
    startGasReport("call systems with batchCall");
    bytes[] memory returnDatas = world.batchCall(systemCalls);
    endGasReport();

    assertEq(abi.decode(returnDatas[0], (address)), caller, "wrong address returned");
    assertEq(abi.decode(returnDatas[1], (address)), address(world), "wrong store returned");
  }

  function testBatchCallFrom() public {
    // Register a new system
    TestSystem system = new TestSystem();
    world.registerSystem(systemId, system, true);

    // Try to increment the counter without creating a delegation
    SystemCallFromData[] memory systemCalls = new SystemCallFromData[](1);
    systemCalls[0] = SystemCallFromData(delegator, systemId, abi.encodeCall(TestSystem.increment, ()));

    vm.prank(delegatee);
    vm.expectRevert(abi.encodeWithSelector(IWorldErrors.World_DelegationNotFound.selector, delegator, delegatee));
    world.batchCallFrom(systemCalls);

    // Create an unlimited delegation
    vm.prank(delegator);
    world.registerDelegation(delegatee, UNLIMITED_DELEGATION, new bytes(0));

    // Try to increment the counter without setting the admin
    vm.prank(delegatee);
    vm.expectRevert("sender is not admin");
    world.batchCallFrom(systemCalls);

    // Set the admin and increment the counter twice
    systemCalls = new SystemCallFromData[](4);
    systemCalls[0] = SystemCallFromData(delegatee, systemId, abi.encodeCall(TestSystem.setAdmin, (delegator)));
    systemCalls[1] = SystemCallFromData(delegator, systemId, abi.encodeCall(TestSystem.increment, ()));
    systemCalls[2] = SystemCallFromData(delegator, systemId, abi.encodeCall(TestSystem.setAdmin, (delegatee)));
    systemCalls[3] = SystemCallFromData(delegatee, systemId, abi.encodeCall(TestSystem.increment, ()));

    vm.prank(delegatee);
    world.batchCallFrom(systemCalls);

    assertEq(system.counter(), 2, "wrong counter value");
  }

  function testBatchCallFromReturnData() public {
    // Register a new system
    TestSystem system = new TestSystem();
    world.registerSystem(systemId, system, true);

    // Create an unlimited delegation
    vm.prank(delegator);
    world.registerDelegation(delegatee, UNLIMITED_DELEGATION, new bytes(0));

    // Batch call functions on the system
    SystemCallFromData[] memory systemCalls = new SystemCallFromData[](2);

    systemCalls[0] = SystemCallFromData(delegatee, systemId, abi.encodeCall(TestSystem.msgSender, ()));
    systemCalls[1] = SystemCallFromData(delegator, systemId, abi.encodeCall(TestSystem.msgSender, ()));

    vm.prank(delegatee);
    startGasReport("call systems with batchCallFrom");
    bytes[] memory returnDatas = world.batchCallFrom(systemCalls);
    endGasReport();

    assertEq(abi.decode(returnDatas[0], (address)), delegatee, "wrong delegatee returned");
    assertEq(abi.decode(returnDatas[1], (address)), delegator, "wrong delegator returned");
  }
}<|MERGE_RESOLUTION|>--- conflicted
+++ resolved
@@ -58,12 +58,8 @@
 
   function setUp() public {
     world = IBaseWorld(address(new World()));
-<<<<<<< HEAD
     world.initialize(createCoreModule());
-=======
-    world.initialize(new CoreModule());
     world.registerNamespace(systemId.getNamespaceId());
->>>>>>> 103f635e
   }
 
   function testBatchCall() public {

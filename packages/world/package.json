{
  "name": "@latticexyz/world",
  "version": "1.42.0",
  "description": "World framework",
  "repository": {
    "type": "git",
    "url": "https://github.com/latticexyz/mud.git",
    "directory": "packages/world"
  },
  "license": "MIT",
  "type": "module",
  "exports": {
    ".": "./dist/ts/library/index.js",
    "./register": "./dist/ts/register/index.js",
    "./node": "./dist/ts/node/index.js",
    "./mud.config.js": "./dist/mud.config.js",
    "./abi/*": "./abi/*",
    "./types/*": "./types/*",
    "./snapsync": "./dist/ts/plugins/snapsync/index.js"
  },
  "typesVersions": {
    "*": {
      "index": [
        "./ts/library/index.ts"
      ],
      "register": [
        "./ts/register/index.ts"
      ],
      "node": [
        "./ts/node/index.ts"
      ],
      "snapsync": [
        "./ts/plugins/snapsync/index.ts"
      ]
    }
  },
  "scripts": {
    "build": "pnpm run build:mud && pnpm run build:abi && pnpm run build:typechain && pnpm run build:js",
    "build:abi": "forge build --extra-output-files abi --out abi --skip test script",
    "build:js": "tsup",
    "build:mud": "tsx ./ts/scripts/tablegen.ts && tsx ./ts/scripts/worldgen.ts",
    "build:typechain": "typechain --target ethers-v5 'abi/**/*.sol/!(*.abi).json'",
    "clean": "pnpm run clean:abi && pnpm run clean:js && pnpm run clean:mud && pnpm run clean:typechain",
    "clean:abi": "rimraf abi",
    "clean:js": "rimraf dist",
    "clean:mud": "rimraf src/codegen",
    "clean:typechain": "rimraf types",
    "dev": "tsup --watch",
    "gas-report": "mud-gas-report --save gas-report.json",
    "lint": "solhint --config ./.solhint.json 'src/**/*.sol'",
    "test": "tsc --noEmit && vitest --run && forge test"
  },
  "dependencies": {
    "@ethersproject/abi": "^5.7.0",
    "@ethersproject/providers": "^5.7.2",
    "@latticexyz/common": "workspace:*",
    "@latticexyz/config": "workspace:*",
    "@latticexyz/gas-report": "workspace:*",
    "@latticexyz/schema-type": "workspace:*",
    "@latticexyz/store": "workspace:*",
    "ethers": "^5.7.2",
    "zod": "^3.21.4"
  },
  "devDependencies": {
    "@latticexyz/std-contracts": "workspace:*",
    "@typechain/ethers-v5": "^10.2.0",
    "@types/ejs": "^3.1.1",
    "@types/glob": "^7.2.0",
    "@types/mocha": "^9.1.1",
    "@types/node": "^18.15.11",
    "ds-test": "https://github.com/dapphub/ds-test.git#e282159d5170298eb2455a6c05280ab5a73a4ef0",
    "ejs": "^3.1.8",
    "forge-std": "https://github.com/foundry-rs/forge-std.git#74cfb77e308dd188d2f58864aaf44963ae6b88b1",
    "glob": "^8.0.3",
    "hardhat": "^2.10.2",
    "solhint": "^3.3.7",
    "tsup": "^6.7.0",
    "tsx": "^3.12.6",
    "typechain": "^8.1.1",
<<<<<<< HEAD
=======
    "typedoc": "0.23.10",
    "typescript": "5.1.6",
>>>>>>> 4e4a3415
    "vitest": "0.31.4"
  },
  "gitHead": "914a1e0ae4a573d685841ca2ea921435057deb8f"
}<|MERGE_RESOLUTION|>--- conflicted
+++ resolved
@@ -77,11 +77,6 @@
     "tsup": "^6.7.0",
     "tsx": "^3.12.6",
     "typechain": "^8.1.1",
-<<<<<<< HEAD
-=======
-    "typedoc": "0.23.10",
-    "typescript": "5.1.6",
->>>>>>> 4e4a3415
     "vitest": "0.31.4"
   },
   "gitHead": "914a1e0ae4a573d685841ca2ea921435057deb8f"

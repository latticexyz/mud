--- conflicted
+++ resolved
@@ -14,22 +14,12 @@
     "directory": "packages/world"
   },
   "scripts": {
-<<<<<<< HEAD
-    "prepare": "pnpm build && chmod u+x git-install.sh",
-    "git:install": "bash git-install.sh",
+    "prepare": "pnpm build",
     "tablegen": "../cli/dist/mud.js tablegen",
     "worldgen": "../cli/dist/mud.js worldgen",
     "test": "forge test",
-    "build": "rimraf out && forge build && pnpm dist && pnpm types",
+    "build": "rimraf out && forge build && pnpm dist && pnpm types && tsup",
     "dist": "rimraf abi && mkdir abi && cp -rf out/*.sol/*.json abi/ && pnpm rimraf abi/*.metadata.json",
-=======
-    "prepare": "yarn build",
-    "tablegen": "../cli/dist/mud.js tablegen",
-    "worldgen": "../cli/dist/mud.js worldgen",
-    "test": "forge test",
-    "build": "rimraf out && forge build && yarn dist && yarn types && tsup",
-    "dist": "rimraf abi && mkdir abi && cp -rf out/*.sol/*.json abi/ && yarn rimraf abi/*.metadata.json",
->>>>>>> d5d22e0b
     "types": "rimraf types && typechain --target=ethers-v5 abi/*.json",
     "prettier": "prettier --write 'src/**/*.sol'",
     "solhint": "solhint --config ./.solhint.json 'src/**/*.sol'",

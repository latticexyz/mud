--- conflicted
+++ resolved
@@ -71,11 +71,7 @@
     "@latticexyz/gas-report": "workspace:*",
     "@types/debug": "^4.1.7",
     "@types/ejs": "^3.1.1",
-<<<<<<< HEAD
     "@types/node": "^18.15.11",
-=======
-    "ds-test": "https://github.com/dapphub/ds-test.git#e282159d5170298eb2455a6c05280ab5a73a4ef0",
->>>>>>> e9e21c9f
     "ejs": "^3.1.10",
     "forge-std": "https://github.com/foundry-rs/forge-std.git#1eea5bae12ae557d589f9f0f0edae2faa47cb262",
     "glob": "^10.4.2",

--- conflicted
+++ resolved
@@ -39,111 +39,67 @@
     "file": "test/KeysInTableModule.t.sol",
     "test": "testInstallComposite",
     "name": "install keys in table module",
-<<<<<<< HEAD
-    "gasUsed": 1444193
-=======
-    "gasUsed": 1414535
->>>>>>> 708b49c5
+    "gasUsed": 1415306
   },
   {
     "file": "test/KeysInTableModule.t.sol",
     "test": "testInstallGas",
     "name": "install keys in table module",
-<<<<<<< HEAD
-    "gasUsed": 1444193
-=======
-    "gasUsed": 1414535
->>>>>>> 708b49c5
+    "gasUsed": 1415306
   },
   {
     "file": "test/KeysInTableModule.t.sol",
     "test": "testInstallGas",
     "name": "set a record on a table with keysInTableModule installed",
-<<<<<<< HEAD
-    "gasUsed": 168200
-=======
-    "gasUsed": 158665
->>>>>>> 708b49c5
+    "gasUsed": 158959
   },
   {
     "file": "test/KeysInTableModule.t.sol",
     "test": "testInstallSingleton",
     "name": "install keys in table module",
-<<<<<<< HEAD
-    "gasUsed": 1444193
-=======
-    "gasUsed": 1414535
->>>>>>> 708b49c5
+    "gasUsed": 1415306
   },
   {
     "file": "test/KeysInTableModule.t.sol",
     "test": "testSetAndDeleteRecordHookCompositeGas",
     "name": "install keys in table module",
-<<<<<<< HEAD
-    "gasUsed": 1444193
-=======
-    "gasUsed": 1414535
->>>>>>> 708b49c5
+    "gasUsed": 1415306
   },
   {
     "file": "test/KeysInTableModule.t.sol",
     "test": "testSetAndDeleteRecordHookCompositeGas",
     "name": "change a composite record on a table with keysInTableModule installed",
-<<<<<<< HEAD
-    "gasUsed": 25425
-=======
-    "gasUsed": 21917
->>>>>>> 708b49c5
+    "gasUsed": 22016
   },
   {
     "file": "test/KeysInTableModule.t.sol",
     "test": "testSetAndDeleteRecordHookCompositeGas",
     "name": "delete a composite record on a table with keysInTableModule installed",
-<<<<<<< HEAD
-    "gasUsed": 196590
-=======
-    "gasUsed": 170653
->>>>>>> 708b49c5
+    "gasUsed": 171520
   },
   {
     "file": "test/KeysInTableModule.t.sol",
     "test": "testSetAndDeleteRecordHookGas",
     "name": "install keys in table module",
-<<<<<<< HEAD
-    "gasUsed": 1444193
-=======
-    "gasUsed": 1414535
->>>>>>> 708b49c5
+    "gasUsed": 1415306
   },
   {
     "file": "test/KeysInTableModule.t.sol",
     "test": "testSetAndDeleteRecordHookGas",
     "name": "change a record on a table with keysInTableModule installed",
-<<<<<<< HEAD
-    "gasUsed": 24148
-=======
-    "gasUsed": 20639
->>>>>>> 708b49c5
+    "gasUsed": 20738
   },
   {
     "file": "test/KeysInTableModule.t.sol",
     "test": "testSetAndDeleteRecordHookGas",
     "name": "delete a record on a table with keysInTableModule installed",
-<<<<<<< HEAD
-    "gasUsed": 101748
-=======
-    "gasUsed": 87686
->>>>>>> 708b49c5
+    "gasUsed": 88171
   },
   {
     "file": "test/KeysWithValueModule.t.sol",
     "test": "testGetKeysWithValueGas",
     "name": "install keys with value module",
-<<<<<<< HEAD
-    "gasUsed": 675258
-=======
-    "gasUsed": 653818
->>>>>>> 708b49c5
+    "gasUsed": 654597
   },
   {
     "file": "test/KeysWithValueModule.t.sol",
@@ -161,81 +117,49 @@
     "file": "test/KeysWithValueModule.t.sol",
     "test": "testInstall",
     "name": "install keys with value module",
-<<<<<<< HEAD
-    "gasUsed": 675258
-=======
-    "gasUsed": 653818
->>>>>>> 708b49c5
+    "gasUsed": 654597
   },
   {
     "file": "test/KeysWithValueModule.t.sol",
     "test": "testInstall",
     "name": "set a record on a table with KeysWithValueModule installed",
-<<<<<<< HEAD
-    "gasUsed": 143158
-=======
-    "gasUsed": 134201
->>>>>>> 708b49c5
+    "gasUsed": 134495
   },
   {
     "file": "test/KeysWithValueModule.t.sol",
     "test": "testSetAndDeleteRecordHook",
     "name": "install keys with value module",
-<<<<<<< HEAD
-    "gasUsed": 675258
-=======
-    "gasUsed": 653818
->>>>>>> 708b49c5
+    "gasUsed": 654597
   },
   {
     "file": "test/KeysWithValueModule.t.sol",
     "test": "testSetAndDeleteRecordHook",
     "name": "change a record on a table with KeysWithValueModule installed",
-<<<<<<< HEAD
-    "gasUsed": 112733
-=======
-    "gasUsed": 103779
->>>>>>> 708b49c5
+    "gasUsed": 104070
   },
   {
     "file": "test/KeysWithValueModule.t.sol",
     "test": "testSetAndDeleteRecordHook",
     "name": "delete a record on a table with KeysWithValueModule installed",
-<<<<<<< HEAD
-    "gasUsed": 38641
-=======
-    "gasUsed": 32729
->>>>>>> 708b49c5
+    "gasUsed": 32927
   },
   {
     "file": "test/KeysWithValueModule.t.sol",
     "test": "testSetField",
     "name": "install keys with value module",
-<<<<<<< HEAD
-    "gasUsed": 675258
-=======
-    "gasUsed": 653818
->>>>>>> 708b49c5
+    "gasUsed": 654597
   },
   {
     "file": "test/KeysWithValueModule.t.sol",
     "test": "testSetField",
     "name": "set a field on a table with KeysWithValueModule installed",
-<<<<<<< HEAD
-    "gasUsed": 147772
-=======
-    "gasUsed": 138815
->>>>>>> 708b49c5
+    "gasUsed": 139109
   },
   {
     "file": "test/KeysWithValueModule.t.sol",
     "test": "testSetField",
     "name": "change a field on a table with KeysWithValueModule installed",
-<<<<<<< HEAD
-    "gasUsed": 112531
-=======
-    "gasUsed": 103574
->>>>>>> 708b49c5
+    "gasUsed": 103868
   },
   {
     "file": "test/query.t.sol",
@@ -307,31 +231,19 @@
     "file": "test/StandardDelegationsModule.t.sol",
     "test": "testCallFromCallboundDelegation",
     "name": "register a callbound delegation",
-<<<<<<< HEAD
-    "gasUsed": 118832
-=======
-    "gasUsed": 113879
->>>>>>> 708b49c5
+    "gasUsed": 114074
   },
   {
     "file": "test/StandardDelegationsModule.t.sol",
     "test": "testCallFromCallboundDelegation",
     "name": "call a system via a callbound delegation",
-<<<<<<< HEAD
-    "gasUsed": 37980
-=======
-    "gasUsed": 33481
->>>>>>> 708b49c5
+    "gasUsed": 33580
   },
   {
     "file": "test/StandardDelegationsModule.t.sol",
     "test": "testCallFromTimeboundDelegation",
     "name": "register a timebound delegation",
-<<<<<<< HEAD
-    "gasUsed": 113186
-=======
-    "gasUsed": 108316
->>>>>>> 708b49c5
+    "gasUsed": 108511
   },
   {
     "file": "test/StandardDelegationsModule.t.sol",
@@ -343,41 +255,25 @@
     "file": "test/UniqueEntityModule.t.sol",
     "test": "testInstall",
     "name": "install unique entity module",
-<<<<<<< HEAD
-    "gasUsed": 713378
-=======
-    "gasUsed": 677906
->>>>>>> 708b49c5
+    "gasUsed": 678986
   },
   {
     "file": "test/UniqueEntityModule.t.sol",
     "test": "testInstall",
     "name": "get a unique entity nonce (non-root module)",
-<<<<<<< HEAD
-    "gasUsed": 56309
-=======
-    "gasUsed": 51083
->>>>>>> 708b49c5
+    "gasUsed": 51179
   },
   {
     "file": "test/UniqueEntityModule.t.sol",
     "test": "testInstallRoot",
     "name": "installRoot unique entity module",
-<<<<<<< HEAD
-    "gasUsed": 700624
-=======
-    "gasUsed": 667966
->>>>>>> 708b49c5
+    "gasUsed": 669045
   },
   {
     "file": "test/UniqueEntityModule.t.sol",
     "test": "testInstallRoot",
     "name": "get a unique entity nonce (root module)",
-<<<<<<< HEAD
-    "gasUsed": 56309
-=======
-    "gasUsed": 51083
->>>>>>> 708b49c5
+    "gasUsed": 51179
   },
   {
     "file": "test/World.t.sol",
@@ -389,11 +285,7 @@
     "file": "test/World.t.sol",
     "test": "testCallFromUnlimitedDelegation",
     "name": "register an unlimited delegation",
-<<<<<<< HEAD
-    "gasUsed": 51093
-=======
-    "gasUsed": 50163
->>>>>>> 708b49c5
+    "gasUsed": 50259
   },
   {
     "file": "test/World.t.sol",
@@ -405,140 +297,84 @@
     "file": "test/World.t.sol",
     "test": "testDeleteRecord",
     "name": "Delete record",
-<<<<<<< HEAD
-    "gasUsed": 10843
-=======
-    "gasUsed": 8747
->>>>>>> 708b49c5
+    "gasUsed": 8846
   },
   {
     "file": "test/World.t.sol",
     "test": "testPushToField",
     "name": "Push data to the table",
-<<<<<<< HEAD
-    "gasUsed": 90286
-=======
-    "gasUsed": 88129
->>>>>>> 708b49c5
+    "gasUsed": 88225
   },
   {
     "file": "test/World.t.sol",
     "test": "testRegisterFallbackSystem",
     "name": "Register a fallback system",
-<<<<<<< HEAD
-    "gasUsed": 63838
-=======
-    "gasUsed": 58788
->>>>>>> 708b49c5
+    "gasUsed": 58887
   },
   {
     "file": "test/World.t.sol",
     "test": "testRegisterFallbackSystem",
     "name": "Register a root fallback system",
-<<<<<<< HEAD
-    "gasUsed": 57088
-=======
-    "gasUsed": 52106
->>>>>>> 708b49c5
+    "gasUsed": 52205
   },
   {
     "file": "test/World.t.sol",
     "test": "testRegisterFunctionSelector",
     "name": "Register a function selector",
-<<<<<<< HEAD
-    "gasUsed": 84432
-=======
-    "gasUsed": 79382
->>>>>>> 708b49c5
+    "gasUsed": 79481
   },
   {
     "file": "test/World.t.sol",
     "test": "testRegisterNamespace",
     "name": "Register a new namespace",
-<<<<<<< HEAD
-    "gasUsed": 131508
-=======
-    "gasUsed": 122458
->>>>>>> 708b49c5
+    "gasUsed": 122752
   },
   {
     "file": "test/World.t.sol",
     "test": "testRegisterRootFunctionSelector",
     "name": "Register a root function selector",
-<<<<<<< HEAD
-    "gasUsed": 79006
-=======
-    "gasUsed": 74024
->>>>>>> 708b49c5
+    "gasUsed": 74123
   },
   {
     "file": "test/World.t.sol",
     "test": "testRegisterTable",
     "name": "Register a new table in the namespace",
-<<<<<<< HEAD
-    "gasUsed": 656404
-=======
-    "gasUsed": 641185
->>>>>>> 708b49c5
+    "gasUsed": 641673
   },
   {
     "file": "test/World.t.sol",
     "test": "testSetField",
     "name": "Write data to a table field",
-<<<<<<< HEAD
-    "gasUsed": 39127
-=======
-    "gasUsed": 37035
->>>>>>> 708b49c5
+    "gasUsed": 37131
   },
   {
     "file": "test/World.t.sol",
     "test": "testSetRecord",
     "name": "Write data to the table",
-<<<<<<< HEAD
-    "gasUsed": 37121
-=======
-    "gasUsed": 35029
->>>>>>> 708b49c5
+    "gasUsed": 35125
   },
   {
     "file": "test/WorldDynamicUpdate.t.sol",
     "test": "testPopFromField",
     "name": "pop 1 address (cold)",
-<<<<<<< HEAD
-    "gasUsed": 29445
-=======
-    "gasUsed": 25333
->>>>>>> 708b49c5
+    "gasUsed": 25429
   },
   {
     "file": "test/WorldDynamicUpdate.t.sol",
     "test": "testPopFromField",
     "name": "pop 1 address (warm)",
-<<<<<<< HEAD
-    "gasUsed": 16558
-=======
-    "gasUsed": 14446
->>>>>>> 708b49c5
+    "gasUsed": 14541
   },
   {
     "file": "test/WorldDynamicUpdate.t.sol",
     "test": "testUpdateInField",
     "name": "updateInField 1 item (cold)",
-<<<<<<< HEAD
-    "gasUsed": 32823
-=======
-    "gasUsed": 28688
->>>>>>> 708b49c5
+    "gasUsed": 28784
   },
   {
     "file": "test/WorldDynamicUpdate.t.sol",
     "test": "testUpdateInField",
     "name": "updateInField 1 item (warm)",
-<<<<<<< HEAD
-    "gasUsed": 20028
-=======
-    "gasUsed": 17893
->>>>>>> 708b49c5
+    "gasUsed": 17989
   }
 ]
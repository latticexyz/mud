[
  {
    "file": "test/AccessControl.t.sol",
    "test": "testAccessControl",
    "name": "AccessControl: hasAccess (cold)",
    "gasUsed": 6924
  },
  {
    "file": "test/AccessControl.t.sol",
    "test": "testAccessControl",
    "name": "AccessControl: hasAccess (warm, namespace only)",
    "gasUsed": 1534
  },
  {
    "file": "test/AccessControl.t.sol",
    "test": "testAccessControl",
    "name": "AccessControl: hasAccess (warm)",
    "gasUsed": 2944
  },
  {
    "file": "test/AccessControl.t.sol",
    "test": "testRequireAccess",
    "name": "AccessControl: requireAccess (cold)",
    "gasUsed": 6966
  },
  {
    "file": "test/AccessControl.t.sol",
    "test": "testRequireAccess",
    "name": "AccessControl: requireAccess (warm)",
    "gasUsed": 2969
  },
  {
    "file": "test/AccessControl.t.sol",
    "test": "testRequireAccess",
    "name": "AccessControl: requireAccess (this address)",
    "gasUsed": 153
  },
  {
    "file": "test/CallBatch.t.sol",
    "test": "testCallBatch",
    "name": "call systems with callBatch",
    "gasUsed": 46738
  },
  {
    "file": "test/KeysInTableModule.t.sol",
    "test": "testInstallComposite",
    "name": "install keys in table module",
<<<<<<< HEAD
    "gasUsed": 1415514
=======
    "gasUsed": 1414994
>>>>>>> b5540716
  },
  {
    "file": "test/KeysInTableModule.t.sol",
    "test": "testInstallGas",
    "name": "install keys in table module",
<<<<<<< HEAD
    "gasUsed": 1415514
=======
    "gasUsed": 1414994
>>>>>>> b5540716
  },
  {
    "file": "test/KeysInTableModule.t.sol",
    "test": "testInstallGas",
    "name": "set a record on a table with keysInTableModule installed",
    "gasUsed": 158881
  },
  {
    "file": "test/KeysInTableModule.t.sol",
    "test": "testInstallSingleton",
    "name": "install keys in table module",
<<<<<<< HEAD
    "gasUsed": 1415514
=======
    "gasUsed": 1414994
>>>>>>> b5540716
  },
  {
    "file": "test/KeysInTableModule.t.sol",
    "test": "testSetAndDeleteRecordHookCompositeGas",
    "name": "install keys in table module",
<<<<<<< HEAD
    "gasUsed": 1415514
=======
    "gasUsed": 1414994
>>>>>>> b5540716
  },
  {
    "file": "test/KeysInTableModule.t.sol",
    "test": "testSetAndDeleteRecordHookCompositeGas",
    "name": "change a composite record on a table with keysInTableModule installed",
    "gasUsed": 21960
  },
  {
    "file": "test/KeysInTableModule.t.sol",
    "test": "testSetAndDeleteRecordHookCompositeGas",
    "name": "delete a composite record on a table with keysInTableModule installed",
    "gasUsed": 172418
  },
  {
    "file": "test/KeysInTableModule.t.sol",
    "test": "testSetAndDeleteRecordHookGas",
    "name": "install keys in table module",
<<<<<<< HEAD
    "gasUsed": 1415514
=======
    "gasUsed": 1414994
>>>>>>> b5540716
  },
  {
    "file": "test/KeysInTableModule.t.sol",
    "test": "testSetAndDeleteRecordHookGas",
    "name": "change a record on a table with keysInTableModule installed",
    "gasUsed": 20682
  },
  {
    "file": "test/KeysInTableModule.t.sol",
    "test": "testSetAndDeleteRecordHookGas",
    "name": "delete a record on a table with keysInTableModule installed",
    "gasUsed": 88978
  },
  {
    "file": "test/KeysWithValueModule.t.sol",
    "test": "testGetKeysWithValueGas",
    "name": "install keys with value module",
<<<<<<< HEAD
    "gasUsed": 654385
=======
    "gasUsed": 654197
>>>>>>> b5540716
  },
  {
    "file": "test/KeysWithValueModule.t.sol",
    "test": "testGetKeysWithValueGas",
    "name": "Get list of keys with a given value",
    "gasUsed": 5351
  },
  {
    "file": "test/KeysWithValueModule.t.sol",
    "test": "testGetTargetTableSelector",
    "name": "compute the target table selector",
    "gasUsed": 2234
  },
  {
    "file": "test/KeysWithValueModule.t.sol",
    "test": "testInstall",
    "name": "install keys with value module",
<<<<<<< HEAD
    "gasUsed": 654385
=======
    "gasUsed": 654197
>>>>>>> b5540716
  },
  {
    "file": "test/KeysWithValueModule.t.sol",
    "test": "testInstall",
    "name": "set a record on a table with KeysWithValueModule installed",
    "gasUsed": 135351
  },
  {
    "file": "test/KeysWithValueModule.t.sol",
    "test": "testSetAndDeleteRecordHook",
    "name": "install keys with value module",
<<<<<<< HEAD
    "gasUsed": 654385
=======
    "gasUsed": 654197
>>>>>>> b5540716
  },
  {
    "file": "test/KeysWithValueModule.t.sol",
    "test": "testSetAndDeleteRecordHook",
    "name": "change a record on a table with KeysWithValueModule installed",
    "gasUsed": 104926
  },
  {
    "file": "test/KeysWithValueModule.t.sol",
    "test": "testSetAndDeleteRecordHook",
    "name": "delete a record on a table with KeysWithValueModule installed",
    "gasUsed": 33805
  },
  {
    "file": "test/KeysWithValueModule.t.sol",
    "test": "testSetField",
    "name": "install keys with value module",
<<<<<<< HEAD
    "gasUsed": 654385
=======
    "gasUsed": 654197
>>>>>>> b5540716
  },
  {
    "file": "test/KeysWithValueModule.t.sol",
    "test": "testSetField",
    "name": "set a field on a table with KeysWithValueModule installed",
    "gasUsed": 140853
  },
  {
    "file": "test/KeysWithValueModule.t.sol",
    "test": "testSetField",
    "name": "change a field on a table with KeysWithValueModule installed",
    "gasUsed": 105611
  },
  {
    "file": "test/query.t.sol",
    "test": "testCombinedHasHasValueNotQuery",
    "name": "CombinedHasHasValueNotQuery",
    "gasUsed": 101600
  },
  {
    "file": "test/query.t.sol",
    "test": "testCombinedHasHasValueQuery",
    "name": "CombinedHasHasValueQuery",
    "gasUsed": 51669
  },
  {
    "file": "test/query.t.sol",
    "test": "testCombinedHasNotQuery",
    "name": "CombinedHasNotQuery",
    "gasUsed": 127476
  },
  {
    "file": "test/query.t.sol",
    "test": "testCombinedHasQuery",
    "name": "CombinedHasQuery",
    "gasUsed": 80997
  },
  {
    "file": "test/query.t.sol",
    "test": "testCombinedHasValueNotQuery",
    "name": "CombinedHasValueNotQuery",
    "gasUsed": 82351
  },
  {
    "file": "test/query.t.sol",
    "test": "testCombinedHasValueQuery",
    "name": "CombinedHasValueQuery",
    "gasUsed": 14966
  },
  {
    "file": "test/query.t.sol",
    "test": "testHasQuery",
    "name": "HasQuery",
    "gasUsed": 17988
  },
  {
    "file": "test/query.t.sol",
    "test": "testHasQuery1000Keys",
    "name": "HasQuery with 1000 keys",
    "gasUsed": 5901561
  },
  {
    "file": "test/query.t.sol",
    "test": "testHasQuery100Keys",
    "name": "HasQuery with 100 keys",
    "gasUsed": 550255
  },
  {
    "file": "test/query.t.sol",
    "test": "testHasValueQuery",
    "name": "HasValueQuery",
    "gasUsed": 7154
  },
  {
    "file": "test/query.t.sol",
    "test": "testNotValueQuery",
    "name": "NotValueQuery",
    "gasUsed": 45265
  },
  {
    "file": "test/StandardDelegationsModule.t.sol",
    "test": "testCallFromCallboundDelegation",
    "name": "register a callbound delegation",
<<<<<<< HEAD
    "gasUsed": 113985
=======
    "gasUsed": 113920
>>>>>>> b5540716
  },
  {
    "file": "test/StandardDelegationsModule.t.sol",
    "test": "testCallFromCallboundDelegation",
    "name": "call a system via a callbound delegation",
    "gasUsed": 33554
  },
  {
    "file": "test/StandardDelegationsModule.t.sol",
    "test": "testCallFromTimeboundDelegation",
    "name": "register a timebound delegation",
<<<<<<< HEAD
    "gasUsed": 108422
=======
    "gasUsed": 108384
>>>>>>> b5540716
  },
  {
    "file": "test/StandardDelegationsModule.t.sol",
    "test": "testCallFromTimeboundDelegation",
    "name": "call a system via a timebound delegation",
    "gasUsed": 26666
  },
  {
    "file": "test/UniqueEntityModule.t.sol",
    "test": "testInstall",
    "name": "install unique entity module",
<<<<<<< HEAD
    "gasUsed": 679131
=======
    "gasUsed": 678867
>>>>>>> b5540716
  },
  {
    "file": "test/UniqueEntityModule.t.sol",
    "test": "testInstall",
    "name": "get a unique entity nonce (non-root module)",
    "gasUsed": 51180
  },
  {
    "file": "test/UniqueEntityModule.t.sol",
    "test": "testInstallRoot",
    "name": "installRoot unique entity module",
<<<<<<< HEAD
    "gasUsed": 669157
=======
    "gasUsed": 668940
>>>>>>> b5540716
  },
  {
    "file": "test/UniqueEntityModule.t.sol",
    "test": "testInstallRoot",
    "name": "get a unique entity nonce (root module)",
    "gasUsed": 51180
  },
  {
    "file": "test/World.t.sol",
    "test": "testCall",
    "name": "call a system via the World",
    "gasUsed": 12380
  },
  {
    "file": "test/World.t.sol",
    "test": "testCallFromUnlimitedDelegation",
    "name": "register an unlimited delegation",
    "gasUsed": 50292
  },
  {
    "file": "test/World.t.sol",
    "test": "testCallFromUnlimitedDelegation",
    "name": "call a system via an unlimited delegation",
    "gasUsed": 12729
  },
  {
    "file": "test/World.t.sol",
    "test": "testDeleteRecord",
    "name": "Delete record",
    "gasUsed": 8846
  },
  {
    "file": "test/World.t.sol",
    "test": "testPushToField",
    "name": "Push data to the table",
    "gasUsed": 88225
  },
  {
    "file": "test/World.t.sol",
    "test": "testRegisterFallbackSystem",
    "name": "Register a fallback system",
    "gasUsed": 58953
  },
  {
    "file": "test/World.t.sol",
    "test": "testRegisterFallbackSystem",
    "name": "Register a root fallback system",
    "gasUsed": 52206
  },
  {
    "file": "test/World.t.sol",
    "test": "testRegisterFunctionSelector",
    "name": "Register a function selector",
    "gasUsed": 79547
  },
  {
    "file": "test/World.t.sol",
    "test": "testRegisterNamespace",
    "name": "Register a new namespace",
    "gasUsed": 122753
  },
  {
    "file": "test/World.t.sol",
    "test": "testRegisterRootFunctionSelector",
    "name": "Register a root function selector",
    "gasUsed": 74124
  },
  {
    "file": "test/World.t.sol",
    "test": "testRegisterTable",
    "name": "Register a new table in the namespace",
<<<<<<< HEAD
    "gasUsed": 641823
=======
    "gasUsed": 641595
>>>>>>> b5540716
  },
  {
    "file": "test/World.t.sol",
    "test": "testSetField",
    "name": "Write data to a table field",
    "gasUsed": 37131
  },
  {
    "file": "test/World.t.sol",
    "test": "testSetRecord",
    "name": "Write data to the table",
    "gasUsed": 35125
  },
  {
    "file": "test/WorldDynamicUpdate.t.sol",
    "test": "testPopFromField",
    "name": "pop 1 address (cold)",
    "gasUsed": 25429
  },
  {
    "file": "test/WorldDynamicUpdate.t.sol",
    "test": "testPopFromField",
    "name": "pop 1 address (warm)",
    "gasUsed": 14541
  },
  {
    "file": "test/WorldDynamicUpdate.t.sol",
    "test": "testUpdateInField",
    "name": "updateInField 1 item (cold)",
    "gasUsed": 28784
  },
  {
    "file": "test/WorldDynamicUpdate.t.sol",
    "test": "testUpdateInField",
    "name": "updateInField 1 item (warm)",
    "gasUsed": 17989
  }
]<|MERGE_RESOLUTION|>--- conflicted
+++ resolved
@@ -45,21 +45,13 @@
     "file": "test/KeysInTableModule.t.sol",
     "test": "testInstallComposite",
     "name": "install keys in table module",
-<<<<<<< HEAD
-    "gasUsed": 1415514
-=======
-    "gasUsed": 1414994
->>>>>>> b5540716
+    "gasUsed": 1415484
   },
   {
     "file": "test/KeysInTableModule.t.sol",
     "test": "testInstallGas",
     "name": "install keys in table module",
-<<<<<<< HEAD
-    "gasUsed": 1415514
-=======
-    "gasUsed": 1414994
->>>>>>> b5540716
+    "gasUsed": 1415484
   },
   {
     "file": "test/KeysInTableModule.t.sol",
@@ -71,21 +63,13 @@
     "file": "test/KeysInTableModule.t.sol",
     "test": "testInstallSingleton",
     "name": "install keys in table module",
-<<<<<<< HEAD
-    "gasUsed": 1415514
-=======
-    "gasUsed": 1414994
->>>>>>> b5540716
+    "gasUsed": 1415484
   },
   {
     "file": "test/KeysInTableModule.t.sol",
     "test": "testSetAndDeleteRecordHookCompositeGas",
     "name": "install keys in table module",
-<<<<<<< HEAD
-    "gasUsed": 1415514
-=======
-    "gasUsed": 1414994
->>>>>>> b5540716
+    "gasUsed": 1415484
   },
   {
     "file": "test/KeysInTableModule.t.sol",
@@ -103,11 +87,7 @@
     "file": "test/KeysInTableModule.t.sol",
     "test": "testSetAndDeleteRecordHookGas",
     "name": "install keys in table module",
-<<<<<<< HEAD
-    "gasUsed": 1415514
-=======
-    "gasUsed": 1414994
->>>>>>> b5540716
+    "gasUsed": 1415484
   },
   {
     "file": "test/KeysInTableModule.t.sol",
@@ -125,11 +105,7 @@
     "file": "test/KeysWithValueModule.t.sol",
     "test": "testGetKeysWithValueGas",
     "name": "install keys with value module",
-<<<<<<< HEAD
-    "gasUsed": 654385
-=======
-    "gasUsed": 654197
->>>>>>> b5540716
+    "gasUsed": 654337
   },
   {
     "file": "test/KeysWithValueModule.t.sol",
@@ -147,11 +123,7 @@
     "file": "test/KeysWithValueModule.t.sol",
     "test": "testInstall",
     "name": "install keys with value module",
-<<<<<<< HEAD
-    "gasUsed": 654385
-=======
-    "gasUsed": 654197
->>>>>>> b5540716
+    "gasUsed": 654337
   },
   {
     "file": "test/KeysWithValueModule.t.sol",
@@ -163,11 +135,7 @@
     "file": "test/KeysWithValueModule.t.sol",
     "test": "testSetAndDeleteRecordHook",
     "name": "install keys with value module",
-<<<<<<< HEAD
-    "gasUsed": 654385
-=======
-    "gasUsed": 654197
->>>>>>> b5540716
+    "gasUsed": 654337
   },
   {
     "file": "test/KeysWithValueModule.t.sol",
@@ -185,11 +153,7 @@
     "file": "test/KeysWithValueModule.t.sol",
     "test": "testSetField",
     "name": "install keys with value module",
-<<<<<<< HEAD
-    "gasUsed": 654385
-=======
-    "gasUsed": 654197
->>>>>>> b5540716
+    "gasUsed": 654337
   },
   {
     "file": "test/KeysWithValueModule.t.sol",
@@ -273,11 +237,7 @@
     "file": "test/StandardDelegationsModule.t.sol",
     "test": "testCallFromCallboundDelegation",
     "name": "register a callbound delegation",
-<<<<<<< HEAD
-    "gasUsed": 113985
-=======
-    "gasUsed": 113920
->>>>>>> b5540716
+    "gasUsed": 113952
   },
   {
     "file": "test/StandardDelegationsModule.t.sol",
@@ -289,11 +249,7 @@
     "file": "test/StandardDelegationsModule.t.sol",
     "test": "testCallFromTimeboundDelegation",
     "name": "register a timebound delegation",
-<<<<<<< HEAD
-    "gasUsed": 108422
-=======
-    "gasUsed": 108384
->>>>>>> b5540716
+    "gasUsed": 108416
   },
   {
     "file": "test/StandardDelegationsModule.t.sol",
@@ -305,11 +261,7 @@
     "file": "test/UniqueEntityModule.t.sol",
     "test": "testInstall",
     "name": "install unique entity module",
-<<<<<<< HEAD
-    "gasUsed": 679131
-=======
-    "gasUsed": 678867
->>>>>>> b5540716
+    "gasUsed": 679068
   },
   {
     "file": "test/UniqueEntityModule.t.sol",
@@ -321,11 +273,7 @@
     "file": "test/UniqueEntityModule.t.sol",
     "test": "testInstallRoot",
     "name": "installRoot unique entity module",
-<<<<<<< HEAD
-    "gasUsed": 669157
-=======
-    "gasUsed": 668940
->>>>>>> b5540716
+    "gasUsed": 669109
   },
   {
     "file": "test/UniqueEntityModule.t.sol",
@@ -397,11 +345,7 @@
     "file": "test/World.t.sol",
     "test": "testRegisterTable",
     "name": "Register a new table in the namespace",
-<<<<<<< HEAD
-    "gasUsed": 641823
-=======
-    "gasUsed": 641595
->>>>>>> b5540716
+    "gasUsed": 641805
   },
   {
     "file": "test/World.t.sol",

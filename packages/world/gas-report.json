--- conflicted
+++ resolved
@@ -69,11 +69,7 @@
     "file": "test/World.t.sol",
     "test": "testCallFromUnlimitedDelegation",
     "name": "register an unlimited delegation",
-<<<<<<< HEAD
-    "gasUsed": 47533
-=======
-    "gasUsed": 47651
->>>>>>> d00c4a9a
+    "gasUsed": 47552
   },
   {
     "file": "test/World.t.sol",
@@ -97,51 +93,31 @@
     "file": "test/World.t.sol",
     "test": "testRegisterFunctionSelector",
     "name": "Register a function selector",
-<<<<<<< HEAD
-    "gasUsed": 83105
-=======
-    "gasUsed": 83156
->>>>>>> d00c4a9a
+    "gasUsed": 83123
   },
   {
     "file": "test/World.t.sol",
     "test": "testRegisterNamespace",
     "name": "Register a new namespace",
-<<<<<<< HEAD
-    "gasUsed": 120865
-=======
-    "gasUsed": 120962
->>>>>>> d00c4a9a
+    "gasUsed": 120895
   },
   {
     "file": "test/World.t.sol",
     "test": "testRegisterRootFunctionSelector",
     "name": "Register a root function selector",
-<<<<<<< HEAD
-    "gasUsed": 80411
-=======
-    "gasUsed": 80457
->>>>>>> d00c4a9a
+    "gasUsed": 80424
   },
   {
     "file": "test/World.t.sol",
     "test": "testRegisterSystem",
     "name": "register a system",
-<<<<<<< HEAD
-    "gasUsed": 164316
-=======
-    "gasUsed": 164349
->>>>>>> d00c4a9a
+    "gasUsed": 164348
   },
   {
     "file": "test/World.t.sol",
     "test": "testRegisterTable",
     "name": "Register a new table in the namespace",
-<<<<<<< HEAD
-    "gasUsed": 528243
-=======
-    "gasUsed": 528384
->>>>>>> d00c4a9a
+    "gasUsed": 528234
   },
   {
     "file": "test/World.t.sol",

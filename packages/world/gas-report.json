[
  {
    "file": "test/AccessControl.t.sol",
    "test": "testAccessControl",
    "name": "AccessControl: hasAccess (cold)",
    "gasUsed": 13860
  },
  {
    "file": "test/AccessControl.t.sol",
    "test": "testAccessControl",
    "name": "AccessControl: hasAccess (warm, namespace only)",
    "gasUsed": 4007
  },
  {
    "file": "test/AccessControl.t.sol",
    "test": "testAccessControl",
    "name": "AccessControl: hasAccess (warm)",
    "gasUsed": 7892
  },
  {
    "file": "test/AccessControl.t.sol",
    "test": "testRequireAccess",
    "name": "AccessControl: requireAccess (cold)",
    "gasUsed": 13903
  },
  {
    "file": "test/AccessControl.t.sol",
    "test": "testRequireAccess",
    "name": "AccessControl: requireAccess (warm)",
    "gasUsed": 7909
  },
  {
    "file": "test/AccessControl.t.sol",
    "test": "testRequireAccess",
    "name": "AccessControl: requireAccess (this address)",
    "gasUsed": 153
  },
  {
    "file": "test/KeysInTableModule.t.sol",
    "test": "testInstallComposite",
    "name": "install keys in table module",
<<<<<<< HEAD
    "gasUsed": 1416783
=======
    "gasUsed": 1519694
>>>>>>> de151fec
  },
  {
    "file": "test/KeysInTableModule.t.sol",
    "test": "testInstallGas",
    "name": "install keys in table module",
<<<<<<< HEAD
    "gasUsed": 1416783
=======
    "gasUsed": 1519694
>>>>>>> de151fec
  },
  {
    "file": "test/KeysInTableModule.t.sol",
    "test": "testInstallGas",
    "name": "set a record on a table with keysInTableModule installed",
<<<<<<< HEAD
    "gasUsed": 186966
=======
    "gasUsed": 183330
>>>>>>> de151fec
  },
  {
    "file": "test/KeysInTableModule.t.sol",
    "test": "testInstallSingleton",
    "name": "install keys in table module",
<<<<<<< HEAD
    "gasUsed": 1416783
=======
    "gasUsed": 1519694
>>>>>>> de151fec
  },
  {
    "file": "test/KeysInTableModule.t.sol",
    "test": "testSetAndDeleteRecordHookCompositeGas",
    "name": "install keys in table module",
<<<<<<< HEAD
    "gasUsed": 1416783
=======
    "gasUsed": 1519694
>>>>>>> de151fec
  },
  {
    "file": "test/KeysInTableModule.t.sol",
    "test": "testSetAndDeleteRecordHookCompositeGas",
    "name": "change a composite record on a table with keysInTableModule installed",
<<<<<<< HEAD
    "gasUsed": 28359
=======
    "gasUsed": 28471
>>>>>>> de151fec
  },
  {
    "file": "test/KeysInTableModule.t.sol",
    "test": "testSetAndDeleteRecordHookCompositeGas",
    "name": "delete a composite record on a table with keysInTableModule installed",
<<<<<<< HEAD
    "gasUsed": 256431
=======
    "gasUsed": 251350
>>>>>>> de151fec
  },
  {
    "file": "test/KeysInTableModule.t.sol",
    "test": "testSetAndDeleteRecordHookGas",
    "name": "install keys in table module",
<<<<<<< HEAD
    "gasUsed": 1416783
=======
    "gasUsed": 1519694
>>>>>>> de151fec
  },
  {
    "file": "test/KeysInTableModule.t.sol",
    "test": "testSetAndDeleteRecordHookGas",
    "name": "change a record on a table with keysInTableModule installed",
<<<<<<< HEAD
    "gasUsed": 27078
=======
    "gasUsed": 27194
>>>>>>> de151fec
  },
  {
    "file": "test/KeysInTableModule.t.sol",
    "test": "testSetAndDeleteRecordHookGas",
    "name": "delete a record on a table with keysInTableModule installed",
<<<<<<< HEAD
    "gasUsed": 131154
=======
    "gasUsed": 132776
>>>>>>> de151fec
  },
  {
    "file": "test/KeysWithValueModule.t.sol",
    "test": "testGetKeysWithValueGas",
    "name": "install keys with value module",
<<<<<<< HEAD
    "gasUsed": 654834
=======
    "gasUsed": 728670
>>>>>>> de151fec
  },
  {
    "file": "test/KeysWithValueModule.t.sol",
    "test": "testGetKeysWithValueGas",
    "name": "Get list of keys with a given value",
<<<<<<< HEAD
    "gasUsed": 6986
=======
    "gasUsed": 7486
>>>>>>> de151fec
  },
  {
    "file": "test/KeysWithValueModule.t.sol",
    "test": "testGetTargetTableSelector",
    "name": "compute the target table selector",
    "gasUsed": 2234
  },
  {
    "file": "test/KeysWithValueModule.t.sol",
    "test": "testInstall",
    "name": "install keys with value module",
<<<<<<< HEAD
    "gasUsed": 654834
=======
    "gasUsed": 728670
>>>>>>> de151fec
  },
  {
    "file": "test/KeysWithValueModule.t.sol",
    "test": "testInstall",
    "name": "set a record on a table with KeysWithValueModule installed",
<<<<<<< HEAD
    "gasUsed": 154782
=======
    "gasUsed": 157267
>>>>>>> de151fec
  },
  {
    "file": "test/KeysWithValueModule.t.sol",
    "test": "testSetAndDeleteRecordHook",
    "name": "install keys with value module",
<<<<<<< HEAD
    "gasUsed": 654834
=======
    "gasUsed": 728670
>>>>>>> de151fec
  },
  {
    "file": "test/KeysWithValueModule.t.sol",
    "test": "testSetAndDeleteRecordHook",
    "name": "change a record on a table with KeysWithValueModule installed",
<<<<<<< HEAD
    "gasUsed": 121921
=======
    "gasUsed": 126277
>>>>>>> de151fec
  },
  {
    "file": "test/KeysWithValueModule.t.sol",
    "test": "testSetAndDeleteRecordHook",
    "name": "delete a record on a table with KeysWithValueModule installed",
<<<<<<< HEAD
    "gasUsed": 44016
=======
    "gasUsed": 49021
>>>>>>> de151fec
  },
  {
    "file": "test/KeysWithValueModule.t.sol",
    "test": "testSetField",
    "name": "install keys with value module",
<<<<<<< HEAD
    "gasUsed": 654834
=======
    "gasUsed": 728670
>>>>>>> de151fec
  },
  {
    "file": "test/KeysWithValueModule.t.sol",
    "test": "testSetField",
    "name": "set a field on a table with KeysWithValueModule installed",
<<<<<<< HEAD
    "gasUsed": 159569
=======
    "gasUsed": 163755
>>>>>>> de151fec
  },
  {
    "file": "test/KeysWithValueModule.t.sol",
    "test": "testSetField",
    "name": "change a field on a table with KeysWithValueModule installed",
<<<<<<< HEAD
    "gasUsed": 121827
=======
    "gasUsed": 128514
>>>>>>> de151fec
  },
  {
    "file": "test/query.t.sol",
    "test": "testCombinedHasHasValueNotQuery",
    "name": "CombinedHasHasValueNotQuery",
<<<<<<< HEAD
    "gasUsed": 166240
=======
    "gasUsed": 141202
>>>>>>> de151fec
  },
  {
    "file": "test/query.t.sol",
    "test": "testCombinedHasHasValueQuery",
    "name": "CombinedHasHasValueQuery",
<<<<<<< HEAD
    "gasUsed": 76483
=======
    "gasUsed": 69011
>>>>>>> de151fec
  },
  {
    "file": "test/query.t.sol",
    "test": "testCombinedHasNotQuery",
    "name": "CombinedHasNotQuery",
<<<<<<< HEAD
    "gasUsed": 229976
=======
    "gasUsed": 184270
>>>>>>> de151fec
  },
  {
    "file": "test/query.t.sol",
    "test": "testCombinedHasQuery",
    "name": "CombinedHasQuery",
<<<<<<< HEAD
    "gasUsed": 151680
=======
    "gasUsed": 122090
>>>>>>> de151fec
  },
  {
    "file": "test/query.t.sol",
    "test": "testCombinedHasValueNotQuery",
    "name": "CombinedHasValueNotQuery",
<<<<<<< HEAD
    "gasUsed": 143685
=======
    "gasUsed": 117822
>>>>>>> de151fec
  },
  {
    "file": "test/query.t.sol",
    "test": "testCombinedHasValueQuery",
    "name": "CombinedHasValueQuery",
<<<<<<< HEAD
    "gasUsed": 18246
=======
    "gasUsed": 19120
>>>>>>> de151fec
  },
  {
    "file": "test/query.t.sol",
    "test": "testHasQuery",
    "name": "HasQuery",
<<<<<<< HEAD
    "gasUsed": 34906
=======
    "gasUsed": 27974
>>>>>>> de151fec
  },
  {
    "file": "test/query.t.sol",
    "test": "testHasQuery1000Keys",
    "name": "HasQuery with 1000 keys",
<<<<<<< HEAD
    "gasUsed": 9343109
=======
    "gasUsed": 7068034
>>>>>>> de151fec
  },
  {
    "file": "test/query.t.sol",
    "test": "testHasQuery100Keys",
    "name": "HasQuery with 100 keys",
<<<<<<< HEAD
    "gasUsed": 862117
=======
    "gasUsed": 672254
>>>>>>> de151fec
  },
  {
    "file": "test/query.t.sol",
    "test": "testHasValueQuery",
    "name": "HasValueQuery",
<<<<<<< HEAD
    "gasUsed": 8793
=======
    "gasUsed": 9237
>>>>>>> de151fec
  },
  {
    "file": "test/query.t.sol",
    "test": "testNotValueQuery",
    "name": "NotValueQuery",
<<<<<<< HEAD
    "gasUsed": 70074
=======
    "gasUsed": 62610
>>>>>>> de151fec
  },
  {
    "file": "test/StandardDelegationsModule.t.sol",
    "test": "testCallFromCallboundDelegation",
    "name": "register a callbound delegation",
<<<<<<< HEAD
    "gasUsed": 123197
=======
    "gasUsed": 133339
>>>>>>> de151fec
  },
  {
    "file": "test/StandardDelegationsModule.t.sol",
    "test": "testCallFromCallboundDelegation",
    "name": "call a system via a callbound delegation",
<<<<<<< HEAD
    "gasUsed": 44382
=======
    "gasUsed": 49400
>>>>>>> de151fec
  },
  {
    "file": "test/StandardDelegationsModule.t.sol",
    "test": "testCallFromTimeboundDelegation",
    "name": "register a timebound delegation",
<<<<<<< HEAD
    "gasUsed": 117439
=======
    "gasUsed": 127695
>>>>>>> de151fec
  },
  {
    "file": "test/StandardDelegationsModule.t.sol",
    "test": "testCallFromTimeboundDelegation",
    "name": "call a system via a timebound delegation",
<<<<<<< HEAD
    "gasUsed": 35087
=======
    "gasUsed": 38491
>>>>>>> de151fec
  },
  {
    "file": "test/UniqueEntityModule.t.sol",
    "test": "testInstall",
    "name": "install unique entity module",
<<<<<<< HEAD
    "gasUsed": 732208
=======
    "gasUsed": 788009
>>>>>>> de151fec
  },
  {
    "file": "test/UniqueEntityModule.t.sol",
    "test": "testInstall",
    "name": "get a unique entity nonce (non-root module)",
<<<<<<< HEAD
    "gasUsed": 65605
=======
    "gasUsed": 67487
>>>>>>> de151fec
  },
  {
    "file": "test/UniqueEntityModule.t.sol",
    "test": "testInstallRoot",
    "name": "installRoot unique entity module",
<<<<<<< HEAD
    "gasUsed": 710998
=======
    "gasUsed": 771491
>>>>>>> de151fec
  },
  {
    "file": "test/UniqueEntityModule.t.sol",
    "test": "testInstallRoot",
    "name": "get a unique entity nonce (root module)",
<<<<<<< HEAD
    "gasUsed": 65605
=======
    "gasUsed": 67487
>>>>>>> de151fec
  },
  {
    "file": "test/World.t.sol",
    "test": "testCall",
    "name": "call a system via the World",
    "gasUsed": 19578
  },
  {
    "file": "test/World.t.sol",
    "test": "testCallFromUnlimitedDelegation",
    "name": "register an unlimited delegation",
<<<<<<< HEAD
    "gasUsed": 55898
=======
    "gasUsed": 59058
>>>>>>> de151fec
  },
  {
    "file": "test/World.t.sol",
    "test": "testCallFromUnlimitedDelegation",
    "name": "call a system via an unlimited delegation",
<<<<<<< HEAD
    "gasUsed": 18033
=======
    "gasUsed": 19964
>>>>>>> de151fec
  },
  {
    "file": "test/World.t.sol",
    "test": "testDeleteRecord",
    "name": "Delete record",
    "gasUsed": 13858
  },
  {
    "file": "test/World.t.sol",
    "test": "testPushToField",
    "name": "Push data to the table",
<<<<<<< HEAD
    "gasUsed": 92059
=======
    "gasUsed": 93235
>>>>>>> de151fec
  },
  {
    "file": "test/World.t.sol",
    "test": "testRegisterFallbackSystem",
    "name": "Register a fallback system",
<<<<<<< HEAD
    "gasUsed": 71457
=======
    "gasUsed": 75428
>>>>>>> de151fec
  },
  {
    "file": "test/World.t.sol",
    "test": "testRegisterFallbackSystem",
    "name": "Register a root fallback system",
<<<<<<< HEAD
    "gasUsed": 64697
=======
    "gasUsed": 68677
>>>>>>> de151fec
  },
  {
    "file": "test/World.t.sol",
    "test": "testRegisterFunctionSelector",
    "name": "Register a function selector",
<<<<<<< HEAD
    "gasUsed": 92051
=======
    "gasUsed": 96022
>>>>>>> de151fec
  },
  {
    "file": "test/World.t.sol",
    "test": "testRegisterNamespace",
    "name": "Register a new namespace",
<<<<<<< HEAD
    "gasUsed": 141071
=======
    "gasUsed": 146385
>>>>>>> de151fec
  },
  {
    "file": "test/World.t.sol",
    "test": "testRegisterRootFunctionSelector",
    "name": "Register a root function selector",
<<<<<<< HEAD
    "gasUsed": 80608
=======
    "gasUsed": 90595
>>>>>>> de151fec
  },
  {
    "file": "test/World.t.sol",
    "test": "testRegisterTable",
    "name": "Register a new table in the namespace",
<<<<<<< HEAD
    "gasUsed": 651986
=======
    "gasUsed": 685351
>>>>>>> de151fec
  },
  {
    "file": "test/World.t.sol",
    "test": "testSetField",
    "name": "Write data to a table field",
<<<<<<< HEAD
    "gasUsed": 41015
=======
    "gasUsed": 41938
>>>>>>> de151fec
  },
  {
    "file": "test/World.t.sol",
    "test": "testSetRecord",
    "name": "Write data to the table",
<<<<<<< HEAD
    "gasUsed": 39878
=======
    "gasUsed": 41383
>>>>>>> de151fec
  },
  {
    "file": "test/WorldDynamicUpdate.t.sol",
    "test": "testPopFromField",
    "name": "pop 1 address (cold)",
<<<<<<< HEAD
    "gasUsed": 31117
=======
    "gasUsed": 32936
>>>>>>> de151fec
  },
  {
    "file": "test/WorldDynamicUpdate.t.sol",
    "test": "testPopFromField",
    "name": "pop 1 address (warm)",
<<<<<<< HEAD
    "gasUsed": 18230
=======
    "gasUsed": 19725
>>>>>>> de151fec
  },
  {
    "file": "test/WorldDynamicUpdate.t.sol",
    "test": "testUpdateInField",
    "name": "updateInField 1 item (cold)",
<<<<<<< HEAD
    "gasUsed": 34594
=======
    "gasUsed": 35347
>>>>>>> de151fec
  },
  {
    "file": "test/WorldDynamicUpdate.t.sol",
    "test": "testUpdateInField",
    "name": "updateInField 1 item (warm)",
<<<<<<< HEAD
    "gasUsed": 21798
=======
    "gasUsed": 22552
>>>>>>> de151fec
  }
]<|MERGE_RESOLUTION|>--- conflicted
+++ resolved
@@ -39,121 +39,73 @@
     "file": "test/KeysInTableModule.t.sol",
     "test": "testInstallComposite",
     "name": "install keys in table module",
-<<<<<<< HEAD
-    "gasUsed": 1416783
-=======
-    "gasUsed": 1519694
->>>>>>> de151fec
+    "gasUsed": 1522415
   },
   {
     "file": "test/KeysInTableModule.t.sol",
     "test": "testInstallGas",
     "name": "install keys in table module",
-<<<<<<< HEAD
-    "gasUsed": 1416783
-=======
-    "gasUsed": 1519694
->>>>>>> de151fec
+    "gasUsed": 1522415
   },
   {
     "file": "test/KeysInTableModule.t.sol",
     "test": "testInstallGas",
     "name": "set a record on a table with keysInTableModule installed",
-<<<<<<< HEAD
-    "gasUsed": 186966
-=======
-    "gasUsed": 183330
->>>>>>> de151fec
+    "gasUsed": 187133
   },
   {
     "file": "test/KeysInTableModule.t.sol",
     "test": "testInstallSingleton",
     "name": "install keys in table module",
-<<<<<<< HEAD
-    "gasUsed": 1416783
-=======
-    "gasUsed": 1519694
->>>>>>> de151fec
+    "gasUsed": 1522415
   },
   {
     "file": "test/KeysInTableModule.t.sol",
     "test": "testSetAndDeleteRecordHookCompositeGas",
     "name": "install keys in table module",
-<<<<<<< HEAD
-    "gasUsed": 1416783
-=======
-    "gasUsed": 1519694
->>>>>>> de151fec
+    "gasUsed": 1522415
   },
   {
     "file": "test/KeysInTableModule.t.sol",
     "test": "testSetAndDeleteRecordHookCompositeGas",
     "name": "change a composite record on a table with keysInTableModule installed",
-<<<<<<< HEAD
-    "gasUsed": 28359
-=======
-    "gasUsed": 28471
->>>>>>> de151fec
+    "gasUsed": 30369
   },
   {
     "file": "test/KeysInTableModule.t.sol",
     "test": "testSetAndDeleteRecordHookCompositeGas",
     "name": "delete a composite record on a table with keysInTableModule installed",
-<<<<<<< HEAD
-    "gasUsed": 256431
-=======
-    "gasUsed": 251350
->>>>>>> de151fec
+    "gasUsed": 256684
   },
   {
     "file": "test/KeysInTableModule.t.sol",
     "test": "testSetAndDeleteRecordHookGas",
     "name": "install keys in table module",
-<<<<<<< HEAD
-    "gasUsed": 1416783
-=======
-    "gasUsed": 1519694
->>>>>>> de151fec
+    "gasUsed": 1522415
   },
   {
     "file": "test/KeysInTableModule.t.sol",
     "test": "testSetAndDeleteRecordHookGas",
     "name": "change a record on a table with keysInTableModule installed",
-<<<<<<< HEAD
-    "gasUsed": 27078
-=======
-    "gasUsed": 27194
->>>>>>> de151fec
+    "gasUsed": 29090
   },
   {
     "file": "test/KeysInTableModule.t.sol",
     "test": "testSetAndDeleteRecordHookGas",
     "name": "delete a record on a table with keysInTableModule installed",
-<<<<<<< HEAD
-    "gasUsed": 131154
-=======
-    "gasUsed": 132776
->>>>>>> de151fec
+    "gasUsed": 134549
   },
   {
     "file": "test/KeysWithValueModule.t.sol",
     "test": "testGetKeysWithValueGas",
     "name": "install keys with value module",
-<<<<<<< HEAD
-    "gasUsed": 654834
-=======
-    "gasUsed": 728670
->>>>>>> de151fec
+    "gasUsed": 731486
   },
   {
     "file": "test/KeysWithValueModule.t.sol",
     "test": "testGetKeysWithValueGas",
     "name": "Get list of keys with a given value",
-<<<<<<< HEAD
-    "gasUsed": 6986
-=======
-    "gasUsed": 7486
->>>>>>> de151fec
+    "gasUsed": 7562
   },
   {
     "file": "test/KeysWithValueModule.t.sol",
@@ -165,271 +117,163 @@
     "file": "test/KeysWithValueModule.t.sol",
     "test": "testInstall",
     "name": "install keys with value module",
-<<<<<<< HEAD
-    "gasUsed": 654834
-=======
-    "gasUsed": 728670
->>>>>>> de151fec
+    "gasUsed": 731486
   },
   {
     "file": "test/KeysWithValueModule.t.sol",
     "test": "testInstall",
     "name": "set a record on a table with KeysWithValueModule installed",
-<<<<<<< HEAD
-    "gasUsed": 154782
-=======
-    "gasUsed": 157267
->>>>>>> de151fec
+    "gasUsed": 159856
   },
   {
     "file": "test/KeysWithValueModule.t.sol",
     "test": "testSetAndDeleteRecordHook",
     "name": "install keys with value module",
-<<<<<<< HEAD
-    "gasUsed": 654834
-=======
-    "gasUsed": 728670
->>>>>>> de151fec
+    "gasUsed": 731486
   },
   {
     "file": "test/KeysWithValueModule.t.sol",
     "test": "testSetAndDeleteRecordHook",
     "name": "change a record on a table with KeysWithValueModule installed",
-<<<<<<< HEAD
-    "gasUsed": 121921
-=======
-    "gasUsed": 126277
->>>>>>> de151fec
+    "gasUsed": 129542
   },
   {
     "file": "test/KeysWithValueModule.t.sol",
     "test": "testSetAndDeleteRecordHook",
     "name": "delete a record on a table with KeysWithValueModule installed",
-<<<<<<< HEAD
-    "gasUsed": 44016
-=======
-    "gasUsed": 49021
->>>>>>> de151fec
+    "gasUsed": 49055
   },
   {
     "file": "test/KeysWithValueModule.t.sol",
     "test": "testSetField",
     "name": "install keys with value module",
-<<<<<<< HEAD
-    "gasUsed": 654834
-=======
-    "gasUsed": 728670
->>>>>>> de151fec
+    "gasUsed": 731486
   },
   {
     "file": "test/KeysWithValueModule.t.sol",
     "test": "testSetField",
     "name": "set a field on a table with KeysWithValueModule installed",
-<<<<<<< HEAD
-    "gasUsed": 159569
-=======
-    "gasUsed": 163755
->>>>>>> de151fec
+    "gasUsed": 164663
   },
   {
     "file": "test/KeysWithValueModule.t.sol",
     "test": "testSetField",
     "name": "change a field on a table with KeysWithValueModule installed",
-<<<<<<< HEAD
-    "gasUsed": 121827
-=======
-    "gasUsed": 128514
->>>>>>> de151fec
+    "gasUsed": 129422
   },
   {
     "file": "test/query.t.sol",
     "test": "testCombinedHasHasValueNotQuery",
     "name": "CombinedHasHasValueNotQuery",
-<<<<<<< HEAD
-    "gasUsed": 166240
-=======
-    "gasUsed": 141202
->>>>>>> de151fec
+    "gasUsed": 141741
   },
   {
     "file": "test/query.t.sol",
     "test": "testCombinedHasHasValueQuery",
     "name": "CombinedHasHasValueQuery",
-<<<<<<< HEAD
-    "gasUsed": 76483
-=======
-    "gasUsed": 69011
->>>>>>> de151fec
+    "gasUsed": 69498
   },
   {
     "file": "test/query.t.sol",
     "test": "testCombinedHasNotQuery",
     "name": "CombinedHasNotQuery",
-<<<<<<< HEAD
-    "gasUsed": 229976
-=======
-    "gasUsed": 184270
->>>>>>> de151fec
+    "gasUsed": 184388
   },
   {
     "file": "test/query.t.sol",
     "test": "testCombinedHasQuery",
     "name": "CombinedHasQuery",
-<<<<<<< HEAD
-    "gasUsed": 151680
-=======
-    "gasUsed": 122090
->>>>>>> de151fec
+    "gasUsed": 122181
   },
   {
     "file": "test/query.t.sol",
     "test": "testCombinedHasValueNotQuery",
     "name": "CombinedHasValueNotQuery",
-<<<<<<< HEAD
-    "gasUsed": 143685
-=======
-    "gasUsed": 117822
->>>>>>> de151fec
+    "gasUsed": 118036
   },
   {
     "file": "test/query.t.sol",
     "test": "testCombinedHasValueQuery",
     "name": "CombinedHasValueQuery",
-<<<<<<< HEAD
-    "gasUsed": 18246
-=======
-    "gasUsed": 19120
->>>>>>> de151fec
+    "gasUsed": 19417
   },
   {
     "file": "test/query.t.sol",
     "test": "testHasQuery",
     "name": "HasQuery",
-<<<<<<< HEAD
-    "gasUsed": 34906
-=======
-    "gasUsed": 27974
->>>>>>> de151fec
+    "gasUsed": 27997
   },
   {
     "file": "test/query.t.sol",
     "test": "testHasQuery1000Keys",
     "name": "HasQuery with 1000 keys",
-<<<<<<< HEAD
-    "gasUsed": 9343109
-=======
-    "gasUsed": 7068034
->>>>>>> de151fec
+    "gasUsed": 7118928
   },
   {
     "file": "test/query.t.sol",
     "test": "testHasQuery100Keys",
     "name": "HasQuery with 100 keys",
-<<<<<<< HEAD
-    "gasUsed": 862117
-=======
-    "gasUsed": 672254
->>>>>>> de151fec
+    "gasUsed": 672793
   },
   {
     "file": "test/query.t.sol",
     "test": "testHasValueQuery",
     "name": "HasValueQuery",
-<<<<<<< HEAD
-    "gasUsed": 8793
-=======
-    "gasUsed": 9237
->>>>>>> de151fec
+    "gasUsed": 9379
   },
   {
     "file": "test/query.t.sol",
     "test": "testNotValueQuery",
     "name": "NotValueQuery",
-<<<<<<< HEAD
-    "gasUsed": 70074
-=======
-    "gasUsed": 62610
->>>>>>> de151fec
+    "gasUsed": 63094
   },
   {
     "file": "test/StandardDelegationsModule.t.sol",
     "test": "testCallFromCallboundDelegation",
     "name": "register a callbound delegation",
-<<<<<<< HEAD
-    "gasUsed": 123197
-=======
-    "gasUsed": 133339
->>>>>>> de151fec
+    "gasUsed": 133906
   },
   {
     "file": "test/StandardDelegationsModule.t.sol",
     "test": "testCallFromCallboundDelegation",
     "name": "call a system via a callbound delegation",
-<<<<<<< HEAD
-    "gasUsed": 44382
-=======
-    "gasUsed": 49400
->>>>>>> de151fec
+    "gasUsed": 49422
   },
   {
     "file": "test/StandardDelegationsModule.t.sol",
     "test": "testCallFromTimeboundDelegation",
     "name": "register a timebound delegation",
-<<<<<<< HEAD
-    "gasUsed": 117439
-=======
-    "gasUsed": 127695
->>>>>>> de151fec
+    "gasUsed": 128255
   },
   {
     "file": "test/StandardDelegationsModule.t.sol",
     "test": "testCallFromTimeboundDelegation",
     "name": "call a system via a timebound delegation",
-<<<<<<< HEAD
-    "gasUsed": 35087
-=======
-    "gasUsed": 38491
->>>>>>> de151fec
+    "gasUsed": 38513
   },
   {
     "file": "test/UniqueEntityModule.t.sol",
     "test": "testInstall",
     "name": "install unique entity module",
-<<<<<<< HEAD
-    "gasUsed": 732208
-=======
-    "gasUsed": 788009
->>>>>>> de151fec
+    "gasUsed": 791718
   },
   {
     "file": "test/UniqueEntityModule.t.sol",
     "test": "testInstall",
     "name": "get a unique entity nonce (non-root module)",
-<<<<<<< HEAD
-    "gasUsed": 65605
-=======
-    "gasUsed": 67487
->>>>>>> de151fec
+    "gasUsed": 67776
   },
   {
     "file": "test/UniqueEntityModule.t.sol",
     "test": "testInstallRoot",
     "name": "installRoot unique entity module",
-<<<<<<< HEAD
-    "gasUsed": 710998
-=======
-    "gasUsed": 771491
->>>>>>> de151fec
+    "gasUsed": 775222
   },
   {
     "file": "test/UniqueEntityModule.t.sol",
     "test": "testInstallRoot",
     "name": "get a unique entity nonce (root module)",
-<<<<<<< HEAD
-    "gasUsed": 65605
-=======
-    "gasUsed": 67487
->>>>>>> de151fec
+    "gasUsed": 67776
   },
   {
     "file": "test/World.t.sol",
@@ -441,156 +285,96 @@
     "file": "test/World.t.sol",
     "test": "testCallFromUnlimitedDelegation",
     "name": "register an unlimited delegation",
-<<<<<<< HEAD
-    "gasUsed": 55898
-=======
-    "gasUsed": 59058
->>>>>>> de151fec
+    "gasUsed": 59344
   },
   {
     "file": "test/World.t.sol",
     "test": "testCallFromUnlimitedDelegation",
     "name": "call a system via an unlimited delegation",
-<<<<<<< HEAD
-    "gasUsed": 18033
-=======
-    "gasUsed": 19964
->>>>>>> de151fec
+    "gasUsed": 19986
   },
   {
     "file": "test/World.t.sol",
     "test": "testDeleteRecord",
     "name": "Delete record",
-    "gasUsed": 13858
+    "gasUsed": 13857
   },
   {
     "file": "test/World.t.sol",
     "test": "testPushToField",
     "name": "Push data to the table",
-<<<<<<< HEAD
-    "gasUsed": 92059
-=======
-    "gasUsed": 93235
->>>>>>> de151fec
+    "gasUsed": 93897
   },
   {
     "file": "test/World.t.sol",
     "test": "testRegisterFallbackSystem",
     "name": "Register a fallback system",
-<<<<<<< HEAD
-    "gasUsed": 71457
-=======
-    "gasUsed": 75428
->>>>>>> de151fec
+    "gasUsed": 75969
   },
   {
     "file": "test/World.t.sol",
     "test": "testRegisterFallbackSystem",
     "name": "Register a root fallback system",
-<<<<<<< HEAD
-    "gasUsed": 64697
-=======
-    "gasUsed": 68677
->>>>>>> de151fec
+    "gasUsed": 69218
   },
   {
     "file": "test/World.t.sol",
     "test": "testRegisterFunctionSelector",
     "name": "Register a function selector",
-<<<<<<< HEAD
-    "gasUsed": 92051
-=======
-    "gasUsed": 96022
->>>>>>> de151fec
+    "gasUsed": 96563
   },
   {
     "file": "test/World.t.sol",
     "test": "testRegisterNamespace",
     "name": "Register a new namespace",
-<<<<<<< HEAD
-    "gasUsed": 141071
-=======
-    "gasUsed": 146385
->>>>>>> de151fec
+    "gasUsed": 147216
   },
   {
     "file": "test/World.t.sol",
     "test": "testRegisterRootFunctionSelector",
     "name": "Register a root function selector",
-<<<<<<< HEAD
-    "gasUsed": 80608
-=======
-    "gasUsed": 90595
->>>>>>> de151fec
+    "gasUsed": 91136
   },
   {
     "file": "test/World.t.sol",
     "test": "testRegisterTable",
     "name": "Register a new table in the namespace",
-<<<<<<< HEAD
-    "gasUsed": 651986
-=======
-    "gasUsed": 685351
->>>>>>> de151fec
+    "gasUsed": 686596
   },
   {
     "file": "test/World.t.sol",
     "test": "testSetField",
     "name": "Write data to a table field",
-<<<<<<< HEAD
-    "gasUsed": 41015
-=======
-    "gasUsed": 41938
->>>>>>> de151fec
+    "gasUsed": 42231
   },
   {
     "file": "test/World.t.sol",
     "test": "testSetRecord",
     "name": "Write data to the table",
-<<<<<<< HEAD
-    "gasUsed": 39878
-=======
-    "gasUsed": 41383
->>>>>>> de151fec
+    "gasUsed": 41676
   },
   {
     "file": "test/WorldDynamicUpdate.t.sol",
     "test": "testPopFromField",
     "name": "pop 1 address (cold)",
-<<<<<<< HEAD
-    "gasUsed": 31117
-=======
-    "gasUsed": 32936
->>>>>>> de151fec
+    "gasUsed": 32955
   },
   {
     "file": "test/WorldDynamicUpdate.t.sol",
     "test": "testPopFromField",
     "name": "pop 1 address (warm)",
-<<<<<<< HEAD
-    "gasUsed": 18230
-=======
-    "gasUsed": 19725
->>>>>>> de151fec
+    "gasUsed": 20068
   },
   {
     "file": "test/WorldDynamicUpdate.t.sol",
     "test": "testUpdateInField",
     "name": "updateInField 1 item (cold)",
-<<<<<<< HEAD
-    "gasUsed": 34594
-=======
-    "gasUsed": 35347
->>>>>>> de151fec
+    "gasUsed": 36431
   },
   {
     "file": "test/WorldDynamicUpdate.t.sol",
     "test": "testUpdateInField",
     "name": "updateInField 1 item (warm)",
-<<<<<<< HEAD
-    "gasUsed": 21798
-=======
-    "gasUsed": 22552
->>>>>>> de151fec
+    "gasUsed": 23636
   }
 ]
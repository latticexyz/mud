--- conflicted
+++ resolved
@@ -39,51 +39,31 @@
     "file": "test/KeysInTableModule.t.sol",
     "test": "testInstallComposite",
     "name": "install keys in table module",
-<<<<<<< HEAD
-    "gasUsed": 1413492
-=======
-    "gasUsed": 1411774
->>>>>>> d52e7c79
+    "gasUsed": 1413313
   },
   {
     "file": "test/KeysInTableModule.t.sol",
     "test": "testInstallGas",
     "name": "install keys in table module",
-<<<<<<< HEAD
-    "gasUsed": 1413492
-=======
-    "gasUsed": 1411774
->>>>>>> d52e7c79
+    "gasUsed": 1413313
   },
   {
     "file": "test/KeysInTableModule.t.sol",
     "test": "testInstallGas",
     "name": "set a record on a table with keysInTableModule installed",
-<<<<<<< HEAD
-    "gasUsed": 182399
-=======
-    "gasUsed": 182055
->>>>>>> d52e7c79
+    "gasUsed": 182465
   },
   {
     "file": "test/KeysInTableModule.t.sol",
     "test": "testInstallSingleton",
     "name": "install keys in table module",
-<<<<<<< HEAD
-    "gasUsed": 1413492
-=======
-    "gasUsed": 1411774
->>>>>>> d52e7c79
+    "gasUsed": 1413313
   },
   {
     "file": "test/KeysInTableModule.t.sol",
     "test": "testSetAndDeleteRecordHookCompositeGas",
     "name": "install keys in table module",
-<<<<<<< HEAD
-    "gasUsed": 1413492
-=======
-    "gasUsed": 1411774
->>>>>>> d52e7c79
+    "gasUsed": 1413313
   },
   {
     "file": "test/KeysInTableModule.t.sol",
@@ -95,21 +75,13 @@
     "file": "test/KeysInTableModule.t.sol",
     "test": "testSetAndDeleteRecordHookCompositeGas",
     "name": "delete a composite record on a table with keysInTableModule installed",
-<<<<<<< HEAD
-    "gasUsed": 254353
-=======
-    "gasUsed": 250544
->>>>>>> d52e7c79
+    "gasUsed": 254375
   },
   {
     "file": "test/KeysInTableModule.t.sol",
     "test": "testSetAndDeleteRecordHookGas",
     "name": "install keys in table module",
-<<<<<<< HEAD
-    "gasUsed": 1413492
-=======
-    "gasUsed": 1411774
->>>>>>> d52e7c79
+    "gasUsed": 1413313
   },
   {
     "file": "test/KeysInTableModule.t.sol",
@@ -121,21 +93,13 @@
     "file": "test/KeysInTableModule.t.sol",
     "test": "testSetAndDeleteRecordHookGas",
     "name": "delete a record on a table with keysInTableModule installed",
-<<<<<<< HEAD
-    "gasUsed": 130054
-=======
-    "gasUsed": 128833
->>>>>>> d52e7c79
+    "gasUsed": 130076
   },
   {
     "file": "test/KeysWithValueModule.t.sol",
     "test": "testGetKeysWithValueGas",
     "name": "install keys with value module",
-<<<<<<< HEAD
-    "gasUsed": 652287
-=======
-    "gasUsed": 650602
->>>>>>> d52e7c79
+    "gasUsed": 652409
   },
   {
     "file": "test/KeysWithValueModule.t.sol",
@@ -153,41 +117,25 @@
     "file": "test/KeysWithValueModule.t.sol",
     "test": "testInstall",
     "name": "install keys with value module",
-<<<<<<< HEAD
-    "gasUsed": 652287
-=======
-    "gasUsed": 650602
->>>>>>> d52e7c79
+    "gasUsed": 652409
   },
   {
     "file": "test/KeysWithValueModule.t.sol",
     "test": "testInstall",
     "name": "set a record on a table with KeysWithValueModule installed",
-<<<<<<< HEAD
-    "gasUsed": 151899
-=======
-    "gasUsed": 151511
->>>>>>> d52e7c79
+    "gasUsed": 151921
   },
   {
     "file": "test/KeysWithValueModule.t.sol",
     "test": "testSetAndDeleteRecordHook",
     "name": "install keys with value module",
-<<<<<<< HEAD
-    "gasUsed": 652287
-=======
-    "gasUsed": 650602
->>>>>>> d52e7c79
+    "gasUsed": 652409
   },
   {
     "file": "test/KeysWithValueModule.t.sol",
     "test": "testSetAndDeleteRecordHook",
     "name": "change a record on a table with KeysWithValueModule installed",
-<<<<<<< HEAD
-    "gasUsed": 118815
-=======
-    "gasUsed": 117983
->>>>>>> d52e7c79
+    "gasUsed": 118837
   },
   {
     "file": "test/KeysWithValueModule.t.sol",
@@ -199,11 +147,7 @@
     "file": "test/KeysWithValueModule.t.sol",
     "test": "testSetField",
     "name": "install keys with value module",
-<<<<<<< HEAD
-    "gasUsed": 652287
-=======
-    "gasUsed": 650602
->>>>>>> d52e7c79
+    "gasUsed": 652409
   },
   {
     "file": "test/KeysWithValueModule.t.sol",
@@ -287,7 +231,7 @@
     "file": "test/StandardDelegationsModule.t.sol",
     "test": "testCallFromCallboundDelegation",
     "name": "register a callbound delegation",
-    "gasUsed": 122345
+    "gasUsed": 122912
   },
   {
     "file": "test/StandardDelegationsModule.t.sol",
@@ -299,7 +243,7 @@
     "file": "test/StandardDelegationsModule.t.sol",
     "test": "testCallFromTimeboundDelegation",
     "name": "register a timebound delegation",
-    "gasUsed": 116594
+    "gasUsed": 117154
   },
   {
     "file": "test/StandardDelegationsModule.t.sol",
@@ -311,11 +255,7 @@
     "file": "test/UniqueEntityModule.t.sol",
     "test": "testInstall",
     "name": "install unique entity module",
-<<<<<<< HEAD
-    "gasUsed": 724050
-=======
-    "gasUsed": 722425
->>>>>>> d52e7c79
+    "gasUsed": 724354
   },
   {
     "file": "test/UniqueEntityModule.t.sol",
@@ -327,11 +267,7 @@
     "file": "test/UniqueEntityModule.t.sol",
     "test": "testInstallRoot",
     "name": "installRoot unique entity module",
-<<<<<<< HEAD
-    "gasUsed": 702945
-=======
-    "gasUsed": 701392
->>>>>>> d52e7c79
+    "gasUsed": 703321
   },
   {
     "file": "test/UniqueEntityModule.t.sol",
@@ -349,7 +285,7 @@
     "file": "test/World.t.sol",
     "test": "testCallFromUnlimitedDelegation",
     "name": "register an unlimited delegation",
-    "gasUsed": 55457
+    "gasUsed": 55743
   },
   {
     "file": "test/World.t.sol",
@@ -391,11 +327,7 @@
     "file": "test/World.t.sol",
     "test": "testRegisterNamespace",
     "name": "Register a new namespace",
-<<<<<<< HEAD
-    "gasUsed": 140846
-=======
-    "gasUsed": 140095
->>>>>>> d52e7c79
+    "gasUsed": 140926
   },
   {
     "file": "test/World.t.sol",
@@ -407,11 +339,7 @@
     "file": "test/World.t.sol",
     "test": "testRegisterTable",
     "name": "Register a new table in the namespace",
-<<<<<<< HEAD
-    "gasUsed": 651269
-=======
-    "gasUsed": 650153
->>>>>>> d52e7c79
+    "gasUsed": 651248
   },
   {
     "file": "test/World.t.sol",

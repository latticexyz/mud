[
  {
    "file": "test/AccessControl.t.sol",
    "test": "testAccessControl",
    "name": "AccessControl: hasAccess (cold)",
    "gasUsed": 12122
  },
  {
    "file": "test/AccessControl.t.sol",
    "test": "testAccessControl",
    "name": "AccessControl: hasAccess (warm, namespace only)",
    "gasUsed": 3138
  },
  {
    "file": "test/AccessControl.t.sol",
    "test": "testAccessControl",
    "name": "AccessControl: hasAccess (warm)",
    "gasUsed": 6154
  },
  {
    "file": "test/AccessControl.t.sol",
    "test": "testRequireAccess",
    "name": "AccessControl: requireAccess (cold)",
    "gasUsed": 12165
  },
  {
    "file": "test/AccessControl.t.sol",
    "test": "testRequireAccess",
    "name": "AccessControl: requireAccess (warm)",
    "gasUsed": 6171
  },
  {
    "file": "test/AccessControl.t.sol",
    "test": "testRequireAccess",
    "name": "AccessControl: requireAccess (this address)",
    "gasUsed": 153
  },
  {
    "file": "test/KeysInTableModule.t.sol",
    "test": "testInstallComposite",
    "name": "install keys in table module",
<<<<<<< HEAD
    "gasUsed": 1438730
=======
    "gasUsed": 1412624
>>>>>>> d3049a2e
  },
  {
    "file": "test/KeysInTableModule.t.sol",
    "test": "testInstallGas",
    "name": "install keys in table module",
<<<<<<< HEAD
    "gasUsed": 1438730
=======
    "gasUsed": 1412624
>>>>>>> d3049a2e
  },
  {
    "file": "test/KeysInTableModule.t.sol",
    "test": "testInstallGas",
    "name": "set a record on a table with keysInTableModule installed",
<<<<<<< HEAD
    "gasUsed": 171936
=======
    "gasUsed": 182589
>>>>>>> d3049a2e
  },
  {
    "file": "test/KeysInTableModule.t.sol",
    "test": "testInstallSingleton",
    "name": "install keys in table module",
<<<<<<< HEAD
    "gasUsed": 1438730
=======
    "gasUsed": 1412624
>>>>>>> d3049a2e
  },
  {
    "file": "test/KeysInTableModule.t.sol",
    "test": "testSetAndDeleteRecordHookCompositeGas",
    "name": "install keys in table module",
<<<<<<< HEAD
    "gasUsed": 1438730
=======
    "gasUsed": 1412624
>>>>>>> d3049a2e
  },
  {
    "file": "test/KeysInTableModule.t.sol",
    "test": "testSetAndDeleteRecordHookCompositeGas",
    "name": "change a composite record on a table with keysInTableModule installed",
<<<<<<< HEAD
    "gasUsed": 24252
=======
    "gasUsed": 26174
>>>>>>> d3049a2e
  },
  {
    "file": "test/KeysInTableModule.t.sol",
    "test": "testSetAndDeleteRecordHookCompositeGas",
    "name": "delete a composite record on a table with keysInTableModule installed",
<<<<<<< HEAD
    "gasUsed": 208916
=======
    "gasUsed": 251091
>>>>>>> d3049a2e
  },
  {
    "file": "test/KeysInTableModule.t.sol",
    "test": "testSetAndDeleteRecordHookGas",
    "name": "install keys in table module",
<<<<<<< HEAD
    "gasUsed": 1438730
=======
    "gasUsed": 1412624
>>>>>>> d3049a2e
  },
  {
    "file": "test/KeysInTableModule.t.sol",
    "test": "testSetAndDeleteRecordHookGas",
    "name": "change a record on a table with keysInTableModule installed",
<<<<<<< HEAD
    "gasUsed": 22975
=======
    "gasUsed": 24894
>>>>>>> d3049a2e
  },
  {
    "file": "test/KeysInTableModule.t.sol",
    "test": "testSetAndDeleteRecordHookGas",
    "name": "delete a record on a table with keysInTableModule installed",
<<<<<<< HEAD
    "gasUsed": 109914
=======
    "gasUsed": 129380
>>>>>>> d3049a2e
  },
  {
    "file": "test/KeysWithValueModule.t.sol",
    "test": "testGetKeysWithValueGas",
    "name": "install keys with value module",
<<<<<<< HEAD
    "gasUsed": 659786
=======
    "gasUsed": 651087
>>>>>>> d3049a2e
  },
  {
    "file": "test/KeysWithValueModule.t.sol",
    "test": "testGetKeysWithValueGas",
    "name": "Get list of keys with a given value",
    "gasUsed": 6333
  },
  {
    "file": "test/KeysWithValueModule.t.sol",
    "test": "testGetTargetTableSelector",
    "name": "compute the target table selector",
    "gasUsed": 2234
  },
  {
    "file": "test/KeysWithValueModule.t.sol",
    "test": "testInstall",
    "name": "install keys with value module",
<<<<<<< HEAD
    "gasUsed": 659786
=======
    "gasUsed": 651087
>>>>>>> d3049a2e
  },
  {
    "file": "test/KeysWithValueModule.t.sol",
    "test": "testInstall",
    "name": "set a record on a table with KeysWithValueModule installed",
<<<<<<< HEAD
    "gasUsed": 146494
=======
    "gasUsed": 151906
>>>>>>> d3049a2e
  },
  {
    "file": "test/KeysWithValueModule.t.sol",
    "test": "testSetAndDeleteRecordHook",
    "name": "install keys with value module",
<<<<<<< HEAD
    "gasUsed": 659786
=======
    "gasUsed": 651087
>>>>>>> d3049a2e
  },
  {
    "file": "test/KeysWithValueModule.t.sol",
    "test": "testSetAndDeleteRecordHook",
    "name": "change a record on a table with KeysWithValueModule installed",
<<<<<<< HEAD
    "gasUsed": 113032
=======
    "gasUsed": 118369
>>>>>>> d3049a2e
  },
  {
    "file": "test/KeysWithValueModule.t.sol",
    "test": "testSetAndDeleteRecordHook",
    "name": "delete a record on a table with KeysWithValueModule installed",
<<<<<<< HEAD
    "gasUsed": 40321
=======
    "gasUsed": 43982
>>>>>>> d3049a2e
  },
  {
    "file": "test/KeysWithValueModule.t.sol",
    "test": "testSetField",
    "name": "install keys with value module",
<<<<<<< HEAD
    "gasUsed": 659786
=======
    "gasUsed": 651087
>>>>>>> d3049a2e
  },
  {
    "file": "test/KeysWithValueModule.t.sol",
    "test": "testSetField",
    "name": "set a field on a table with KeysWithValueModule installed",
<<<<<<< HEAD
    "gasUsed": 153314
=======
    "gasUsed": 158593
>>>>>>> d3049a2e
  },
  {
    "file": "test/KeysWithValueModule.t.sol",
    "test": "testSetField",
    "name": "change a field on a table with KeysWithValueModule installed",
<<<<<<< HEAD
    "gasUsed": 115573
=======
    "gasUsed": 120851
>>>>>>> d3049a2e
  },
  {
    "file": "test/query.t.sol",
    "test": "testCombinedHasHasValueNotQuery",
    "name": "CombinedHasHasValueNotQuery",
    "gasUsed": 119350
  },
  {
    "file": "test/query.t.sol",
    "test": "testCombinedHasHasValueQuery",
    "name": "CombinedHasHasValueQuery",
    "gasUsed": 59403
  },
  {
    "file": "test/query.t.sol",
    "test": "testCombinedHasNotQuery",
    "name": "CombinedHasNotQuery",
    "gasUsed": 152498
  },
  {
    "file": "test/query.t.sol",
    "test": "testCombinedHasQuery",
    "name": "CombinedHasQuery",
    "gasUsed": 101088
  },
  {
    "file": "test/query.t.sol",
    "test": "testCombinedHasValueNotQuery",
    "name": "CombinedHasValueNotQuery",
    "gasUsed": 98294
  },
  {
    "file": "test/query.t.sol",
    "test": "testCombinedHasValueQuery",
    "name": "CombinedHasValueQuery",
    "gasUsed": 16796
  },
  {
    "file": "test/query.t.sol",
    "test": "testHasQuery",
    "name": "HasQuery",
    "gasUsed": 23014
  },
  {
    "file": "test/query.t.sol",
    "test": "testHasQuery1000Keys",
    "name": "HasQuery with 1000 keys",
    "gasUsed": 5903398
  },
  {
    "file": "test/query.t.sol",
    "test": "testHasQuery100Keys",
    "name": "HasQuery with 100 keys",
    "gasUsed": 553418
  },
  {
    "file": "test/query.t.sol",
    "test": "testHasValueQuery",
    "name": "HasValueQuery",
    "gasUsed": 8075
  },
  {
    "file": "test/query.t.sol",
    "test": "testNotValueQuery",
    "name": "NotValueQuery",
    "gasUsed": 53002
  },
  {
    "file": "test/StandardDelegationsModule.t.sol",
    "test": "testCallFromCallboundDelegation",
    "name": "register a callbound delegation",
<<<<<<< HEAD
    "gasUsed": 118963
=======
    "gasUsed": 122373
>>>>>>> d3049a2e
  },
  {
    "file": "test/StandardDelegationsModule.t.sol",
    "test": "testCallFromCallboundDelegation",
    "name": "call a system via a callbound delegation",
<<<<<<< HEAD
    "gasUsed": 41373
=======
    "gasUsed": 44114
>>>>>>> d3049a2e
  },
  {
    "file": "test/StandardDelegationsModule.t.sol",
    "test": "testCallFromTimeboundDelegation",
    "name": "register a timebound delegation",
<<<<<<< HEAD
    "gasUsed": 113213
=======
    "gasUsed": 116622
>>>>>>> d3049a2e
  },
  {
    "file": "test/StandardDelegationsModule.t.sol",
    "test": "testCallFromTimeboundDelegation",
    "name": "call a system via a timebound delegation",
<<<<<<< HEAD
    "gasUsed": 32823
=======
    "gasUsed": 34819
>>>>>>> d3049a2e
  },
  {
    "file": "test/UniqueEntityModule.t.sol",
    "test": "testInstall",
    "name": "install unique entity module",
<<<<<<< HEAD
    "gasUsed": 728568
=======
    "gasUsed": 726567
>>>>>>> d3049a2e
  },
  {
    "file": "test/UniqueEntityModule.t.sol",
    "test": "testInstall",
    "name": "get a unique entity nonce (non-root module)",
    "gasUsed": 62460
  },
  {
    "file": "test/UniqueEntityModule.t.sol",
    "test": "testInstallRoot",
    "name": "installRoot unique entity module",
<<<<<<< HEAD
    "gasUsed": 709212
=======
    "gasUsed": 705483
>>>>>>> d3049a2e
  },
  {
    "file": "test/UniqueEntityModule.t.sol",
    "test": "testInstallRoot",
    "name": "get a unique entity nonce (root module)",
    "gasUsed": 62460
  },
  {
    "file": "test/World.t.sol",
    "test": "testCall",
    "name": "call a system via the World",
<<<<<<< HEAD
    "gasUsed": 16258
=======
    "gasUsed": 17519
>>>>>>> d3049a2e
  },
  {
    "file": "test/World.t.sol",
    "test": "testCallFromUnlimitedDelegation",
    "name": "register an unlimited delegation",
<<<<<<< HEAD
    "gasUsed": 53324
=======
    "gasUsed": 55485
>>>>>>> d3049a2e
  },
  {
    "file": "test/World.t.sol",
    "test": "testCallFromUnlimitedDelegation",
    "name": "call a system via an unlimited delegation",
<<<<<<< HEAD
    "gasUsed": 16593
=======
    "gasUsed": 17893
>>>>>>> d3049a2e
  },
  {
    "file": "test/World.t.sol",
    "test": "testDeleteRecord",
    "name": "Delete record",
<<<<<<< HEAD
    "gasUsed": 11302
=======
    "gasUsed": 12229
>>>>>>> d3049a2e
  },
  {
    "file": "test/World.t.sol",
    "test": "testPushToField",
    "name": "Push data to the table",
    "gasUsed": 90509
  },
  {
    "file": "test/World.t.sol",
    "test": "testRegisterFallbackSystem",
    "name": "Register a fallback system",
<<<<<<< HEAD
    "gasUsed": 67308
=======
    "gasUsed": 70471
>>>>>>> d3049a2e
  },
  {
    "file": "test/World.t.sol",
    "test": "testRegisterFallbackSystem",
    "name": "Register a root fallback system",
<<<<<<< HEAD
    "gasUsed": 60615
=======
    "gasUsed": 63733
>>>>>>> d3049a2e
  },
  {
    "file": "test/World.t.sol",
    "test": "testRegisterFunctionSelector",
    "name": "Register a function selector",
<<<<<<< HEAD
    "gasUsed": 87902
=======
    "gasUsed": 91065
>>>>>>> d3049a2e
  },
  {
    "file": "test/World.t.sol",
    "test": "testRegisterNamespace",
    "name": "Register a new namespace",
<<<<<<< HEAD
    "gasUsed": 135792
=======
    "gasUsed": 140158
>>>>>>> d3049a2e
  },
  {
    "file": "test/World.t.sol",
    "test": "testRegisterRootFunctionSelector",
    "name": "Register a root function selector",
<<<<<<< HEAD
    "gasUsed": 76526
=======
    "gasUsed": 79644
>>>>>>> d3049a2e
  },
  {
    "file": "test/World.t.sol",
    "test": "testRegisterTable",
    "name": "Register a new table in the namespace",
<<<<<<< HEAD
    "gasUsed": 663816
=======
    "gasUsed": 650278
>>>>>>> d3049a2e
  },
  {
    "file": "test/World.t.sol",
    "test": "testSetField",
    "name": "Write data to a table field",
    "gasUsed": 39728
  },
  {
    "file": "test/World.t.sol",
    "test": "testSetRecord",
    "name": "Write data to the table",
    "gasUsed": 38461
  },
  {
    "file": "test/WorldDynamicUpdate.t.sol",
    "test": "testPopFromField",
    "name": "pop 1 address (cold)",
    "gasUsed": 30210
  },
  {
    "file": "test/WorldDynamicUpdate.t.sol",
    "test": "testPopFromField",
    "name": "pop 1 address (warm)",
    "gasUsed": 16999
  },
  {
    "file": "test/WorldDynamicUpdate.t.sol",
    "test": "testUpdateInField",
    "name": "updateInField 1 item (cold)",
    "gasUsed": 32621
  },
  {
    "file": "test/WorldDynamicUpdate.t.sol",
    "test": "testUpdateInField",
    "name": "updateInField 1 item (warm)",
    "gasUsed": 19826
  }
]<|MERGE_RESOLUTION|>--- conflicted
+++ resolved
@@ -39,111 +39,67 @@
     "file": "test/KeysInTableModule.t.sol",
     "test": "testInstallComposite",
     "name": "install keys in table module",
-<<<<<<< HEAD
-    "gasUsed": 1438730
-=======
-    "gasUsed": 1412624
->>>>>>> d3049a2e
+    "gasUsed": 1439536
   },
   {
     "file": "test/KeysInTableModule.t.sol",
     "test": "testInstallGas",
     "name": "install keys in table module",
-<<<<<<< HEAD
-    "gasUsed": 1438730
-=======
-    "gasUsed": 1412624
->>>>>>> d3049a2e
+    "gasUsed": 1439536
   },
   {
     "file": "test/KeysInTableModule.t.sol",
     "test": "testInstallGas",
     "name": "set a record on a table with keysInTableModule installed",
-<<<<<<< HEAD
-    "gasUsed": 171936
-=======
-    "gasUsed": 182589
->>>>>>> d3049a2e
+    "gasUsed": 172470
   },
   {
     "file": "test/KeysInTableModule.t.sol",
     "test": "testInstallSingleton",
     "name": "install keys in table module",
-<<<<<<< HEAD
-    "gasUsed": 1438730
-=======
-    "gasUsed": 1412624
->>>>>>> d3049a2e
+    "gasUsed": 1439536
   },
   {
     "file": "test/KeysInTableModule.t.sol",
     "test": "testSetAndDeleteRecordHookCompositeGas",
     "name": "install keys in table module",
-<<<<<<< HEAD
-    "gasUsed": 1438730
-=======
-    "gasUsed": 1412624
->>>>>>> d3049a2e
+    "gasUsed": 1439536
   },
   {
     "file": "test/KeysInTableModule.t.sol",
     "test": "testSetAndDeleteRecordHookCompositeGas",
     "name": "change a composite record on a table with keysInTableModule installed",
-<<<<<<< HEAD
-    "gasUsed": 24252
-=======
-    "gasUsed": 26174
->>>>>>> d3049a2e
+    "gasUsed": 24759
   },
   {
     "file": "test/KeysInTableModule.t.sol",
     "test": "testSetAndDeleteRecordHookCompositeGas",
     "name": "delete a composite record on a table with keysInTableModule installed",
-<<<<<<< HEAD
-    "gasUsed": 208916
-=======
-    "gasUsed": 251091
->>>>>>> d3049a2e
+    "gasUsed": 209463
   },
   {
     "file": "test/KeysInTableModule.t.sol",
     "test": "testSetAndDeleteRecordHookGas",
     "name": "install keys in table module",
-<<<<<<< HEAD
-    "gasUsed": 1438730
-=======
-    "gasUsed": 1412624
->>>>>>> d3049a2e
+    "gasUsed": 1439536
   },
   {
     "file": "test/KeysInTableModule.t.sol",
     "test": "testSetAndDeleteRecordHookGas",
     "name": "change a record on a table with keysInTableModule installed",
-<<<<<<< HEAD
-    "gasUsed": 22975
-=======
-    "gasUsed": 24894
->>>>>>> d3049a2e
+    "gasUsed": 23482
   },
   {
     "file": "test/KeysInTableModule.t.sol",
     "test": "testSetAndDeleteRecordHookGas",
     "name": "delete a record on a table with keysInTableModule installed",
-<<<<<<< HEAD
-    "gasUsed": 109914
-=======
-    "gasUsed": 129380
->>>>>>> d3049a2e
+    "gasUsed": 110461
   },
   {
     "file": "test/KeysWithValueModule.t.sol",
     "test": "testGetKeysWithValueGas",
     "name": "install keys with value module",
-<<<<<<< HEAD
-    "gasUsed": 659786
-=======
-    "gasUsed": 651087
->>>>>>> d3049a2e
+    "gasUsed": 660204
   },
   {
     "file": "test/KeysWithValueModule.t.sol",
@@ -161,81 +117,49 @@
     "file": "test/KeysWithValueModule.t.sol",
     "test": "testInstall",
     "name": "install keys with value module",
-<<<<<<< HEAD
-    "gasUsed": 659786
-=======
-    "gasUsed": 651087
->>>>>>> d3049a2e
+    "gasUsed": 660204
   },
   {
     "file": "test/KeysWithValueModule.t.sol",
     "test": "testInstall",
     "name": "set a record on a table with KeysWithValueModule installed",
-<<<<<<< HEAD
-    "gasUsed": 146494
-=======
-    "gasUsed": 151906
->>>>>>> d3049a2e
+    "gasUsed": 146889
   },
   {
     "file": "test/KeysWithValueModule.t.sol",
     "test": "testSetAndDeleteRecordHook",
     "name": "install keys with value module",
-<<<<<<< HEAD
-    "gasUsed": 659786
-=======
-    "gasUsed": 651087
->>>>>>> d3049a2e
+    "gasUsed": 660204
   },
   {
     "file": "test/KeysWithValueModule.t.sol",
     "test": "testSetAndDeleteRecordHook",
     "name": "change a record on a table with KeysWithValueModule installed",
-<<<<<<< HEAD
-    "gasUsed": 113032
-=======
-    "gasUsed": 118369
->>>>>>> d3049a2e
+    "gasUsed": 113418
   },
   {
     "file": "test/KeysWithValueModule.t.sol",
     "test": "testSetAndDeleteRecordHook",
     "name": "delete a record on a table with KeysWithValueModule installed",
-<<<<<<< HEAD
-    "gasUsed": 40321
-=======
-    "gasUsed": 43982
->>>>>>> d3049a2e
+    "gasUsed": 40742
   },
   {
     "file": "test/KeysWithValueModule.t.sol",
     "test": "testSetField",
     "name": "install keys with value module",
-<<<<<<< HEAD
-    "gasUsed": 659786
-=======
-    "gasUsed": 651087
->>>>>>> d3049a2e
+    "gasUsed": 660204
   },
   {
     "file": "test/KeysWithValueModule.t.sol",
     "test": "testSetField",
     "name": "set a field on a table with KeysWithValueModule installed",
-<<<<<<< HEAD
-    "gasUsed": 153314
-=======
-    "gasUsed": 158593
->>>>>>> d3049a2e
+    "gasUsed": 153474
   },
   {
     "file": "test/KeysWithValueModule.t.sol",
     "test": "testSetField",
     "name": "change a field on a table with KeysWithValueModule installed",
-<<<<<<< HEAD
-    "gasUsed": 115573
-=======
-    "gasUsed": 120851
->>>>>>> d3049a2e
+    "gasUsed": 115733
   },
   {
     "file": "test/query.t.sol",
@@ -307,51 +231,31 @@
     "file": "test/StandardDelegationsModule.t.sol",
     "test": "testCallFromCallboundDelegation",
     "name": "register a callbound delegation",
-<<<<<<< HEAD
-    "gasUsed": 118963
-=======
-    "gasUsed": 122373
->>>>>>> d3049a2e
+    "gasUsed": 118991
   },
   {
     "file": "test/StandardDelegationsModule.t.sol",
     "test": "testCallFromCallboundDelegation",
     "name": "call a system via a callbound delegation",
-<<<<<<< HEAD
-    "gasUsed": 41373
-=======
-    "gasUsed": 44114
->>>>>>> d3049a2e
+    "gasUsed": 41440
   },
   {
     "file": "test/StandardDelegationsModule.t.sol",
     "test": "testCallFromTimeboundDelegation",
     "name": "register a timebound delegation",
-<<<<<<< HEAD
-    "gasUsed": 113213
-=======
-    "gasUsed": 116622
->>>>>>> d3049a2e
+    "gasUsed": 113241
   },
   {
     "file": "test/StandardDelegationsModule.t.sol",
     "test": "testCallFromTimeboundDelegation",
     "name": "call a system via a timebound delegation",
-<<<<<<< HEAD
-    "gasUsed": 32823
-=======
-    "gasUsed": 34819
->>>>>>> d3049a2e
+    "gasUsed": 32851
   },
   {
     "file": "test/UniqueEntityModule.t.sol",
     "test": "testInstall",
     "name": "install unique entity module",
-<<<<<<< HEAD
-    "gasUsed": 728568
-=======
-    "gasUsed": 726567
->>>>>>> d3049a2e
+    "gasUsed": 728832
   },
   {
     "file": "test/UniqueEntityModule.t.sol",
@@ -363,11 +267,7 @@
     "file": "test/UniqueEntityModule.t.sol",
     "test": "testInstallRoot",
     "name": "installRoot unique entity module",
-<<<<<<< HEAD
-    "gasUsed": 709212
-=======
-    "gasUsed": 705483
->>>>>>> d3049a2e
+    "gasUsed": 709425
   },
   {
     "file": "test/UniqueEntityModule.t.sol",
@@ -379,41 +279,25 @@
     "file": "test/World.t.sol",
     "test": "testCall",
     "name": "call a system via the World",
-<<<<<<< HEAD
-    "gasUsed": 16258
-=======
-    "gasUsed": 17519
->>>>>>> d3049a2e
+    "gasUsed": 16246
   },
   {
     "file": "test/World.t.sol",
     "test": "testCallFromUnlimitedDelegation",
     "name": "register an unlimited delegation",
-<<<<<<< HEAD
-    "gasUsed": 53324
-=======
-    "gasUsed": 55485
->>>>>>> d3049a2e
+    "gasUsed": 53352
   },
   {
     "file": "test/World.t.sol",
     "test": "testCallFromUnlimitedDelegation",
     "name": "call a system via an unlimited delegation",
-<<<<<<< HEAD
-    "gasUsed": 16593
-=======
-    "gasUsed": 17893
->>>>>>> d3049a2e
+    "gasUsed": 16621
   },
   {
     "file": "test/World.t.sol",
     "test": "testDeleteRecord",
     "name": "Delete record",
-<<<<<<< HEAD
-    "gasUsed": 11302
-=======
-    "gasUsed": 12229
->>>>>>> d3049a2e
+    "gasUsed": 11341
   },
   {
     "file": "test/World.t.sol",
@@ -425,61 +309,37 @@
     "file": "test/World.t.sol",
     "test": "testRegisterFallbackSystem",
     "name": "Register a fallback system",
-<<<<<<< HEAD
-    "gasUsed": 67308
-=======
-    "gasUsed": 70471
->>>>>>> d3049a2e
+    "gasUsed": 67363
   },
   {
     "file": "test/World.t.sol",
     "test": "testRegisterFallbackSystem",
     "name": "Register a root fallback system",
-<<<<<<< HEAD
-    "gasUsed": 60615
-=======
-    "gasUsed": 63733
->>>>>>> d3049a2e
+    "gasUsed": 60626
   },
   {
     "file": "test/World.t.sol",
     "test": "testRegisterFunctionSelector",
     "name": "Register a function selector",
-<<<<<<< HEAD
-    "gasUsed": 87902
-=======
-    "gasUsed": 91065
->>>>>>> d3049a2e
+    "gasUsed": 87957
   },
   {
     "file": "test/World.t.sol",
     "test": "testRegisterNamespace",
     "name": "Register a new namespace",
-<<<<<<< HEAD
-    "gasUsed": 135792
-=======
-    "gasUsed": 140158
->>>>>>> d3049a2e
+    "gasUsed": 135766
   },
   {
     "file": "test/World.t.sol",
     "test": "testRegisterRootFunctionSelector",
     "name": "Register a root function selector",
-<<<<<<< HEAD
-    "gasUsed": 76526
-=======
-    "gasUsed": 79644
->>>>>>> d3049a2e
+    "gasUsed": 76537
   },
   {
     "file": "test/World.t.sol",
     "test": "testRegisterTable",
     "name": "Register a new table in the namespace",
-<<<<<<< HEAD
-    "gasUsed": 663816
-=======
-    "gasUsed": 650278
->>>>>>> d3049a2e
+    "gasUsed": 663874
   },
   {
     "file": "test/World.t.sol",

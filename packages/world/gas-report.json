[
  {
    "file": "test/AccessControl.t.sol",
    "test": "testAccessControl",
    "name": "AccessControl: hasAccess (cold)",
    "gasUsed": 6924
  },
  {
    "file": "test/AccessControl.t.sol",
    "test": "testAccessControl",
    "name": "AccessControl: hasAccess (warm, namespace only)",
    "gasUsed": 1534
  },
  {
    "file": "test/AccessControl.t.sol",
    "test": "testAccessControl",
    "name": "AccessControl: hasAccess (warm)",
    "gasUsed": 2944
  },
  {
    "file": "test/AccessControl.t.sol",
    "test": "testRequireAccess",
    "name": "AccessControl: requireAccess (cold)",
    "gasUsed": 6966
  },
  {
    "file": "test/AccessControl.t.sol",
    "test": "testRequireAccess",
    "name": "AccessControl: requireAccess (warm)",
    "gasUsed": 2969
  },
  {
    "file": "test/AccessControl.t.sol",
    "test": "testRequireAccess",
    "name": "AccessControl: requireAccess (this address)",
    "gasUsed": 153
  },
  {
    "file": "test/CallBatch.t.sol",
    "test": "testCallBatch",
    "name": "call systems with callBatch",
    "gasUsed": 46738
  },
  {
    "file": "test/KeysInTableModule.t.sol",
    "test": "testInstallComposite",
    "name": "install keys in table module",
<<<<<<< HEAD
    "gasUsed": 1415484
=======
    "gasUsed": 1413512
>>>>>>> d5094a24
  },
  {
    "file": "test/KeysInTableModule.t.sol",
    "test": "testInstallGas",
    "name": "install keys in table module",
<<<<<<< HEAD
    "gasUsed": 1415484
=======
    "gasUsed": 1413512
>>>>>>> d5094a24
  },
  {
    "file": "test/KeysInTableModule.t.sol",
    "test": "testInstallGas",
    "name": "set a record on a table with keysInTableModule installed",
    "gasUsed": 157414
  },
  {
    "file": "test/KeysInTableModule.t.sol",
    "test": "testInstallSingleton",
    "name": "install keys in table module",
<<<<<<< HEAD
    "gasUsed": 1415484
=======
    "gasUsed": 1413512
>>>>>>> d5094a24
  },
  {
    "file": "test/KeysInTableModule.t.sol",
    "test": "testSetAndDeleteRecordHookCompositeGas",
    "name": "install keys in table module",
<<<<<<< HEAD
    "gasUsed": 1415484
=======
    "gasUsed": 1413512
>>>>>>> d5094a24
  },
  {
    "file": "test/KeysInTableModule.t.sol",
    "test": "testSetAndDeleteRecordHookCompositeGas",
    "name": "change a composite record on a table with keysInTableModule installed",
    "gasUsed": 22025
  },
  {
    "file": "test/KeysInTableModule.t.sol",
    "test": "testSetAndDeleteRecordHookCompositeGas",
    "name": "delete a composite record on a table with keysInTableModule installed",
    "gasUsed": 157762
  },
  {
    "file": "test/KeysInTableModule.t.sol",
    "test": "testSetAndDeleteRecordHookGas",
    "name": "install keys in table module",
<<<<<<< HEAD
    "gasUsed": 1415484
=======
    "gasUsed": 1413512
>>>>>>> d5094a24
  },
  {
    "file": "test/KeysInTableModule.t.sol",
    "test": "testSetAndDeleteRecordHookGas",
    "name": "change a record on a table with keysInTableModule installed",
    "gasUsed": 20747
  },
  {
    "file": "test/KeysInTableModule.t.sol",
    "test": "testSetAndDeleteRecordHookGas",
    "name": "delete a record on a table with keysInTableModule installed",
    "gasUsed": 84152
  },
  {
    "file": "test/KeysWithValueModule.t.sol",
    "test": "testGetKeysWithValueGas",
    "name": "install keys with value module",
<<<<<<< HEAD
    "gasUsed": 654337
=======
    "gasUsed": 652783
>>>>>>> d5094a24
  },
  {
    "file": "test/KeysWithValueModule.t.sol",
    "test": "testGetKeysWithValueGas",
    "name": "Get list of keys with a given value",
    "gasUsed": 5338
  },
  {
    "file": "test/KeysWithValueModule.t.sol",
    "test": "testGetTargetTableSelector",
    "name": "compute the target table selector",
    "gasUsed": 2234
  },
  {
    "file": "test/KeysWithValueModule.t.sol",
    "test": "testInstall",
    "name": "install keys with value module",
<<<<<<< HEAD
    "gasUsed": 654337
=======
    "gasUsed": 652783
>>>>>>> d5094a24
  },
  {
    "file": "test/KeysWithValueModule.t.sol",
    "test": "testInstall",
    "name": "set a record on a table with KeysWithValueModule installed",
    "gasUsed": 134041
  },
  {
    "file": "test/KeysWithValueModule.t.sol",
    "test": "testSetAndDeleteRecordHook",
    "name": "install keys with value module",
<<<<<<< HEAD
    "gasUsed": 654337
=======
    "gasUsed": 652783
>>>>>>> d5094a24
  },
  {
    "file": "test/KeysWithValueModule.t.sol",
    "test": "testSetAndDeleteRecordHook",
    "name": "change a record on a table with KeysWithValueModule installed",
    "gasUsed": 104450
  },
  {
    "file": "test/KeysWithValueModule.t.sol",
    "test": "testSetAndDeleteRecordHook",
    "name": "delete a record on a table with KeysWithValueModule installed",
    "gasUsed": 33978
  },
  {
    "file": "test/KeysWithValueModule.t.sol",
    "test": "testSetField",
    "name": "install keys with value module",
<<<<<<< HEAD
    "gasUsed": 654337
=======
    "gasUsed": 652783
>>>>>>> d5094a24
  },
  {
    "file": "test/KeysWithValueModule.t.sol",
    "test": "testSetField",
    "name": "set a field on a table with KeysWithValueModule installed",
    "gasUsed": 145891
  },
  {
    "file": "test/KeysWithValueModule.t.sol",
    "test": "testSetField",
    "name": "change a field on a table with KeysWithValueModule installed",
    "gasUsed": 110650
  },
  {
    "file": "test/query.t.sol",
    "test": "testCombinedHasHasValueNotQuery",
    "name": "CombinedHasHasValueNotQuery",
    "gasUsed": 101456
  },
  {
    "file": "test/query.t.sol",
    "test": "testCombinedHasHasValueQuery",
    "name": "CombinedHasHasValueQuery",
    "gasUsed": 51595
  },
  {
    "file": "test/query.t.sol",
    "test": "testCombinedHasNotQuery",
    "name": "CombinedHasNotQuery",
    "gasUsed": 127301
  },
  {
    "file": "test/query.t.sol",
    "test": "testCombinedHasQuery",
    "name": "CombinedHasQuery",
    "gasUsed": 80857
  },
  {
    "file": "test/query.t.sol",
    "test": "testCombinedHasValueNotQuery",
    "name": "CombinedHasValueNotQuery",
    "gasUsed": 82233
  },
  {
    "file": "test/query.t.sol",
    "test": "testCombinedHasValueQuery",
    "name": "CombinedHasValueQuery",
    "gasUsed": 14940
  },
  {
    "file": "test/query.t.sol",
    "test": "testHasQuery",
    "name": "HasQuery",
    "gasUsed": 17953
  },
  {
    "file": "test/query.t.sol",
    "test": "testHasQuery1000Keys",
    "name": "HasQuery with 1000 keys",
    "gasUsed": 5901526
  },
  {
    "file": "test/query.t.sol",
    "test": "testHasQuery100Keys",
    "name": "HasQuery with 100 keys",
    "gasUsed": 550220
  },
  {
    "file": "test/query.t.sol",
    "test": "testHasValueQuery",
    "name": "HasValueQuery",
    "gasUsed": 7141
  },
  {
    "file": "test/query.t.sol",
    "test": "testNotValueQuery",
    "name": "NotValueQuery",
    "gasUsed": 45191
  },
  {
    "file": "test/StandardDelegationsModule.t.sol",
    "test": "testCallFromCallboundDelegation",
    "name": "register a callbound delegation",
<<<<<<< HEAD
    "gasUsed": 113952
=======
    "gasUsed": 113954
>>>>>>> d5094a24
  },
  {
    "file": "test/StandardDelegationsModule.t.sol",
    "test": "testCallFromCallboundDelegation",
    "name": "call a system via a callbound delegation",
    "gasUsed": 33517
  },
  {
    "file": "test/StandardDelegationsModule.t.sol",
    "test": "testCallFromTimeboundDelegation",
    "name": "register a timebound delegation",
<<<<<<< HEAD
    "gasUsed": 108416
=======
    "gasUsed": 108418
>>>>>>> d5094a24
  },
  {
    "file": "test/StandardDelegationsModule.t.sol",
    "test": "testCallFromTimeboundDelegation",
    "name": "call a system via a timebound delegation",
    "gasUsed": 26642
  },
  {
    "file": "test/UniqueEntityModule.t.sol",
    "test": "testInstall",
    "name": "install unique entity module",
<<<<<<< HEAD
    "gasUsed": 679068
=======
    "gasUsed": 678987
>>>>>>> d5094a24
  },
  {
    "file": "test/UniqueEntityModule.t.sol",
    "test": "testInstall",
    "name": "get a unique entity nonce (non-root module)",
    "gasUsed": 51263
  },
  {
    "file": "test/UniqueEntityModule.t.sol",
    "test": "testInstallRoot",
    "name": "installRoot unique entity module",
<<<<<<< HEAD
    "gasUsed": 669109
=======
    "gasUsed": 669072
>>>>>>> d5094a24
  },
  {
    "file": "test/UniqueEntityModule.t.sol",
    "test": "testInstallRoot",
    "name": "get a unique entity nonce (root module)",
    "gasUsed": 51263
  },
  {
    "file": "test/World.t.sol",
    "test": "testCall",
    "name": "call a system via the World",
    "gasUsed": 12356
  },
  {
    "file": "test/World.t.sol",
    "test": "testCallFromUnlimitedDelegation",
    "name": "register an unlimited delegation",
<<<<<<< HEAD
    "gasUsed": 50292
=======
    "gasUsed": 50265
>>>>>>> d5094a24
  },
  {
    "file": "test/World.t.sol",
    "test": "testCallFromUnlimitedDelegation",
    "name": "call a system via an unlimited delegation",
    "gasUsed": 12705
  },
  {
    "file": "test/World.t.sol",
    "test": "testDeleteRecord",
    "name": "Delete record",
    "gasUsed": 8888
  },
  {
    "file": "test/World.t.sol",
    "test": "testPushToField",
    "name": "Push data to the table",
    "gasUsed": 86650
  },
  {
    "file": "test/World.t.sol",
    "test": "testRegisterFallbackSystem",
    "name": "Register a fallback system",
<<<<<<< HEAD
    "gasUsed": 58953
=======
    "gasUsed": 58852
>>>>>>> d5094a24
  },
  {
    "file": "test/World.t.sol",
    "test": "testRegisterFallbackSystem",
    "name": "Register a root fallback system",
    "gasUsed": 52169
  },
  {
    "file": "test/World.t.sol",
    "test": "testRegisterFunctionSelector",
    "name": "Register a function selector",
<<<<<<< HEAD
    "gasUsed": 79547
=======
    "gasUsed": 79446
>>>>>>> d5094a24
  },
  {
    "file": "test/World.t.sol",
    "test": "testRegisterNamespace",
    "name": "Register a new namespace",
    "gasUsed": 122816
  },
  {
    "file": "test/World.t.sol",
    "test": "testRegisterRootFunctionSelector",
    "name": "Register a root function selector",
    "gasUsed": 74087
  },
  {
    "file": "test/World.t.sol",
    "test": "testRegisterTable",
    "name": "Register a new table in the namespace",
<<<<<<< HEAD
    "gasUsed": 641805
=======
    "gasUsed": 641696
>>>>>>> d5094a24
  },
  {
    "file": "test/World.t.sol",
    "test": "testSetField",
    "name": "Write data to a table field",
    "gasUsed": 37171
  },
  {
    "file": "test/World.t.sol",
    "test": "testSetRecord",
    "name": "Write data to the table",
    "gasUsed": 35165
  },
  {
    "file": "test/WorldDynamicUpdate.t.sol",
    "test": "testPopFromField",
    "name": "pop 1 address (cold)",
    "gasUsed": 24401
  },
  {
    "file": "test/WorldDynamicUpdate.t.sol",
    "test": "testPopFromField",
    "name": "pop 1 address (warm)",
    "gasUsed": 13547
  },
  {
    "file": "test/WorldDynamicUpdate.t.sol",
    "test": "testUpdateInField",
    "name": "updateInField 1 item (cold)",
    "gasUsed": 25012
  },
  {
    "file": "test/WorldDynamicUpdate.t.sol",
    "test": "testUpdateInField",
    "name": "updateInField 1 item (warm)",
    "gasUsed": 14217
  }
]<|MERGE_RESOLUTION|>--- conflicted
+++ resolved
@@ -37,29 +37,21 @@
   },
   {
     "file": "test/CallBatch.t.sol",
-    "test": "testCallBatch",
+    "test": "testCallBatchReturnData",
     "name": "call systems with callBatch",
-    "gasUsed": 46738
+    "gasUsed": 46388
   },
   {
     "file": "test/KeysInTableModule.t.sol",
     "test": "testInstallComposite",
     "name": "install keys in table module",
-<<<<<<< HEAD
-    "gasUsed": 1415484
-=======
-    "gasUsed": 1413512
->>>>>>> d5094a24
+    "gasUsed": 1414002
   },
   {
     "file": "test/KeysInTableModule.t.sol",
     "test": "testInstallGas",
     "name": "install keys in table module",
-<<<<<<< HEAD
-    "gasUsed": 1415484
-=======
-    "gasUsed": 1413512
->>>>>>> d5094a24
+    "gasUsed": 1414002
   },
   {
     "file": "test/KeysInTableModule.t.sol",
@@ -71,21 +63,13 @@
     "file": "test/KeysInTableModule.t.sol",
     "test": "testInstallSingleton",
     "name": "install keys in table module",
-<<<<<<< HEAD
-    "gasUsed": 1415484
-=======
-    "gasUsed": 1413512
->>>>>>> d5094a24
+    "gasUsed": 1414002
   },
   {
     "file": "test/KeysInTableModule.t.sol",
     "test": "testSetAndDeleteRecordHookCompositeGas",
     "name": "install keys in table module",
-<<<<<<< HEAD
-    "gasUsed": 1415484
-=======
-    "gasUsed": 1413512
->>>>>>> d5094a24
+    "gasUsed": 1414002
   },
   {
     "file": "test/KeysInTableModule.t.sol",
@@ -103,11 +87,7 @@
     "file": "test/KeysInTableModule.t.sol",
     "test": "testSetAndDeleteRecordHookGas",
     "name": "install keys in table module",
-<<<<<<< HEAD
-    "gasUsed": 1415484
-=======
-    "gasUsed": 1413512
->>>>>>> d5094a24
+    "gasUsed": 1414002
   },
   {
     "file": "test/KeysInTableModule.t.sol",
@@ -125,11 +105,7 @@
     "file": "test/KeysWithValueModule.t.sol",
     "test": "testGetKeysWithValueGas",
     "name": "install keys with value module",
-<<<<<<< HEAD
-    "gasUsed": 654337
-=======
-    "gasUsed": 652783
->>>>>>> d5094a24
+    "gasUsed": 652923
   },
   {
     "file": "test/KeysWithValueModule.t.sol",
@@ -147,11 +123,7 @@
     "file": "test/KeysWithValueModule.t.sol",
     "test": "testInstall",
     "name": "install keys with value module",
-<<<<<<< HEAD
-    "gasUsed": 654337
-=======
-    "gasUsed": 652783
->>>>>>> d5094a24
+    "gasUsed": 652923
   },
   {
     "file": "test/KeysWithValueModule.t.sol",
@@ -163,11 +135,7 @@
     "file": "test/KeysWithValueModule.t.sol",
     "test": "testSetAndDeleteRecordHook",
     "name": "install keys with value module",
-<<<<<<< HEAD
-    "gasUsed": 654337
-=======
-    "gasUsed": 652783
->>>>>>> d5094a24
+    "gasUsed": 652923
   },
   {
     "file": "test/KeysWithValueModule.t.sol",
@@ -185,11 +153,7 @@
     "file": "test/KeysWithValueModule.t.sol",
     "test": "testSetField",
     "name": "install keys with value module",
-<<<<<<< HEAD
-    "gasUsed": 654337
-=======
-    "gasUsed": 652783
->>>>>>> d5094a24
+    "gasUsed": 652923
   },
   {
     "file": "test/KeysWithValueModule.t.sol",
@@ -273,11 +237,7 @@
     "file": "test/StandardDelegationsModule.t.sol",
     "test": "testCallFromCallboundDelegation",
     "name": "register a callbound delegation",
-<<<<<<< HEAD
-    "gasUsed": 113952
-=======
-    "gasUsed": 113954
->>>>>>> d5094a24
+    "gasUsed": 113942
   },
   {
     "file": "test/StandardDelegationsModule.t.sol",
@@ -289,11 +249,7 @@
     "file": "test/StandardDelegationsModule.t.sol",
     "test": "testCallFromTimeboundDelegation",
     "name": "register a timebound delegation",
-<<<<<<< HEAD
-    "gasUsed": 108416
-=======
-    "gasUsed": 108418
->>>>>>> d5094a24
+    "gasUsed": 108406
   },
   {
     "file": "test/StandardDelegationsModule.t.sol",
@@ -305,11 +261,7 @@
     "file": "test/UniqueEntityModule.t.sol",
     "test": "testInstall",
     "name": "install unique entity module",
-<<<<<<< HEAD
-    "gasUsed": 679068
-=======
-    "gasUsed": 678987
->>>>>>> d5094a24
+    "gasUsed": 679188
   },
   {
     "file": "test/UniqueEntityModule.t.sol",
@@ -321,11 +273,7 @@
     "file": "test/UniqueEntityModule.t.sol",
     "test": "testInstallRoot",
     "name": "installRoot unique entity module",
-<<<<<<< HEAD
-    "gasUsed": 669109
-=======
-    "gasUsed": 669072
->>>>>>> d5094a24
+    "gasUsed": 669241
   },
   {
     "file": "test/UniqueEntityModule.t.sol",
@@ -343,11 +291,7 @@
     "file": "test/World.t.sol",
     "test": "testCallFromUnlimitedDelegation",
     "name": "register an unlimited delegation",
-<<<<<<< HEAD
-    "gasUsed": 50292
-=======
-    "gasUsed": 50265
->>>>>>> d5094a24
+    "gasUsed": 50253
   },
   {
     "file": "test/World.t.sol",
@@ -371,11 +315,7 @@
     "file": "test/World.t.sol",
     "test": "testRegisterFallbackSystem",
     "name": "Register a fallback system",
-<<<<<<< HEAD
-    "gasUsed": 58953
-=======
-    "gasUsed": 58852
->>>>>>> d5094a24
+    "gasUsed": 58916
   },
   {
     "file": "test/World.t.sol",
@@ -387,11 +327,7 @@
     "file": "test/World.t.sol",
     "test": "testRegisterFunctionSelector",
     "name": "Register a function selector",
-<<<<<<< HEAD
-    "gasUsed": 79547
-=======
-    "gasUsed": 79446
->>>>>>> d5094a24
+    "gasUsed": 79510
   },
   {
     "file": "test/World.t.sol",
@@ -409,11 +345,7 @@
     "file": "test/World.t.sol",
     "test": "testRegisterTable",
     "name": "Register a new table in the namespace",
-<<<<<<< HEAD
-    "gasUsed": 641805
-=======
-    "gasUsed": 641696
->>>>>>> d5094a24
+    "gasUsed": 641906
   },
   {
     "file": "test/World.t.sol",

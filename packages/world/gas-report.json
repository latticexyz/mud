--- conflicted
+++ resolved
@@ -63,11 +63,7 @@
     "file": "test/Factories.t.sol",
     "test": "testWorldFactory",
     "name": "deploy world via WorldFactory",
-<<<<<<< HEAD
-    "gasUsed": 12323409
-=======
-    "gasUsed": 12514303
->>>>>>> 7b28d32e
+    "gasUsed": 12515810
   },
   {
     "file": "test/World.t.sol",
@@ -85,11 +81,7 @@
     "file": "test/World.t.sol",
     "test": "testCallFromUnlimitedDelegation",
     "name": "register an unlimited delegation",
-<<<<<<< HEAD
-    "gasUsed": 47558
-=======
-    "gasUsed": 47532
->>>>>>> 7b28d32e
+    "gasUsed": 47538
   },
   {
     "file": "test/World.t.sol",
@@ -119,11 +111,7 @@
     "file": "test/World.t.sol",
     "test": "testRegisterNamespace",
     "name": "Register a new namespace",
-<<<<<<< HEAD
-    "gasUsed": 121078
-=======
-    "gasUsed": 120918
->>>>>>> 7b28d32e
+    "gasUsed": 121101
   },
   {
     "file": "test/World.t.sol",
@@ -141,11 +129,7 @@
     "file": "test/World.t.sol",
     "test": "testRegisterTable",
     "name": "Register a new table in the namespace",
-<<<<<<< HEAD
-    "gasUsed": 528278
-=======
-    "gasUsed": 537060
->>>>>>> 7b28d32e
+    "gasUsed": 537072
   },
   {
     "file": "test/World.t.sol",

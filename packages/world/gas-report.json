--- conflicted
+++ resolved
@@ -63,11 +63,7 @@
     "file": "test/Factories.t.sol",
     "test": "testWorldFactory",
     "name": "deploy world via WorldFactory",
-<<<<<<< HEAD
-    "gasUsed": 12709748
-=======
-    "gasUsed": 12511434
->>>>>>> 158c9af3
+    "gasUsed": 12706846
   },
   {
     "file": "test/World.t.sol",
@@ -85,11 +81,7 @@
     "file": "test/World.t.sol",
     "test": "testCallFromUnlimitedDelegation",
     "name": "register an unlimited delegation",
-<<<<<<< HEAD
-    "gasUsed": 47561
-=======
-    "gasUsed": 47520
->>>>>>> 158c9af3
+    "gasUsed": 47543
   },
   {
     "file": "test/World.t.sol",
@@ -113,11 +105,7 @@
     "file": "test/World.t.sol",
     "test": "testRegisterFunctionSelector",
     "name": "Register a function selector",
-<<<<<<< HEAD
-    "gasUsed": 83146
-=======
-    "gasUsed": 84455
->>>>>>> 158c9af3
+    "gasUsed": 84478
   },
   {
     "file": "test/World.t.sol",
@@ -129,21 +117,13 @@
     "file": "test/World.t.sol",
     "test": "testRegisterRootFunctionSelector",
     "name": "Register a root function selector",
-<<<<<<< HEAD
-    "gasUsed": 80425
-=======
-    "gasUsed": 80409
->>>>>>> 158c9af3
+    "gasUsed": 80410
   },
   {
     "file": "test/World.t.sol",
     "test": "testRegisterSystem",
     "name": "register a system",
-<<<<<<< HEAD
-    "gasUsed": 164344
-=======
-    "gasUsed": 164321
->>>>>>> 158c9af3
+    "gasUsed": 164311
   },
   {
     "file": "test/World.t.sol",
@@ -167,11 +147,7 @@
     "file": "test/World.t.sol",
     "test": "testUnregisterUnlimitedDelegation",
     "name": "unregister an unlimited delegation",
-<<<<<<< HEAD
-    "gasUsed": 26209
-=======
-    "gasUsed": 26173
->>>>>>> 158c9af3
+    "gasUsed": 26191
   },
   {
     "file": "test/WorldDynamicUpdate.t.sol",

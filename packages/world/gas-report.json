--- conflicted
+++ resolved
@@ -3,41 +3,25 @@
     "source": "test/KeysInTableModule.t.sol",
     "name": "install keys in table module",
     "functionCall": "world.installRootModule(keysInTableModule, abi.encode(sourceTableId))",
-<<<<<<< HEAD
-    "gasUsed": 1032191
-=======
     "gasUsed": 1032425
->>>>>>> 09c9d72d
   },
   {
     "source": "test/KeysInTableModule.t.sol",
     "name": "set a record on a table with keysInTableModule installed",
     "functionCall": "world.setRecord(namespace, sourceFile, keyTuple1, abi.encodePacked(val1))",
-<<<<<<< HEAD
-    "gasUsed": 239738
-=======
     "gasUsed": 239856
->>>>>>> 09c9d72d
   },
   {
     "source": "test/KeysInTableModule.t.sol",
     "name": "install keys in table module",
     "functionCall": "world.installRootModule(keysInTableModule, abi.encode(sourceTableId))",
-<<<<<<< HEAD
-    "gasUsed": 1032191
-=======
     "gasUsed": 1032425
->>>>>>> 09c9d72d
   },
   {
     "source": "test/KeysInTableModule.t.sol",
     "name": "change a record on a table with keysInTableModule installed",
     "functionCall": "world.setRecord(namespace, sourceFile, keyTuple1, abi.encodePacked(val2))",
-<<<<<<< HEAD
-    "gasUsed": 30761
-=======
     "gasUsed": 30820
->>>>>>> 09c9d72d
   },
   {
     "source": "test/KeysInTableModule.t.sol",

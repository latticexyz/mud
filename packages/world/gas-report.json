--- conflicted
+++ resolved
@@ -1,35 +1,5 @@
 [
   {
-<<<<<<< HEAD
-    "source": "test/KeysInTableModule.t.sol",
-    "name": "install keys in table module",
-    "functionCall": "world.installRootModule(keysInTableModule, abi.encode(tableId))",
-    "gasUsed": 1290298
-  },
-  {
-    "source": "test/KeysInTableModule.t.sol",
-    "name": "install keys in table module",
-    "functionCall": "world.installRootModule(keysInTableModule, abi.encode(tableId))",
-    "gasUsed": 1290298
-  },
-  {
-    "source": "test/KeysInTableModule.t.sol",
-    "name": "set a record on a table with keysInTableModule installed",
-    "functionCall": "world.setRecord(namespace, name, keyTuple1, abi.encodePacked(value))",
-    "gasUsed": 194028
-  },
-  {
-    "source": "test/KeysInTableModule.t.sol",
-    "name": "install keys in table module",
-    "functionCall": "world.installRootModule(keysInTableModule, abi.encode(tableId))",
-    "gasUsed": 1290298
-  },
-  {
-    "source": "test/KeysInTableModule.t.sol",
-    "name": "install keys in table module",
-    "functionCall": "world.installRootModule(keysInTableModule, abi.encode(tableId))",
-    "gasUsed": 1290298
-=======
     "file": "test/AccessControl.t.sol",
     "test": "testAccessControl",
     "name": "AccessControl: hasAccess (cold)",
@@ -58,7 +28,6 @@
     "test": "testRequireAccess",
     "name": "AccessControl: requireAccess (warm)",
     "gasUsed": 3036
->>>>>>> 6470fe1f
   },
   {
     "file": "test/AccessControl.t.sol",
@@ -67,18 +36,6 @@
     "gasUsed": 3322
   },
   {
-<<<<<<< HEAD
-    "source": "test/KeysInTableModule.t.sol",
-    "name": "delete a composite record on a table with keysInTableModule installed",
-    "functionCall": "world.deleteRecord(namespace, compositeName, keyTupleA)",
-    "gasUsed": 292497
-  },
-  {
-    "source": "test/KeysInTableModule.t.sol",
-    "name": "install keys in table module",
-    "functionCall": "world.installRootModule(keysInTableModule, abi.encode(tableId))",
-    "gasUsed": 1290298
-=======
     "file": "test/AccessControl.t.sol",
     "test": "testRequireOwner",
     "name": "AccessControl: requireOwner (warm)",
@@ -89,7 +46,6 @@
     "test": "testBatchCallFromReturnData",
     "name": "call systems with batchCallFrom",
     "gasUsed": 52477
->>>>>>> 6470fe1f
   },
   {
     "file": "test/BatchCall.t.sol",
@@ -98,17 +54,10 @@
     "gasUsed": 51323
   },
   {
-<<<<<<< HEAD
-    "source": "test/KeysInTableModule.t.sol",
-    "name": "delete a record on a table with keysInTableModule installed",
-    "functionCall": "world.deleteRecord(namespace, name, keyTuple1)",
-    "gasUsed": 153503
-=======
     "file": "test/Factories.t.sol",
     "test": "testCreate2Factory",
     "name": "deploy contract via Create2",
     "gasUsed": 4768291
->>>>>>> 6470fe1f
   },
   {
     "file": "test/Factories.t.sol",
@@ -141,125 +90,10 @@
     "gasUsed": 12797
   },
   {
-<<<<<<< HEAD
-    "source": "test/KeysWithValueModule.t.sol",
-    "name": "install keys with value module",
-    "functionCall": "world.installRootModule(keysWithValueModule, abi.encode(sourceTableId))",
-    "gasUsed": 626500
-  },
-  {
-    "source": "test/KeysWithValueModule.t.sol",
-    "name": "change a record on a table with KeysWithValueModule installed",
-    "functionCall": "world.setRecord(namespace, sourceName, keyTuple1, abi.encodePacked(value2))",
-    "gasUsed": 135364
-  },
-  {
-    "source": "test/KeysWithValueModule.t.sol",
-    "name": "delete a record on a table with KeysWithValueModule installed",
-    "functionCall": "world.deleteRecord(namespace, sourceName, keyTuple1)",
-    "gasUsed": 54309
-  },
-  {
-    "source": "test/KeysWithValueModule.t.sol",
-    "name": "install keys with value module",
-    "functionCall": "world.installRootModule(keysWithValueModule, abi.encode(sourceTableId))",
-    "gasUsed": 626500
-  },
-  {
-    "source": "test/KeysWithValueModule.t.sol",
-    "name": "set a field on a table with KeysWithValueModule installed",
-    "functionCall": "world.setField(namespace, sourceName, keyTuple1, 0, abi.encodePacked(value1))",
-    "gasUsed": 173726
-  },
-  {
-    "source": "test/KeysWithValueModule.t.sol",
-    "name": "change a field on a table with KeysWithValueModule installed",
-    "functionCall": "world.setField(namespace, sourceName, keyTuple1, 0, abi.encodePacked(value2))",
-    "gasUsed": 138084
-  },
-  {
-    "source": "test/query.t.sol",
-    "name": "CombinedHasHasValueNotQuery",
-    "functionCall": "bytes32[][] memory keyTuples = query(world, fragments)",
-    "gasUsed": 169951
-  },
-  {
-    "source": "test/query.t.sol",
-    "name": "CombinedHasHasValueQuery",
-    "functionCall": "bytes32[][] memory keyTuples = query(world, fragments)",
-    "gasUsed": 79219
-  },
-  {
-    "source": "test/query.t.sol",
-    "name": "CombinedHasNotQuery",
-    "functionCall": "bytes32[][] memory keyTuples = query(world, fragments)",
-    "gasUsed": 234575
-  },
-  {
-    "source": "test/query.t.sol",
-    "name": "CombinedHasQuery",
-    "functionCall": "bytes32[][] memory keyTuples = query(world, fragments)",
-    "gasUsed": 147262
-  },
-  {
-    "source": "test/query.t.sol",
-    "name": "CombinedHasValueNotQuery",
-    "functionCall": "bytes32[][] memory keyTuples = query(world, fragments)",
-    "gasUsed": 145926
-  },
-  {
-    "source": "test/query.t.sol",
-    "name": "CombinedHasValueQuery",
-    "functionCall": "bytes32[][] memory keyTuples = query(world, fragments)",
-    "gasUsed": 19555
-  },
-  {
-    "source": "test/query.t.sol",
-    "name": "HasQuery",
-    "functionCall": "bytes32[][] memory keyTuples = query(world, fragments)",
-    "gasUsed": 33280
-  },
-  {
-    "source": "test/query.t.sol",
-    "name": "HasQuery with 1000 keys",
-    "functionCall": "bytes32[][] memory keyTuples = query(world, fragments)",
-    "gasUsed": 11399542
-  },
-  {
-    "source": "test/query.t.sol",
-    "name": "HasQuery with 100 keys",
-    "functionCall": "bytes32[][] memory keyTuples = query(world, fragments)",
-    "gasUsed": 1068786
-  },
-  {
-    "source": "test/query.t.sol",
-    "name": "HasValueQuery",
-    "functionCall": "bytes32[][] memory keyTuples = query(world, fragments)",
-    "gasUsed": 9494
-  },
-  {
-    "source": "test/query.t.sol",
-    "name": "NotValueQuery",
-    "functionCall": "bytes32[][] memory keyTuples = query(world, fragments)",
-    "gasUsed": 72401
-  },
-  {
-    "source": "test/SnapSyncModule.t.sol",
-    "name": "Call snap sync on a table with 1 record",
-    "functionCall": "SyncRecord[] memory records = ISnapSyncSystem(address(world)).snapSync_system_getRecords(tableId, limit, 0)",
-    "gasUsed": 43936
-  },
-  {
-    "source": "test/SnapSyncModule.t.sol",
-    "name": "Call snap sync on a table with 2 records",
-    "functionCall": "records = ISnapSyncSystem(address(world)).snapSync_system_getRecords(tableId, limit, 0)",
-    "gasUsed": 62695
-=======
     "file": "test/World.t.sol",
     "test": "testDeleteRecord",
     "name": "Delete record",
     "gasUsed": 9837
->>>>>>> 6470fe1f
   },
   {
     "file": "test/World.t.sol",

--- conflicted
+++ resolved
@@ -63,11 +63,7 @@
     "file": "test/Factories.t.sol",
     "test": "testWorldFactory",
     "name": "deploy world via WorldFactory",
-<<<<<<< HEAD
-    "gasUsed": 12706846
-=======
-    "gasUsed": 12512902
->>>>>>> eaa766ef
+    "gasUsed": 12708436
   },
   {
     "file": "test/World.t.sol",
@@ -85,11 +81,7 @@
     "file": "test/World.t.sol",
     "test": "testCallFromUnlimitedDelegation",
     "name": "register an unlimited delegation",
-<<<<<<< HEAD
-    "gasUsed": 47543
-=======
-    "gasUsed": 47584
->>>>>>> eaa766ef
+    "gasUsed": 47607
   },
   {
     "file": "test/World.t.sol",
@@ -113,37 +105,25 @@
     "file": "test/World.t.sol",
     "test": "testRegisterFunctionSelector",
     "name": "Register a function selector",
-<<<<<<< HEAD
-    "gasUsed": 84478
-=======
-    "gasUsed": 84519
->>>>>>> eaa766ef
+    "gasUsed": 84542
   },
   {
     "file": "test/World.t.sol",
     "test": "testRegisterNamespace",
     "name": "Register a new namespace",
-    "gasUsed": 120969
+    "gasUsed": 120905
   },
   {
     "file": "test/World.t.sol",
     "test": "testRegisterRootFunctionSelector",
     "name": "Register a root function selector",
-<<<<<<< HEAD
-    "gasUsed": 80410
-=======
-    "gasUsed": 80467
->>>>>>> eaa766ef
+    "gasUsed": 80468
   },
   {
     "file": "test/World.t.sol",
     "test": "testRegisterSystem",
     "name": "register a system",
-<<<<<<< HEAD
-    "gasUsed": 164311
-=======
-    "gasUsed": 164385
->>>>>>> eaa766ef
+    "gasUsed": 164375
   },
   {
     "file": "test/World.t.sol",

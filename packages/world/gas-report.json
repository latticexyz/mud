--- conflicted
+++ resolved
@@ -45,161 +45,145 @@
     "file": "test/BatchCall.t.sol",
     "test": "testBatchCallFromReturnData",
     "name": "call systems with batchCallFrom",
-    "gasUsed": 52620
+    "gasUsed": 52611
   },
   {
     "file": "test/BatchCall.t.sol",
     "test": "testBatchCallReturnData",
     "name": "call systems with batchCall",
-    "gasUsed": 51466
+    "gasUsed": 51457
   },
   {
     "file": "test/Factories.t.sol",
     "test": "testCreate2Factory",
     "name": "deploy contract via Create2",
-<<<<<<< HEAD
-    "gasUsed": 4738039
-=======
-    "gasUsed": 4759984
->>>>>>> 2bfee921
+    "gasUsed": 4763472
   },
   {
     "file": "test/Factories.t.sol",
     "test": "testWorldFactory",
     "name": "deploy world via WorldFactory",
-<<<<<<< HEAD
-    "gasUsed": 13016645
-=======
-    "gasUsed": 13039359
->>>>>>> 2bfee921
+    "gasUsed": 13041829
   },
   {
     "file": "test/World.t.sol",
     "test": "testCall",
     "name": "call a system via the World",
-<<<<<<< HEAD
-    "gasUsed": 12367
-=======
-    "gasUsed": 12364
->>>>>>> 2bfee921
+    "gasUsed": 12361
   },
   {
     "file": "test/World.t.sol",
     "test": "testCallFromNamespaceDelegation",
     "name": "call a system via a namespace fallback delegation",
-    "gasUsed": 26137
+    "gasUsed": 26131
   },
   {
     "file": "test/World.t.sol",
     "test": "testCallFromUnlimitedDelegation",
     "name": "register an unlimited delegation",
-    "gasUsed": 47610
+    "gasUsed": 47607
   },
   {
     "file": "test/World.t.sol",
     "test": "testCallFromUnlimitedDelegation",
     "name": "call a system via an unlimited delegation",
-    "gasUsed": 12800
+    "gasUsed": 12797
   },
   {
     "file": "test/World.t.sol",
     "test": "testDeleteRecord",
     "name": "Delete record",
-    "gasUsed": 9843
+    "gasUsed": 9837
   },
   {
     "file": "test/World.t.sol",
     "test": "testPushToDynamicField",
     "name": "Push data to the table",
-    "gasUsed": 85839
+    "gasUsed": 85833
   },
   {
     "file": "test/World.t.sol",
     "test": "testRegisterFunctionSelector",
     "name": "Register a function selector",
-    "gasUsed": 84545
+    "gasUsed": 84542
   },
   {
     "file": "test/World.t.sol",
     "test": "testRegisterNamespace",
     "name": "Register a new namespace",
-<<<<<<< HEAD
     "gasUsed": 120951
-=======
-    "gasUsed": 120972
->>>>>>> 2bfee921
   },
   {
     "file": "test/World.t.sol",
     "test": "testRegisterRootFunctionSelector",
     "name": "Register a root function selector",
-    "gasUsed": 80448
+    "gasUsed": 80445
   },
   {
     "file": "test/World.t.sol",
     "test": "testRegisterSystem",
     "name": "register a system",
-    "gasUsed": 164366
+    "gasUsed": 164363
   },
   {
     "file": "test/World.t.sol",
     "test": "testRegisterTable",
     "name": "Register a new table in the namespace",
-    "gasUsed": 536884
+    "gasUsed": 536881
   },
   {
     "file": "test/World.t.sol",
     "test": "testRenounceNamespace",
     "name": "Renounce namespace ownership",
-    "gasUsed": 36776
+    "gasUsed": 36773
   },
   {
     "file": "test/World.t.sol",
     "test": "testSetField",
     "name": "Write data to a table field",
-    "gasUsed": 36909
+    "gasUsed": 36903
   },
   {
     "file": "test/World.t.sol",
     "test": "testSetRecord",
     "name": "Write data to the table",
-    "gasUsed": 39053
+    "gasUsed": 39047
   },
   {
     "file": "test/World.t.sol",
     "test": "testUnregisterNamespaceDelegation",
     "name": "unregister a namespace delegation",
-    "gasUsed": 28363
+    "gasUsed": 28360
   },
   {
     "file": "test/World.t.sol",
     "test": "testUnregisterUnlimitedDelegation",
     "name": "unregister an unlimited delegation",
-    "gasUsed": 26258
+    "gasUsed": 26255
   },
   {
     "file": "test/WorldDynamicUpdate.t.sol",
     "test": "testPopFromDynamicField",
     "name": "pop 1 address (cold)",
-    "gasUsed": 25627
+    "gasUsed": 25621
   },
   {
     "file": "test/WorldDynamicUpdate.t.sol",
     "test": "testPopFromDynamicField",
     "name": "pop 1 address (warm)",
-    "gasUsed": 12773
+    "gasUsed": 12767
   },
   {
     "file": "test/WorldDynamicUpdate.t.sol",
     "test": "testSpliceDynamicData",
     "name": "update in field 1 item (cold)",
-    "gasUsed": 25987
+    "gasUsed": 25981
   },
   {
     "file": "test/WorldDynamicUpdate.t.sol",
     "test": "testSpliceDynamicData",
     "name": "update in field 1 item (warm)",
-    "gasUsed": 13188
+    "gasUsed": 13182
   },
   {
     "file": "test/WorldResourceId.t.sol",

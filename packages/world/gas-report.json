--- conflicted
+++ resolved
@@ -105,11 +105,7 @@
     "file": "test/World.t.sol",
     "test": "testRegisterFunctionSelector",
     "name": "Register a function selector",
-<<<<<<< HEAD
-    "gasUsed": 81905
-=======
-    "gasUsed": 84519
->>>>>>> 08b42217
+    "gasUsed": 81969
   },
   {
     "file": "test/World.t.sol",

--- conflicted
+++ resolved
@@ -3,121 +3,73 @@
     "file": "test/KeysInTableModule.t.sol",
     "test": "testInstallComposite",
     "name": "install keys in table module",
-<<<<<<< HEAD
-    "gasUsed": 1224920
-=======
-    "gasUsed": 1448122
->>>>>>> c32a9269
+    "gasUsed": 1418450
   },
   {
     "file": "test/KeysInTableModule.t.sol",
     "test": "testInstallGas",
     "name": "install keys in table module",
-<<<<<<< HEAD
-    "gasUsed": 1224920
-=======
-    "gasUsed": 1448122
->>>>>>> c32a9269
+    "gasUsed": 1418450
   },
   {
     "file": "test/KeysInTableModule.t.sol",
     "test": "testInstallGas",
     "name": "set a record on a table with keysInTableModule installed",
-<<<<<<< HEAD
-    "gasUsed": 184821
-=======
-    "gasUsed": 191498
->>>>>>> c32a9269
+    "gasUsed": 183830
   },
   {
     "file": "test/KeysInTableModule.t.sol",
     "test": "testInstallSingleton",
     "name": "install keys in table module",
-<<<<<<< HEAD
-    "gasUsed": 1224920
-=======
-    "gasUsed": 1448122
->>>>>>> c32a9269
+    "gasUsed": 1418450
   },
   {
     "file": "test/KeysInTableModule.t.sol",
     "test": "testSetAndDeleteRecordHookCompositeGas",
     "name": "install keys in table module",
-<<<<<<< HEAD
-    "gasUsed": 1224920
-=======
-    "gasUsed": 1448122
->>>>>>> c32a9269
+    "gasUsed": 1418450
   },
   {
     "file": "test/KeysInTableModule.t.sol",
     "test": "testSetAndDeleteRecordHookCompositeGas",
     "name": "change a composite record on a table with keysInTableModule installed",
-<<<<<<< HEAD
-    "gasUsed": 27436
-=======
-    "gasUsed": 27618
->>>>>>> c32a9269
+    "gasUsed": 25867
   },
   {
     "file": "test/KeysInTableModule.t.sol",
     "test": "testSetAndDeleteRecordHookCompositeGas",
     "name": "delete a composite record on a table with keysInTableModule installed",
-<<<<<<< HEAD
-    "gasUsed": 253735
-=======
-    "gasUsed": 282449
->>>>>>> c32a9269
+    "gasUsed": 256284
   },
   {
     "file": "test/KeysInTableModule.t.sol",
     "test": "testSetAndDeleteRecordHookGas",
     "name": "install keys in table module",
-<<<<<<< HEAD
-    "gasUsed": 1224920
-=======
-    "gasUsed": 1448122
->>>>>>> c32a9269
+    "gasUsed": 1418450
   },
   {
     "file": "test/KeysInTableModule.t.sol",
     "test": "testSetAndDeleteRecordHookGas",
     "name": "change a record on a table with keysInTableModule installed",
-<<<<<<< HEAD
-    "gasUsed": 26050
-=======
-    "gasUsed": 26338
->>>>>>> c32a9269
+    "gasUsed": 24587
   },
   {
     "file": "test/KeysInTableModule.t.sol",
     "test": "testSetAndDeleteRecordHookGas",
     "name": "delete a record on a table with keysInTableModule installed",
-<<<<<<< HEAD
-    "gasUsed": 132747
-=======
-    "gasUsed": 144972
->>>>>>> c32a9269
+    "gasUsed": 131341
   },
   {
     "file": "test/KeysWithValueModule.t.sol",
     "test": "testGetKeysWithValueGas",
     "name": "install keys with value module",
-<<<<<<< HEAD
-    "gasUsed": 591946
-=======
-    "gasUsed": 672214
->>>>>>> c32a9269
+    "gasUsed": 654924
   },
   {
     "file": "test/KeysWithValueModule.t.sol",
     "test": "testGetKeysWithValueGas",
     "name": "Get list of keys with a given value",
-<<<<<<< HEAD
-    "gasUsed": 7385
-=======
-    "gasUsed": 7463
->>>>>>> c32a9269
+    "gasUsed": 7120
   },
   {
     "file": "test/KeysWithValueModule.t.sol",
@@ -129,388 +81,222 @@
     "file": "test/KeysWithValueModule.t.sol",
     "test": "testInstall",
     "name": "install keys with value module",
-<<<<<<< HEAD
-    "gasUsed": 591946
-=======
-    "gasUsed": 672214
->>>>>>> c32a9269
+    "gasUsed": 654924
   },
   {
     "file": "test/KeysWithValueModule.t.sol",
     "test": "testInstall",
     "name": "set a record on a table with KeysWithValueModule installed",
-<<<<<<< HEAD
-    "gasUsed": 158861
-=======
-    "gasUsed": 158204
->>>>>>> c32a9269
+    "gasUsed": 153345
   },
   {
     "file": "test/KeysWithValueModule.t.sol",
     "test": "testSetAndDeleteRecordHook",
     "name": "install keys with value module",
-<<<<<<< HEAD
-    "gasUsed": 591946
-=======
-    "gasUsed": 672214
->>>>>>> c32a9269
+    "gasUsed": 654924
   },
   {
     "file": "test/KeysWithValueModule.t.sol",
     "test": "testSetAndDeleteRecordHook",
     "name": "change a record on a table with KeysWithValueModule installed",
-<<<<<<< HEAD
-    "gasUsed": 125872
-=======
-    "gasUsed": 125193
->>>>>>> c32a9269
+    "gasUsed": 120334
   },
   {
     "file": "test/KeysWithValueModule.t.sol",
     "test": "testSetAndDeleteRecordHook",
     "name": "delete a record on a table with KeysWithValueModule installed",
-<<<<<<< HEAD
-    "gasUsed": 48705
-=======
-    "gasUsed": 47302
->>>>>>> c32a9269
+    "gasUsed": 44242
   },
   {
     "file": "test/KeysWithValueModule.t.sol",
     "test": "testSetField",
     "name": "install keys with value module",
-<<<<<<< HEAD
-    "gasUsed": 591946
-=======
-    "gasUsed": 672214
->>>>>>> c32a9269
+    "gasUsed": 654924
   },
   {
     "file": "test/KeysWithValueModule.t.sol",
     "test": "testSetField",
     "name": "set a field on a table with KeysWithValueModule installed",
-<<<<<<< HEAD
-    "gasUsed": 166951
-=======
-    "gasUsed": 165221
->>>>>>> c32a9269
+    "gasUsed": 160304
   },
   {
     "file": "test/KeysWithValueModule.t.sol",
     "test": "testSetField",
     "name": "change a field on a table with KeysWithValueModule installed",
-<<<<<<< HEAD
-    "gasUsed": 129209
-=======
-    "gasUsed": 127479
->>>>>>> c32a9269
+    "gasUsed": 122562
   },
   {
     "file": "test/query.t.sol",
     "test": "testCombinedHasHasValueNotQuery",
     "name": "CombinedHasHasValueNotQuery",
-<<<<<<< HEAD
-    "gasUsed": 146117
-=======
-    "gasUsed": 189738
->>>>>>> c32a9269
+    "gasUsed": 166965
   },
   {
     "file": "test/query.t.sol",
     "test": "testCombinedHasHasValueQuery",
     "name": "CombinedHasHasValueQuery",
-<<<<<<< HEAD
-    "gasUsed": 70410
-=======
-    "gasUsed": 85117
->>>>>>> c32a9269
+    "gasUsed": 76840
   },
   {
     "file": "test/query.t.sol",
     "test": "testCombinedHasNotQuery",
     "name": "CombinedHasNotQuery",
-<<<<<<< HEAD
-    "gasUsed": 195166
-=======
-    "gasUsed": 268269
->>>>>>> c32a9269
+    "gasUsed": 230910
   },
   {
     "file": "test/query.t.sol",
     "test": "testCombinedHasQuery",
     "name": "CombinedHasQuery",
-<<<<<<< HEAD
-    "gasUsed": 122725
-=======
-    "gasUsed": 178067
->>>>>>> c32a9269
+    "gasUsed": 152432
   },
   {
     "file": "test/query.t.sol",
     "test": "testCombinedHasValueNotQuery",
     "name": "CombinedHasValueNotQuery",
-<<<<<<< HEAD
-    "gasUsed": 122950
-=======
-    "gasUsed": 166401
->>>>>>> c32a9269
+    "gasUsed": 144314
   },
   {
     "file": "test/query.t.sol",
     "test": "testCombinedHasValueQuery",
     "name": "CombinedHasValueQuery",
-<<<<<<< HEAD
-    "gasUsed": 18890
-=======
-    "gasUsed": 19057
->>>>>>> c32a9269
+    "gasUsed": 18371
   },
   {
     "file": "test/query.t.sol",
     "test": "testHasQuery",
     "name": "HasQuery",
-<<<<<<< HEAD
-    "gasUsed": 27595
-=======
-    "gasUsed": 41223
->>>>>>> c32a9269
+    "gasUsed": 35094
   },
   {
     "file": "test/query.t.sol",
     "test": "testHasQuery1000Keys",
     "name": "HasQuery with 1000 keys",
-<<<<<<< HEAD
-    "gasUsed": 9557139
-=======
-    "gasUsed": 10395747
->>>>>>> c32a9269
+    "gasUsed": 9272856
   },
   {
     "file": "test/query.t.sol",
     "test": "testHasQuery100Keys",
     "name": "HasQuery with 100 keys",
-<<<<<<< HEAD
-    "gasUsed": 882742
-=======
-    "gasUsed": 977380
->>>>>>> c32a9269
+    "gasUsed": 861589
   },
   {
     "file": "test/query.t.sol",
     "test": "testHasValueQuery",
     "name": "HasValueQuery",
-<<<<<<< HEAD
-    "gasUsed": 9122
-=======
-    "gasUsed": 9205
->>>>>>> c32a9269
+    "gasUsed": 8862
   },
   {
     "file": "test/query.t.sol",
     "test": "testNotValueQuery",
     "name": "NotValueQuery",
-<<<<<<< HEAD
-    "gasUsed": 64004
-  },
-  {
-    "file": "test/SnapSyncModule.t.sol",
-    "test": "testSnapSyncGas",
-    "name": "Call snap sync on a table with 1 record",
-    "gasUsed": 35651
-  },
-  {
-    "file": "test/SnapSyncModule.t.sol",
-    "test": "testSnapSyncGas",
-    "name": "Call snap sync on a table with 2 records",
-    "gasUsed": 51593
-=======
-    "gasUsed": 78711
->>>>>>> c32a9269
+    "gasUsed": 70434
   },
   {
     "file": "test/UniqueEntityModule.t.sol",
     "test": "testInstall",
     "name": "install unique entity module",
-<<<<<<< HEAD
-    "gasUsed": 775800
-=======
-    "gasUsed": 753458
->>>>>>> c32a9269
+    "gasUsed": 726356
   },
   {
     "file": "test/UniqueEntityModule.t.sol",
     "test": "testInstall",
     "name": "get a unique entity nonce (non-root module)",
-<<<<<<< HEAD
-    "gasUsed": 67553
-=======
-    "gasUsed": 69375
->>>>>>> c32a9269
+    "gasUsed": 65475
   },
   {
     "file": "test/UniqueEntityModule.t.sol",
     "test": "testInstallRoot",
     "name": "installRoot unique entity module",
-<<<<<<< HEAD
-    "gasUsed": 750129
-=======
-    "gasUsed": 729850
->>>>>>> c32a9269
+    "gasUsed": 705186
   },
   {
     "file": "test/UniqueEntityModule.t.sol",
     "test": "testInstallRoot",
     "name": "get a unique entity nonce (root module)",
-<<<<<<< HEAD
-    "gasUsed": 67553
-=======
-    "gasUsed": 69375
->>>>>>> c32a9269
+    "gasUsed": 65475
   },
   {
     "file": "test/World.t.sol",
     "test": "testDeleteRecord",
     "name": "Delete record",
-<<<<<<< HEAD
-    "gasUsed": 14370
-=======
-    "gasUsed": 13320
->>>>>>> c32a9269
+    "gasUsed": 12412
   },
   {
     "file": "test/World.t.sol",
     "test": "testPushToField",
     "name": "Push data to the table",
-<<<<<<< HEAD
-    "gasUsed": 94488
-=======
-    "gasUsed": 93469
->>>>>>> c32a9269
+    "gasUsed": 92561
   },
   {
     "file": "test/World.t.sol",
     "test": "testRegisterFallbackSystem",
     "name": "Register a fallback system",
-<<<<<<< HEAD
-    "gasUsed": 78001
-=======
-    "gasUsed": 74905
->>>>>>> c32a9269
+    "gasUsed": 70459
   },
   {
     "file": "test/World.t.sol",
     "test": "testRegisterFallbackSystem",
     "name": "Register a root fallback system",
-<<<<<<< HEAD
-    "gasUsed": 69181
-=======
-    "gasUsed": 68398
->>>>>>> c32a9269
+    "gasUsed": 63952
   },
   {
     "file": "test/World.t.sol",
     "test": "testRegisterFunctionSelector",
     "name": "Register a function selector",
-<<<<<<< HEAD
-    "gasUsed": 98592
-=======
-    "gasUsed": 95499
->>>>>>> c32a9269
+    "gasUsed": 91053
   },
   {
     "file": "test/World.t.sol",
     "test": "testRegisterNamespace",
     "name": "Register a new namespace",
-<<<<<<< HEAD
-    "gasUsed": 153404
-=======
-    "gasUsed": 145824
->>>>>>> c32a9269
+    "gasUsed": 140713
   },
   {
     "file": "test/World.t.sol",
     "test": "testRegisterRootFunctionSelector",
     "name": "Register a root function selector",
-<<<<<<< HEAD
-    "gasUsed": 85096
-=======
-    "gasUsed": 84309
->>>>>>> c32a9269
+    "gasUsed": 79863
   },
   {
     "file": "test/World.t.sol",
     "test": "testRegisterTable",
     "name": "Register a new table in the namespace",
-<<<<<<< HEAD
-    "gasUsed": 249679
-=======
-    "gasUsed": 665054
->>>>>>> c32a9269
+    "gasUsed": 653043
   },
   {
     "file": "test/World.t.sol",
     "test": "testSetField",
     "name": "Write data to a table field",
-<<<<<<< HEAD
-    "gasUsed": 42901
-  },
-  {
-    "file": "test/World.t.sol",
-    "test": "testSetMetadata",
-    "name": "Set metadata",
-    "gasUsed": 275563
-=======
-    "gasUsed": 41910
->>>>>>> c32a9269
+    "gasUsed": 40944
   },
   {
     "file": "test/World.t.sol",
     "test": "testSetRecord",
     "name": "Write data to the table",
-<<<<<<< HEAD
-    "gasUsed": 40756
-=======
-    "gasUsed": 41238
->>>>>>> c32a9269
+    "gasUsed": 39807
   },
   {
     "file": "test/WorldDynamicUpdate.t.sol",
     "test": "testPopFromField",
     "name": "pop 1 address (cold)",
-<<<<<<< HEAD
-    "gasUsed": 38031
-=======
-    "gasUsed": 33166
->>>>>>> c32a9269
+    "gasUsed": 32258
   },
   {
     "file": "test/WorldDynamicUpdate.t.sol",
     "test": "testPopFromField",
     "name": "pop 1 address (warm)",
-<<<<<<< HEAD
-    "gasUsed": 20821
-=======
-    "gasUsed": 19956
->>>>>>> c32a9269
+    "gasUsed": 19048
   },
   {
     "file": "test/WorldDynamicUpdate.t.sol",
     "test": "testUpdateInField",
     "name": "updateInField 1 item (cold)",
-<<<<<<< HEAD
-    "gasUsed": 39751
-=======
-    "gasUsed": 34850
->>>>>>> c32a9269
+    "gasUsed": 33942
   },
   {
     "file": "test/WorldDynamicUpdate.t.sol",
     "test": "testUpdateInField",
     "name": "updateInField 1 item (warm)",
-<<<<<<< HEAD
-    "gasUsed": 22956
-=======
-    "gasUsed": 22054
->>>>>>> c32a9269
+    "gasUsed": 21146
   }
 ]
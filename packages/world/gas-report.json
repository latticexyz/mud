[
  {
    "file": "test/AccessControl.t.sol",
    "test": "testAccessControl",
    "name": "AccessControl: hasAccess (cold)",
    "gasUsed": 6990
  },
  {
    "file": "test/AccessControl.t.sol",
    "test": "testAccessControl",
    "name": "AccessControl: hasAccess (warm, namespace only)",
    "gasUsed": 1535
  },
  {
    "file": "test/AccessControl.t.sol",
    "test": "testAccessControl",
    "name": "AccessControl: hasAccess (warm)",
    "gasUsed": 2998
  },
  {
    "file": "test/AccessControl.t.sol",
    "test": "testRequireAccess",
    "name": "AccessControl: requireAccess (cold)",
    "gasUsed": 7033
  },
  {
    "file": "test/AccessControl.t.sol",
    "test": "testRequireAccess",
    "name": "AccessControl: requireAccess (warm)",
    "gasUsed": 3036
  },
  {
    "file": "test/AccessControl.t.sol",
    "test": "testRequireOwner",
    "name": "AccessControl: requireOwner (cold)",
    "gasUsed": 3322
  },
  {
    "file": "test/AccessControl.t.sol",
    "test": "testRequireOwner",
    "name": "AccessControl: requireOwner (warm)",
    "gasUsed": 1323
  },
  {
    "file": "test/BatchCall.t.sol",
    "test": "testBatchCallFromReturnData",
    "name": "call systems with batchCallFrom",
    "gasUsed": 52477
  },
  {
    "file": "test/BatchCall.t.sol",
    "test": "testBatchCallReturnData",
    "name": "call systems with batchCall",
    "gasUsed": 51323
  },
  {
    "file": "test/Factories.t.sol",
    "test": "testCreate2Factory",
    "name": "deploy contract via Create2",
    "gasUsed": 4734151
  },
  {
    "file": "test/Factories.t.sol",
    "test": "testWorldFactory",
    "name": "deploy world via WorldFactory",
<<<<<<< HEAD
    "gasUsed": 13015010
=======
    "gasUsed": 12961592
>>>>>>> aabd3076
  },
  {
    "file": "test/World.t.sol",
    "test": "testCall",
    "name": "call a system via the World",
    "gasUsed": 12361
  },
  {
    "file": "test/World.t.sol",
    "test": "testCallFromNamespaceDelegation",
    "name": "call a system via a namespace fallback delegation",
    "gasUsed": 26131
  },
  {
    "file": "test/World.t.sol",
    "test": "testCallFromUnlimitedDelegation",
    "name": "register an unlimited delegation",
    "gasUsed": 47607
  },
  {
    "file": "test/World.t.sol",
    "test": "testCallFromUnlimitedDelegation",
    "name": "call a system via an unlimited delegation",
    "gasUsed": 12797
  },
  {
    "file": "test/World.t.sol",
    "test": "testDeleteRecord",
    "name": "Delete record",
    "gasUsed": 9837
  },
  {
    "file": "test/World.t.sol",
    "test": "testPushToDynamicField",
    "name": "Push data to the table",
    "gasUsed": 85833
  },
  {
    "file": "test/World.t.sol",
    "test": "testRegisterFunctionSelector",
    "name": "Register a function selector",
    "gasUsed": 81069
  },
  {
    "file": "test/World.t.sol",
    "test": "testRegisterNamespace",
    "name": "Register a new namespace",
<<<<<<< HEAD
    "gasUsed": 126675
=======
    "gasUsed": 123559
>>>>>>> aabd3076
  },
  {
    "file": "test/World.t.sol",
    "test": "testRegisterRootFunctionSelector",
    "name": "Register a root function selector",
    "gasUsed": 80445
  },
  {
    "file": "test/World.t.sol",
    "test": "testRegisterSystem",
    "name": "register a system",
    "gasUsed": 164363
  },
  {
    "file": "test/World.t.sol",
    "test": "testRegisterTable",
    "name": "Register a new table in the namespace",
    "gasUsed": 534893
  },
  {
    "file": "test/World.t.sol",
    "test": "testRenounceNamespace",
    "name": "Renounce namespace ownership",
<<<<<<< HEAD
    "gasUsed": 36773
=======
    "gasUsed": 39381
>>>>>>> aabd3076
  },
  {
    "file": "test/World.t.sol",
    "test": "testSetField",
    "name": "Write data to a table field",
    "gasUsed": 36903
  },
  {
    "file": "test/World.t.sol",
    "test": "testSetRecord",
    "name": "Write data to the table",
    "gasUsed": 39047
  },
  {
    "file": "test/World.t.sol",
    "test": "testUnregisterNamespaceDelegation",
    "name": "unregister a namespace delegation",
<<<<<<< HEAD
    "gasUsed": 28360
=======
    "gasUsed": 30968
>>>>>>> aabd3076
  },
  {
    "file": "test/World.t.sol",
    "test": "testUnregisterUnlimitedDelegation",
    "name": "unregister an unlimited delegation",
    "gasUsed": 26255
  },
  {
    "file": "test/WorldDynamicUpdate.t.sol",
    "test": "testPopFromDynamicField",
    "name": "pop 1 address (cold)",
    "gasUsed": 25621
  },
  {
    "file": "test/WorldDynamicUpdate.t.sol",
    "test": "testPopFromDynamicField",
    "name": "pop 1 address (warm)",
    "gasUsed": 12767
  },
  {
    "file": "test/WorldDynamicUpdate.t.sol",
    "test": "testSpliceDynamicData",
    "name": "update in field 1 item (cold)",
    "gasUsed": 25981
  },
  {
    "file": "test/WorldDynamicUpdate.t.sol",
    "test": "testSpliceDynamicData",
    "name": "update in field 1 item (warm)",
    "gasUsed": 13182
  },
  {
    "file": "test/WorldResourceId.t.sol",
    "test": "testGetNamespace",
    "name": "encode namespace, name and type",
    "gasUsed": 33
  },
  {
    "file": "test/WorldResourceId.t.sol",
    "test": "testGetNamespaceId",
    "name": "get namespace ID from a resource ID",
    "gasUsed": 22
  },
  {
    "file": "test/WorldResourceId.t.sol",
    "test": "testGetType",
    "name": "get type from a resource ID",
    "gasUsed": 4
  },
  {
    "file": "test/WorldResourceId.t.sol",
    "test": "testToString",
    "name": "convert resource ID to string",
    "gasUsed": 2390
  }
]<|MERGE_RESOLUTION|>--- conflicted
+++ resolved
@@ -63,11 +63,7 @@
     "file": "test/Factories.t.sol",
     "test": "testWorldFactory",
     "name": "deploy world via WorldFactory",
-<<<<<<< HEAD
-    "gasUsed": 13015010
-=======
-    "gasUsed": 12961592
->>>>>>> aabd3076
+    "gasUsed": 12958984
   },
   {
     "file": "test/World.t.sol",
@@ -115,11 +111,7 @@
     "file": "test/World.t.sol",
     "test": "testRegisterNamespace",
     "name": "Register a new namespace",
-<<<<<<< HEAD
-    "gasUsed": 126675
-=======
-    "gasUsed": 123559
->>>>>>> aabd3076
+    "gasUsed": 124900
   },
   {
     "file": "test/World.t.sol",
@@ -143,11 +135,7 @@
     "file": "test/World.t.sol",
     "test": "testRenounceNamespace",
     "name": "Renounce namespace ownership",
-<<<<<<< HEAD
     "gasUsed": 36773
-=======
-    "gasUsed": 39381
->>>>>>> aabd3076
   },
   {
     "file": "test/World.t.sol",
@@ -165,11 +153,7 @@
     "file": "test/World.t.sol",
     "test": "testUnregisterNamespaceDelegation",
     "name": "unregister a namespace delegation",
-<<<<<<< HEAD
     "gasUsed": 28360
-=======
-    "gasUsed": 30968
->>>>>>> aabd3076
   },
   {
     "file": "test/World.t.sol",

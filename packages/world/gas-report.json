[
  {
    "source": "test/KeysInTableModule.t.sol",
    "name": "install keys in table module",
    "functionCall": "world.installRootModule(keysInTableModule, abi.encode(sourceTableId))",
    "gasUsed": 1072697
  },
  {
    "source": "test/KeysInTableModule.t.sol",
    "name": "Setting the last of 10 keys",
    "functionCall": "world.setRecord(namespace, sourceFile, lastKey, abi.encodePacked(value))",
    "gasUsed": 185027
  },
  {
    "source": "test/KeysInTableModule.t.sol",
    "name": "Get list of 10 keys with a given value",
    "functionCall": "bytes32[][] memory keyTuples = getKeysInTable(world, sourceTableId)",
    "gasUsed": 17032
  },
  {
    "source": "test/KeysInTableModule.t.sol",
    "name": "install keys in table module",
    "functionCall": "world.installRootModule(keysInTableModule, abi.encode(sourceTableId))",
    "gasUsed": 1032601
  },
  {
    "source": "test/KeysInTableModule.t.sol",
    "name": "Setting the last of 100 keys",
    "functionCall": "world.setRecord(namespace, sourceFile, lastKey, abi.encodePacked(value))",
    "gasUsed": 243150
  },
  {
    "source": "test/KeysInTableModule.t.sol",
    "name": "Get list of 100 keys with a given value",
    "functionCall": "bytes32[][] memory keyTuples = getKeysInTable(world, sourceTableId)",
    "gasUsed": 106170
  },
  {
    "source": "test/KeysInTableModule.t.sol",
    "name": "install keys in table module",
    "functionCall": "world.installRootModule(keysInTableModule, abi.encode(sourceTableId))",
    "gasUsed": 1032601
  },
  {
    "source": "test/KeysInTableModule.t.sol",
    "name": "Setting the last of 1000 keys",
    "functionCall": "world.setRecord(namespace, sourceFile, lastKey, abi.encodePacked(value))",
    "gasUsed": 841130
  },
  {
    "source": "test/KeysInTableModule.t.sol",
    "name": "Get list of 1000 keys with a given value",
    "functionCall": "bytes32[][] memory keyTuples = getKeysInTable(world, sourceTableId)",
    "gasUsed": 1150690
  },
  {
    "source": "test/KeysInTableModule.t.sol",
    "name": "install keys in table module",
    "functionCall": "world.installRootModule(keysInTableModule, abi.encode(sourceTableId))",
    "gasUsed": 1032601
  },
  {
    "source": "test/KeysInTableModule.t.sol",
    "name": "Setting the last of 10000 keys",
    "functionCall": "world.setRecord(namespace, sourceFile, lastKey, abi.encodePacked(value))",
    "gasUsed": 1380498
  },
  {
    "source": "test/KeysInTableModule.t.sol",
    "name": "Get list of 10000 keys with a given value",
    "functionCall": "bytes32[][] memory keyTuples = getKeysInTable(world, sourceTableId)",
    "gasUsed": 3715331
  },
  {
    "source": "test/KeysInTableModule.t.sol",
    "name": "install keys in table module",
    "functionCall": "world.installRootModule(keysInTableModule, abi.encode(sourceTableId))",
    "gasUsed": 1032601
  },
  {
    "source": "test/KeysInTableModule.t.sol",
    "name": "set a record on a table with keysInTableModule installed",
    "functionCall": "world.setRecord(namespace, sourceFile, keyTuple1, abi.encodePacked(val1))",
    "gasUsed": 239943
  },
  {
    "source": "test/KeysInTableModule.t.sol",
    "name": "install keys in table module",
    "functionCall": "world.installRootModule(keysInTableModule, abi.encode(sourceTableId))",
    "gasUsed": 1072697
  },
  {
    "source": "test/KeysInTableModule.t.sol",
    "name": "change a record on a table with keysInTableModule installed",
    "functionCall": "world.setRecord(namespace, sourceFile, keyTuple1, abi.encodePacked(val2))",
    "gasUsed": 30825
  },
  {
    "source": "test/KeysInTableModule.t.sol",
    "name": "delete a record on a table with keysInTableModule installed",
    "functionCall": "world.deleteRecord(namespace, sourceFile, keyTuple1)",
    "gasUsed": 146935
  },
  {
    "source": "test/KeysWithValueModule.t.sol",
    "name": "install keys with value module",
    "functionCall": "world.installRootModule(keysWithValueModule, abi.encode(sourceTableId))",
    "gasUsed": 626500
  },
  {
    "source": "test/KeysWithValueModule.t.sol",
    "name": "Get list of keys with a given value",
    "functionCall": "bytes32[] memory keysWithValue = getKeysWithValue(world, sourceTableId, abi.encode(value1))",
<<<<<<< HEAD
    "gasUsed": 7699
  },
  {
    "source": "test/KeysWithValueModule.t.sol",
    "name": "install keys with value module",
    "functionCall": "world.installRootModule(keysWithValueModule, abi.encode(sourceTableId))",
    "gasUsed": 609316
  },
  {
    "source": "test/KeysWithValueModule.t.sol",
    "name": "Setting the last of 10 keys",
    "functionCall": "world.setRecord(namespace, sourceName, lastKey, abi.encodePacked(value))",
    "gasUsed": 134842
  },
  {
    "source": "test/KeysWithValueModule.t.sol",
    "name": "Get list of 10 keys with a given value",
    "functionCall": "bytes32[] memory keyTuples = getKeysWithValue(world, sourceTableId, abi.encode(value))",
    "gasUsed": 12160
  },
  {
    "source": "test/KeysWithValueModule.t.sol",
    "name": "install keys with value module",
    "functionCall": "world.installRootModule(keysWithValueModule, abi.encode(sourceTableId))",
    "gasUsed": 609316
  },
  {
    "source": "test/KeysWithValueModule.t.sol",
    "name": "Setting the last of 100 keys",
    "functionCall": "world.setRecord(namespace, sourceName, lastKey, abi.encodePacked(value))",
    "gasUsed": 192967
  },
  {
    "source": "test/KeysWithValueModule.t.sol",
    "name": "Get list of 100 keys with a given value",
    "functionCall": "bytes32[] memory keyTuples = getKeysWithValue(world, sourceTableId, abi.encode(value))",
    "gasUsed": 57149
  },
  {
    "source": "test/KeysWithValueModule.t.sol",
    "name": "install keys with value module",
    "functionCall": "world.installRootModule(keysWithValueModule, abi.encode(sourceTableId))",
    "gasUsed": 609316
  },
  {
    "source": "test/KeysWithValueModule.t.sol",
    "name": "Setting the last of 1000 keys",
    "functionCall": "world.setRecord(namespace, sourceName, lastKey, abi.encodePacked(value))",
    "gasUsed": 790975
  },
  {
    "source": "test/KeysWithValueModule.t.sol",
    "name": "Get list of 1000 keys with a given value",
    "functionCall": "bytes32[] memory keyTuples = getKeysWithValue(world, sourceTableId, abi.encode(value))",
    "gasUsed": 571437
  },
  {
    "source": "test/KeysWithValueModule.t.sol",
    "name": "install keys with value module",
    "functionCall": "world.installRootModule(keysWithValueModule, abi.encode(sourceTableId))",
    "gasUsed": 609316
  },
  {
    "source": "test/KeysWithValueModule.t.sol",
    "name": "Setting the last of 10000 keys",
    "functionCall": "world.setRecord(namespace, sourceName, lastKey, abi.encodePacked(value))",
    "gasUsed": 1330624
  },
  {
    "source": "test/KeysWithValueModule.t.sol",
    "name": "Get list of 10000 keys with a given value",
    "functionCall": "bytes32[] memory keyTuples = getKeysWithValue(world, sourceTableId, abi.encode(value))",
    "gasUsed": 1828167
=======
    "gasUsed": 7654
>>>>>>> 0779a75b
  },
  {
    "source": "test/KeysWithValueModule.t.sol",
    "name": "compute the target table selector",
    "functionCall": "bytes32 targetTableSelector = getTargetTableSelector(MODULE_NAMESPACE, sourceTableId)",
    "gasUsed": 2240
  },
  {
    "source": "test/KeysWithValueModule.t.sol",
    "name": "install keys with value module",
    "functionCall": "world.installRootModule(keysWithValueModule, abi.encode(sourceTableId))",
    "gasUsed": 626500
  },
  {
    "source": "test/KeysWithValueModule.t.sol",
    "name": "set a record on a table with KeysWithValueModule installed",
    "functionCall": "world.setRecord(namespace, sourceName, keyTuple1, abi.encodePacked(value))",
    "gasUsed": 165712
  },
  {
    "source": "test/KeysWithValueModule.t.sol",
    "name": "install keys with value module",
    "functionCall": "world.installRootModule(keysWithValueModule, abi.encode(sourceTableId))",
    "gasUsed": 626500
  },
  {
    "source": "test/KeysWithValueModule.t.sol",
    "name": "change a record on a table with KeysWithValueModule installed",
    "functionCall": "world.setRecord(namespace, sourceName, keyTuple1, abi.encodePacked(value2))",
    "gasUsed": 135364
  },
  {
    "source": "test/KeysWithValueModule.t.sol",
    "name": "delete a record on a table with KeysWithValueModule installed",
    "functionCall": "world.deleteRecord(namespace, sourceName, keyTuple1)",
    "gasUsed": 54309
  },
  {
    "source": "test/KeysWithValueModule.t.sol",
    "name": "install keys with value module",
    "functionCall": "world.installRootModule(keysWithValueModule, abi.encode(sourceTableId))",
    "gasUsed": 626500
  },
  {
    "source": "test/KeysWithValueModule.t.sol",
    "name": "set a field on a table with KeysWithValueModule installed",
    "functionCall": "world.setField(namespace, sourceName, keyTuple1, 0, abi.encodePacked(value1))",
    "gasUsed": 173726
  },
  {
    "source": "test/KeysWithValueModule.t.sol",
    "name": "change a field on a table with KeysWithValueModule installed",
    "functionCall": "world.setField(namespace, sourceName, keyTuple1, 0, abi.encodePacked(value2))",
    "gasUsed": 138084
  },
  {
    "source": "test/query.t.sol",
    "name": "CombinedHasHasValueNotQuery",
    "functionCall": "bytes32[][] memory keyTuples = query(world, fragments)",
    "gasUsed": 69703
  },
  {
    "source": "test/query.t.sol",
    "name": "CombinedHasHasValueQuery",
    "functionCall": "bytes32[][] memory keyTuples = query(world, fragments)",
    "gasUsed": 45826
  },
  {
    "source": "test/query.t.sol",
    "name": "CombinedHasNotQuery",
    "functionCall": "bytes32[][] memory keyTuples = query(world, fragments)",
    "gasUsed": 57998
  },
  {
    "source": "test/query.t.sol",
    "name": "CombinedHasQuery",
    "functionCall": "bytes32[][] memory keyTuples = query(world, fragments)",
    "gasUsed": 42198
  },
  {
    "source": "test/query.t.sol",
    "name": "CombinedHasValueNotQuery",
    "functionCall": "bytes32[][] memory keyTuples = query(world, fragments)",
    "gasUsed": 45720
  },
  {
    "source": "test/query.t.sol",
    "name": "CombinedHasValueQuery",
    "functionCall": "bytes32[][] memory keyTuples = query(world, fragments)",
    "gasUsed": 19555
  },
  {
    "source": "test/query.t.sol",
    "name": "HasQuery",
    "functionCall": "bytes32[][] memory keyTuples = query(world, fragments)",
    "gasUsed": 9394
  },
  {
    "source": "test/query.t.sol",
    "name": "HasQuery with 1000 keys",
    "functionCall": "bytes32[][] memory keyTuples = query(world, fragments)",
    "gasUsed": 1150514
  },
  {
    "source": "test/query.t.sol",
    "name": "HasQuery with 100 keys",
    "functionCall": "bytes32[][] memory keyTuples = query(world, fragments)",
    "gasUsed": 106289
  },
  {
    "source": "test/query.t.sol",
    "name": "HasValueQuery",
    "functionCall": "bytes32[][] memory keyTuples = query(world, fragments)",
    "gasUsed": 9494
  },
  {
    "source": "test/query.t.sol",
    "name": "NotValueQuery",
    "functionCall": "bytes32[][] memory keyTuples = query(world, fragments)",
    "gasUsed": 39015
  },
  {
    "source": "test/UniqueEntityModule.t.sol",
    "name": "install unique entity module",
    "functionCall": "world.installModule(uniqueEntityModule, new bytes(0))",
    "gasUsed": 823967
  },
  {
    "source": "test/UniqueEntityModule.t.sol",
    "name": "get a unique entity nonce (non-root module)",
    "functionCall": "uint256 uniqueEntity = uint256(getUniqueEntity(world))",
    "gasUsed": 73389
  },
  {
    "source": "test/UniqueEntityModule.t.sol",
    "name": "installRoot unique entity module",
    "functionCall": "world.installRootModule(uniqueEntityModule, new bytes(0))",
    "gasUsed": 794042
  },
  {
    "source": "test/UniqueEntityModule.t.sol",
    "name": "get a unique entity nonce (root module)",
    "functionCall": "uint256 uniqueEntity = uint256(getUniqueEntity(world))",
    "gasUsed": 73389
  },
  {
    "source": "test/World.t.sol",
    "name": "Delete record",
    "functionCall": "world.deleteRecord(namespace, name, singletonKey)",
    "gasUsed": 16152
  },
  {
    "source": "test/World.t.sol",
    "name": "Push data to the table",
    "functionCall": "world.pushToField(namespace, name, keyTuple, 0, encodedData)",
    "gasUsed": 96514
  },
  {
    "source": "test/World.t.sol",
    "name": "Register a fallback system",
    "functionCall": "bytes4 funcSelector1 = world.registerFunctionSelector(namespace, name, \"\", \"\")",
    "gasUsed": 86979
  },
  {
    "source": "test/World.t.sol",
    "name": "Register a root fallback system",
    "functionCall": "bytes4 funcSelector2 = world.registerRootFunctionSelector(namespace, name, worldFunc, 0)",
    "gasUsed": 78208
  },
  {
    "source": "test/World.t.sol",
    "name": "Register a function selector",
    "functionCall": "bytes4 functionSelector = world.registerFunctionSelector(namespace, name, \"msgSender\", \"()\")",
    "gasUsed": 107577
  },
  {
    "source": "test/World.t.sol",
    "name": "Register a new namespace",
    "functionCall": "world.registerNamespace(\"test\")",
    "gasUsed": 161681
  },
  {
    "source": "test/World.t.sol",
    "name": "Register a root function selector",
    "functionCall": "bytes4 functionSelector = world.registerRootFunctionSelector(namespace, name, worldFunc, sysFunc)",
    "gasUsed": 94114
  },
  {
    "source": "test/World.t.sol",
    "name": "Register a new table in the namespace",
    "functionCall": "bytes32 tableSelector = world.registerTable(namespace, table, schema, defaultKeySchema)",
    "gasUsed": 262408
  },
  {
    "source": "test/World.t.sol",
    "name": "Write data to a table field",
    "functionCall": "world.setField(namespace, name, singletonKey, 0, abi.encodePacked(true))",
    "gasUsed": 44803
  },
  {
    "source": "test/World.t.sol",
    "name": "Set metadata",
    "functionCall": "world.setMetadata(namespace, name, tableName, fieldNames)",
    "gasUsed": 283358
  },
  {
    "source": "test/World.t.sol",
    "name": "Write data to the table",
    "functionCall": "Bool.set(world, tableId, true)",
    "gasUsed": 42692
  },
  {
    "source": "test/WorldDynamicUpdate.t.sol",
    "name": "pop 1 address (cold)",
    "functionCall": "world.popFromField(namespace, name, keyTuple, 0, byteLengthToPop)",
    "gasUsed": 38042
  },
  {
    "source": "test/WorldDynamicUpdate.t.sol",
    "name": "pop 1 address (warm)",
    "functionCall": "world.popFromField(namespace, name, keyTuple, 0, byteLengthToPop)",
    "gasUsed": 22836
  },
  {
    "source": "test/WorldDynamicUpdate.t.sol",
    "name": "updateInField 1 item (cold)",
    "functionCall": "world.updateInField(namespace, name, keyTuple, 0, 0, EncodeArray.encode(dataForUpdate))",
    "gasUsed": 40376
  },
  {
    "source": "test/WorldDynamicUpdate.t.sol",
    "name": "updateInField 1 item (warm)",
    "functionCall": "world.updateInField(namespace, name, keyTuple, 0, 0, EncodeArray.encode(dataForUpdate))",
    "gasUsed": 25574
  }
]<|MERGE_RESOLUTION|>--- conflicted
+++ resolved
@@ -7,75 +7,75 @@
   },
   {
     "source": "test/KeysInTableModule.t.sol",
-    "name": "Setting the last of 10 keys",
+    "name": "Setting the 10th key",
     "functionCall": "world.setRecord(namespace, sourceFile, lastKey, abi.encodePacked(value))",
-    "gasUsed": 185027
+    "gasUsed": 185071
   },
   {
     "source": "test/KeysInTableModule.t.sol",
     "name": "Get list of 10 keys with a given value",
     "functionCall": "bytes32[][] memory keyTuples = getKeysInTable(world, sourceTableId)",
-    "gasUsed": 17032
-  },
-  {
-    "source": "test/KeysInTableModule.t.sol",
-    "name": "install keys in table module",
-    "functionCall": "world.installRootModule(keysInTableModule, abi.encode(sourceTableId))",
-    "gasUsed": 1032601
-  },
-  {
-    "source": "test/KeysInTableModule.t.sol",
-    "name": "Setting the last of 100 keys",
+    "gasUsed": 17028
+  },
+  {
+    "source": "test/KeysInTableModule.t.sol",
+    "name": "install keys in table module",
+    "functionCall": "world.installRootModule(keysInTableModule, abi.encode(sourceTableId))",
+    "gasUsed": 1072697
+  },
+  {
+    "source": "test/KeysInTableModule.t.sol",
+    "name": "Setting the 100th key",
     "functionCall": "world.setRecord(namespace, sourceFile, lastKey, abi.encodePacked(value))",
-    "gasUsed": 243150
+    "gasUsed": 243194
   },
   {
     "source": "test/KeysInTableModule.t.sol",
     "name": "Get list of 100 keys with a given value",
     "functionCall": "bytes32[][] memory keyTuples = getKeysInTable(world, sourceTableId)",
-    "gasUsed": 106170
-  },
-  {
-    "source": "test/KeysInTableModule.t.sol",
-    "name": "install keys in table module",
-    "functionCall": "world.installRootModule(keysInTableModule, abi.encode(sourceTableId))",
-    "gasUsed": 1032601
-  },
-  {
-    "source": "test/KeysInTableModule.t.sol",
-    "name": "Setting the last of 1000 keys",
+    "gasUsed": 106166
+  },
+  {
+    "source": "test/KeysInTableModule.t.sol",
+    "name": "install keys in table module",
+    "functionCall": "world.installRootModule(keysInTableModule, abi.encode(sourceTableId))",
+    "gasUsed": 1072697
+  },
+  {
+    "source": "test/KeysInTableModule.t.sol",
+    "name": "Setting the 1000th key",
     "functionCall": "world.setRecord(namespace, sourceFile, lastKey, abi.encodePacked(value))",
-    "gasUsed": 841130
+    "gasUsed": 841174
   },
   {
     "source": "test/KeysInTableModule.t.sol",
     "name": "Get list of 1000 keys with a given value",
     "functionCall": "bytes32[][] memory keyTuples = getKeysInTable(world, sourceTableId)",
-    "gasUsed": 1150690
-  },
-  {
-    "source": "test/KeysInTableModule.t.sol",
-    "name": "install keys in table module",
-    "functionCall": "world.installRootModule(keysInTableModule, abi.encode(sourceTableId))",
-    "gasUsed": 1032601
-  },
-  {
-    "source": "test/KeysInTableModule.t.sol",
-    "name": "Setting the last of 10000 keys",
+    "gasUsed": 1150686
+  },
+  {
+    "source": "test/KeysInTableModule.t.sol",
+    "name": "install keys in table module",
+    "functionCall": "world.installRootModule(keysInTableModule, abi.encode(sourceTableId))",
+    "gasUsed": 1072697
+  },
+  {
+    "source": "test/KeysInTableModule.t.sol",
+    "name": "Setting the 10000th key",
     "functionCall": "world.setRecord(namespace, sourceFile, lastKey, abi.encodePacked(value))",
-    "gasUsed": 1380498
+    "gasUsed": 8387182
   },
   {
     "source": "test/KeysInTableModule.t.sol",
     "name": "Get list of 10000 keys with a given value",
     "functionCall": "bytes32[][] memory keyTuples = getKeysInTable(world, sourceTableId)",
-    "gasUsed": 3715331
-  },
-  {
-    "source": "test/KeysInTableModule.t.sol",
-    "name": "install keys in table module",
-    "functionCall": "world.installRootModule(keysInTableModule, abi.encode(sourceTableId))",
-    "gasUsed": 1032601
+    "gasUsed": 26909951
+  },
+  {
+    "source": "test/KeysInTableModule.t.sol",
+    "name": "install keys in table module",
+    "functionCall": "world.installRootModule(keysInTableModule, abi.encode(sourceTableId))",
+    "gasUsed": 1072697
   },
   {
     "source": "test/KeysInTableModule.t.sol",
@@ -111,83 +111,79 @@
     "source": "test/KeysWithValueModule.t.sol",
     "name": "Get list of keys with a given value",
     "functionCall": "bytes32[] memory keysWithValue = getKeysWithValue(world, sourceTableId, abi.encode(value1))",
-<<<<<<< HEAD
-    "gasUsed": 7699
-  },
-  {
-    "source": "test/KeysWithValueModule.t.sol",
-    "name": "install keys with value module",
-    "functionCall": "world.installRootModule(keysWithValueModule, abi.encode(sourceTableId))",
-    "gasUsed": 609316
-  },
-  {
-    "source": "test/KeysWithValueModule.t.sol",
-    "name": "Setting the last of 10 keys",
+    "gasUsed": 7695
+  },
+  {
+    "source": "test/KeysWithValueModule.t.sol",
+    "name": "install keys with value module",
+    "functionCall": "world.installRootModule(keysWithValueModule, abi.encode(sourceTableId))",
+    "gasUsed": 626500
+  },
+  {
+    "source": "test/KeysWithValueModule.t.sol",
+    "name": "Setting the 10th key",
     "functionCall": "world.setRecord(namespace, sourceName, lastKey, abi.encodePacked(value))",
-    "gasUsed": 134842
+    "gasUsed": 134868
   },
   {
     "source": "test/KeysWithValueModule.t.sol",
     "name": "Get list of 10 keys with a given value",
     "functionCall": "bytes32[] memory keyTuples = getKeysWithValue(world, sourceTableId, abi.encode(value))",
-    "gasUsed": 12160
-  },
-  {
-    "source": "test/KeysWithValueModule.t.sol",
-    "name": "install keys with value module",
-    "functionCall": "world.installRootModule(keysWithValueModule, abi.encode(sourceTableId))",
-    "gasUsed": 609316
-  },
-  {
-    "source": "test/KeysWithValueModule.t.sol",
-    "name": "Setting the last of 100 keys",
+    "gasUsed": 12156
+  },
+  {
+    "source": "test/KeysWithValueModule.t.sol",
+    "name": "install keys with value module",
+    "functionCall": "world.installRootModule(keysWithValueModule, abi.encode(sourceTableId))",
+    "gasUsed": 626500
+  },
+  {
+    "source": "test/KeysWithValueModule.t.sol",
+    "name": "Setting the 100th key",
     "functionCall": "world.setRecord(namespace, sourceName, lastKey, abi.encodePacked(value))",
-    "gasUsed": 192967
+    "gasUsed": 192993
   },
   {
     "source": "test/KeysWithValueModule.t.sol",
     "name": "Get list of 100 keys with a given value",
     "functionCall": "bytes32[] memory keyTuples = getKeysWithValue(world, sourceTableId, abi.encode(value))",
-    "gasUsed": 57149
-  },
-  {
-    "source": "test/KeysWithValueModule.t.sol",
-    "name": "install keys with value module",
-    "functionCall": "world.installRootModule(keysWithValueModule, abi.encode(sourceTableId))",
-    "gasUsed": 609316
-  },
-  {
-    "source": "test/KeysWithValueModule.t.sol",
-    "name": "Setting the last of 1000 keys",
+    "gasUsed": 57145
+  },
+  {
+    "source": "test/KeysWithValueModule.t.sol",
+    "name": "install keys with value module",
+    "functionCall": "world.installRootModule(keysWithValueModule, abi.encode(sourceTableId))",
+    "gasUsed": 626500
+  },
+  {
+    "source": "test/KeysWithValueModule.t.sol",
+    "name": "Setting the 1000th key",
     "functionCall": "world.setRecord(namespace, sourceName, lastKey, abi.encodePacked(value))",
-    "gasUsed": 790975
+    "gasUsed": 791001
   },
   {
     "source": "test/KeysWithValueModule.t.sol",
     "name": "Get list of 1000 keys with a given value",
     "functionCall": "bytes32[] memory keyTuples = getKeysWithValue(world, sourceTableId, abi.encode(value))",
-    "gasUsed": 571437
-  },
-  {
-    "source": "test/KeysWithValueModule.t.sol",
-    "name": "install keys with value module",
-    "functionCall": "world.installRootModule(keysWithValueModule, abi.encode(sourceTableId))",
-    "gasUsed": 609316
-  },
-  {
-    "source": "test/KeysWithValueModule.t.sol",
-    "name": "Setting the last of 10000 keys",
+    "gasUsed": 571433
+  },
+  {
+    "source": "test/KeysWithValueModule.t.sol",
+    "name": "install keys with value module",
+    "functionCall": "world.installRootModule(keysWithValueModule, abi.encode(sourceTableId))",
+    "gasUsed": 626500
+  },
+  {
+    "source": "test/KeysWithValueModule.t.sol",
+    "name": "Setting the 10000th key",
     "functionCall": "world.setRecord(namespace, sourceName, lastKey, abi.encodePacked(value))",
-    "gasUsed": 1330624
+    "gasUsed": 8337290
   },
   {
     "source": "test/KeysWithValueModule.t.sol",
     "name": "Get list of 10000 keys with a given value",
     "functionCall": "bytes32[] memory keyTuples = getKeysWithValue(world, sourceTableId, abi.encode(value))",
-    "gasUsed": 1828167
-=======
-    "gasUsed": 7654
->>>>>>> 0779a75b
+    "gasUsed": 12153155
   },
   {
     "source": "test/KeysWithValueModule.t.sol",

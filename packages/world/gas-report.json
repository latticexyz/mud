--- conflicted
+++ resolved
@@ -117,11 +117,7 @@
     "file": "test/World.t.sol",
     "test": "testRegisterTable",
     "name": "Register a new table in the namespace",
-<<<<<<< HEAD
-    "gasUsed": 528355
-=======
-    "gasUsed": 528422
->>>>>>> b1f58168
+    "gasUsed": 528384
   },
   {
     "file": "test/World.t.sol",

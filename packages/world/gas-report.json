[
  {
    "file": "test/AccessControl.t.sol",
    "test": "testAccessControl",
    "name": "AccessControl: hasAccess (cold)",
    "gasUsed": 7134
  },
  {
    "file": "test/AccessControl.t.sol",
    "test": "testAccessControl",
    "name": "AccessControl: hasAccess (warm, namespace only)",
    "gasUsed": 1682
  },
  {
    "file": "test/AccessControl.t.sol",
    "test": "testAccessControl",
    "name": "AccessControl: hasAccess (warm)",
    "gasUsed": 3142
  },
  {
    "file": "test/AccessControl.t.sol",
    "test": "testRequireAccess",
    "name": "AccessControl: requireAccess (cold)",
    "gasUsed": 7177
  },
  {
    "file": "test/AccessControl.t.sol",
    "test": "testRequireAccess",
    "name": "AccessControl: requireAccess (warm)",
    "gasUsed": 3180
  },
  {
    "file": "test/CallBatch.t.sol",
    "test": "testCallBatchReturnData",
    "name": "call systems with callBatch",
    "gasUsed": 45546
  },
  {
    "file": "test/KeysInTableModule.t.sol",
    "test": "testInstallComposite",
    "name": "install keys in table module",
<<<<<<< HEAD
    "gasUsed": 1414785
=======
    "gasUsed": 1415069
>>>>>>> 95c59b20
  },
  {
    "file": "test/KeysInTableModule.t.sol",
    "test": "testInstallGas",
    "name": "install keys in table module",
<<<<<<< HEAD
    "gasUsed": 1414785
=======
    "gasUsed": 1415069
>>>>>>> 95c59b20
  },
  {
    "file": "test/KeysInTableModule.t.sol",
    "test": "testInstallGas",
    "name": "set a record on a table with keysInTableModule installed",
    "gasUsed": 158224
  },
  {
    "file": "test/KeysInTableModule.t.sol",
    "test": "testInstallSingleton",
    "name": "install keys in table module",
<<<<<<< HEAD
    "gasUsed": 1414785
=======
    "gasUsed": 1415069
>>>>>>> 95c59b20
  },
  {
    "file": "test/KeysInTableModule.t.sol",
    "test": "testSetAndDeleteRecordHookCompositeGas",
    "name": "install keys in table module",
<<<<<<< HEAD
    "gasUsed": 1414785
=======
    "gasUsed": 1415069
>>>>>>> 95c59b20
  },
  {
    "file": "test/KeysInTableModule.t.sol",
    "test": "testSetAndDeleteRecordHookCompositeGas",
    "name": "change a composite record on a table with keysInTableModule installed",
    "gasUsed": 22242
  },
  {
    "file": "test/KeysInTableModule.t.sol",
    "test": "testSetAndDeleteRecordHookCompositeGas",
    "name": "delete a composite record on a table with keysInTableModule installed",
    "gasUsed": 160593
  },
  {
    "file": "test/KeysInTableModule.t.sol",
    "test": "testSetAndDeleteRecordHookGas",
    "name": "install keys in table module",
<<<<<<< HEAD
    "gasUsed": 1414785
=======
    "gasUsed": 1415069
>>>>>>> 95c59b20
  },
  {
    "file": "test/KeysInTableModule.t.sol",
    "test": "testSetAndDeleteRecordHookGas",
    "name": "change a record on a table with keysInTableModule installed",
    "gasUsed": 20964
  },
  {
    "file": "test/KeysInTableModule.t.sol",
    "test": "testSetAndDeleteRecordHookGas",
    "name": "delete a record on a table with keysInTableModule installed",
    "gasUsed": 85709
  },
  {
    "file": "test/KeysWithValueModule.t.sol",
    "test": "testGetKeysWithValueGas",
    "name": "install keys with value module",
<<<<<<< HEAD
    "gasUsed": 654666
=======
    "gasUsed": 665448
>>>>>>> 95c59b20
  },
  {
    "file": "test/KeysWithValueModule.t.sol",
    "test": "testGetKeysWithValueGas",
    "name": "Get list of keys with a given value",
    "gasUsed": 6186
  },
  {
    "file": "test/KeysWithValueModule.t.sol",
    "test": "testGetTargetTableId",
    "name": "compute the target table selector",
    "gasUsed": 3101
  },
  {
    "file": "test/KeysWithValueModule.t.sol",
    "test": "testInstall",
    "name": "install keys with value module",
<<<<<<< HEAD
    "gasUsed": 654666
=======
    "gasUsed": 665448
>>>>>>> 95c59b20
  },
  {
    "file": "test/KeysWithValueModule.t.sol",
    "test": "testInstall",
    "name": "set a record on a table with KeysWithValueModule installed",
    "gasUsed": 135635
  },
  {
    "file": "test/KeysWithValueModule.t.sol",
    "test": "testSetAndDeleteRecordHook",
    "name": "install keys with value module",
<<<<<<< HEAD
    "gasUsed": 654666
=======
    "gasUsed": 665448
>>>>>>> 95c59b20
  },
  {
    "file": "test/KeysWithValueModule.t.sol",
    "test": "testSetAndDeleteRecordHook",
    "name": "change a record on a table with KeysWithValueModule installed",
    "gasUsed": 105976
  },
  {
    "file": "test/KeysWithValueModule.t.sol",
    "test": "testSetAndDeleteRecordHook",
    "name": "delete a record on a table with KeysWithValueModule installed",
    "gasUsed": 35409
  },
  {
    "file": "test/KeysWithValueModule.t.sol",
    "test": "testSetField",
    "name": "install keys with value module",
<<<<<<< HEAD
    "gasUsed": 654666
=======
    "gasUsed": 665448
>>>>>>> 95c59b20
  },
  {
    "file": "test/KeysWithValueModule.t.sol",
    "test": "testSetField",
    "name": "set a field on a table with KeysWithValueModule installed",
    "gasUsed": 148384
  },
  {
    "file": "test/KeysWithValueModule.t.sol",
    "test": "testSetField",
    "name": "change a field on a table with KeysWithValueModule installed",
    "gasUsed": 113143
  },
  {
    "file": "test/query.t.sol",
    "test": "testCombinedHasHasValueNotQuery",
    "name": "CombinedHasHasValueNotQuery",
    "gasUsed": 104642
  },
  {
    "file": "test/query.t.sol",
    "test": "testCombinedHasHasValueQuery",
    "name": "CombinedHasHasValueQuery",
    "gasUsed": 54376
  },
  {
    "file": "test/query.t.sol",
    "test": "testCombinedHasNotQuery",
    "name": "CombinedHasNotQuery",
    "gasUsed": 128343
  },
  {
    "file": "test/query.t.sol",
    "test": "testCombinedHasQuery",
    "name": "CombinedHasQuery",
    "gasUsed": 81556
  },
  {
    "file": "test/query.t.sol",
    "test": "testCombinedHasValueNotQuery",
    "name": "CombinedHasValueNotQuery",
    "gasUsed": 83695
  },
  {
    "file": "test/query.t.sol",
    "test": "testCombinedHasValueQuery",
    "name": "CombinedHasValueQuery",
    "gasUsed": 16659
  },
  {
    "file": "test/query.t.sol",
    "test": "testHasQuery",
    "name": "HasQuery",
    "gasUsed": 18116
  },
  {
    "file": "test/query.t.sol",
    "test": "testHasQuery1000Keys",
    "name": "HasQuery with 1000 keys",
    "gasUsed": 5938615
  },
  {
    "file": "test/query.t.sol",
    "test": "testHasQuery100Keys",
    "name": "HasQuery with 100 keys",
    "gasUsed": 554009
  },
  {
    "file": "test/query.t.sol",
    "test": "testHasValueQuery",
    "name": "HasValueQuery",
    "gasUsed": 7998
  },
  {
    "file": "test/query.t.sol",
    "test": "testNotValueQuery",
    "name": "NotValueQuery",
    "gasUsed": 47972
  },
  {
    "file": "test/StandardDelegationsModule.t.sol",
    "test": "testCallFromCallboundDelegation",
    "name": "register a callbound delegation",
<<<<<<< HEAD
    "gasUsed": 114610
=======
    "gasUsed": 114729
>>>>>>> 95c59b20
  },
  {
    "file": "test/StandardDelegationsModule.t.sol",
    "test": "testCallFromCallboundDelegation",
    "name": "call a system via a callbound delegation",
    "gasUsed": 34014
  },
  {
    "file": "test/StandardDelegationsModule.t.sol",
    "test": "testCallFromTimeboundDelegation",
    "name": "register a timebound delegation",
<<<<<<< HEAD
    "gasUsed": 109105
=======
    "gasUsed": 109224
>>>>>>> 95c59b20
  },
  {
    "file": "test/StandardDelegationsModule.t.sol",
    "test": "testCallFromTimeboundDelegation",
    "name": "call a system via a timebound delegation",
    "gasUsed": 27019
  },
  {
    "file": "test/UniqueEntityModule.t.sol",
    "test": "testInstall",
    "name": "install unique entity module",
<<<<<<< HEAD
    "gasUsed": 679682
=======
    "gasUsed": 690539
>>>>>>> 95c59b20
  },
  {
    "file": "test/UniqueEntityModule.t.sol",
    "test": "testInstall",
    "name": "get a unique entity nonce (non-root module)",
    "gasUsed": 52168
  },
  {
    "file": "test/UniqueEntityModule.t.sol",
    "test": "testInstallRoot",
    "name": "installRoot unique entity module",
<<<<<<< HEAD
    "gasUsed": 669974
=======
    "gasUsed": 680735
>>>>>>> 95c59b20
  },
  {
    "file": "test/UniqueEntityModule.t.sol",
    "test": "testInstallRoot",
    "name": "get a unique entity nonce (root module)",
    "gasUsed": 52168
  },
  {
    "file": "test/World.t.sol",
    "test": "testCall",
    "name": "call a system via the World",
    "gasUsed": 12679
  },
  {
    "file": "test/World.t.sol",
    "test": "testCallFromUnlimitedDelegation",
    "name": "register an unlimited delegation",
<<<<<<< HEAD
    "gasUsed": 50650
=======
    "gasUsed": 50617
>>>>>>> 95c59b20
  },
  {
    "file": "test/World.t.sol",
    "test": "testCallFromUnlimitedDelegation",
    "name": "call a system via an unlimited delegation",
    "gasUsed": 12916
  },
  {
    "file": "test/World.t.sol",
    "test": "testDeleteRecord",
    "name": "Delete record",
    "gasUsed": 9174
  },
  {
    "file": "test/World.t.sol",
    "test": "testPushToField",
    "name": "Push data to the table",
    "gasUsed": 86848
  },
  {
    "file": "test/World.t.sol",
    "test": "testRegisterFallbackSystem",
    "name": "Register a fallback system",
<<<<<<< HEAD
    "gasUsed": 59321
=======
    "gasUsed": 59347
>>>>>>> 95c59b20
  },
  {
    "file": "test/World.t.sol",
    "test": "testRegisterFallbackSystem",
    "name": "Register a root fallback system",
<<<<<<< HEAD
    "gasUsed": 52965
=======
    "gasUsed": 52972
>>>>>>> 95c59b20
  },
  {
    "file": "test/World.t.sol",
    "test": "testRegisterFunctionSelector",
    "name": "Register a function selector",
<<<<<<< HEAD
    "gasUsed": 79887
=======
    "gasUsed": 79913
>>>>>>> 95c59b20
  },
  {
    "file": "test/World.t.sol",
    "test": "testRegisterNamespace",
    "name": "Register a new namespace",
<<<<<<< HEAD
    "gasUsed": 123284
=======
    "gasUsed": 123225
>>>>>>> 95c59b20
  },
  {
    "file": "test/World.t.sol",
    "test": "testRegisterRootFunctionSelector",
    "name": "Register a root function selector",
<<<<<<< HEAD
    "gasUsed": 74878
=======
    "gasUsed": 74885
>>>>>>> 95c59b20
  },
  {
    "file": "test/World.t.sol",
    "test": "testRegisterSystem",
    "name": "register a system",
<<<<<<< HEAD
    "gasUsed": 165771
=======
    "gasUsed": 165772
>>>>>>> 95c59b20
  },
  {
    "file": "test/World.t.sol",
    "test": "testRegisterTable",
    "name": "Register a new table in the namespace",
<<<<<<< HEAD
    "gasUsed": 641004
=======
    "gasUsed": 651898
>>>>>>> 95c59b20
  },
  {
    "file": "test/World.t.sol",
    "test": "testSetField",
    "name": "Write data to a table field",
    "gasUsed": 37364
  },
  {
    "file": "test/World.t.sol",
    "test": "testSetRecord",
    "name": "Write data to the table",
    "gasUsed": 36490
  },
  {
    "file": "test/WorldDynamicUpdate.t.sol",
    "test": "testPopFromField",
    "name": "pop 1 address (cold)",
    "gasUsed": 24649
  },
  {
    "file": "test/WorldDynamicUpdate.t.sol",
    "test": "testPopFromField",
    "name": "pop 1 address (warm)",
    "gasUsed": 13795
  },
  {
    "file": "test/WorldDynamicUpdate.t.sol",
    "test": "testUpdateInField",
    "name": "updateInField 1 item (cold)",
    "gasUsed": 25213
  },
  {
    "file": "test/WorldDynamicUpdate.t.sol",
    "test": "testUpdateInField",
    "name": "updateInField 1 item (warm)",
    "gasUsed": 14418
  },
  {
    "file": "test/WorldResourceId.t.sol",
    "test": "testGetNamespace",
    "name": "encode namespace, name and type",
    "gasUsed": 150
  },
  {
    "file": "test/WorldResourceId.t.sol",
    "test": "testGetNamespaceId",
    "name": "get namespace ID from a resource ID",
    "gasUsed": 174
  },
  {
    "file": "test/WorldResourceId.t.sol",
    "test": "testGetType",
    "name": "get type from a resource ID",
    "gasUsed": 4
  }
]<|MERGE_RESOLUTION|>--- conflicted
+++ resolved
@@ -33,27 +33,19 @@
     "file": "test/CallBatch.t.sol",
     "test": "testCallBatchReturnData",
     "name": "call systems with callBatch",
-    "gasUsed": 45546
+    "gasUsed": 45603
   },
   {
     "file": "test/KeysInTableModule.t.sol",
     "test": "testInstallComposite",
     "name": "install keys in table module",
-<<<<<<< HEAD
-    "gasUsed": 1414785
-=======
-    "gasUsed": 1415069
->>>>>>> 95c59b20
+    "gasUsed": 1415201
   },
   {
     "file": "test/KeysInTableModule.t.sol",
     "test": "testInstallGas",
     "name": "install keys in table module",
-<<<<<<< HEAD
-    "gasUsed": 1414785
-=======
-    "gasUsed": 1415069
->>>>>>> 95c59b20
+    "gasUsed": 1415201
   },
   {
     "file": "test/KeysInTableModule.t.sol",
@@ -65,21 +57,13 @@
     "file": "test/KeysInTableModule.t.sol",
     "test": "testInstallSingleton",
     "name": "install keys in table module",
-<<<<<<< HEAD
-    "gasUsed": 1414785
-=======
-    "gasUsed": 1415069
->>>>>>> 95c59b20
+    "gasUsed": 1415201
   },
   {
     "file": "test/KeysInTableModule.t.sol",
     "test": "testSetAndDeleteRecordHookCompositeGas",
     "name": "install keys in table module",
-<<<<<<< HEAD
-    "gasUsed": 1414785
-=======
-    "gasUsed": 1415069
->>>>>>> 95c59b20
+    "gasUsed": 1415201
   },
   {
     "file": "test/KeysInTableModule.t.sol",
@@ -97,11 +81,7 @@
     "file": "test/KeysInTableModule.t.sol",
     "test": "testSetAndDeleteRecordHookGas",
     "name": "install keys in table module",
-<<<<<<< HEAD
-    "gasUsed": 1414785
-=======
-    "gasUsed": 1415069
->>>>>>> 95c59b20
+    "gasUsed": 1415201
   },
   {
     "file": "test/KeysInTableModule.t.sol",
@@ -119,11 +99,7 @@
     "file": "test/KeysWithValueModule.t.sol",
     "test": "testGetKeysWithValueGas",
     "name": "install keys with value module",
-<<<<<<< HEAD
-    "gasUsed": 654666
-=======
-    "gasUsed": 665448
->>>>>>> 95c59b20
+    "gasUsed": 654812
   },
   {
     "file": "test/KeysWithValueModule.t.sol",
@@ -141,11 +117,7 @@
     "file": "test/KeysWithValueModule.t.sol",
     "test": "testInstall",
     "name": "install keys with value module",
-<<<<<<< HEAD
-    "gasUsed": 654666
-=======
-    "gasUsed": 665448
->>>>>>> 95c59b20
+    "gasUsed": 654812
   },
   {
     "file": "test/KeysWithValueModule.t.sol",
@@ -157,11 +129,7 @@
     "file": "test/KeysWithValueModule.t.sol",
     "test": "testSetAndDeleteRecordHook",
     "name": "install keys with value module",
-<<<<<<< HEAD
-    "gasUsed": 654666
-=======
-    "gasUsed": 665448
->>>>>>> 95c59b20
+    "gasUsed": 654812
   },
   {
     "file": "test/KeysWithValueModule.t.sol",
@@ -179,11 +147,7 @@
     "file": "test/KeysWithValueModule.t.sol",
     "test": "testSetField",
     "name": "install keys with value module",
-<<<<<<< HEAD
-    "gasUsed": 654666
-=======
-    "gasUsed": 665448
->>>>>>> 95c59b20
+    "gasUsed": 654812
   },
   {
     "file": "test/KeysWithValueModule.t.sol",
@@ -267,11 +231,7 @@
     "file": "test/StandardDelegationsModule.t.sol",
     "test": "testCallFromCallboundDelegation",
     "name": "register a callbound delegation",
-<<<<<<< HEAD
-    "gasUsed": 114610
-=======
-    "gasUsed": 114729
->>>>>>> 95c59b20
+    "gasUsed": 114750
   },
   {
     "file": "test/StandardDelegationsModule.t.sol",
@@ -283,11 +243,7 @@
     "file": "test/StandardDelegationsModule.t.sol",
     "test": "testCallFromTimeboundDelegation",
     "name": "register a timebound delegation",
-<<<<<<< HEAD
-    "gasUsed": 109105
-=======
-    "gasUsed": 109224
->>>>>>> 95c59b20
+    "gasUsed": 109245
   },
   {
     "file": "test/StandardDelegationsModule.t.sol",
@@ -299,11 +255,7 @@
     "file": "test/UniqueEntityModule.t.sol",
     "test": "testInstall",
     "name": "install unique entity module",
-<<<<<<< HEAD
-    "gasUsed": 679682
-=======
-    "gasUsed": 690539
->>>>>>> 95c59b20
+    "gasUsed": 679866
   },
   {
     "file": "test/UniqueEntityModule.t.sol",
@@ -315,11 +267,7 @@
     "file": "test/UniqueEntityModule.t.sol",
     "test": "testInstallRoot",
     "name": "installRoot unique entity module",
-<<<<<<< HEAD
-    "gasUsed": 669974
-=======
-    "gasUsed": 680735
->>>>>>> 95c59b20
+    "gasUsed": 670104
   },
   {
     "file": "test/UniqueEntityModule.t.sol",
@@ -337,11 +285,7 @@
     "file": "test/World.t.sol",
     "test": "testCallFromUnlimitedDelegation",
     "name": "register an unlimited delegation",
-<<<<<<< HEAD
-    "gasUsed": 50650
-=======
-    "gasUsed": 50617
->>>>>>> 95c59b20
+    "gasUsed": 50638
   },
   {
     "file": "test/World.t.sol",
@@ -365,71 +309,43 @@
     "file": "test/World.t.sol",
     "test": "testRegisterFallbackSystem",
     "name": "Register a fallback system",
-<<<<<<< HEAD
-    "gasUsed": 59321
-=======
-    "gasUsed": 59347
->>>>>>> 95c59b20
+    "gasUsed": 59362
   },
   {
     "file": "test/World.t.sol",
     "test": "testRegisterFallbackSystem",
     "name": "Register a root fallback system",
-<<<<<<< HEAD
-    "gasUsed": 52965
-=======
-    "gasUsed": 52972
->>>>>>> 95c59b20
+    "gasUsed": 52987
   },
   {
     "file": "test/World.t.sol",
     "test": "testRegisterFunctionSelector",
     "name": "Register a function selector",
-<<<<<<< HEAD
-    "gasUsed": 79887
-=======
-    "gasUsed": 79913
->>>>>>> 95c59b20
+    "gasUsed": 79928
   },
   {
     "file": "test/World.t.sol",
     "test": "testRegisterNamespace",
     "name": "Register a new namespace",
-<<<<<<< HEAD
-    "gasUsed": 123284
-=======
-    "gasUsed": 123225
->>>>>>> 95c59b20
+    "gasUsed": 123240
   },
   {
     "file": "test/World.t.sol",
     "test": "testRegisterRootFunctionSelector",
     "name": "Register a root function selector",
-<<<<<<< HEAD
-    "gasUsed": 74878
-=======
-    "gasUsed": 74885
->>>>>>> 95c59b20
+    "gasUsed": 74900
   },
   {
     "file": "test/World.t.sol",
     "test": "testRegisterSystem",
     "name": "register a system",
-<<<<<<< HEAD
-    "gasUsed": 165771
-=======
-    "gasUsed": 165772
->>>>>>> 95c59b20
+    "gasUsed": 165793
   },
   {
     "file": "test/World.t.sol",
     "test": "testRegisterTable",
     "name": "Register a new table in the namespace",
-<<<<<<< HEAD
-    "gasUsed": 641004
-=======
-    "gasUsed": 651898
->>>>>>> 95c59b20
+    "gasUsed": 641176
   },
   {
     "file": "test/World.t.sol",

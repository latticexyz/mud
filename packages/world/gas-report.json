[
  {
    "source": "test/KeysInTableModule.t.sol",
    "name": "install keys in table module",
<<<<<<< HEAD
    "functionCall": "world.installRootModule(keysInTableModule, abi.encode(tableId))",
    "gasUsed": 1032425
=======
    "functionCall": "world.installRootModule(keysInTableModule, abi.encode(sourceTableId))",
    "gasUsed": 1032601
>>>>>>> ba3fbd27
  },
  {
    "source": "test/KeysInTableModule.t.sol",
    "name": "set a record on a table with keysInTableModule installed",
<<<<<<< HEAD
    "functionCall": "world.setRecord(namespace, sourceName, keyTuple1, abi.encodePacked(val1))",
    "gasUsed": 239856
=======
    "functionCall": "world.setRecord(namespace, sourceFile, keyTuple1, abi.encodePacked(val1))",
    "gasUsed": 239899
>>>>>>> ba3fbd27
  },
  {
    "source": "test/KeysInTableModule.t.sol",
    "name": "install keys in table module",
<<<<<<< HEAD
    "functionCall": "world.installRootModule(keysInTableModule, abi.encode(tableId))",
    "gasUsed": 1032425
=======
    "functionCall": "world.installRootModule(keysInTableModule, abi.encode(sourceTableId))",
    "gasUsed": 1032601
>>>>>>> ba3fbd27
  },
  {
    "source": "test/KeysInTableModule.t.sol",
    "name": "change a record on a table with keysInTableModule installed",
    "functionCall": "world.setRecord(namespace, sourceName, keyTuple1, abi.encodePacked(val2))",
    "gasUsed": 30820
  },
  {
    "source": "test/KeysInTableModule.t.sol",
    "name": "delete a record on a table with keysInTableModule installed",
<<<<<<< HEAD
    "functionCall": "world.deleteRecord(namespace, sourceName, keyTuple1)",
    "gasUsed": 146907
=======
    "functionCall": "world.deleteRecord(namespace, sourceFile, keyTuple1)",
    "gasUsed": 146885
>>>>>>> ba3fbd27
  },
  {
    "source": "test/KeysWithValueModule.t.sol",
    "name": "install keys with value module",
<<<<<<< HEAD
    "functionCall": "world.installRootModule(keysWithValueModule, abi.encode(tableId))",
    "gasUsed": 1036002
=======
    "functionCall": "world.installRootModule(keysWithValueModule, abi.encode(sourceTableId))",
    "gasUsed": 609316
>>>>>>> ba3fbd27
  },
  {
    "source": "test/KeysWithValueModule.t.sol",
    "name": "Get list of keys with a given value",
    "functionCall": "bytes32[][] memory keysWithValue = getKeysWithValue(world, tableId, abi.encode(value1))",
    "gasUsed": 8720
  },
  {
    "source": "test/KeysWithValueModule.t.sol",
    "name": "install keys with value module",
    "functionCall": "world.installRootModule(keysWithValueModule, abi.encode(tableId))",
    "gasUsed": 1036002
  },
  {
    "source": "test/KeysWithValueModule.t.sol",
    "name": "Setting the first of 10 keys",
    "functionCall": "world.setRecord(namespace, sourceName, firstKey, abi.encodePacked(value))",
    "gasUsed": 231137
  },
  {
    "source": "test/KeysWithValueModule.t.sol",
    "name": "Setting the last of 10 keys",
    "functionCall": "world.setRecord(namespace, sourceName, lastKey, abi.encodePacked(value))",
    "gasUsed": 202529
  },
  {
    "source": "test/KeysWithValueModule.t.sol",
    "name": "Get list of 10 keys with a given value",
    "functionCall": "bytes32[][] memory keysWithValue = getKeysWithValue(world, tableId, abi.encode(value))",
    "gasUsed": 17513
  },
  {
    "source": "test/KeysWithValueModule.t.sol",
    "name": "install keys with value module",
    "functionCall": "world.installRootModule(keysWithValueModule, abi.encode(tableId))",
    "gasUsed": 1036002
  },
  {
    "source": "test/KeysWithValueModule.t.sol",
    "name": "Setting the first of 100 keys",
    "functionCall": "world.setRecord(namespace, sourceName, firstKey, abi.encodePacked(value))",
    "gasUsed": 231137
  },
  {
    "source": "test/KeysWithValueModule.t.sol",
    "name": "Setting the last of 100 keys",
    "functionCall": "world.setRecord(namespace, sourceName, lastKey, abi.encodePacked(value))",
    "gasUsed": 260655
  },
  {
    "source": "test/KeysWithValueModule.t.sol",
    "name": "Get list of 100 keys with a given value",
    "functionCall": "bytes32[][] memory keysWithValue = getKeysWithValue(world, tableId, abi.encode(value))",
    "gasUsed": 106690
  },
  {
    "source": "test/KeysWithValueModule.t.sol",
    "name": "install keys with value module",
    "functionCall": "world.installRootModule(keysWithValueModule, abi.encode(tableId))",
    "gasUsed": 1036002
  },
  {
    "source": "test/KeysWithValueModule.t.sol",
    "name": "Setting the first of 1000 keys",
    "functionCall": "world.setRecord(namespace, sourceName, firstKey, abi.encodePacked(value))",
    "gasUsed": 231137
  },
  {
    "source": "test/KeysWithValueModule.t.sol",
    "name": "Setting the last of 1000 keys",
    "functionCall": "world.setRecord(namespace, sourceName, lastKey, abi.encodePacked(value))",
    "gasUsed": 858704
  },
  {
    "source": "test/KeysWithValueModule.t.sol",
    "name": "Get list of 1000 keys with a given value",
    "functionCall": "bytes32[][] memory keysWithValue = getKeysWithValue(world, tableId, abi.encode(value))",
    "gasUsed": 1151628
  },
  {
    "source": "test/KeysWithValueModule.t.sol",
    "name": "install keys with value module",
<<<<<<< HEAD
    "functionCall": "world.installRootModule(keysWithValueModule, abi.encode(tableId))",
    "gasUsed": 1036002
=======
    "functionCall": "world.installRootModule(keysWithValueModule, abi.encode(sourceTableId))",
    "gasUsed": 609316
>>>>>>> ba3fbd27
  },
  {
    "source": "test/KeysWithValueModule.t.sol",
    "name": "set a record on a table with KeysWithValueModule installed",
    "functionCall": "world.setRecord(namespace, sourceName, keyTuple1, abi.encodePacked(value))",
    "gasUsed": 255273
  },
  {
    "source": "test/KeysWithValueModule.t.sol",
    "name": "install keys with value module",
<<<<<<< HEAD
    "functionCall": "world.installRootModule(keysWithValueModule, abi.encode(tableId))",
    "gasUsed": 1036002
=======
    "functionCall": "world.installRootModule(keysWithValueModule, abi.encode(sourceTableId))",
    "gasUsed": 609316
>>>>>>> ba3fbd27
  },
  {
    "source": "test/KeysWithValueModule.t.sol",
    "name": "change a record on a table with KeysWithValueModule installed",
    "functionCall": "world.setRecord(namespace, sourceName, keyTuple1, abi.encodePacked(value2))",
    "gasUsed": 340354
  },
  {
    "source": "test/KeysWithValueModule.t.sol",
    "name": "delete a record on a table with KeysWithValueModule installed",
    "functionCall": "world.deleteRecord(namespace, sourceName, keyTuple1)",
    "gasUsed": 84834
  },
  {
    "source": "test/KeysWithValueModule.t.sol",
    "name": "install keys with value module",
<<<<<<< HEAD
    "functionCall": "world.installRootModule(keysWithValueModule, abi.encode(tableId))",
    "gasUsed": 1036002
=======
    "functionCall": "world.installRootModule(keysWithValueModule, abi.encode(sourceTableId))",
    "gasUsed": 609316
>>>>>>> ba3fbd27
  },
  {
    "source": "test/KeysWithValueModule.t.sol",
    "name": "set a field on a table with KeysWithValueModule installed",
    "functionCall": "world.setField(namespace, sourceName, keyTuple1, 0, abi.encodePacked(value1))",
<<<<<<< HEAD
    "gasUsed": 263242
=======
    "gasUsed": 173700
>>>>>>> ba3fbd27
  },
  {
    "source": "test/KeysWithValueModule.t.sol",
    "name": "change a field on a table with KeysWithValueModule installed",
    "functionCall": "world.setField(namespace, sourceName, keyTuple1, 0, abi.encodePacked(value2))",
<<<<<<< HEAD
    "gasUsed": 277882
=======
    "gasUsed": 138058
>>>>>>> ba3fbd27
  },
  {
    "source": "test/UniqueEntityModule.t.sol",
    "name": "install unique entity module",
    "functionCall": "world.installModule(uniqueEntityModule, new bytes(0))",
    "gasUsed": 791314
  },
  {
    "source": "test/UniqueEntityModule.t.sol",
    "name": "get a unique entity nonce (non-root module)",
    "functionCall": "uint256 uniqueEntity = uint256(getUniqueEntity(world))",
    "gasUsed": 65663
  },
  {
    "source": "test/UniqueEntityModule.t.sol",
    "name": "installRoot unique entity module",
    "functionCall": "world.installRootModule(uniqueEntityModule, new bytes(0))",
    "gasUsed": 767115
  },
  {
    "source": "test/UniqueEntityModule.t.sol",
    "name": "get a unique entity nonce (root module)",
    "functionCall": "uint256 uniqueEntity = uint256(getUniqueEntity(world))",
    "gasUsed": 65663
  },
  {
    "source": "test/World.t.sol",
    "name": "Delete record",
    "functionCall": "world.deleteRecord(namespace, name, singletonKey)",
    "gasUsed": 16147
  },
  {
    "source": "test/World.t.sol",
    "name": "Push data to the table",
    "functionCall": "world.pushToField(namespace, name, keyTuple, 0, encodedData)",
    "gasUsed": 96512
  },
  {
    "source": "test/World.t.sol",
    "name": "Register a fallback system",
    "functionCall": "bytes4 funcSelector1 = world.registerFunctionSelector(namespace, name, \"\", \"\")",
    "gasUsed": 81256
  },
  {
    "source": "test/World.t.sol",
    "name": "Register a root fallback system",
    "functionCall": "bytes4 funcSelector2 = world.registerRootFunctionSelector(namespace, name, worldFunc, 0)",
    "gasUsed": 72485
  },
  {
    "source": "test/World.t.sol",
    "name": "Register a function selector",
    "functionCall": "bytes4 functionSelector = world.registerFunctionSelector(namespace, name, \"msgSender\", \"()\")",
    "gasUsed": 101853
  },
  {
    "source": "test/World.t.sol",
    "name": "Register a new namespace",
    "functionCall": "world.registerNamespace(\"test\")",
    "gasUsed": 151950
  },
  {
    "source": "test/World.t.sol",
    "name": "Register a root function selector",
    "functionCall": "bytes4 functionSelector = world.registerRootFunctionSelector(namespace, name, worldFunc, sysFunc)",
    "gasUsed": 88391
  },
  {
    "source": "test/World.t.sol",
    "name": "Register a new table in the namespace",
    "functionCall": "bytes32 tableSelector = world.registerTable(namespace, table, schema, defaultKeySchema)",
    "gasUsed": 252676
  },
  {
    "source": "test/World.t.sol",
    "name": "Write data to a table field",
    "functionCall": "world.setField(namespace, name, singletonKey, 0, abi.encodePacked(true))",
    "gasUsed": 44798
  },
  {
    "source": "test/World.t.sol",
    "name": "Set metadata",
    "functionCall": "world.setMetadata(namespace, name, tableName, fieldNames)",
    "gasUsed": 277616
  },
  {
    "source": "test/World.t.sol",
    "name": "Write data to the table",
    "functionCall": "Bool.set(world, tableId, true)",
    "gasUsed": 42687
  },
  {
    "source": "test/WorldDynamicUpdate.t.sol",
    "name": "pop 1 address (cold)",
    "functionCall": "world.popFromField(namespace, name, keyTuple, 0, byteLengthToPop)",
    "gasUsed": 38040
  },
  {
    "source": "test/WorldDynamicUpdate.t.sol",
    "name": "pop 1 address (warm)",
    "functionCall": "world.popFromField(namespace, name, keyTuple, 0, byteLengthToPop)",
    "gasUsed": 22834
  },
  {
    "source": "test/WorldDynamicUpdate.t.sol",
    "name": "updateInField 1 item (cold)",
    "functionCall": "world.updateInField(namespace, name, keyTuple, 0, 0, EncodeArray.encode(dataForUpdate))",
    "gasUsed": 40375
  },
  {
    "source": "test/WorldDynamicUpdate.t.sol",
    "name": "updateInField 1 item (warm)",
    "functionCall": "world.updateInField(namespace, name, keyTuple, 0, 0, EncodeArray.encode(dataForUpdate))",
    "gasUsed": 25573
  }
]<|MERGE_RESOLUTION|>--- conflicted
+++ resolved
@@ -2,35 +2,20 @@
   {
     "source": "test/KeysInTableModule.t.sol",
     "name": "install keys in table module",
-<<<<<<< HEAD
     "functionCall": "world.installRootModule(keysInTableModule, abi.encode(tableId))",
-    "gasUsed": 1032425
-=======
-    "functionCall": "world.installRootModule(keysInTableModule, abi.encode(sourceTableId))",
     "gasUsed": 1032601
->>>>>>> ba3fbd27
   },
   {
     "source": "test/KeysInTableModule.t.sol",
     "name": "set a record on a table with keysInTableModule installed",
-<<<<<<< HEAD
     "functionCall": "world.setRecord(namespace, sourceName, keyTuple1, abi.encodePacked(val1))",
-    "gasUsed": 239856
-=======
-    "functionCall": "world.setRecord(namespace, sourceFile, keyTuple1, abi.encodePacked(val1))",
     "gasUsed": 239899
->>>>>>> ba3fbd27
   },
   {
     "source": "test/KeysInTableModule.t.sol",
     "name": "install keys in table module",
-<<<<<<< HEAD
     "functionCall": "world.installRootModule(keysInTableModule, abi.encode(tableId))",
-    "gasUsed": 1032425
-=======
-    "functionCall": "world.installRootModule(keysInTableModule, abi.encode(sourceTableId))",
     "gasUsed": 1032601
->>>>>>> ba3fbd27
   },
   {
     "source": "test/KeysInTableModule.t.sol",
@@ -41,24 +26,14 @@
   {
     "source": "test/KeysInTableModule.t.sol",
     "name": "delete a record on a table with keysInTableModule installed",
-<<<<<<< HEAD
     "functionCall": "world.deleteRecord(namespace, sourceName, keyTuple1)",
-    "gasUsed": 146907
-=======
-    "functionCall": "world.deleteRecord(namespace, sourceFile, keyTuple1)",
     "gasUsed": 146885
->>>>>>> ba3fbd27
-  },
-  {
-    "source": "test/KeysWithValueModule.t.sol",
-    "name": "install keys with value module",
-<<<<<<< HEAD
-    "functionCall": "world.installRootModule(keysWithValueModule, abi.encode(tableId))",
-    "gasUsed": 1036002
-=======
-    "functionCall": "world.installRootModule(keysWithValueModule, abi.encode(sourceTableId))",
-    "gasUsed": 609316
->>>>>>> ba3fbd27
+  },
+  {
+    "source": "test/KeysWithValueModule.t.sol",
+    "name": "install keys with value module",
+    "functionCall": "world.installRootModule(keysWithValueModule, abi.encode(tableId))",
+    "gasUsed": 1036178
   },
   {
     "source": "test/KeysWithValueModule.t.sol",
@@ -70,19 +45,19 @@
     "source": "test/KeysWithValueModule.t.sol",
     "name": "install keys with value module",
     "functionCall": "world.installRootModule(keysWithValueModule, abi.encode(tableId))",
-    "gasUsed": 1036002
+    "gasUsed": 1036178
   },
   {
     "source": "test/KeysWithValueModule.t.sol",
     "name": "Setting the first of 10 keys",
     "functionCall": "world.setRecord(namespace, sourceName, firstKey, abi.encodePacked(value))",
-    "gasUsed": 231137
+    "gasUsed": 231180
   },
   {
     "source": "test/KeysWithValueModule.t.sol",
     "name": "Setting the last of 10 keys",
     "functionCall": "world.setRecord(namespace, sourceName, lastKey, abi.encodePacked(value))",
-    "gasUsed": 202529
+    "gasUsed": 202572
   },
   {
     "source": "test/KeysWithValueModule.t.sol",
@@ -94,19 +69,19 @@
     "source": "test/KeysWithValueModule.t.sol",
     "name": "install keys with value module",
     "functionCall": "world.installRootModule(keysWithValueModule, abi.encode(tableId))",
-    "gasUsed": 1036002
+    "gasUsed": 1036178
   },
   {
     "source": "test/KeysWithValueModule.t.sol",
     "name": "Setting the first of 100 keys",
     "functionCall": "world.setRecord(namespace, sourceName, firstKey, abi.encodePacked(value))",
-    "gasUsed": 231137
+    "gasUsed": 231180
   },
   {
     "source": "test/KeysWithValueModule.t.sol",
     "name": "Setting the last of 100 keys",
     "functionCall": "world.setRecord(namespace, sourceName, lastKey, abi.encodePacked(value))",
-    "gasUsed": 260655
+    "gasUsed": 260698
   },
   {
     "source": "test/KeysWithValueModule.t.sol",
@@ -118,19 +93,19 @@
     "source": "test/KeysWithValueModule.t.sol",
     "name": "install keys with value module",
     "functionCall": "world.installRootModule(keysWithValueModule, abi.encode(tableId))",
-    "gasUsed": 1036002
+    "gasUsed": 1036178
   },
   {
     "source": "test/KeysWithValueModule.t.sol",
     "name": "Setting the first of 1000 keys",
     "functionCall": "world.setRecord(namespace, sourceName, firstKey, abi.encodePacked(value))",
-    "gasUsed": 231137
+    "gasUsed": 231180
   },
   {
     "source": "test/KeysWithValueModule.t.sol",
     "name": "Setting the last of 1000 keys",
     "functionCall": "world.setRecord(namespace, sourceName, lastKey, abi.encodePacked(value))",
-    "gasUsed": 858704
+    "gasUsed": 858747
   },
   {
     "source": "test/KeysWithValueModule.t.sol",
@@ -141,36 +116,26 @@
   {
     "source": "test/KeysWithValueModule.t.sol",
     "name": "install keys with value module",
-<<<<<<< HEAD
-    "functionCall": "world.installRootModule(keysWithValueModule, abi.encode(tableId))",
-    "gasUsed": 1036002
-=======
-    "functionCall": "world.installRootModule(keysWithValueModule, abi.encode(sourceTableId))",
-    "gasUsed": 609316
->>>>>>> ba3fbd27
+    "functionCall": "world.installRootModule(keysWithValueModule, abi.encode(tableId))",
+    "gasUsed": 1036178
   },
   {
     "source": "test/KeysWithValueModule.t.sol",
     "name": "set a record on a table with KeysWithValueModule installed",
     "functionCall": "world.setRecord(namespace, sourceName, keyTuple1, abi.encodePacked(value))",
-    "gasUsed": 255273
-  },
-  {
-    "source": "test/KeysWithValueModule.t.sol",
-    "name": "install keys with value module",
-<<<<<<< HEAD
-    "functionCall": "world.installRootModule(keysWithValueModule, abi.encode(tableId))",
-    "gasUsed": 1036002
-=======
-    "functionCall": "world.installRootModule(keysWithValueModule, abi.encode(sourceTableId))",
-    "gasUsed": 609316
->>>>>>> ba3fbd27
+    "gasUsed": 255316
+  },
+  {
+    "source": "test/KeysWithValueModule.t.sol",
+    "name": "install keys with value module",
+    "functionCall": "world.installRootModule(keysWithValueModule, abi.encode(tableId))",
+    "gasUsed": 1036178
   },
   {
     "source": "test/KeysWithValueModule.t.sol",
     "name": "change a record on a table with KeysWithValueModule installed",
     "functionCall": "world.setRecord(namespace, sourceName, keyTuple1, abi.encodePacked(value2))",
-    "gasUsed": 340354
+    "gasUsed": 340375
   },
   {
     "source": "test/KeysWithValueModule.t.sol",
@@ -181,33 +146,20 @@
   {
     "source": "test/KeysWithValueModule.t.sol",
     "name": "install keys with value module",
-<<<<<<< HEAD
-    "functionCall": "world.installRootModule(keysWithValueModule, abi.encode(tableId))",
-    "gasUsed": 1036002
-=======
-    "functionCall": "world.installRootModule(keysWithValueModule, abi.encode(sourceTableId))",
-    "gasUsed": 609316
->>>>>>> ba3fbd27
+    "functionCall": "world.installRootModule(keysWithValueModule, abi.encode(tableId))",
+    "gasUsed": 1036178
   },
   {
     "source": "test/KeysWithValueModule.t.sol",
     "name": "set a field on a table with KeysWithValueModule installed",
     "functionCall": "world.setField(namespace, sourceName, keyTuple1, 0, abi.encodePacked(value1))",
-<<<<<<< HEAD
-    "gasUsed": 263242
-=======
-    "gasUsed": 173700
->>>>>>> ba3fbd27
+    "gasUsed": 263263
   },
   {
     "source": "test/KeysWithValueModule.t.sol",
     "name": "change a field on a table with KeysWithValueModule installed",
     "functionCall": "world.setField(namespace, sourceName, keyTuple1, 0, abi.encodePacked(value2))",
-<<<<<<< HEAD
-    "gasUsed": 277882
-=======
-    "gasUsed": 138058
->>>>>>> ba3fbd27
+    "gasUsed": 277903
   },
   {
     "source": "test/UniqueEntityModule.t.sol",

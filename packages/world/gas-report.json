[
  {
    "file": "test/AccessControl.t.sol",
    "test": "testAccessControl",
    "name": "AccessControl: hasAccess (cold)",
    "gasUsed": 6521
  },
  {
    "file": "test/AccessControl.t.sol",
    "test": "testAccessControl",
    "name": "AccessControl: hasAccess (warm, namespace only)",
    "gasUsed": 1300
  },
  {
    "file": "test/AccessControl.t.sol",
    "test": "testAccessControl",
    "name": "AccessControl: hasAccess (warm)",
    "gasUsed": 2527
  },
  {
    "file": "test/AccessControl.t.sol",
    "test": "testRequireAccess",
    "name": "AccessControl: requireAccess (cold)",
    "gasUsed": 6564
  },
  {
    "file": "test/AccessControl.t.sol",
    "test": "testRequireAccess",
    "name": "AccessControl: requireAccess (warm)",
    "gasUsed": 2566
  },
  {
    "file": "test/AccessControl.t.sol",
    "test": "testRequireOwner",
    "name": "AccessControl: requireOwner (cold)",
    "gasUsed": 3106
  },
  {
    "file": "test/AccessControl.t.sol",
    "test": "testRequireOwner",
    "name": "AccessControl: requireOwner (warm)",
    "gasUsed": 1107
  },
  {
    "file": "test/BatchCall.t.sol",
    "test": "testBatchCallFromReturnData",
    "name": "call systems with batchCallFrom",
    "gasUsed": 50689
  },
  {
    "file": "test/BatchCall.t.sol",
    "test": "testBatchCallReturnData",
    "name": "call systems with batchCall",
    "gasUsed": 49764
  },
  {
    "file": "test/Factories.t.sol",
    "test": "testCreate2Factory",
    "name": "deploy contract via Create2",
    "gasUsed": 4586875
  },
  {
    "file": "test/Factories.t.sol",
    "test": "testWorldFactoryGas",
    "name": "deploy world via WorldFactory",
<<<<<<< HEAD
    "gasUsed": 12959270
=======
    "gasUsed": 12718635
>>>>>>> a35c05ea
  },
  {
    "file": "test/World.t.sol",
    "test": "testCall",
    "name": "call a system via the World",
    "gasUsed": 11681
  },
  {
    "file": "test/World.t.sol",
    "test": "testCallFromNamespaceDelegation",
    "name": "call a system via a namespace fallback delegation",
    "gasUsed": 24776
  },
  {
    "file": "test/World.t.sol",
    "test": "testCallFromUnlimitedDelegation",
    "name": "register an unlimited delegation",
    "gasUsed": 46495
  },
  {
    "file": "test/World.t.sol",
    "test": "testCallFromUnlimitedDelegation",
    "name": "call a system via an unlimited delegation",
    "gasUsed": 12123
  },
  {
    "file": "test/World.t.sol",
    "test": "testDeleteRecord",
    "name": "Delete record",
    "gasUsed": 8957
  },
  {
    "file": "test/World.t.sol",
    "test": "testPushToDynamicField",
    "name": "Push data to the table",
    "gasUsed": 85359
  },
  {
    "file": "test/World.t.sol",
    "test": "testRegisterFunctionSelector",
    "name": "Register a function selector",
    "gasUsed": 79089
  },
  {
    "file": "test/World.t.sol",
    "test": "testRegisterNamespace",
    "name": "Register a new namespace",
<<<<<<< HEAD
    "gasUsed": 124900
=======
    "gasUsed": 121348
>>>>>>> a35c05ea
  },
  {
    "file": "test/World.t.sol",
    "test": "testRegisterRootFunctionSelector",
    "name": "Register a root function selector",
    "gasUsed": 78683
  },
  {
    "file": "test/World.t.sol",
    "test": "testRegisterSystem",
    "name": "register a system",
    "gasUsed": 161017
  },
  {
    "file": "test/World.t.sol",
    "test": "testRegisterTable",
    "name": "Register a new table in the namespace",
    "gasUsed": 532676
  },
  {
    "file": "test/World.t.sol",
    "test": "testRenounceNamespace",
    "name": "Renounce namespace ownership",
<<<<<<< HEAD
    "gasUsed": 36773
=======
    "gasUsed": 37438
>>>>>>> a35c05ea
  },
  {
    "file": "test/World.t.sol",
    "test": "testSetField",
    "name": "Write data to a table field",
    "gasUsed": 36435
  },
  {
    "file": "test/World.t.sol",
    "test": "testSetRecord",
    "name": "Write data to the table",
    "gasUsed": 38167
  },
  {
    "file": "test/World.t.sol",
    "test": "testUnregisterNamespaceDelegation",
    "name": "unregister a namespace delegation",
<<<<<<< HEAD
    "gasUsed": 28360
=======
    "gasUsed": 29012
>>>>>>> a35c05ea
  },
  {
    "file": "test/World.t.sol",
    "test": "testUnregisterUnlimitedDelegation",
    "name": "unregister an unlimited delegation",
    "gasUsed": 24722
  },
  {
    "file": "test/WorldDynamicUpdate.t.sol",
    "test": "testPopFromDynamicField",
    "name": "pop 1 address (cold)",
    "gasUsed": 25146
  },
  {
    "file": "test/WorldDynamicUpdate.t.sol",
    "test": "testPopFromDynamicField",
    "name": "pop 1 address (warm)",
    "gasUsed": 12292
  },
  {
    "file": "test/WorldDynamicUpdate.t.sol",
    "test": "testSpliceDynamicData",
    "name": "update in field 1 item (cold)",
    "gasUsed": 25506
  },
  {
    "file": "test/WorldDynamicUpdate.t.sol",
    "test": "testSpliceDynamicData",
    "name": "update in field 1 item (warm)",
    "gasUsed": 12707
  },
  {
    "file": "test/WorldResourceId.t.sol",
    "test": "testGetNamespace",
    "name": "encode namespace, name and type",
    "gasUsed": 33
  },
  {
    "file": "test/WorldResourceId.t.sol",
    "test": "testGetNamespaceId",
    "name": "get namespace ID from a resource ID",
    "gasUsed": 22
  },
  {
    "file": "test/WorldResourceId.t.sol",
    "test": "testGetType",
    "name": "get type from a resource ID",
    "gasUsed": 4
  },
  {
    "file": "test/WorldResourceId.t.sol",
    "test": "testToString",
    "name": "convert resource ID to string",
    "gasUsed": 2390
  }
]<|MERGE_RESOLUTION|>--- conflicted
+++ resolved
@@ -63,11 +63,7 @@
     "file": "test/Factories.t.sol",
     "test": "testWorldFactoryGas",
     "name": "deploy world via WorldFactory",
-<<<<<<< HEAD
-    "gasUsed": 12959270
-=======
-    "gasUsed": 12718635
->>>>>>> a35c05ea
+    "gasUsed": 12716027
   },
   {
     "file": "test/World.t.sol",
@@ -115,11 +111,7 @@
     "file": "test/World.t.sol",
     "test": "testRegisterNamespace",
     "name": "Register a new namespace",
-<<<<<<< HEAD
-    "gasUsed": 124900
-=======
-    "gasUsed": 121348
->>>>>>> a35c05ea
+    "gasUsed": 122690
   },
   {
     "file": "test/World.t.sol",
@@ -143,11 +135,7 @@
     "file": "test/World.t.sol",
     "test": "testRenounceNamespace",
     "name": "Renounce namespace ownership",
-<<<<<<< HEAD
-    "gasUsed": 36773
-=======
-    "gasUsed": 37438
->>>>>>> a35c05ea
+    "gasUsed": 34830
   },
   {
     "file": "test/World.t.sol",
@@ -165,11 +153,7 @@
     "file": "test/World.t.sol",
     "test": "testUnregisterNamespaceDelegation",
     "name": "unregister a namespace delegation",
-<<<<<<< HEAD
-    "gasUsed": 28360
-=======
-    "gasUsed": 29012
->>>>>>> a35c05ea
+    "gasUsed": 26404
   },
   {
     "file": "test/World.t.sol",

--- conflicted
+++ resolved
@@ -63,11 +63,7 @@
     "file": "test/Factories.t.sol",
     "test": "testWorldFactory",
     "name": "deploy world via WorldFactory",
-<<<<<<< HEAD
-    "gasUsed": 12436132
-=======
-    "gasUsed": 12386832
->>>>>>> a735e14b
+    "gasUsed": 12501056
   },
   {
     "file": "test/World.t.sol",

[
  {
    "file": "test/AccessControl.t.sol",
    "test": "testAccessControl",
    "name": "AccessControl: hasAccess (cold)",
    "gasUsed": 6990
  },
  {
    "file": "test/AccessControl.t.sol",
    "test": "testAccessControl",
    "name": "AccessControl: hasAccess (warm, namespace only)",
    "gasUsed": 1535
  },
  {
    "file": "test/AccessControl.t.sol",
    "test": "testAccessControl",
    "name": "AccessControl: hasAccess (warm)",
    "gasUsed": 2998
  },
  {
    "file": "test/AccessControl.t.sol",
    "test": "testRequireAccess",
    "name": "AccessControl: requireAccess (cold)",
    "gasUsed": 7033
  },
  {
    "file": "test/AccessControl.t.sol",
    "test": "testRequireAccess",
    "name": "AccessControl: requireAccess (warm)",
    "gasUsed": 3036
  },
  {
    "file": "test/AccessControl.t.sol",
    "test": "testRequireOwner",
    "name": "AccessControl: requireOwner (cold)",
    "gasUsed": 3322
  },
  {
    "file": "test/AccessControl.t.sol",
    "test": "testRequireOwner",
    "name": "AccessControl: requireOwner (warm)",
    "gasUsed": 1323
  },
  {
    "file": "test/BatchCall.t.sol",
    "test": "testBatchCallFromReturnData",
    "name": "call systems with batchCallFrom",
    "gasUsed": 46336
  },
  {
    "file": "test/BatchCall.t.sol",
    "test": "testBatchCallReturnData",
    "name": "call systems with batchCall",
    "gasUsed": 45206
  },
  {
    "file": "test/World.t.sol",
    "test": "testCall",
    "name": "call a system via the World",
    "gasUsed": 12370
  },
  {
    "file": "test/World.t.sol",
    "test": "testCallFromNamespaceDelegation",
    "name": "call a system via a namespace fallback delegation",
    "gasUsed": 26078
  },
  {
    "file": "test/World.t.sol",
    "test": "testCallFromUnlimitedDelegation",
    "name": "register an unlimited delegation",
    "gasUsed": 47623
  },
  {
    "file": "test/World.t.sol",
    "test": "testCallFromUnlimitedDelegation",
    "name": "call a system via an unlimited delegation",
    "gasUsed": 12741
  },
  {
    "file": "test/World.t.sol",
    "test": "testDeleteRecord",
    "name": "Delete record",
    "gasUsed": 9859
  },
  {
    "file": "test/World.t.sol",
    "test": "testPushToDynamicField",
    "name": "Push data to the table",
    "gasUsed": 85811
  },
  {
    "file": "test/World.t.sol",
    "test": "testRegisterFunctionSelector",
    "name": "Register a function selector",
    "gasUsed": 83149
  },
  {
    "file": "test/World.t.sol",
    "test": "testRegisterNamespace",
    "name": "Register a new namespace",
    "gasUsed": 120843
  },
  {
    "file": "test/World.t.sol",
    "test": "testRegisterRootFunctionSelector",
    "name": "Register a root function selector",
    "gasUsed": 80433
  },
  {
    "file": "test/World.t.sol",
    "test": "testRegisterSystem",
    "name": "register a system",
    "gasUsed": 164238
  },
  {
    "file": "test/World.t.sol",
    "test": "testRegisterTable",
    "name": "Register a new table in the namespace",
<<<<<<< HEAD
    "gasUsed": 646150
=======
    "gasUsed": 636447
>>>>>>> f6f40289
  },
  {
    "file": "test/World.t.sol",
    "test": "testSetField",
    "name": "Write data to a table field",
    "gasUsed": 36881
  },
  {
    "file": "test/World.t.sol",
    "test": "testSetRecord",
    "name": "Write data to the table",
    "gasUsed": 39039
  },
  {
    "file": "test/WorldDynamicUpdate.t.sol",
    "test": "testPopFromDynamicField",
    "name": "pop 1 address (cold)",
    "gasUsed": 25602
  },
  {
    "file": "test/WorldDynamicUpdate.t.sol",
    "test": "testPopFromDynamicField",
    "name": "pop 1 address (warm)",
    "gasUsed": 12748
  },
  {
    "file": "test/WorldDynamicUpdate.t.sol",
    "test": "testSpliceDynamicData",
    "name": "update in field 1 item (cold)",
    "gasUsed": 25975
  },
  {
    "file": "test/WorldDynamicUpdate.t.sol",
    "test": "testSpliceDynamicData",
    "name": "update in field 1 item (warm)",
    "gasUsed": 13176
  },
  {
    "file": "test/WorldResourceId.t.sol",
    "test": "testGetNamespace",
    "name": "encode namespace, name and type",
    "gasUsed": 33
  },
  {
    "file": "test/WorldResourceId.t.sol",
    "test": "testGetNamespaceId",
    "name": "get namespace ID from a resource ID",
    "gasUsed": 22
  },
  {
    "file": "test/WorldResourceId.t.sol",
    "test": "testGetType",
    "name": "get type from a resource ID",
    "gasUsed": 4
  }
]<|MERGE_RESOLUTION|>--- conflicted
+++ resolved
@@ -117,11 +117,7 @@
     "file": "test/World.t.sol",
     "test": "testRegisterTable",
     "name": "Register a new table in the namespace",
-<<<<<<< HEAD
-    "gasUsed": 646150
-=======
-    "gasUsed": 636447
->>>>>>> f6f40289
+    "gasUsed": 645230
   },
   {
     "file": "test/World.t.sol",

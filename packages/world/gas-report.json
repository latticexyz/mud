[
  {
    "file": "test/KeysInTableModule.t.sol",
    "test": "testInstallComposite",
    "name": "install keys in table module",
<<<<<<< HEAD
    "gasUsed": 1225001
=======
    "gasUsed": 1245428
>>>>>>> 83d9589f
  },
  {
    "file": "test/KeysInTableModule.t.sol",
    "test": "testInstallGas",
    "name": "install keys in table module",
<<<<<<< HEAD
    "gasUsed": 1225001
=======
    "gasUsed": 1245428
>>>>>>> 83d9589f
  },
  {
    "file": "test/KeysInTableModule.t.sol",
    "test": "testInstallGas",
    "name": "set a record on a table with keysInTableModule installed",
    "gasUsed": 184821
  },
  {
    "file": "test/KeysInTableModule.t.sol",
    "test": "testInstallSingleton",
    "name": "install keys in table module",
<<<<<<< HEAD
    "gasUsed": 1225001
=======
    "gasUsed": 1245428
>>>>>>> 83d9589f
  },
  {
    "file": "test/KeysInTableModule.t.sol",
    "test": "testSetAndDeleteRecordHookCompositeGas",
    "name": "install keys in table module",
<<<<<<< HEAD
    "gasUsed": 1225001
=======
    "gasUsed": 1245428
>>>>>>> 83d9589f
  },
  {
    "file": "test/KeysInTableModule.t.sol",
    "test": "testSetAndDeleteRecordHookCompositeGas",
    "name": "change a composite record on a table with keysInTableModule installed",
    "gasUsed": 27436
  },
  {
    "file": "test/KeysInTableModule.t.sol",
    "test": "testSetAndDeleteRecordHookCompositeGas",
    "name": "delete a composite record on a table with keysInTableModule installed",
    "gasUsed": 253735
  },
  {
    "file": "test/KeysInTableModule.t.sol",
    "test": "testSetAndDeleteRecordHookGas",
    "name": "install keys in table module",
<<<<<<< HEAD
    "gasUsed": 1225001
=======
    "gasUsed": 1245428
>>>>>>> 83d9589f
  },
  {
    "file": "test/KeysInTableModule.t.sol",
    "test": "testSetAndDeleteRecordHookGas",
    "name": "change a record on a table with keysInTableModule installed",
    "gasUsed": 26050
  },
  {
    "file": "test/KeysInTableModule.t.sol",
    "test": "testSetAndDeleteRecordHookGas",
    "name": "delete a record on a table with keysInTableModule installed",
    "gasUsed": 132747
  },
  {
    "file": "test/KeysWithValueModule.t.sol",
    "test": "testGetKeysWithValueGas",
    "name": "install keys with value module",
<<<<<<< HEAD
    "gasUsed": 592027
=======
    "gasUsed": 600072
>>>>>>> 83d9589f
  },
  {
    "file": "test/KeysWithValueModule.t.sol",
    "test": "testGetKeysWithValueGas",
    "name": "Get list of keys with a given value",
    "gasUsed": 7385
  },
  {
    "file": "test/KeysWithValueModule.t.sol",
    "test": "testGetTargetTableSelector",
    "name": "compute the target table selector",
    "gasUsed": 2234
  },
  {
    "file": "test/KeysWithValueModule.t.sol",
    "test": "testInstall",
    "name": "install keys with value module",
<<<<<<< HEAD
    "gasUsed": 592027
=======
    "gasUsed": 600072
>>>>>>> 83d9589f
  },
  {
    "file": "test/KeysWithValueModule.t.sol",
    "test": "testInstall",
    "name": "set a record on a table with KeysWithValueModule installed",
    "gasUsed": 158861
  },
  {
    "file": "test/KeysWithValueModule.t.sol",
    "test": "testSetAndDeleteRecordHook",
    "name": "install keys with value module",
<<<<<<< HEAD
    "gasUsed": 592027
=======
    "gasUsed": 600072
>>>>>>> 83d9589f
  },
  {
    "file": "test/KeysWithValueModule.t.sol",
    "test": "testSetAndDeleteRecordHook",
    "name": "change a record on a table with KeysWithValueModule installed",
    "gasUsed": 125872
  },
  {
    "file": "test/KeysWithValueModule.t.sol",
    "test": "testSetAndDeleteRecordHook",
    "name": "delete a record on a table with KeysWithValueModule installed",
    "gasUsed": 48705
  },
  {
    "file": "test/KeysWithValueModule.t.sol",
    "test": "testSetField",
    "name": "install keys with value module",
<<<<<<< HEAD
    "gasUsed": 592027
=======
    "gasUsed": 600072
>>>>>>> 83d9589f
  },
  {
    "file": "test/KeysWithValueModule.t.sol",
    "test": "testSetField",
    "name": "set a field on a table with KeysWithValueModule installed",
    "gasUsed": 166951
  },
  {
    "file": "test/KeysWithValueModule.t.sol",
    "test": "testSetField",
    "name": "change a field on a table with KeysWithValueModule installed",
    "gasUsed": 129209
  },
  {
    "file": "test/query.t.sol",
    "test": "testCombinedHasHasValueNotQuery",
    "name": "CombinedHasHasValueNotQuery",
    "gasUsed": 146117
  },
  {
    "file": "test/query.t.sol",
    "test": "testCombinedHasHasValueQuery",
    "name": "CombinedHasHasValueQuery",
    "gasUsed": 70410
  },
  {
    "file": "test/query.t.sol",
    "test": "testCombinedHasNotQuery",
    "name": "CombinedHasNotQuery",
    "gasUsed": 195166
  },
  {
    "file": "test/query.t.sol",
    "test": "testCombinedHasQuery",
    "name": "CombinedHasQuery",
    "gasUsed": 122725
  },
  {
    "file": "test/query.t.sol",
    "test": "testCombinedHasValueNotQuery",
    "name": "CombinedHasValueNotQuery",
    "gasUsed": 122950
  },
  {
    "file": "test/query.t.sol",
    "test": "testCombinedHasValueQuery",
    "name": "CombinedHasValueQuery",
    "gasUsed": 18890
  },
  {
    "file": "test/query.t.sol",
    "test": "testHasQuery",
    "name": "HasQuery",
    "gasUsed": 27595
  },
  {
    "file": "test/query.t.sol",
    "test": "testHasQuery1000Keys",
    "name": "HasQuery with 1000 keys",
    "gasUsed": 9557139
  },
  {
    "file": "test/query.t.sol",
    "test": "testHasQuery100Keys",
    "name": "HasQuery with 100 keys",
    "gasUsed": 882742
  },
  {
    "file": "test/query.t.sol",
    "test": "testHasValueQuery",
    "name": "HasValueQuery",
    "gasUsed": 9122
  },
  {
    "file": "test/query.t.sol",
    "test": "testNotValueQuery",
    "name": "NotValueQuery",
    "gasUsed": 64004
  },
  {
    "file": "test/SnapSyncModule.t.sol",
    "test": "testSnapSyncGas",
    "name": "Call snap sync on a table with 1 record",
    "gasUsed": 35651
  },
  {
    "file": "test/SnapSyncModule.t.sol",
    "test": "testSnapSyncGas",
    "name": "Call snap sync on a table with 2 records",
    "gasUsed": 51593
  },
  {
    "file": "test/UniqueEntityModule.t.sol",
    "test": "testInstall",
    "name": "install unique entity module",
<<<<<<< HEAD
    "gasUsed": 775881
=======
    "gasUsed": 787777
>>>>>>> 83d9589f
  },
  {
    "file": "test/UniqueEntityModule.t.sol",
    "test": "testInstall",
    "name": "get a unique entity nonce (non-root module)",
    "gasUsed": 67553
  },
  {
    "file": "test/UniqueEntityModule.t.sol",
    "test": "testInstallRoot",
    "name": "installRoot unique entity module",
<<<<<<< HEAD
    "gasUsed": 750210
=======
    "gasUsed": 760082
>>>>>>> 83d9589f
  },
  {
    "file": "test/UniqueEntityModule.t.sol",
    "test": "testInstallRoot",
    "name": "get a unique entity nonce (root module)",
    "gasUsed": 67553
  },
  {
    "file": "test/World.t.sol",
    "test": "testDeleteRecord",
    "name": "Delete record",
    "gasUsed": 14370
  },
  {
    "file": "test/World.t.sol",
    "test": "testPushToField",
    "name": "Push data to the table",
    "gasUsed": 94488
  },
  {
    "file": "test/World.t.sol",
    "test": "testRegisterFallbackSystem",
    "name": "Register a fallback system",
    "gasUsed": 78001
  },
  {
    "file": "test/World.t.sol",
    "test": "testRegisterFallbackSystem",
    "name": "Register a root fallback system",
    "gasUsed": 69181
  },
  {
    "file": "test/World.t.sol",
    "test": "testRegisterFunctionSelector",
    "name": "Register a function selector",
    "gasUsed": 98592
  },
  {
    "file": "test/World.t.sol",
    "test": "testRegisterNamespace",
    "name": "Register a new namespace",
    "gasUsed": 153404
  },
  {
    "file": "test/World.t.sol",
    "test": "testRegisterRootFunctionSelector",
    "name": "Register a root function selector",
<<<<<<< HEAD
    "gasUsed": 85084
=======
    "gasUsed": 87260
>>>>>>> 83d9589f
  },
  {
    "file": "test/World.t.sol",
    "test": "testRegisterTable",
    "name": "Register a new table in the namespace",
    "gasUsed": 249679
  },
  {
    "file": "test/World.t.sol",
    "test": "testSetField",
    "name": "Write data to a table field",
    "gasUsed": 42901
  },
  {
    "file": "test/World.t.sol",
    "test": "testSetMetadata",
    "name": "Set metadata",
    "gasUsed": 275563
  },
  {
    "file": "test/World.t.sol",
    "test": "testSetRecord",
    "name": "Write data to the table",
    "gasUsed": 40756
  },
  {
    "file": "test/WorldDynamicUpdate.t.sol",
    "test": "testPopFromField",
    "name": "pop 1 address (cold)",
    "gasUsed": 38031
  },
  {
    "file": "test/WorldDynamicUpdate.t.sol",
    "test": "testPopFromField",
    "name": "pop 1 address (warm)",
    "gasUsed": 20821
  },
  {
    "file": "test/WorldDynamicUpdate.t.sol",
    "test": "testUpdateInField",
    "name": "updateInField 1 item (cold)",
    "gasUsed": 39751
  },
  {
    "file": "test/WorldDynamicUpdate.t.sol",
    "test": "testUpdateInField",
    "name": "updateInField 1 item (warm)",
    "gasUsed": 22956
  }
]<|MERGE_RESOLUTION|>--- conflicted
+++ resolved
@@ -3,21 +3,13 @@
     "file": "test/KeysInTableModule.t.sol",
     "test": "testInstallComposite",
     "name": "install keys in table module",
-<<<<<<< HEAD
-    "gasUsed": 1225001
-=======
-    "gasUsed": 1245428
->>>>>>> 83d9589f
+    "gasUsed": 1224920
   },
   {
     "file": "test/KeysInTableModule.t.sol",
     "test": "testInstallGas",
     "name": "install keys in table module",
-<<<<<<< HEAD
-    "gasUsed": 1225001
-=======
-    "gasUsed": 1245428
->>>>>>> 83d9589f
+    "gasUsed": 1224920
   },
   {
     "file": "test/KeysInTableModule.t.sol",
@@ -29,21 +21,13 @@
     "file": "test/KeysInTableModule.t.sol",
     "test": "testInstallSingleton",
     "name": "install keys in table module",
-<<<<<<< HEAD
-    "gasUsed": 1225001
-=======
-    "gasUsed": 1245428
->>>>>>> 83d9589f
+    "gasUsed": 1224920
   },
   {
     "file": "test/KeysInTableModule.t.sol",
     "test": "testSetAndDeleteRecordHookCompositeGas",
     "name": "install keys in table module",
-<<<<<<< HEAD
-    "gasUsed": 1225001
-=======
-    "gasUsed": 1245428
->>>>>>> 83d9589f
+    "gasUsed": 1224920
   },
   {
     "file": "test/KeysInTableModule.t.sol",
@@ -61,11 +45,7 @@
     "file": "test/KeysInTableModule.t.sol",
     "test": "testSetAndDeleteRecordHookGas",
     "name": "install keys in table module",
-<<<<<<< HEAD
-    "gasUsed": 1225001
-=======
-    "gasUsed": 1245428
->>>>>>> 83d9589f
+    "gasUsed": 1224920
   },
   {
     "file": "test/KeysInTableModule.t.sol",
@@ -83,11 +63,7 @@
     "file": "test/KeysWithValueModule.t.sol",
     "test": "testGetKeysWithValueGas",
     "name": "install keys with value module",
-<<<<<<< HEAD
-    "gasUsed": 592027
-=======
-    "gasUsed": 600072
->>>>>>> 83d9589f
+    "gasUsed": 591946
   },
   {
     "file": "test/KeysWithValueModule.t.sol",
@@ -105,11 +81,7 @@
     "file": "test/KeysWithValueModule.t.sol",
     "test": "testInstall",
     "name": "install keys with value module",
-<<<<<<< HEAD
-    "gasUsed": 592027
-=======
-    "gasUsed": 600072
->>>>>>> 83d9589f
+    "gasUsed": 591946
   },
   {
     "file": "test/KeysWithValueModule.t.sol",
@@ -121,11 +93,7 @@
     "file": "test/KeysWithValueModule.t.sol",
     "test": "testSetAndDeleteRecordHook",
     "name": "install keys with value module",
-<<<<<<< HEAD
-    "gasUsed": 592027
-=======
-    "gasUsed": 600072
->>>>>>> 83d9589f
+    "gasUsed": 591946
   },
   {
     "file": "test/KeysWithValueModule.t.sol",
@@ -143,11 +111,7 @@
     "file": "test/KeysWithValueModule.t.sol",
     "test": "testSetField",
     "name": "install keys with value module",
-<<<<<<< HEAD
-    "gasUsed": 592027
-=======
-    "gasUsed": 600072
->>>>>>> 83d9589f
+    "gasUsed": 591946
   },
   {
     "file": "test/KeysWithValueModule.t.sol",
@@ -243,11 +207,7 @@
     "file": "test/UniqueEntityModule.t.sol",
     "test": "testInstall",
     "name": "install unique entity module",
-<<<<<<< HEAD
-    "gasUsed": 775881
-=======
-    "gasUsed": 787777
->>>>>>> 83d9589f
+    "gasUsed": 775800
   },
   {
     "file": "test/UniqueEntityModule.t.sol",
@@ -259,11 +219,7 @@
     "file": "test/UniqueEntityModule.t.sol",
     "test": "testInstallRoot",
     "name": "installRoot unique entity module",
-<<<<<<< HEAD
-    "gasUsed": 750210
-=======
-    "gasUsed": 760082
->>>>>>> 83d9589f
+    "gasUsed": 750129
   },
   {
     "file": "test/UniqueEntityModule.t.sol",
@@ -311,11 +267,7 @@
     "file": "test/World.t.sol",
     "test": "testRegisterRootFunctionSelector",
     "name": "Register a root function selector",
-<<<<<<< HEAD
-    "gasUsed": 85084
-=======
-    "gasUsed": 87260
->>>>>>> 83d9589f
+    "gasUsed": 85096
   },
   {
     "file": "test/World.t.sol",

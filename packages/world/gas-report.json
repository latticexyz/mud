--- conflicted
+++ resolved
@@ -39,21 +39,13 @@
     "file": "test/KeysInTableModule.t.sol",
     "test": "testInstallComposite",
     "name": "install keys in table module",
-<<<<<<< HEAD
-    "gasUsed": 1416029
-=======
-    "gasUsed": 1412624
->>>>>>> d3049a2e
+    "gasUsed": 1416146
   },
   {
     "file": "test/KeysInTableModule.t.sol",
     "test": "testInstallGas",
     "name": "install keys in table module",
-<<<<<<< HEAD
-    "gasUsed": 1416029
-=======
-    "gasUsed": 1412624
->>>>>>> d3049a2e
+    "gasUsed": 1416146
   },
   {
     "file": "test/KeysInTableModule.t.sol",
@@ -65,21 +57,13 @@
     "file": "test/KeysInTableModule.t.sol",
     "test": "testInstallSingleton",
     "name": "install keys in table module",
-<<<<<<< HEAD
-    "gasUsed": 1416029
-=======
-    "gasUsed": 1412624
->>>>>>> d3049a2e
+    "gasUsed": 1416146
   },
   {
     "file": "test/KeysInTableModule.t.sol",
     "test": "testSetAndDeleteRecordHookCompositeGas",
     "name": "install keys in table module",
-<<<<<<< HEAD
-    "gasUsed": 1416029
-=======
-    "gasUsed": 1412624
->>>>>>> d3049a2e
+    "gasUsed": 1416146
   },
   {
     "file": "test/KeysInTableModule.t.sol",
@@ -97,11 +81,7 @@
     "file": "test/KeysInTableModule.t.sol",
     "test": "testSetAndDeleteRecordHookGas",
     "name": "install keys in table module",
-<<<<<<< HEAD
-    "gasUsed": 1416029
-=======
-    "gasUsed": 1412624
->>>>>>> d3049a2e
+    "gasUsed": 1416146
   },
   {
     "file": "test/KeysInTableModule.t.sol",
@@ -119,11 +99,7 @@
     "file": "test/KeysWithValueModule.t.sol",
     "test": "testGetKeysWithValueGas",
     "name": "install keys with value module",
-<<<<<<< HEAD
-    "gasUsed": 654333
-=======
-    "gasUsed": 651087
->>>>>>> d3049a2e
+    "gasUsed": 654469
   },
   {
     "file": "test/KeysWithValueModule.t.sol",
@@ -141,11 +117,7 @@
     "file": "test/KeysWithValueModule.t.sol",
     "test": "testInstall",
     "name": "install keys with value module",
-<<<<<<< HEAD
-    "gasUsed": 654333
-=======
-    "gasUsed": 651087
->>>>>>> d3049a2e
+    "gasUsed": 654469
   },
   {
     "file": "test/KeysWithValueModule.t.sol",
@@ -157,11 +129,7 @@
     "file": "test/KeysWithValueModule.t.sol",
     "test": "testSetAndDeleteRecordHook",
     "name": "install keys with value module",
-<<<<<<< HEAD
-    "gasUsed": 654333
-=======
-    "gasUsed": 651087
->>>>>>> d3049a2e
+    "gasUsed": 654469
   },
   {
     "file": "test/KeysWithValueModule.t.sol",
@@ -179,11 +147,7 @@
     "file": "test/KeysWithValueModule.t.sol",
     "test": "testSetField",
     "name": "install keys with value module",
-<<<<<<< HEAD
-    "gasUsed": 654333
-=======
-    "gasUsed": 651087
->>>>>>> d3049a2e
+    "gasUsed": 654469
   },
   {
     "file": "test/KeysWithValueModule.t.sol",
@@ -267,11 +231,7 @@
     "file": "test/StandardDelegationsModule.t.sol",
     "test": "testCallFromCallboundDelegation",
     "name": "register a callbound delegation",
-<<<<<<< HEAD
-    "gasUsed": 122912
-=======
-    "gasUsed": 122373
->>>>>>> d3049a2e
+    "gasUsed": 122940
   },
   {
     "file": "test/StandardDelegationsModule.t.sol",
@@ -283,11 +243,7 @@
     "file": "test/StandardDelegationsModule.t.sol",
     "test": "testCallFromTimeboundDelegation",
     "name": "register a timebound delegation",
-<<<<<<< HEAD
-    "gasUsed": 117154
-=======
-    "gasUsed": 116622
->>>>>>> d3049a2e
+    "gasUsed": 117182
   },
   {
     "file": "test/StandardDelegationsModule.t.sol",
@@ -299,11 +255,7 @@
     "file": "test/UniqueEntityModule.t.sol",
     "test": "testInstall",
     "name": "install unique entity module",
-<<<<<<< HEAD
-    "gasUsed": 731326
-=======
-    "gasUsed": 726567
->>>>>>> d3049a2e
+    "gasUsed": 731466
   },
   {
     "file": "test/UniqueEntityModule.t.sol",
@@ -315,11 +267,7 @@
     "file": "test/UniqueEntityModule.t.sol",
     "test": "testInstallRoot",
     "name": "installRoot unique entity module",
-<<<<<<< HEAD
-    "gasUsed": 710281
-=======
-    "gasUsed": 705483
->>>>>>> d3049a2e
+    "gasUsed": 710394
   },
   {
     "file": "test/UniqueEntityModule.t.sol",
@@ -337,11 +285,7 @@
     "file": "test/World.t.sol",
     "test": "testCallFromUnlimitedDelegation",
     "name": "register an unlimited delegation",
-<<<<<<< HEAD
-    "gasUsed": 55743
-=======
-    "gasUsed": 55485
->>>>>>> d3049a2e
+    "gasUsed": 55771
   },
   {
     "file": "test/World.t.sol",
@@ -365,61 +309,37 @@
     "file": "test/World.t.sol",
     "test": "testRegisterFallbackSystem",
     "name": "Register a fallback system",
-<<<<<<< HEAD
-    "gasUsed": 71270
-=======
-    "gasUsed": 70471
->>>>>>> d3049a2e
+    "gasUsed": 71308
   },
   {
     "file": "test/World.t.sol",
     "test": "testRegisterFallbackSystem",
     "name": "Register a root fallback system",
-<<<<<<< HEAD
-    "gasUsed": 64554
-=======
-    "gasUsed": 63733
->>>>>>> d3049a2e
+    "gasUsed": 64570
   },
   {
     "file": "test/World.t.sol",
     "test": "testRegisterFunctionSelector",
     "name": "Register a function selector",
-<<<<<<< HEAD
-    "gasUsed": 91864
-=======
-    "gasUsed": 91065
->>>>>>> d3049a2e
+    "gasUsed": 91902
   },
   {
     "file": "test/World.t.sol",
     "test": "testRegisterNamespace",
     "name": "Register a new namespace",
-<<<<<<< HEAD
-    "gasUsed": 140904
-=======
-    "gasUsed": 140158
->>>>>>> d3049a2e
+    "gasUsed": 140989
   },
   {
     "file": "test/World.t.sol",
     "test": "testRegisterRootFunctionSelector",
     "name": "Register a root function selector",
-<<<<<<< HEAD
-    "gasUsed": 80465
-=======
-    "gasUsed": 79644
->>>>>>> d3049a2e
+    "gasUsed": 80481
   },
   {
     "file": "test/World.t.sol",
     "test": "testRegisterTable",
     "name": "Register a new table in the namespace",
-<<<<<<< HEAD
-    "gasUsed": 651717
-=======
-    "gasUsed": 650278
->>>>>>> d3049a2e
+    "gasUsed": 651825
   },
   {
     "file": "test/World.t.sol",

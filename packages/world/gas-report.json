[
  {
    "file": "test/AccessControl.t.sol",
    "test": "testAccessControl",
    "name": "AccessControl: hasAccess (cold)",
    "gasUsed": 12746
  },
  {
    "file": "test/AccessControl.t.sol",
    "test": "testAccessControl",
    "name": "AccessControl: hasAccess (warm, namespace only)",
    "gasUsed": 3451
  },
  {
    "file": "test/AccessControl.t.sol",
    "test": "testAccessControl",
    "name": "AccessControl: hasAccess (warm)",
    "gasUsed": 6779
  },
  {
    "file": "test/AccessControl.t.sol",
    "test": "testRequireAccess",
    "name": "AccessControl: requireAccess (cold)",
    "gasUsed": 12789
  },
  {
    "file": "test/AccessControl.t.sol",
    "test": "testRequireAccess",
    "name": "AccessControl: requireAccess (warm)",
    "gasUsed": 6795
  },
  {
    "file": "test/AccessControl.t.sol",
    "test": "testRequireAccess",
    "name": "AccessControl: requireAccess (this address)",
    "gasUsed": 153
  },
  {
    "file": "test/KeysInTableModule.t.sol",
    "test": "testInstallComposite",
    "name": "install keys in table module",
    "gasUsed": 1411658
  },
  {
    "file": "test/KeysInTableModule.t.sol",
    "test": "testInstallGas",
    "name": "install keys in table module",
    "gasUsed": 1411658
  },
  {
    "file": "test/KeysInTableModule.t.sol",
    "test": "testInstallGas",
    "name": "set a record on a table with keysInTableModule installed",
    "gasUsed": 182055
  },
  {
    "file": "test/KeysInTableModule.t.sol",
    "test": "testInstallSingleton",
    "name": "install keys in table module",
    "gasUsed": 1411658
  },
  {
    "file": "test/KeysInTableModule.t.sol",
    "test": "testSetAndDeleteRecordHookCompositeGas",
    "name": "install keys in table module",
    "gasUsed": 1411658
  },
  {
    "file": "test/KeysInTableModule.t.sol",
    "test": "testSetAndDeleteRecordHookCompositeGas",
    "name": "change a composite record on a table with keysInTableModule installed",
    "gasUsed": 25667
  },
  {
    "file": "test/KeysInTableModule.t.sol",
    "test": "testSetAndDeleteRecordHookCompositeGas",
    "name": "delete a composite record on a table with keysInTableModule installed",
    "gasUsed": 250544
  },
  {
    "file": "test/KeysInTableModule.t.sol",
    "test": "testSetAndDeleteRecordHookGas",
    "name": "install keys in table module",
    "gasUsed": 1411658
  },
  {
    "file": "test/KeysInTableModule.t.sol",
    "test": "testSetAndDeleteRecordHookGas",
    "name": "change a record on a table with keysInTableModule installed",
    "gasUsed": 24387
  },
  {
    "file": "test/KeysInTableModule.t.sol",
    "test": "testSetAndDeleteRecordHookGas",
    "name": "delete a record on a table with keysInTableModule installed",
    "gasUsed": 128833
  },
  {
    "file": "test/KeysWithValueModule.t.sol",
    "test": "testGetKeysWithValueGas",
    "name": "install keys with value module",
    "gasUsed": 650464
  },
  {
    "file": "test/KeysWithValueModule.t.sol",
    "test": "testGetKeysWithValueGas",
    "name": "Get list of keys with a given value",
    "gasUsed": 6909
  },
  {
    "file": "test/KeysWithValueModule.t.sol",
    "test": "testGetTargetTableSelector",
    "name": "compute the target table selector",
    "gasUsed": 2234
  },
  {
    "file": "test/KeysWithValueModule.t.sol",
    "test": "testInstall",
    "name": "install keys with value module",
    "gasUsed": 650464
  },
  {
    "file": "test/KeysWithValueModule.t.sol",
    "test": "testInstall",
    "name": "set a record on a table with KeysWithValueModule installed",
    "gasUsed": 151511
  },
  {
    "file": "test/KeysWithValueModule.t.sol",
    "test": "testSetAndDeleteRecordHook",
    "name": "install keys with value module",
    "gasUsed": 650464
  },
  {
    "file": "test/KeysWithValueModule.t.sol",
    "test": "testSetAndDeleteRecordHook",
    "name": "change a record on a table with KeysWithValueModule installed",
    "gasUsed": 117983
  },
  {
    "file": "test/KeysWithValueModule.t.sol",
    "test": "testSetAndDeleteRecordHook",
    "name": "delete a record on a table with KeysWithValueModule installed",
    "gasUsed": 43561
  },
  {
    "file": "test/KeysWithValueModule.t.sol",
    "test": "testSetField",
    "name": "install keys with value module",
    "gasUsed": 650464
  },
  {
    "file": "test/KeysWithValueModule.t.sol",
    "test": "testSetField",
    "name": "set a field on a table with KeysWithValueModule installed",
    "gasUsed": 158433
  },
  {
    "file": "test/KeysWithValueModule.t.sol",
    "test": "testSetField",
    "name": "change a field on a table with KeysWithValueModule installed",
    "gasUsed": 120691
  },
  {
    "file": "test/query.t.sol",
    "test": "testCombinedHasHasValueNotQuery",
    "name": "CombinedHasHasValueNotQuery",
    "gasUsed": 165765
  },
  {
    "file": "test/query.t.sol",
    "test": "testCombinedHasHasValueQuery",
    "name": "CombinedHasHasValueQuery",
    "gasUsed": 76018
  },
  {
    "file": "test/query.t.sol",
    "test": "testCombinedHasNotQuery",
    "name": "CombinedHasNotQuery",
    "gasUsed": 229965
  },
  {
    "file": "test/query.t.sol",
    "test": "testCombinedHasQuery",
    "name": "CombinedHasQuery",
    "gasUsed": 151676
  },
  {
    "file": "test/query.t.sol",
    "test": "testCombinedHasValueNotQuery",
    "name": "CombinedHasValueNotQuery",
    "gasUsed": 143536
  },
  {
    "file": "test/query.t.sol",
    "test": "testCombinedHasValueQuery",
    "name": "CombinedHasValueQuery",
    "gasUsed": 17949
  },
  {
    "file": "test/query.t.sol",
    "test": "testHasQuery",
    "name": "HasQuery",
    "gasUsed": 34905
  },
  {
    "file": "test/query.t.sol",
    "test": "testHasQuery1000Keys",
    "name": "HasQuery with 1000 keys",
    "gasUsed": 9272667
  },
  {
    "file": "test/query.t.sol",
    "test": "testHasQuery100Keys",
    "name": "HasQuery with 100 keys",
    "gasUsed": 861400
  },
  {
    "file": "test/query.t.sol",
    "test": "testHasValueQuery",
    "name": "HasValueQuery",
    "gasUsed": 8651
  },
  {
    "file": "test/query.t.sol",
    "test": "testNotValueQuery",
    "name": "NotValueQuery",
    "gasUsed": 69612
  },
  {
    "file": "test/StandardDelegationsModule.t.sol",
    "test": "testCallFromCallboundDelegation",
    "name": "register a callbound delegation",
    "gasUsed": 122162
  },
  {
    "file": "test/StandardDelegationsModule.t.sol",
    "test": "testCallFromCallboundDelegation",
    "name": "call a system via a callbound delegation",
    "gasUsed": 45592
  },
  {
    "file": "test/StandardDelegationsModule.t.sol",
    "test": "testCallFromTimeboundDelegation",
    "name": "register a timebound delegation",
    "gasUsed": 116582
  },
  {
    "file": "test/StandardDelegationsModule.t.sol",
    "test": "testCallFromTimeboundDelegation",
    "name": "call a system via a timebound delegation",
    "gasUsed": 34791
  },
  {
    "file": "test/UniqueEntityModule.t.sol",
    "test": "testInstall",
    "name": "install unique entity module",
<<<<<<< HEAD
    "gasUsed": 722053
=======
    "gasUsed": 722121
>>>>>>> bbe4defe
  },
  {
    "file": "test/UniqueEntityModule.t.sol",
    "test": "testInstall",
    "name": "get a unique entity nonce (non-root module)",
    "gasUsed": 65194
  },
  {
    "file": "test/UniqueEntityModule.t.sol",
    "test": "testInstallRoot",
    "name": "installRoot unique entity module",
<<<<<<< HEAD
    "gasUsed": 700987
=======
    "gasUsed": 701016
>>>>>>> bbe4defe
  },
  {
    "file": "test/UniqueEntityModule.t.sol",
    "test": "testInstallRoot",
    "name": "get a unique entity nonce (root module)",
    "gasUsed": 65194
  },
  {
    "file": "test/World.t.sol",
    "test": "testCall",
    "name": "call a system via the World",
    "gasUsed": 17531
  },
  {
    "file": "test/World.t.sol",
    "test": "testCallFromUnlimitedDelegation",
    "name": "register an unlimited delegation",
    "gasUsed": 55457
  },
  {
    "file": "test/World.t.sol",
    "test": "testCallFromUnlimitedDelegation",
    "name": "call a system via an unlimited delegation",
    "gasUsed": 17865
  },
  {
    "file": "test/World.t.sol",
    "test": "testDeleteRecord",
    "name": "Delete record",
    "gasUsed": 12190
  },
  {
    "file": "test/World.t.sol",
    "test": "testPushToField",
    "name": "Push data to the table",
    "gasUsed": 91397
  },
  {
    "file": "test/World.t.sol",
    "test": "testRegisterFallbackSystem",
    "name": "Register a fallback system",
<<<<<<< HEAD
    "gasUsed": 70137
=======
    "gasUsed": 70205
>>>>>>> bbe4defe
  },
  {
    "file": "test/World.t.sol",
    "test": "testRegisterFallbackSystem",
    "name": "Register a root fallback system",
    "gasUsed": 63700
  },
  {
    "file": "test/World.t.sol",
    "test": "testRegisterFunctionSelector",
    "name": "Register a function selector",
<<<<<<< HEAD
    "gasUsed": 90731
=======
    "gasUsed": 90799
>>>>>>> bbe4defe
  },
  {
    "file": "test/World.t.sol",
    "test": "testRegisterNamespace",
    "name": "Register a new namespace",
    "gasUsed": 140037
  },
  {
    "file": "test/World.t.sol",
    "test": "testRegisterRootFunctionSelector",
    "name": "Register a root function selector",
    "gasUsed": 79611
  },
  {
    "file": "test/World.t.sol",
    "test": "testRegisterTable",
    "name": "Register a new table in the namespace",
    "gasUsed": 650005
  },
  {
    "file": "test/World.t.sol",
    "test": "testSetField",
    "name": "Write data to a table field",
    "gasUsed": 40722
  },
  {
    "file": "test/World.t.sol",
    "test": "testSetRecord",
    "name": "Write data to the table",
    "gasUsed": 39585
  },
  {
    "file": "test/WorldDynamicUpdate.t.sol",
    "test": "testPopFromField",
    "name": "pop 1 address (cold)",
    "gasUsed": 31097
  },
  {
    "file": "test/WorldDynamicUpdate.t.sol",
    "test": "testPopFromField",
    "name": "pop 1 address (warm)",
    "gasUsed": 17887
  },
  {
    "file": "test/WorldDynamicUpdate.t.sol",
    "test": "testUpdateInField",
    "name": "updateInField 1 item (cold)",
    "gasUsed": 33509
  },
  {
    "file": "test/WorldDynamicUpdate.t.sol",
    "test": "testUpdateInField",
    "name": "updateInField 1 item (warm)",
    "gasUsed": 20713
  }
]<|MERGE_RESOLUTION|>--- conflicted
+++ resolved
@@ -39,13 +39,13 @@
     "file": "test/KeysInTableModule.t.sol",
     "test": "testInstallComposite",
     "name": "install keys in table module",
-    "gasUsed": 1411658
+    "gasUsed": 1411774
   },
   {
     "file": "test/KeysInTableModule.t.sol",
     "test": "testInstallGas",
     "name": "install keys in table module",
-    "gasUsed": 1411658
+    "gasUsed": 1411774
   },
   {
     "file": "test/KeysInTableModule.t.sol",
@@ -57,13 +57,13 @@
     "file": "test/KeysInTableModule.t.sol",
     "test": "testInstallSingleton",
     "name": "install keys in table module",
-    "gasUsed": 1411658
+    "gasUsed": 1411774
   },
   {
     "file": "test/KeysInTableModule.t.sol",
     "test": "testSetAndDeleteRecordHookCompositeGas",
     "name": "install keys in table module",
-    "gasUsed": 1411658
+    "gasUsed": 1411774
   },
   {
     "file": "test/KeysInTableModule.t.sol",
@@ -81,7 +81,7 @@
     "file": "test/KeysInTableModule.t.sol",
     "test": "testSetAndDeleteRecordHookGas",
     "name": "install keys in table module",
-    "gasUsed": 1411658
+    "gasUsed": 1411774
   },
   {
     "file": "test/KeysInTableModule.t.sol",
@@ -99,7 +99,7 @@
     "file": "test/KeysWithValueModule.t.sol",
     "test": "testGetKeysWithValueGas",
     "name": "install keys with value module",
-    "gasUsed": 650464
+    "gasUsed": 650602
   },
   {
     "file": "test/KeysWithValueModule.t.sol",
@@ -117,7 +117,7 @@
     "file": "test/KeysWithValueModule.t.sol",
     "test": "testInstall",
     "name": "install keys with value module",
-    "gasUsed": 650464
+    "gasUsed": 650602
   },
   {
     "file": "test/KeysWithValueModule.t.sol",
@@ -129,7 +129,7 @@
     "file": "test/KeysWithValueModule.t.sol",
     "test": "testSetAndDeleteRecordHook",
     "name": "install keys with value module",
-    "gasUsed": 650464
+    "gasUsed": 650602
   },
   {
     "file": "test/KeysWithValueModule.t.sol",
@@ -147,7 +147,7 @@
     "file": "test/KeysWithValueModule.t.sol",
     "test": "testSetField",
     "name": "install keys with value module",
-    "gasUsed": 650464
+    "gasUsed": 650602
   },
   {
     "file": "test/KeysWithValueModule.t.sol",
@@ -231,7 +231,7 @@
     "file": "test/StandardDelegationsModule.t.sol",
     "test": "testCallFromCallboundDelegation",
     "name": "register a callbound delegation",
-    "gasUsed": 122162
+    "gasUsed": 122174
   },
   {
     "file": "test/StandardDelegationsModule.t.sol",
@@ -243,7 +243,7 @@
     "file": "test/StandardDelegationsModule.t.sol",
     "test": "testCallFromTimeboundDelegation",
     "name": "register a timebound delegation",
-    "gasUsed": 116582
+    "gasUsed": 116594
   },
   {
     "file": "test/StandardDelegationsModule.t.sol",
@@ -255,11 +255,7 @@
     "file": "test/UniqueEntityModule.t.sol",
     "test": "testInstall",
     "name": "install unique entity module",
-<<<<<<< HEAD
-    "gasUsed": 722053
-=======
-    "gasUsed": 722121
->>>>>>> bbe4defe
+    "gasUsed": 722425
   },
   {
     "file": "test/UniqueEntityModule.t.sol",
@@ -271,11 +267,7 @@
     "file": "test/UniqueEntityModule.t.sol",
     "test": "testInstallRoot",
     "name": "installRoot unique entity module",
-<<<<<<< HEAD
-    "gasUsed": 700987
-=======
-    "gasUsed": 701016
->>>>>>> bbe4defe
+    "gasUsed": 701392
   },
   {
     "file": "test/UniqueEntityModule.t.sol",
@@ -317,45 +309,37 @@
     "file": "test/World.t.sol",
     "test": "testRegisterFallbackSystem",
     "name": "Register a fallback system",
-<<<<<<< HEAD
-    "gasUsed": 70137
-=======
-    "gasUsed": 70205
->>>>>>> bbe4defe
+    "gasUsed": 70416
   },
   {
     "file": "test/World.t.sol",
     "test": "testRegisterFallbackSystem",
     "name": "Register a root fallback system",
-    "gasUsed": 63700
+    "gasUsed": 63722
   },
   {
     "file": "test/World.t.sol",
     "test": "testRegisterFunctionSelector",
     "name": "Register a function selector",
-<<<<<<< HEAD
-    "gasUsed": 90731
-=======
-    "gasUsed": 90799
->>>>>>> bbe4defe
+    "gasUsed": 91010
   },
   {
     "file": "test/World.t.sol",
     "test": "testRegisterNamespace",
     "name": "Register a new namespace",
-    "gasUsed": 140037
+    "gasUsed": 140095
   },
   {
     "file": "test/World.t.sol",
     "test": "testRegisterRootFunctionSelector",
     "name": "Register a root function selector",
-    "gasUsed": 79611
+    "gasUsed": 79633
   },
   {
     "file": "test/World.t.sol",
     "test": "testRegisterTable",
     "name": "Register a new table in the namespace",
-    "gasUsed": 650005
+    "gasUsed": 650153
   },
   {
     "file": "test/World.t.sol",

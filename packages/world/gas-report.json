--- conflicted
+++ resolved
@@ -39,21 +39,13 @@
     "file": "test/KeysInTableModule.t.sol",
     "test": "testInstallComposite",
     "name": "install keys in table module",
-<<<<<<< HEAD
-    "gasUsed": 1413537
-=======
-    "gasUsed": 1415024
->>>>>>> ae340b2b
+    "gasUsed": 1413542
   },
   {
     "file": "test/KeysInTableModule.t.sol",
     "test": "testInstallGas",
     "name": "install keys in table module",
-<<<<<<< HEAD
-    "gasUsed": 1413537
-=======
-    "gasUsed": 1415024
->>>>>>> ae340b2b
+    "gasUsed": 1413542
   },
   {
     "file": "test/KeysInTableModule.t.sol",
@@ -65,21 +57,13 @@
     "file": "test/KeysInTableModule.t.sol",
     "test": "testInstallSingleton",
     "name": "install keys in table module",
-<<<<<<< HEAD
-    "gasUsed": 1413537
-=======
-    "gasUsed": 1415024
->>>>>>> ae340b2b
+    "gasUsed": 1413542
   },
   {
     "file": "test/KeysInTableModule.t.sol",
     "test": "testSetAndDeleteRecordHookCompositeGas",
     "name": "install keys in table module",
-<<<<<<< HEAD
-    "gasUsed": 1413537
-=======
-    "gasUsed": 1415024
->>>>>>> ae340b2b
+    "gasUsed": 1413542
   },
   {
     "file": "test/KeysInTableModule.t.sol",
@@ -91,21 +75,13 @@
     "file": "test/KeysInTableModule.t.sol",
     "test": "testSetAndDeleteRecordHookCompositeGas",
     "name": "delete a composite record on a table with keysInTableModule installed",
-<<<<<<< HEAD
-    "gasUsed": 156807
-=======
-    "gasUsed": 172418
->>>>>>> ae340b2b
+    "gasUsed": 157762
   },
   {
     "file": "test/KeysInTableModule.t.sol",
     "test": "testSetAndDeleteRecordHookGas",
     "name": "install keys in table module",
-<<<<<<< HEAD
-    "gasUsed": 1413537
-=======
-    "gasUsed": 1415024
->>>>>>> ae340b2b
+    "gasUsed": 1413542
   },
   {
     "file": "test/KeysInTableModule.t.sol",
@@ -117,21 +93,13 @@
     "file": "test/KeysInTableModule.t.sol",
     "test": "testSetAndDeleteRecordHookGas",
     "name": "delete a record on a table with keysInTableModule installed",
-<<<<<<< HEAD
-    "gasUsed": 83288
-=======
-    "gasUsed": 88978
->>>>>>> ae340b2b
+    "gasUsed": 84152
   },
   {
     "file": "test/KeysWithValueModule.t.sol",
     "test": "testGetKeysWithValueGas",
     "name": "install keys with value module",
-<<<<<<< HEAD
-    "gasUsed": 652889
-=======
-    "gasUsed": 654245
->>>>>>> ae340b2b
+    "gasUsed": 652831
   },
   {
     "file": "test/KeysWithValueModule.t.sol",
@@ -149,81 +117,49 @@
     "file": "test/KeysWithValueModule.t.sol",
     "test": "testInstall",
     "name": "install keys with value module",
-<<<<<<< HEAD
-    "gasUsed": 652889
-=======
-    "gasUsed": 654245
->>>>>>> ae340b2b
+    "gasUsed": 652831
   },
   {
     "file": "test/KeysWithValueModule.t.sol",
     "test": "testInstall",
     "name": "set a record on a table with KeysWithValueModule installed",
-<<<<<<< HEAD
-    "gasUsed": 133107
-=======
-    "gasUsed": 135351
->>>>>>> ae340b2b
+    "gasUsed": 134041
   },
   {
     "file": "test/KeysWithValueModule.t.sol",
     "test": "testSetAndDeleteRecordHook",
     "name": "install keys with value module",
-<<<<<<< HEAD
-    "gasUsed": 652889
-=======
-    "gasUsed": 654245
->>>>>>> ae340b2b
+    "gasUsed": 652831
   },
   {
     "file": "test/KeysWithValueModule.t.sol",
     "test": "testSetAndDeleteRecordHook",
     "name": "change a record on a table with KeysWithValueModule installed",
-<<<<<<< HEAD
-    "gasUsed": 103516
-=======
-    "gasUsed": 104926
->>>>>>> ae340b2b
+    "gasUsed": 104450
   },
   {
     "file": "test/KeysWithValueModule.t.sol",
     "test": "testSetAndDeleteRecordHook",
     "name": "delete a record on a table with KeysWithValueModule installed",
-<<<<<<< HEAD
-    "gasUsed": 33044
-=======
-    "gasUsed": 33805
->>>>>>> ae340b2b
+    "gasUsed": 33978
   },
   {
     "file": "test/KeysWithValueModule.t.sol",
     "test": "testSetField",
     "name": "install keys with value module",
-<<<<<<< HEAD
-    "gasUsed": 652889
-=======
-    "gasUsed": 654245
->>>>>>> ae340b2b
+    "gasUsed": 652831
   },
   {
     "file": "test/KeysWithValueModule.t.sol",
     "test": "testSetField",
     "name": "set a field on a table with KeysWithValueModule installed",
-<<<<<<< HEAD
-    "gasUsed": 144070
-=======
-    "gasUsed": 140853
->>>>>>> ae340b2b
+    "gasUsed": 145891
   },
   {
     "file": "test/KeysWithValueModule.t.sol",
     "test": "testSetField",
     "name": "change a field on a table with KeysWithValueModule installed",
-<<<<<<< HEAD
-    "gasUsed": 108828
-=======
-    "gasUsed": 105611
->>>>>>> ae340b2b
+    "gasUsed": 110650
   },
   {
     "file": "test/query.t.sol",
@@ -295,111 +231,67 @@
     "file": "test/StandardDelegationsModule.t.sol",
     "test": "testCallFromCallboundDelegation",
     "name": "register a callbound delegation",
-<<<<<<< HEAD
-    "gasUsed": 114108
-=======
-    "gasUsed": 113953
->>>>>>> ae340b2b
+    "gasUsed": 113987
   },
   {
     "file": "test/StandardDelegationsModule.t.sol",
     "test": "testCallFromCallboundDelegation",
     "name": "call a system via a callbound delegation",
-<<<<<<< HEAD
-    "gasUsed": 33543
-=======
-    "gasUsed": 33584
->>>>>>> ae340b2b
+    "gasUsed": 33547
   },
   {
     "file": "test/StandardDelegationsModule.t.sol",
     "test": "testCallFromTimeboundDelegation",
     "name": "register a timebound delegation",
-<<<<<<< HEAD
-    "gasUsed": 108545
-=======
-    "gasUsed": 108390
->>>>>>> ae340b2b
+    "gasUsed": 108424
   },
   {
     "file": "test/StandardDelegationsModule.t.sol",
     "test": "testCallFromTimeboundDelegation",
     "name": "call a system via a timebound delegation",
-<<<<<<< HEAD
-    "gasUsed": 26668
-=======
-    "gasUsed": 26696
->>>>>>> ae340b2b
+    "gasUsed": 26672
   },
   {
     "file": "test/UniqueEntityModule.t.sol",
     "test": "testInstall",
     "name": "install unique entity module",
-<<<<<<< HEAD
-    "gasUsed": 679107
-=======
-    "gasUsed": 678930
->>>>>>> ae340b2b
+    "gasUsed": 679050
   },
   {
     "file": "test/UniqueEntityModule.t.sol",
     "test": "testInstall",
     "name": "get a unique entity nonce (non-root module)",
-<<<<<<< HEAD
-    "gasUsed": 51262
-=======
-    "gasUsed": 51180
->>>>>>> ae340b2b
+    "gasUsed": 51263
   },
   {
     "file": "test/UniqueEntityModule.t.sol",
     "test": "testInstallRoot",
     "name": "installRoot unique entity module",
-<<<<<<< HEAD
-    "gasUsed": 669178
-=======
-    "gasUsed": 668988
->>>>>>> ae340b2b
+    "gasUsed": 669120
   },
   {
     "file": "test/UniqueEntityModule.t.sol",
     "test": "testInstallRoot",
     "name": "get a unique entity nonce (root module)",
-<<<<<<< HEAD
-    "gasUsed": 51262
-=======
-    "gasUsed": 51180
->>>>>>> ae340b2b
+    "gasUsed": 51263
   },
   {
     "file": "test/World.t.sol",
     "test": "testCall",
     "name": "call a system via the World",
-<<<<<<< HEAD
-    "gasUsed": 12309
-=======
-    "gasUsed": 12380
->>>>>>> ae340b2b
+    "gasUsed": 12356
   },
   {
     "file": "test/World.t.sol",
     "test": "testCallFromUnlimitedDelegation",
     "name": "register an unlimited delegation",
-<<<<<<< HEAD
-    "gasUsed": 50264
-=======
-    "gasUsed": 50260
->>>>>>> ae340b2b
+    "gasUsed": 50265
   },
   {
     "file": "test/World.t.sol",
     "test": "testCallFromUnlimitedDelegation",
     "name": "call a system via an unlimited delegation",
-<<<<<<< HEAD
-    "gasUsed": 12658
-=======
-    "gasUsed": 12729
->>>>>>> ae340b2b
+    "gasUsed": 12705
   },
   {
     "file": "test/World.t.sol",
@@ -417,61 +309,37 @@
     "file": "test/World.t.sol",
     "test": "testRegisterFallbackSystem",
     "name": "Register a fallback system",
-<<<<<<< HEAD
-    "gasUsed": 58851
-=======
-    "gasUsed": 58889
->>>>>>> ae340b2b
+    "gasUsed": 58852
   },
   {
     "file": "test/World.t.sol",
     "test": "testRegisterFallbackSystem",
     "name": "Register a root fallback system",
-<<<<<<< HEAD
-    "gasUsed": 52168
-=======
-    "gasUsed": 52206
->>>>>>> ae340b2b
+    "gasUsed": 52169
   },
   {
     "file": "test/World.t.sol",
     "test": "testRegisterFunctionSelector",
     "name": "Register a function selector",
-<<<<<<< HEAD
-    "gasUsed": 79445
-=======
-    "gasUsed": 79483
->>>>>>> ae340b2b
+    "gasUsed": 79446
   },
   {
     "file": "test/World.t.sol",
     "test": "testRegisterNamespace",
     "name": "Register a new namespace",
-<<<<<<< HEAD
-    "gasUsed": 122815
-=======
-    "gasUsed": 122753
->>>>>>> ae340b2b
+    "gasUsed": 122816
   },
   {
     "file": "test/World.t.sol",
     "test": "testRegisterRootFunctionSelector",
     "name": "Register a root function selector",
-<<<<<<< HEAD
-    "gasUsed": 74086
-=======
-    "gasUsed": 74124
->>>>>>> ae340b2b
+    "gasUsed": 74087
   },
   {
     "file": "test/World.t.sol",
     "test": "testRegisterTable",
     "name": "Register a new table in the namespace",
-<<<<<<< HEAD
-    "gasUsed": 641774
-=======
-    "gasUsed": 641613
->>>>>>> ae340b2b
+    "gasUsed": 641714
   },
   {
     "file": "test/World.t.sol",

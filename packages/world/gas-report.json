--- conflicted
+++ resolved
@@ -39,121 +39,73 @@
     "file": "test/KeysInTableModule.t.sol",
     "test": "testInstallComposite",
     "name": "install keys in table module",
-<<<<<<< HEAD
-    "gasUsed": 1522415
-=======
-    "gasUsed": 1519669
->>>>>>> 4e0200f6
+    "gasUsed": 1522390
   },
   {
     "file": "test/KeysInTableModule.t.sol",
     "test": "testInstallGas",
     "name": "install keys in table module",
-<<<<<<< HEAD
-    "gasUsed": 1522415
-=======
-    "gasUsed": 1519669
->>>>>>> 4e0200f6
+    "gasUsed": 1522390
   },
   {
     "file": "test/KeysInTableModule.t.sol",
     "test": "testInstallGas",
     "name": "set a record on a table with keysInTableModule installed",
-<<<<<<< HEAD
-    "gasUsed": 187133
-=======
-    "gasUsed": 183388
->>>>>>> 4e0200f6
+    "gasUsed": 187192
   },
   {
     "file": "test/KeysInTableModule.t.sol",
     "test": "testInstallSingleton",
     "name": "install keys in table module",
-<<<<<<< HEAD
-    "gasUsed": 1522415
-=======
-    "gasUsed": 1519669
->>>>>>> 4e0200f6
+    "gasUsed": 1522390
   },
   {
     "file": "test/KeysInTableModule.t.sol",
     "test": "testSetAndDeleteRecordHookCompositeGas",
     "name": "install keys in table module",
-<<<<<<< HEAD
-    "gasUsed": 1522415
-=======
-    "gasUsed": 1519669
->>>>>>> 4e0200f6
+    "gasUsed": 1522390
   },
   {
     "file": "test/KeysInTableModule.t.sol",
     "test": "testSetAndDeleteRecordHookCompositeGas",
     "name": "change a composite record on a table with keysInTableModule installed",
-<<<<<<< HEAD
-    "gasUsed": 30369
-=======
-    "gasUsed": 28498
->>>>>>> 4e0200f6
+    "gasUsed": 30396
   },
   {
     "file": "test/KeysInTableModule.t.sol",
     "test": "testSetAndDeleteRecordHookCompositeGas",
     "name": "delete a composite record on a table with keysInTableModule installed",
-<<<<<<< HEAD
-    "gasUsed": 256684
-=======
-    "gasUsed": 251457
->>>>>>> 4e0200f6
+    "gasUsed": 256797
   },
   {
     "file": "test/KeysInTableModule.t.sol",
     "test": "testSetAndDeleteRecordHookGas",
     "name": "install keys in table module",
-<<<<<<< HEAD
-    "gasUsed": 1522415
-=======
-    "gasUsed": 1519669
->>>>>>> 4e0200f6
+    "gasUsed": 1522390
   },
   {
     "file": "test/KeysInTableModule.t.sol",
     "test": "testSetAndDeleteRecordHookGas",
     "name": "change a record on a table with keysInTableModule installed",
-<<<<<<< HEAD
-    "gasUsed": 29090
-=======
-    "gasUsed": 27221
->>>>>>> 4e0200f6
+    "gasUsed": 29117
   },
   {
     "file": "test/KeysInTableModule.t.sol",
     "test": "testSetAndDeleteRecordHookGas",
     "name": "delete a record on a table with keysInTableModule installed",
-<<<<<<< HEAD
-    "gasUsed": 134549
-=======
-    "gasUsed": 132823
->>>>>>> 4e0200f6
+    "gasUsed": 134598
   },
   {
     "file": "test/KeysWithValueModule.t.sol",
     "test": "testGetKeysWithValueGas",
     "name": "install keys with value module",
-<<<<<<< HEAD
-    "gasUsed": 731486
-=======
-    "gasUsed": 728673
->>>>>>> 4e0200f6
+    "gasUsed": 731489
   },
   {
     "file": "test/KeysWithValueModule.t.sol",
     "test": "testGetKeysWithValueGas",
     "name": "Get list of keys with a given value",
-<<<<<<< HEAD
-    "gasUsed": 7562
-=======
-    "gasUsed": 7508
->>>>>>> 4e0200f6
+    "gasUsed": 7584
   },
   {
     "file": "test/KeysWithValueModule.t.sol",
@@ -165,271 +117,163 @@
     "file": "test/KeysWithValueModule.t.sol",
     "test": "testInstall",
     "name": "install keys with value module",
-<<<<<<< HEAD
-    "gasUsed": 731486
-=======
-    "gasUsed": 728673
->>>>>>> 4e0200f6
+    "gasUsed": 731489
   },
   {
     "file": "test/KeysWithValueModule.t.sol",
     "test": "testInstall",
     "name": "set a record on a table with KeysWithValueModule installed",
-<<<<<<< HEAD
-    "gasUsed": 159856
-=======
-    "gasUsed": 157348
->>>>>>> 4e0200f6
+    "gasUsed": 159938
   },
   {
     "file": "test/KeysWithValueModule.t.sol",
     "test": "testSetAndDeleteRecordHook",
     "name": "install keys with value module",
-<<<<<<< HEAD
-    "gasUsed": 731486
-=======
-    "gasUsed": 728673
->>>>>>> 4e0200f6
+    "gasUsed": 731489
   },
   {
     "file": "test/KeysWithValueModule.t.sol",
     "test": "testSetAndDeleteRecordHook",
     "name": "change a record on a table with KeysWithValueModule installed",
-<<<<<<< HEAD
-    "gasUsed": 129542
-=======
-    "gasUsed": 126291
->>>>>>> 4e0200f6
+    "gasUsed": 129545
   },
   {
     "file": "test/KeysWithValueModule.t.sol",
     "test": "testSetAndDeleteRecordHook",
     "name": "delete a record on a table with KeysWithValueModule installed",
-<<<<<<< HEAD
-    "gasUsed": 49055
-=======
-    "gasUsed": 49099
->>>>>>> 4e0200f6
+    "gasUsed": 49133
   },
   {
     "file": "test/KeysWithValueModule.t.sol",
     "test": "testSetField",
     "name": "install keys with value module",
-<<<<<<< HEAD
-    "gasUsed": 731486
-=======
-    "gasUsed": 728673
->>>>>>> 4e0200f6
+    "gasUsed": 731489
   },
   {
     "file": "test/KeysWithValueModule.t.sol",
     "test": "testSetField",
     "name": "set a field on a table with KeysWithValueModule installed",
-<<<<<<< HEAD
-    "gasUsed": 164663
-=======
-    "gasUsed": 163792
->>>>>>> 4e0200f6
+    "gasUsed": 164701
   },
   {
     "file": "test/KeysWithValueModule.t.sol",
     "test": "testSetField",
     "name": "change a field on a table with KeysWithValueModule installed",
-<<<<<<< HEAD
-    "gasUsed": 129422
-=======
-    "gasUsed": 128551
->>>>>>> 4e0200f6
+    "gasUsed": 129460
   },
   {
     "file": "test/query.t.sol",
     "test": "testCombinedHasHasValueNotQuery",
     "name": "CombinedHasHasValueNotQuery",
-<<<<<<< HEAD
-    "gasUsed": 141741
-=======
-    "gasUsed": 141196
->>>>>>> 4e0200f6
+    "gasUsed": 141735
   },
   {
     "file": "test/query.t.sol",
     "test": "testCombinedHasHasValueQuery",
     "name": "CombinedHasHasValueQuery",
-<<<<<<< HEAD
-    "gasUsed": 69498
-=======
-    "gasUsed": 69053
->>>>>>> 4e0200f6
+    "gasUsed": 69540
   },
   {
     "file": "test/query.t.sol",
     "test": "testCombinedHasNotQuery",
     "name": "CombinedHasNotQuery",
-<<<<<<< HEAD
-    "gasUsed": 184388
-=======
-    "gasUsed": 184150
->>>>>>> 4e0200f6
+    "gasUsed": 184268
   },
   {
     "file": "test/query.t.sol",
     "test": "testCombinedHasQuery",
     "name": "CombinedHasQuery",
-<<<<<<< HEAD
-    "gasUsed": 122181
-=======
-    "gasUsed": 121994
->>>>>>> 4e0200f6
+    "gasUsed": 122085
   },
   {
     "file": "test/query.t.sol",
     "test": "testCombinedHasValueNotQuery",
     "name": "CombinedHasValueNotQuery",
-<<<<<<< HEAD
-    "gasUsed": 118036
-=======
-    "gasUsed": 117772
->>>>>>> 4e0200f6
+    "gasUsed": 117986
   },
   {
     "file": "test/query.t.sol",
     "test": "testCombinedHasValueQuery",
     "name": "CombinedHasValueQuery",
-<<<<<<< HEAD
-    "gasUsed": 19417
-=======
-    "gasUsed": 19164
->>>>>>> 4e0200f6
+    "gasUsed": 19461
   },
   {
     "file": "test/query.t.sol",
     "test": "testHasQuery",
     "name": "HasQuery",
-<<<<<<< HEAD
-    "gasUsed": 27997
-=======
-    "gasUsed": 27950
->>>>>>> 4e0200f6
+    "gasUsed": 27973
   },
   {
     "file": "test/query.t.sol",
     "test": "testHasQuery1000Keys",
     "name": "HasQuery with 1000 keys",
-<<<<<<< HEAD
-    "gasUsed": 7118928
-=======
-    "gasUsed": 7068010
->>>>>>> 4e0200f6
+    "gasUsed": 7118904
   },
   {
     "file": "test/query.t.sol",
     "test": "testHasQuery100Keys",
     "name": "HasQuery with 100 keys",
-<<<<<<< HEAD
-    "gasUsed": 672793
-=======
-    "gasUsed": 672230
->>>>>>> 4e0200f6
+    "gasUsed": 672769
   },
   {
     "file": "test/query.t.sol",
     "test": "testHasValueQuery",
     "name": "HasValueQuery",
-<<<<<<< HEAD
-    "gasUsed": 9379
-=======
-    "gasUsed": 9259
->>>>>>> 4e0200f6
+    "gasUsed": 9401
   },
   {
     "file": "test/query.t.sol",
     "test": "testNotValueQuery",
     "name": "NotValueQuery",
-<<<<<<< HEAD
-    "gasUsed": 63094
-=======
-    "gasUsed": 62652
->>>>>>> 4e0200f6
+    "gasUsed": 63136
   },
   {
     "file": "test/StandardDelegationsModule.t.sol",
     "test": "testCallFromCallboundDelegation",
     "name": "register a callbound delegation",
-<<<<<<< HEAD
-    "gasUsed": 133906
-=======
-    "gasUsed": 133325
->>>>>>> 4e0200f6
+    "gasUsed": 133892
   },
   {
     "file": "test/StandardDelegationsModule.t.sol",
     "test": "testCallFromCallboundDelegation",
     "name": "call a system via a callbound delegation",
-<<<<<<< HEAD
-    "gasUsed": 49422
-=======
-    "gasUsed": 49383
->>>>>>> 4e0200f6
+    "gasUsed": 49405
   },
   {
     "file": "test/StandardDelegationsModule.t.sol",
     "test": "testCallFromTimeboundDelegation",
     "name": "register a timebound delegation",
-<<<<<<< HEAD
-    "gasUsed": 128255
-=======
-    "gasUsed": 127681
->>>>>>> 4e0200f6
+    "gasUsed": 128241
   },
   {
     "file": "test/StandardDelegationsModule.t.sol",
     "test": "testCallFromTimeboundDelegation",
     "name": "call a system via a timebound delegation",
-<<<<<<< HEAD
-    "gasUsed": 38513
-=======
-    "gasUsed": 38474
->>>>>>> 4e0200f6
+    "gasUsed": 38496
   },
   {
     "file": "test/UniqueEntityModule.t.sol",
     "test": "testInstall",
     "name": "install unique entity module",
-<<<<<<< HEAD
-    "gasUsed": 791718
-=======
-    "gasUsed": 787953
->>>>>>> 4e0200f6
+    "gasUsed": 791662
   },
   {
     "file": "test/UniqueEntityModule.t.sol",
     "test": "testInstall",
     "name": "get a unique entity nonce (non-root module)",
-<<<<<<< HEAD
-    "gasUsed": 67776
-=======
-    "gasUsed": 67456
->>>>>>> 4e0200f6
+    "gasUsed": 67745
   },
   {
     "file": "test/UniqueEntityModule.t.sol",
     "test": "testInstallRoot",
     "name": "installRoot unique entity module",
-<<<<<<< HEAD
-    "gasUsed": 775222
-=======
-    "gasUsed": 771494
->>>>>>> 4e0200f6
+    "gasUsed": 775225
   },
   {
     "file": "test/UniqueEntityModule.t.sol",
     "test": "testInstallRoot",
     "name": "get a unique entity nonce (root module)",
-<<<<<<< HEAD
-    "gasUsed": 67776
-=======
-    "gasUsed": 67456
->>>>>>> 4e0200f6
+    "gasUsed": 67745
   },
   {
     "file": "test/World.t.sol",
@@ -441,160 +285,96 @@
     "file": "test/World.t.sol",
     "test": "testCallFromUnlimitedDelegation",
     "name": "register an unlimited delegation",
-<<<<<<< HEAD
-    "gasUsed": 59344
-=======
-    "gasUsed": 59044
->>>>>>> 4e0200f6
+    "gasUsed": 59330
   },
   {
     "file": "test/World.t.sol",
     "test": "testCallFromUnlimitedDelegation",
     "name": "call a system via an unlimited delegation",
-<<<<<<< HEAD
-    "gasUsed": 19986
-=======
-    "gasUsed": 19950
->>>>>>> 4e0200f6
+    "gasUsed": 19972
   },
   {
     "file": "test/World.t.sol",
     "test": "testDeleteRecord",
     "name": "Delete record",
-<<<<<<< HEAD
-    "gasUsed": 13857
-=======
-    "gasUsed": 13886
->>>>>>> 4e0200f6
+    "gasUsed": 13885
   },
   {
     "file": "test/World.t.sol",
     "test": "testPushToField",
     "name": "Push data to the table",
-<<<<<<< HEAD
-    "gasUsed": 93897
-=======
-    "gasUsed": 93261
->>>>>>> 4e0200f6
+    "gasUsed": 93924
   },
   {
     "file": "test/World.t.sol",
     "test": "testRegisterFallbackSystem",
     "name": "Register a fallback system",
-<<<<<<< HEAD
-    "gasUsed": 75969
-=======
-    "gasUsed": 75414
->>>>>>> 4e0200f6
+    "gasUsed": 75955
   },
   {
     "file": "test/World.t.sol",
     "test": "testRegisterFallbackSystem",
     "name": "Register a root fallback system",
-<<<<<<< HEAD
-    "gasUsed": 69218
-=======
-    "gasUsed": 68663
->>>>>>> 4e0200f6
+    "gasUsed": 69204
   },
   {
     "file": "test/World.t.sol",
     "test": "testRegisterFunctionSelector",
     "name": "Register a function selector",
-<<<<<<< HEAD
-    "gasUsed": 96563
-=======
-    "gasUsed": 96008
->>>>>>> 4e0200f6
+    "gasUsed": 96549
   },
   {
     "file": "test/World.t.sol",
     "test": "testRegisterNamespace",
     "name": "Register a new namespace",
-<<<<<<< HEAD
-    "gasUsed": 147216
-=======
-    "gasUsed": 146371
->>>>>>> 4e0200f6
+    "gasUsed": 147202
   },
   {
     "file": "test/World.t.sol",
     "test": "testRegisterRootFunctionSelector",
     "name": "Register a root function selector",
-<<<<<<< HEAD
-    "gasUsed": 91136
-=======
-    "gasUsed": 90581
->>>>>>> 4e0200f6
+    "gasUsed": 91122
   },
   {
     "file": "test/World.t.sol",
     "test": "testRegisterTable",
     "name": "Register a new table in the namespace",
-<<<<<<< HEAD
-    "gasUsed": 686596
-=======
-    "gasUsed": 685337
->>>>>>> 4e0200f6
+    "gasUsed": 686582
   },
   {
     "file": "test/World.t.sol",
     "test": "testSetField",
     "name": "Write data to a table field",
-<<<<<<< HEAD
-    "gasUsed": 42231
-=======
-    "gasUsed": 41899
->>>>>>> 4e0200f6
+    "gasUsed": 42192
   },
   {
     "file": "test/World.t.sol",
     "test": "testSetRecord",
     "name": "Write data to the table",
-<<<<<<< HEAD
-    "gasUsed": 41676
-=======
-    "gasUsed": 41344
->>>>>>> 4e0200f6
+    "gasUsed": 41637
   },
   {
     "file": "test/WorldDynamicUpdate.t.sol",
     "test": "testPopFromField",
     "name": "pop 1 address (cold)",
-<<<<<<< HEAD
-    "gasUsed": 32955
-=======
-    "gasUsed": 32940
->>>>>>> 4e0200f6
+    "gasUsed": 32960
   },
   {
     "file": "test/WorldDynamicUpdate.t.sol",
     "test": "testPopFromField",
     "name": "pop 1 address (warm)",
-<<<<<<< HEAD
-    "gasUsed": 20068
-=======
-    "gasUsed": 19729
->>>>>>> 4e0200f6
+    "gasUsed": 20073
   },
   {
     "file": "test/WorldDynamicUpdate.t.sol",
     "test": "testUpdateInField",
     "name": "updateInField 1 item (cold)",
-<<<<<<< HEAD
-    "gasUsed": 36431
-=======
-    "gasUsed": 35373
->>>>>>> 4e0200f6
+    "gasUsed": 36458
   },
   {
     "file": "test/WorldDynamicUpdate.t.sol",
     "test": "testUpdateInField",
     "name": "updateInField 1 item (warm)",
-<<<<<<< HEAD
-    "gasUsed": 23636
-=======
-    "gasUsed": 22578
->>>>>>> 4e0200f6
+    "gasUsed": 23663
   }
 ]
[
  {
    "file": "test/AccessControl.t.sol",
    "test": "testAccessControl",
    "name": "AccessControl: hasAccess (cold)",
    "gasUsed": 6990
  },
  {
    "file": "test/AccessControl.t.sol",
    "test": "testAccessControl",
    "name": "AccessControl: hasAccess (warm, namespace only)",
    "gasUsed": 1535
  },
  {
    "file": "test/AccessControl.t.sol",
    "test": "testAccessControl",
    "name": "AccessControl: hasAccess (warm)",
    "gasUsed": 2998
  },
  {
    "file": "test/AccessControl.t.sol",
    "test": "testRequireAccess",
    "name": "AccessControl: requireAccess (cold)",
    "gasUsed": 7033
  },
  {
    "file": "test/AccessControl.t.sol",
    "test": "testRequireAccess",
    "name": "AccessControl: requireAccess (warm)",
    "gasUsed": 3036
  },
  {
    "file": "test/AccessControl.t.sol",
    "test": "testRequireOwner",
    "name": "AccessControl: requireOwner (cold)",
    "gasUsed": 3322
  },
  {
    "file": "test/AccessControl.t.sol",
    "test": "testRequireOwner",
    "name": "AccessControl: requireOwner (warm)",
    "gasUsed": 1323
  },
  {
    "file": "test/BatchCall.t.sol",
    "test": "testBatchCallFromReturnData",
    "name": "call systems with batchCallFrom",
    "gasUsed": 46444
  },
  {
    "file": "test/BatchCall.t.sol",
    "test": "testBatchCallReturnData",
    "name": "call systems with batchCall",
    "gasUsed": 45206
  },
  {
    "file": "test/World.t.sol",
    "test": "testCall",
    "name": "call a system via the World",
    "gasUsed": 12370
  },
  {
    "file": "test/World.t.sol",
    "test": "testCallFromNamespaceDelegation",
    "name": "call a system via a namespace fallback delegation",
    "gasUsed": 26143
  },
  {
    "file": "test/World.t.sol",
    "test": "testCallFromUnlimitedDelegation",
    "name": "register an unlimited delegation",
<<<<<<< HEAD
    "gasUsed": 47642
=======
    "gasUsed": 47632
>>>>>>> 103f635e
  },
  {
    "file": "test/World.t.sol",
    "test": "testCallFromUnlimitedDelegation",
    "name": "call a system via an unlimited delegation",
    "gasUsed": 12806
  },
  {
    "file": "test/World.t.sol",
    "test": "testDeleteRecord",
    "name": "Delete record",
    "gasUsed": 9852
  },
  {
    "file": "test/World.t.sol",
    "test": "testPushToDynamicField",
    "name": "Push data to the table",
<<<<<<< HEAD
    "gasUsed": 85827
=======
    "gasUsed": 85826
>>>>>>> 103f635e
  },
  {
    "file": "test/World.t.sol",
    "test": "testRegisterFunctionSelector",
    "name": "Register a function selector",
<<<<<<< HEAD
    "gasUsed": 87510
=======
    "gasUsed": 83138
>>>>>>> 103f635e
  },
  {
    "file": "test/World.t.sol",
    "test": "testRegisterNamespace",
    "name": "Register a new namespace",
<<<<<<< HEAD
    "gasUsed": 120917
=======
    "gasUsed": 120932
>>>>>>> 103f635e
  },
  {
    "file": "test/World.t.sol",
    "test": "testRegisterRootFunctionSelector",
    "name": "Register a root function selector",
<<<<<<< HEAD
    "gasUsed": 84795
=======
    "gasUsed": 80444
>>>>>>> 103f635e
  },
  {
    "file": "test/World.t.sol",
    "test": "testRegisterSystem",
    "name": "register a system",
<<<<<<< HEAD
    "gasUsed": 164270
=======
    "gasUsed": 164317
>>>>>>> 103f635e
  },
  {
    "file": "test/World.t.sol",
    "test": "testRegisterTable",
    "name": "Register a new table in the namespace",
<<<<<<< HEAD
    "gasUsed": 636506
=======
    "gasUsed": 528393
>>>>>>> 103f635e
  },
  {
    "file": "test/World.t.sol",
    "test": "testSetField",
    "name": "Write data to a table field",
<<<<<<< HEAD
    "gasUsed": 36903
=======
    "gasUsed": 36896
>>>>>>> 103f635e
  },
  {
    "file": "test/World.t.sol",
    "test": "testSetRecord",
    "name": "Write data to the table",
    "gasUsed": 39062
  },
  {
    "file": "test/WorldDynamicUpdate.t.sol",
    "test": "testPopFromDynamicField",
    "name": "pop 1 address (cold)",
<<<<<<< HEAD
    "gasUsed": 25612
=======
    "gasUsed": 25617
>>>>>>> 103f635e
  },
  {
    "file": "test/WorldDynamicUpdate.t.sol",
    "test": "testPopFromDynamicField",
    "name": "pop 1 address (warm)",
<<<<<<< HEAD
    "gasUsed": 12758
=======
    "gasUsed": 12763
>>>>>>> 103f635e
  },
  {
    "file": "test/WorldDynamicUpdate.t.sol",
    "test": "testSpliceDynamicData",
    "name": "update in field 1 item (cold)",
<<<<<<< HEAD
    "gasUsed": 25975
=======
    "gasUsed": 25968
>>>>>>> 103f635e
  },
  {
    "file": "test/WorldDynamicUpdate.t.sol",
    "test": "testSpliceDynamicData",
    "name": "update in field 1 item (warm)",
<<<<<<< HEAD
    "gasUsed": 13176
=======
    "gasUsed": 13169
>>>>>>> 103f635e
  },
  {
    "file": "test/WorldResourceId.t.sol",
    "test": "testGetNamespace",
    "name": "encode namespace, name and type",
    "gasUsed": 33
  },
  {
    "file": "test/WorldResourceId.t.sol",
    "test": "testGetNamespaceId",
    "name": "get namespace ID from a resource ID",
    "gasUsed": 22
  },
  {
    "file": "test/WorldResourceId.t.sol",
    "test": "testGetType",
    "name": "get type from a resource ID",
    "gasUsed": 4
  }
]<|MERGE_RESOLUTION|>--- conflicted
+++ resolved
@@ -69,11 +69,7 @@
     "file": "test/World.t.sol",
     "test": "testCallFromUnlimitedDelegation",
     "name": "register an unlimited delegation",
-<<<<<<< HEAD
-    "gasUsed": 47642
-=======
-    "gasUsed": 47632
->>>>>>> 103f635e
+    "gasUsed": 47651
   },
   {
     "file": "test/World.t.sol",
@@ -91,71 +87,43 @@
     "file": "test/World.t.sol",
     "test": "testPushToDynamicField",
     "name": "Push data to the table",
-<<<<<<< HEAD
-    "gasUsed": 85827
-=======
-    "gasUsed": 85826
->>>>>>> 103f635e
+    "gasUsed": 85842
   },
   {
     "file": "test/World.t.sol",
     "test": "testRegisterFunctionSelector",
     "name": "Register a function selector",
-<<<<<<< HEAD
-    "gasUsed": 87510
-=======
-    "gasUsed": 83138
->>>>>>> 103f635e
+    "gasUsed": 87499
   },
   {
     "file": "test/World.t.sol",
     "test": "testRegisterNamespace",
     "name": "Register a new namespace",
-<<<<<<< HEAD
-    "gasUsed": 120917
-=======
-    "gasUsed": 120932
->>>>>>> 103f635e
+    "gasUsed": 120962
   },
   {
     "file": "test/World.t.sol",
     "test": "testRegisterRootFunctionSelector",
     "name": "Register a root function selector",
-<<<<<<< HEAD
-    "gasUsed": 84795
-=======
-    "gasUsed": 80444
->>>>>>> 103f635e
+    "gasUsed": 84806
   },
   {
     "file": "test/World.t.sol",
     "test": "testRegisterSystem",
     "name": "register a system",
-<<<<<<< HEAD
-    "gasUsed": 164270
-=======
-    "gasUsed": 164317
->>>>>>> 103f635e
+    "gasUsed": 164349
   },
   {
     "file": "test/World.t.sol",
     "test": "testRegisterTable",
     "name": "Register a new table in the namespace",
-<<<<<<< HEAD
-    "gasUsed": 636506
-=======
-    "gasUsed": 528393
->>>>>>> 103f635e
+    "gasUsed": 528422
   },
   {
     "file": "test/World.t.sol",
     "test": "testSetField",
     "name": "Write data to a table field",
-<<<<<<< HEAD
-    "gasUsed": 36903
-=======
-    "gasUsed": 36896
->>>>>>> 103f635e
+    "gasUsed": 36918
   },
   {
     "file": "test/World.t.sol",
@@ -167,41 +135,25 @@
     "file": "test/WorldDynamicUpdate.t.sol",
     "test": "testPopFromDynamicField",
     "name": "pop 1 address (cold)",
-<<<<<<< HEAD
-    "gasUsed": 25612
-=======
-    "gasUsed": 25617
->>>>>>> 103f635e
+    "gasUsed": 25627
   },
   {
     "file": "test/WorldDynamicUpdate.t.sol",
     "test": "testPopFromDynamicField",
     "name": "pop 1 address (warm)",
-<<<<<<< HEAD
-    "gasUsed": 12758
-=======
-    "gasUsed": 12763
->>>>>>> 103f635e
+    "gasUsed": 12773
   },
   {
     "file": "test/WorldDynamicUpdate.t.sol",
     "test": "testSpliceDynamicData",
     "name": "update in field 1 item (cold)",
-<<<<<<< HEAD
-    "gasUsed": 25975
-=======
-    "gasUsed": 25968
->>>>>>> 103f635e
+    "gasUsed": 25990
   },
   {
     "file": "test/WorldDynamicUpdate.t.sol",
     "test": "testSpliceDynamicData",
     "name": "update in field 1 item (warm)",
-<<<<<<< HEAD
-    "gasUsed": 13176
-=======
-    "gasUsed": 13169
->>>>>>> 103f635e
+    "gasUsed": 13191
   },
   {
     "file": "test/WorldResourceId.t.sol",

--- conflicted
+++ resolved
@@ -69,11 +69,7 @@
     "file": "test/World.t.sol",
     "test": "testCallFromUnlimitedDelegation",
     "name": "register an unlimited delegation",
-<<<<<<< HEAD
-    "gasUsed": 47524
-=======
-    "gasUsed": 47632
->>>>>>> 103f635e
+    "gasUsed": 47533
   },
   {
     "file": "test/World.t.sol",
@@ -97,51 +93,31 @@
     "file": "test/World.t.sol",
     "test": "testRegisterFunctionSelector",
     "name": "Register a function selector",
-<<<<<<< HEAD
-    "gasUsed": 83116
-=======
-    "gasUsed": 83138
->>>>>>> 103f635e
+    "gasUsed": 83105
   },
   {
     "file": "test/World.t.sol",
     "test": "testRegisterNamespace",
     "name": "Register a new namespace",
-<<<<<<< HEAD
-    "gasUsed": 120820
-=======
-    "gasUsed": 120932
->>>>>>> 103f635e
+    "gasUsed": 120865
   },
   {
     "file": "test/World.t.sol",
     "test": "testRegisterRootFunctionSelector",
     "name": "Register a root function selector",
-<<<<<<< HEAD
-    "gasUsed": 80400
-=======
-    "gasUsed": 80444
->>>>>>> 103f635e
+    "gasUsed": 80411
   },
   {
     "file": "test/World.t.sol",
     "test": "testRegisterSystem",
     "name": "register a system",
-<<<<<<< HEAD
-    "gasUsed": 164237
-=======
-    "gasUsed": 164317
->>>>>>> 103f635e
+    "gasUsed": 164316
   },
   {
     "file": "test/World.t.sol",
     "test": "testRegisterTable",
     "name": "Register a new table in the namespace",
-<<<<<<< HEAD
-    "gasUsed": 645089
-=======
-    "gasUsed": 528393
->>>>>>> 103f635e
+    "gasUsed": 537038
   },
   {
     "file": "test/World.t.sol",

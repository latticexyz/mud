[
  {
    "file": "test/AccessControl.t.sol",
    "test": "testAccessControl",
    "name": "AccessControl: hasAccess (cold)",
    "gasUsed": 6990
  },
  {
    "file": "test/AccessControl.t.sol",
    "test": "testAccessControl",
    "name": "AccessControl: hasAccess (warm, namespace only)",
    "gasUsed": 1535
  },
  {
    "file": "test/AccessControl.t.sol",
    "test": "testAccessControl",
    "name": "AccessControl: hasAccess (warm)",
    "gasUsed": 2998
  },
  {
    "file": "test/AccessControl.t.sol",
    "test": "testRequireAccess",
    "name": "AccessControl: requireAccess (cold)",
    "gasUsed": 7033
  },
  {
    "file": "test/AccessControl.t.sol",
    "test": "testRequireAccess",
    "name": "AccessControl: requireAccess (warm)",
    "gasUsed": 3036
  },
  {
    "file": "test/AccessControl.t.sol",
    "test": "testRequireOwner",
    "name": "AccessControl: requireOwner (cold)",
    "gasUsed": 3322
  },
  {
    "file": "test/AccessControl.t.sol",
    "test": "testRequireOwner",
    "name": "AccessControl: requireOwner (warm)",
    "gasUsed": 1323
  },
  {
    "file": "test/BatchCall.t.sol",
    "test": "testBatchCallFromReturnData",
    "name": "call systems with batchCallFrom",
    "gasUsed": 52477
  },
  {
    "file": "test/BatchCall.t.sol",
    "test": "testBatchCallReturnData",
    "name": "call systems with batchCall",
    "gasUsed": 51323
  },
  {
    "file": "test/Factories.t.sol",
    "test": "testCreate2Factory",
    "name": "deploy contract via Create2",
<<<<<<< HEAD
    "gasUsed": 4797613
=======
    "gasUsed": 4734151
>>>>>>> aabd3076
  },
  {
    "file": "test/Factories.t.sol",
    "test": "testWorldFactoryGas",
    "name": "deploy world via WorldFactory",
<<<<<<< HEAD
    "gasUsed": 13018827
=======
    "gasUsed": 12961592
>>>>>>> aabd3076
  },
  {
    "file": "test/World.t.sol",
    "test": "testCall",
    "name": "call a system via the World",
    "gasUsed": 12361
  },
  {
    "file": "test/World.t.sol",
    "test": "testCallFromNamespaceDelegation",
    "name": "call a system via a namespace fallback delegation",
    "gasUsed": 26131
  },
  {
    "file": "test/World.t.sol",
    "test": "testCallFromUnlimitedDelegation",
    "name": "register an unlimited delegation",
    "gasUsed": 47607
  },
  {
    "file": "test/World.t.sol",
    "test": "testCallFromUnlimitedDelegation",
    "name": "call a system via an unlimited delegation",
    "gasUsed": 12797
  },
  {
    "file": "test/World.t.sol",
    "test": "testDeleteRecord",
    "name": "Delete record",
    "gasUsed": 9837
  },
  {
    "file": "test/World.t.sol",
    "test": "testPushToDynamicField",
    "name": "Push data to the table",
    "gasUsed": 85833
  },
  {
    "file": "test/World.t.sol",
    "test": "testRegisterFunctionSelector",
    "name": "Register a function selector",
    "gasUsed": 81069
  },
  {
    "file": "test/World.t.sol",
    "test": "testRegisterNamespace",
    "name": "Register a new namespace",
    "gasUsed": 123559
  },
  {
    "file": "test/World.t.sol",
    "test": "testRegisterRootFunctionSelector",
    "name": "Register a root function selector",
    "gasUsed": 80445
  },
  {
    "file": "test/World.t.sol",
    "test": "testRegisterSystem",
    "name": "register a system",
    "gasUsed": 164363
  },
  {
    "file": "test/World.t.sol",
    "test": "testRegisterTable",
    "name": "Register a new table in the namespace",
    "gasUsed": 534893
  },
  {
    "file": "test/World.t.sol",
    "test": "testRenounceNamespace",
    "name": "Renounce namespace ownership",
    "gasUsed": 39381
  },
  {
    "file": "test/World.t.sol",
    "test": "testSetField",
    "name": "Write data to a table field",
    "gasUsed": 36903
  },
  {
    "file": "test/World.t.sol",
    "test": "testSetRecord",
    "name": "Write data to the table",
    "gasUsed": 39047
  },
  {
    "file": "test/World.t.sol",
    "test": "testUnregisterNamespaceDelegation",
    "name": "unregister a namespace delegation",
    "gasUsed": 30968
  },
  {
    "file": "test/World.t.sol",
    "test": "testUnregisterUnlimitedDelegation",
    "name": "unregister an unlimited delegation",
    "gasUsed": 26255
  },
  {
    "file": "test/WorldDynamicUpdate.t.sol",
    "test": "testPopFromDynamicField",
    "name": "pop 1 address (cold)",
    "gasUsed": 25621
  },
  {
    "file": "test/WorldDynamicUpdate.t.sol",
    "test": "testPopFromDynamicField",
    "name": "pop 1 address (warm)",
    "gasUsed": 12767
  },
  {
    "file": "test/WorldDynamicUpdate.t.sol",
    "test": "testSpliceDynamicData",
    "name": "update in field 1 item (cold)",
    "gasUsed": 25981
  },
  {
    "file": "test/WorldDynamicUpdate.t.sol",
    "test": "testSpliceDynamicData",
    "name": "update in field 1 item (warm)",
    "gasUsed": 13182
  },
  {
    "file": "test/WorldResourceId.t.sol",
    "test": "testGetNamespace",
    "name": "encode namespace, name and type",
    "gasUsed": 33
  },
  {
    "file": "test/WorldResourceId.t.sol",
    "test": "testGetNamespaceId",
    "name": "get namespace ID from a resource ID",
    "gasUsed": 22
  },
  {
    "file": "test/WorldResourceId.t.sol",
    "test": "testGetType",
    "name": "get type from a resource ID",
    "gasUsed": 4
  },
  {
    "file": "test/WorldResourceId.t.sol",
    "test": "testToString",
    "name": "convert resource ID to string",
    "gasUsed": 2390
  }
]<|MERGE_RESOLUTION|>--- conflicted
+++ resolved
@@ -57,21 +57,13 @@
     "file": "test/Factories.t.sol",
     "test": "testCreate2Factory",
     "name": "deploy contract via Create2",
-<<<<<<< HEAD
-    "gasUsed": 4797613
-=======
-    "gasUsed": 4734151
->>>>>>> aabd3076
+    "gasUsed": 4768291
   },
   {
     "file": "test/Factories.t.sol",
     "test": "testWorldFactoryGas",
     "name": "deploy world via WorldFactory",
-<<<<<<< HEAD
-    "gasUsed": 13018827
-=======
-    "gasUsed": 12961592
->>>>>>> aabd3076
+    "gasUsed": 12961878
   },
   {
     "file": "test/World.t.sol",

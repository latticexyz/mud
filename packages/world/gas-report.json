--- conflicted
+++ resolved
@@ -63,11 +63,7 @@
     "file": "test/Factories.t.sol",
     "test": "testWorldFactoryGas",
     "name": "deploy world via WorldFactory",
-<<<<<<< HEAD
-    "gasUsed": 12718624
-=======
-    "gasUsed": 12961889
->>>>>>> db7798be
+    "gasUsed": 12718635
   },
   {
     "file": "test/World.t.sol",

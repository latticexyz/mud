--- conflicted
+++ resolved
@@ -105,11 +105,7 @@
     "file": "test/World.t.sol",
     "test": "testRegisterFunctionSelector",
     "name": "Register a function selector",
-<<<<<<< HEAD
-    "gasUsed": 81969
-=======
-    "gasUsed": 84542
->>>>>>> 52c37b5f
+    "gasUsed": 81992
   },
   {
     "file": "test/World.t.sol",

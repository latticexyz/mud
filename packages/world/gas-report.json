[
  {
    "file": "test/AccessControl.t.sol",
    "test": "testAccessControl",
    "name": "AccessControl: hasAccess (cold)",
    "gasUsed": 6521
  },
  {
    "file": "test/AccessControl.t.sol",
    "test": "testAccessControl",
    "name": "AccessControl: hasAccess (warm, namespace only)",
    "gasUsed": 1300
  },
  {
    "file": "test/AccessControl.t.sol",
    "test": "testAccessControl",
    "name": "AccessControl: hasAccess (warm)",
    "gasUsed": 2527
  },
  {
    "file": "test/AccessControl.t.sol",
    "test": "testRequireAccess",
    "name": "AccessControl: requireAccess (cold)",
    "gasUsed": 6564
  },
  {
    "file": "test/AccessControl.t.sol",
    "test": "testRequireAccess",
    "name": "AccessControl: requireAccess (warm)",
    "gasUsed": 2566
  },
  {
    "file": "test/AccessControl.t.sol",
    "test": "testRequireOwner",
    "name": "AccessControl: requireOwner (cold)",
    "gasUsed": 3106
  },
  {
    "file": "test/AccessControl.t.sol",
    "test": "testRequireOwner",
    "name": "AccessControl: requireOwner (warm)",
    "gasUsed": 1107
  },
  {
    "file": "test/BatchCall.t.sol",
    "test": "testBatchCallFromReturnData",
    "name": "call systems with batchCallFrom",
    "gasUsed": 80765
  },
  {
    "file": "test/BatchCall.t.sol",
    "test": "testBatchCallReturnData",
    "name": "call systems with batchCall",
    "gasUsed": 77560
  },
  {
    "file": "test/Factories.t.sol",
    "test": "testCreate2Factory",
    "name": "deploy contract via Create2",
<<<<<<< HEAD
    "gasUsed": 4960275
=======
    "gasUsed": 4970818
>>>>>>> 632a7525
  },
  {
    "file": "test/Factories.t.sol",
    "test": "testWorldFactoryGas",
    "name": "deploy world via WorldFactory",
    "gasUsed": 12805251
  },
  {
    "file": "test/World.t.sol",
    "test": "testCall",
    "name": "call a system via the World",
    "gasUsed": 40081
  },
  {
    "file": "test/World.t.sol",
    "test": "testCallFromNamespaceDelegation",
    "name": "call a system via a namespace fallback delegation",
    "gasUsed": 59816
  },
  {
    "file": "test/World.t.sol",
    "test": "testCallFromUnlimitedDelegation",
    "name": "register an unlimited delegation",
    "gasUsed": 74771
  },
  {
    "file": "test/World.t.sol",
    "test": "testCallFromUnlimitedDelegation",
    "name": "call a system via an unlimited delegation",
    "gasUsed": 40663
  },
  {
    "file": "test/World.t.sol",
    "test": "testDeleteRecord",
    "name": "Delete record",
    "gasUsed": 36718
  },
  {
    "file": "test/World.t.sol",
    "test": "testPushToDynamicField",
    "name": "Push data to the table",
    "gasUsed": 110775
  },
  {
    "file": "test/World.t.sol",
    "test": "testRegisterFunctionSelector",
    "name": "Register a function selector",
    "gasUsed": 116605
  },
  {
    "file": "test/World.t.sol",
    "test": "testRegisterNamespace",
    "name": "Register a new namespace",
    "gasUsed": 144062
  },
  {
    "file": "test/World.t.sol",
    "test": "testRegisterRootFunctionSelector",
    "name": "Register a root function selector",
    "gasUsed": 113693
  },
  {
    "file": "test/World.t.sol",
    "test": "testRegisterSystem",
    "name": "register a system",
    "gasUsed": 185337
  },
  {
    "file": "test/World.t.sol",
    "test": "testRegisterTable",
    "name": "Register a new table in the namespace",
    "gasUsed": 569676
  },
  {
    "file": "test/World.t.sol",
    "test": "testRenounceNamespace",
    "name": "Renounce namespace ownership",
    "gasUsed": 62190
  },
  {
    "file": "test/World.t.sol",
    "test": "testSetField",
    "name": "Write data to a table field",
    "gasUsed": 60884
  },
  {
    "file": "test/World.t.sol",
    "test": "testSetRecord",
    "name": "Write data to the table",
    "gasUsed": 64743
  },
  {
    "file": "test/World.t.sol",
    "test": "testUnregisterNamespaceDelegation",
    "name": "unregister a namespace delegation",
    "gasUsed": 60328
  },
  {
    "file": "test/World.t.sol",
    "test": "testUnregisterUnlimitedDelegation",
    "name": "unregister an unlimited delegation",
    "gasUsed": 54526
  },
  {
    "file": "test/WorldDynamicUpdate.t.sol",
    "test": "testPopFromDynamicField",
    "name": "pop 1 address (cold)",
    "gasUsed": 51686
  },
  {
    "file": "test/WorldDynamicUpdate.t.sol",
    "test": "testPopFromDynamicField",
    "name": "pop 1 address (warm)",
    "gasUsed": 45632
  },
  {
    "file": "test/WorldDynamicUpdate.t.sol",
    "test": "testSpliceDynamicData",
    "name": "update in field 1 item (cold)",
    "gasUsed": 52822
  },
  {
    "file": "test/WorldDynamicUpdate.t.sol",
    "test": "testSpliceDynamicData",
    "name": "update in field 1 item (warm)",
    "gasUsed": 44023
  },
  {
    "file": "test/WorldResourceId.t.sol",
    "test": "testGetNamespace",
    "name": "encode namespace, name and type",
    "gasUsed": 33
  },
  {
    "file": "test/WorldResourceId.t.sol",
    "test": "testGetNamespaceId",
    "name": "get namespace ID from a resource ID",
    "gasUsed": 22
  },
  {
    "file": "test/WorldResourceId.t.sol",
    "test": "testGetType",
    "name": "get type from a resource ID",
    "gasUsed": 4
  },
  {
    "file": "test/WorldResourceId.t.sol",
    "test": "testToString",
    "name": "convert resource ID to string",
    "gasUsed": 2390
  }
]<|MERGE_RESOLUTION|>--- conflicted
+++ resolved
@@ -57,11 +57,7 @@
     "file": "test/Factories.t.sol",
     "test": "testCreate2Factory",
     "name": "deploy contract via Create2",
-<<<<<<< HEAD
-    "gasUsed": 4960275
-=======
-    "gasUsed": 4970818
->>>>>>> 632a7525
+    "gasUsed": 4970003
   },
   {
     "file": "test/Factories.t.sol",

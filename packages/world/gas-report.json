--- conflicted
+++ resolved
@@ -63,11 +63,7 @@
     "file": "test/Factories.t.sol",
     "test": "testWorldFactory",
     "name": "deploy world via WorldFactory",
-<<<<<<< HEAD
-    "gasUsed": 12984435
-=======
-    "gasUsed": 13018541
->>>>>>> 05b3e888
+    "gasUsed": 12961592
   },
   {
     "file": "test/World.t.sol",

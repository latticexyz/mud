--- conflicted
+++ resolved
@@ -105,11 +105,7 @@
     "file": "test/World.t.sol",
     "test": "testRegisterRootFunctionSelector",
     "name": "Register a root function selector",
-<<<<<<< HEAD
-    "gasUsed": 80428
-=======
-    "gasUsed": 80462
->>>>>>> e6c03a87
+    "gasUsed": 80457
   },
   {
     "file": "test/World.t.sol",

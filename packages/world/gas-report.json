--- conflicted
+++ resolved
@@ -192,21 +192,6 @@
     "gasUsed": 68048
   },
   {
-<<<<<<< HEAD
-    "file": "test/SnapSyncModule.t.sol",
-    "test": "testSnapSyncGas",
-    "name": "Call snap sync on a table with 1 record",
-    "gasUsed": 38704
-  },
-  {
-    "file": "test/SnapSyncModule.t.sol",
-    "test": "testSnapSyncGas",
-    "name": "Call snap sync on a table with 2 records",
-    "gasUsed": 55555
-  },
-  {
-=======
->>>>>>> 331f0d63
     "file": "test/UniqueEntityModule.t.sol",
     "test": "testInstall",
     "name": "install unique entity module",

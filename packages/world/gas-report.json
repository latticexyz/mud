--- conflicted
+++ resolved
@@ -3,121 +3,73 @@
     "file": "test/KeysInTableModule.t.sol",
     "test": "testInstallComposite",
     "name": "install keys in table module",
-<<<<<<< HEAD
-    "gasUsed": 1237676
-=======
-    "gasUsed": 1418450
->>>>>>> 0d12db8c
+    "gasUsed": 1411022
   },
   {
     "file": "test/KeysInTableModule.t.sol",
     "test": "testInstallGas",
     "name": "install keys in table module",
-<<<<<<< HEAD
-    "gasUsed": 1237676
-=======
-    "gasUsed": 1418450
->>>>>>> 0d12db8c
+    "gasUsed": 1411022
   },
   {
     "file": "test/KeysInTableModule.t.sol",
     "test": "testInstallGas",
     "name": "set a record on a table with keysInTableModule installed",
-<<<<<<< HEAD
-    "gasUsed": 184634
-=======
-    "gasUsed": 183830
->>>>>>> 0d12db8c
+    "gasUsed": 182044
   },
   {
     "file": "test/KeysInTableModule.t.sol",
     "test": "testInstallSingleton",
     "name": "install keys in table module",
-<<<<<<< HEAD
-    "gasUsed": 1237676
-=======
-    "gasUsed": 1418450
->>>>>>> 0d12db8c
+    "gasUsed": 1411022
   },
   {
     "file": "test/KeysInTableModule.t.sol",
     "test": "testSetAndDeleteRecordHookCompositeGas",
     "name": "install keys in table module",
-<<<<<<< HEAD
-    "gasUsed": 1237676
-=======
-    "gasUsed": 1418450
->>>>>>> 0d12db8c
+    "gasUsed": 1411022
   },
   {
     "file": "test/KeysInTableModule.t.sol",
     "test": "testSetAndDeleteRecordHookCompositeGas",
     "name": "change a composite record on a table with keysInTableModule installed",
-<<<<<<< HEAD
-    "gasUsed": 27382
-=======
-    "gasUsed": 25867
->>>>>>> 0d12db8c
+    "gasUsed": 25656
   },
   {
     "file": "test/KeysInTableModule.t.sol",
     "test": "testSetAndDeleteRecordHookCompositeGas",
     "name": "delete a composite record on a table with keysInTableModule installed",
-<<<<<<< HEAD
-    "gasUsed": 254926
-=======
-    "gasUsed": 256284
->>>>>>> 0d12db8c
+    "gasUsed": 250709
   },
   {
     "file": "test/KeysInTableModule.t.sol",
     "test": "testSetAndDeleteRecordHookGas",
     "name": "install keys in table module",
-<<<<<<< HEAD
-    "gasUsed": 1237676
-=======
-    "gasUsed": 1418450
->>>>>>> 0d12db8c
+    "gasUsed": 1411022
   },
   {
     "file": "test/KeysInTableModule.t.sol",
     "test": "testSetAndDeleteRecordHookGas",
     "name": "change a record on a table with keysInTableModule installed",
-<<<<<<< HEAD
-    "gasUsed": 25996
-=======
-    "gasUsed": 24587
->>>>>>> 0d12db8c
+    "gasUsed": 24376
   },
   {
     "file": "test/KeysInTableModule.t.sol",
     "test": "testSetAndDeleteRecordHookGas",
     "name": "delete a record on a table with keysInTableModule installed",
-<<<<<<< HEAD
-    "gasUsed": 134176
-=======
-    "gasUsed": 131341
->>>>>>> 0d12db8c
+    "gasUsed": 128910
   },
   {
     "file": "test/KeysWithValueModule.t.sol",
     "test": "testGetKeysWithValueGas",
     "name": "install keys with value module",
-<<<<<<< HEAD
-    "gasUsed": 595056
-=======
-    "gasUsed": 654924
->>>>>>> 0d12db8c
+    "gasUsed": 650020
   },
   {
     "file": "test/KeysWithValueModule.t.sol",
     "test": "testGetKeysWithValueGas",
     "name": "Get list of keys with a given value",
-<<<<<<< HEAD
-    "gasUsed": 7191
-=======
-    "gasUsed": 7120
->>>>>>> 0d12db8c
+    "gasUsed": 6909
   },
   {
     "file": "test/KeysWithValueModule.t.sol",
@@ -129,388 +81,222 @@
     "file": "test/KeysWithValueModule.t.sol",
     "test": "testInstall",
     "name": "install keys with value module",
-<<<<<<< HEAD
-    "gasUsed": 595056
-=======
-    "gasUsed": 654924
->>>>>>> 0d12db8c
+    "gasUsed": 650020
   },
   {
     "file": "test/KeysWithValueModule.t.sol",
     "test": "testInstall",
     "name": "set a record on a table with KeysWithValueModule installed",
-<<<<<<< HEAD
-    "gasUsed": 157489
-=======
-    "gasUsed": 153345
->>>>>>> 0d12db8c
+    "gasUsed": 151544
   },
   {
     "file": "test/KeysWithValueModule.t.sol",
     "test": "testSetAndDeleteRecordHook",
     "name": "install keys with value module",
-<<<<<<< HEAD
-    "gasUsed": 595056
-=======
-    "gasUsed": 654924
->>>>>>> 0d12db8c
+    "gasUsed": 650020
   },
   {
     "file": "test/KeysWithValueModule.t.sol",
     "test": "testSetAndDeleteRecordHook",
     "name": "change a record on a table with KeysWithValueModule installed",
-<<<<<<< HEAD
-    "gasUsed": 123983
-=======
-    "gasUsed": 120334
->>>>>>> 0d12db8c
+    "gasUsed": 118016
   },
   {
     "file": "test/KeysWithValueModule.t.sol",
     "test": "testSetAndDeleteRecordHook",
     "name": "delete a record on a table with KeysWithValueModule installed",
-<<<<<<< HEAD
-    "gasUsed": 48318
-=======
-    "gasUsed": 44242
->>>>>>> 0d12db8c
+    "gasUsed": 43594
   },
   {
     "file": "test/KeysWithValueModule.t.sol",
     "test": "testSetField",
     "name": "install keys with value module",
-<<<<<<< HEAD
-    "gasUsed": 595056
-=======
-    "gasUsed": 654924
->>>>>>> 0d12db8c
+    "gasUsed": 650020
   },
   {
     "file": "test/KeysWithValueModule.t.sol",
     "test": "testSetField",
     "name": "set a field on a table with KeysWithValueModule installed",
-<<<<<<< HEAD
-    "gasUsed": 165622
-=======
-    "gasUsed": 160304
->>>>>>> 0d12db8c
+    "gasUsed": 158488
   },
   {
     "file": "test/KeysWithValueModule.t.sol",
     "test": "testSetField",
     "name": "change a field on a table with KeysWithValueModule installed",
-<<<<<<< HEAD
-    "gasUsed": 127880
-=======
-    "gasUsed": 122562
->>>>>>> 0d12db8c
+    "gasUsed": 120746
   },
   {
     "file": "test/query.t.sol",
     "test": "testCombinedHasHasValueNotQuery",
     "name": "CombinedHasHasValueNotQuery",
-<<<<<<< HEAD
-    "gasUsed": 159176
-=======
-    "gasUsed": 166965
->>>>>>> 0d12db8c
+    "gasUsed": 165699
   },
   {
     "file": "test/query.t.sol",
     "test": "testCombinedHasHasValueQuery",
     "name": "CombinedHasHasValueQuery",
-<<<<<<< HEAD
-    "gasUsed": 74375
-=======
-    "gasUsed": 76840
->>>>>>> 0d12db8c
+    "gasUsed": 75996
   },
   {
     "file": "test/query.t.sol",
     "test": "testCombinedHasNotQuery",
     "name": "CombinedHasNotQuery",
-<<<<<<< HEAD
-    "gasUsed": 219030
-=======
-    "gasUsed": 230910
->>>>>>> 0d12db8c
+    "gasUsed": 229855
   },
   {
     "file": "test/query.t.sol",
     "test": "testCombinedHasQuery",
     "name": "CombinedHasQuery",
-<<<<<<< HEAD
-    "gasUsed": 137526
-=======
-    "gasUsed": 152432
->>>>>>> 0d12db8c
+    "gasUsed": 151588
   },
   {
     "file": "test/query.t.sol",
     "test": "testCombinedHasValueNotQuery",
     "name": "CombinedHasValueNotQuery",
-<<<<<<< HEAD
-    "gasUsed": 136397
-=======
-    "gasUsed": 144314
->>>>>>> 0d12db8c
+    "gasUsed": 143470
   },
   {
     "file": "test/query.t.sol",
     "test": "testCombinedHasValueQuery",
     "name": "CombinedHasValueQuery",
-<<<<<<< HEAD
-    "gasUsed": 18502
-=======
-    "gasUsed": 18371
->>>>>>> 0d12db8c
+    "gasUsed": 17949
   },
   {
     "file": "test/query.t.sol",
     "test": "testHasQuery",
     "name": "HasQuery",
-<<<<<<< HEAD
-    "gasUsed": 31013
-=======
-    "gasUsed": 35094
->>>>>>> 0d12db8c
+    "gasUsed": 34883
   },
   {
     "file": "test/query.t.sol",
     "test": "testHasQuery1000Keys",
     "name": "HasQuery with 1000 keys",
-<<<<<<< HEAD
-    "gasUsed": 10687299
-=======
-    "gasUsed": 9272856
->>>>>>> 0d12db8c
+    "gasUsed": 9272645
   },
   {
     "file": "test/query.t.sol",
     "test": "testHasQuery100Keys",
     "name": "HasQuery with 100 keys",
-<<<<<<< HEAD
-    "gasUsed": 996802
-=======
-    "gasUsed": 861589
->>>>>>> 0d12db8c
+    "gasUsed": 861378
   },
   {
     "file": "test/query.t.sol",
     "test": "testHasValueQuery",
     "name": "HasValueQuery",
-<<<<<<< HEAD
-    "gasUsed": 8928
-=======
-    "gasUsed": 8862
->>>>>>> 0d12db8c
+    "gasUsed": 8651
   },
   {
     "file": "test/query.t.sol",
     "test": "testNotValueQuery",
     "name": "NotValueQuery",
-<<<<<<< HEAD
-    "gasUsed": 67969
-  },
-  {
-    "file": "test/SnapSyncModule.t.sol",
-    "test": "testSnapSyncGas",
-    "name": "Call snap sync on a table with 1 record",
-    "gasUsed": 38685
-  },
-  {
-    "file": "test/SnapSyncModule.t.sol",
-    "test": "testSnapSyncGas",
-    "name": "Call snap sync on a table with 2 records",
-    "gasUsed": 55747
-=======
-    "gasUsed": 70434
->>>>>>> 0d12db8c
+    "gasUsed": 69590
   },
   {
     "file": "test/UniqueEntityModule.t.sol",
     "test": "testInstall",
     "name": "install unique entity module",
-<<<<<<< HEAD
-    "gasUsed": 782597
-=======
-    "gasUsed": 726356
->>>>>>> 0d12db8c
+    "gasUsed": 721265
   },
   {
     "file": "test/UniqueEntityModule.t.sol",
     "test": "testInstall",
     "name": "get a unique entity nonce (non-root module)",
-<<<<<<< HEAD
-    "gasUsed": 69217
-=======
-    "gasUsed": 65475
->>>>>>> 0d12db8c
+    "gasUsed": 65023
   },
   {
     "file": "test/UniqueEntityModule.t.sol",
     "test": "testInstallRoot",
     "name": "installRoot unique entity module",
-<<<<<<< HEAD
-    "gasUsed": 755144
-=======
-    "gasUsed": 705186
->>>>>>> 0d12db8c
+    "gasUsed": 700336
   },
   {
     "file": "test/UniqueEntityModule.t.sol",
     "test": "testInstallRoot",
     "name": "get a unique entity nonce (root module)",
-<<<<<<< HEAD
-    "gasUsed": 69217
-=======
-    "gasUsed": 65475
->>>>>>> 0d12db8c
+    "gasUsed": 65023
   },
   {
     "file": "test/World.t.sol",
     "test": "testDeleteRecord",
     "name": "Delete record",
-<<<<<<< HEAD
-    "gasUsed": 14246
-=======
-    "gasUsed": 12412
->>>>>>> 0d12db8c
+    "gasUsed": 12201
   },
   {
     "file": "test/World.t.sol",
     "test": "testPushToField",
     "name": "Push data to the table",
-<<<<<<< HEAD
-    "gasUsed": 93433
-=======
-    "gasUsed": 92561
->>>>>>> 0d12db8c
+    "gasUsed": 91408
   },
   {
     "file": "test/World.t.sol",
     "test": "testRegisterFallbackSystem",
     "name": "Register a fallback system",
-<<<<<<< HEAD
-    "gasUsed": 79724
-=======
-    "gasUsed": 70459
->>>>>>> 0d12db8c
+    "gasUsed": 70007
   },
   {
     "file": "test/World.t.sol",
     "test": "testRegisterFallbackSystem",
     "name": "Register a root fallback system",
-<<<<<<< HEAD
-    "gasUsed": 70904
-=======
-    "gasUsed": 63952
->>>>>>> 0d12db8c
+    "gasUsed": 63500
   },
   {
     "file": "test/World.t.sol",
     "test": "testRegisterFunctionSelector",
     "name": "Register a function selector",
-<<<<<<< HEAD
-    "gasUsed": 100315
-=======
-    "gasUsed": 91053
->>>>>>> 0d12db8c
+    "gasUsed": 90601
   },
   {
     "file": "test/World.t.sol",
     "test": "testRegisterNamespace",
     "name": "Register a new namespace",
-<<<<<<< HEAD
-    "gasUsed": 154711
-=======
-    "gasUsed": 140713
->>>>>>> 0d12db8c
+    "gasUsed": 139839
   },
   {
     "file": "test/World.t.sol",
     "test": "testRegisterRootFunctionSelector",
     "name": "Register a root function selector",
-<<<<<<< HEAD
-    "gasUsed": 86807
-=======
-    "gasUsed": 79863
->>>>>>> 0d12db8c
+    "gasUsed": 79411
   },
   {
     "file": "test/World.t.sol",
     "test": "testRegisterTable",
     "name": "Register a new table in the namespace",
-<<<<<<< HEAD
-    "gasUsed": 251853
-=======
-    "gasUsed": 653043
->>>>>>> 0d12db8c
+    "gasUsed": 649941
   },
   {
     "file": "test/World.t.sol",
     "test": "testSetField",
     "name": "Write data to a table field",
-<<<<<<< HEAD
-    "gasUsed": 42835
-  },
-  {
-    "file": "test/World.t.sol",
-    "test": "testSetMetadata",
-    "name": "Set metadata",
-    "gasUsed": 275569
-=======
-    "gasUsed": 40944
->>>>>>> 0d12db8c
+    "gasUsed": 40733
   },
   {
     "file": "test/World.t.sol",
     "test": "testSetRecord",
     "name": "Write data to the table",
-<<<<<<< HEAD
-    "gasUsed": 40690
-=======
-    "gasUsed": 39807
->>>>>>> 0d12db8c
+    "gasUsed": 39596
   },
   {
     "file": "test/WorldDynamicUpdate.t.sol",
     "test": "testPopFromField",
     "name": "pop 1 address (cold)",
-<<<<<<< HEAD
-    "gasUsed": 36979
-=======
-    "gasUsed": 32258
->>>>>>> 0d12db8c
+    "gasUsed": 31108
   },
   {
     "file": "test/WorldDynamicUpdate.t.sol",
     "test": "testPopFromField",
     "name": "pop 1 address (warm)",
-<<<<<<< HEAD
-    "gasUsed": 19769
-=======
-    "gasUsed": 19048
->>>>>>> 0d12db8c
+    "gasUsed": 17898
   },
   {
     "file": "test/WorldDynamicUpdate.t.sol",
     "test": "testUpdateInField",
     "name": "updateInField 1 item (cold)",
-<<<<<<< HEAD
-    "gasUsed": 39427
-=======
-    "gasUsed": 33942
->>>>>>> 0d12db8c
+    "gasUsed": 33520
   },
   {
     "file": "test/WorldDynamicUpdate.t.sol",
     "test": "testUpdateInField",
     "name": "updateInField 1 item (warm)",
-<<<<<<< HEAD
-    "gasUsed": 22632
-=======
-    "gasUsed": 21146
->>>>>>> 0d12db8c
+    "gasUsed": 20724
   }
 ]
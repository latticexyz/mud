--- conflicted
+++ resolved
@@ -105,11 +105,7 @@
     "file": "test/World.t.sol",
     "test": "testRegisterFunctionSelector",
     "name": "Register a function selector",
-<<<<<<< HEAD
-    "gasUsed": 80572
-=======
-    "gasUsed": 84455
->>>>>>> 158c9af3
+    "gasUsed": 81905
   },
   {
     "file": "test/World.t.sol",

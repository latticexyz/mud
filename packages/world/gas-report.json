--- conflicted
+++ resolved
@@ -39,111 +39,67 @@
     "file": "test/KeysInTableModule.t.sol",
     "test": "testInstallComposite",
     "name": "install keys in table module",
-<<<<<<< HEAD
-    "gasUsed": 1414537
-=======
-    "gasUsed": 1415306
->>>>>>> 99ab9cd6
+    "gasUsed": 1415308
   },
   {
     "file": "test/KeysInTableModule.t.sol",
     "test": "testInstallGas",
     "name": "install keys in table module",
-<<<<<<< HEAD
-    "gasUsed": 1414537
-=======
-    "gasUsed": 1415306
->>>>>>> 99ab9cd6
+    "gasUsed": 1415308
   },
   {
     "file": "test/KeysInTableModule.t.sol",
     "test": "testInstallGas",
     "name": "set a record on a table with keysInTableModule installed",
-<<<<<<< HEAD
-    "gasUsed": 158621
-=======
-    "gasUsed": 158959
->>>>>>> 99ab9cd6
+    "gasUsed": 158915
   },
   {
     "file": "test/KeysInTableModule.t.sol",
     "test": "testInstallSingleton",
     "name": "install keys in table module",
-<<<<<<< HEAD
-    "gasUsed": 1414537
-=======
-    "gasUsed": 1415306
->>>>>>> 99ab9cd6
+    "gasUsed": 1415308
   },
   {
     "file": "test/KeysInTableModule.t.sol",
     "test": "testSetAndDeleteRecordHookCompositeGas",
     "name": "install keys in table module",
-<<<<<<< HEAD
-    "gasUsed": 1414537
-=======
-    "gasUsed": 1415306
->>>>>>> 99ab9cd6
+    "gasUsed": 1415308
   },
   {
     "file": "test/KeysInTableModule.t.sol",
     "test": "testSetAndDeleteRecordHookCompositeGas",
     "name": "change a composite record on a table with keysInTableModule installed",
-<<<<<<< HEAD
-    "gasUsed": 21895
-=======
-    "gasUsed": 22016
->>>>>>> 99ab9cd6
+    "gasUsed": 21994
   },
   {
     "file": "test/KeysInTableModule.t.sol",
     "test": "testSetAndDeleteRecordHookCompositeGas",
     "name": "delete a composite record on a table with keysInTableModule installed",
-<<<<<<< HEAD
-    "gasUsed": 170631
-=======
-    "gasUsed": 171520
->>>>>>> 99ab9cd6
+    "gasUsed": 171498
   },
   {
     "file": "test/KeysInTableModule.t.sol",
     "test": "testSetAndDeleteRecordHookGas",
     "name": "install keys in table module",
-<<<<<<< HEAD
-    "gasUsed": 1414537
-=======
-    "gasUsed": 1415306
->>>>>>> 99ab9cd6
+    "gasUsed": 1415308
   },
   {
     "file": "test/KeysInTableModule.t.sol",
     "test": "testSetAndDeleteRecordHookGas",
     "name": "change a record on a table with keysInTableModule installed",
-<<<<<<< HEAD
-    "gasUsed": 20617
-=======
-    "gasUsed": 20738
->>>>>>> 99ab9cd6
+    "gasUsed": 20716
   },
   {
     "file": "test/KeysInTableModule.t.sol",
     "test": "testSetAndDeleteRecordHookGas",
     "name": "delete a record on a table with keysInTableModule installed",
-<<<<<<< HEAD
-    "gasUsed": 87664
-=======
-    "gasUsed": 88171
->>>>>>> 99ab9cd6
+    "gasUsed": 88149
   },
   {
     "file": "test/KeysWithValueModule.t.sol",
     "test": "testGetKeysWithValueGas",
     "name": "install keys with value module",
-<<<<<<< HEAD
-    "gasUsed": 653819
-=======
-    "gasUsed": 654597
->>>>>>> 99ab9cd6
+    "gasUsed": 654598
   },
   {
     "file": "test/KeysWithValueModule.t.sol",
@@ -161,81 +117,49 @@
     "file": "test/KeysWithValueModule.t.sol",
     "test": "testInstall",
     "name": "install keys with value module",
-<<<<<<< HEAD
-    "gasUsed": 653819
-=======
-    "gasUsed": 654597
->>>>>>> 99ab9cd6
+    "gasUsed": 654598
   },
   {
     "file": "test/KeysWithValueModule.t.sol",
     "test": "testInstall",
     "name": "set a record on a table with KeysWithValueModule installed",
-<<<<<<< HEAD
-    "gasUsed": 134157
-=======
-    "gasUsed": 134495
->>>>>>> 99ab9cd6
+    "gasUsed": 134451
   },
   {
     "file": "test/KeysWithValueModule.t.sol",
     "test": "testSetAndDeleteRecordHook",
     "name": "install keys with value module",
-<<<<<<< HEAD
-    "gasUsed": 653819
-=======
-    "gasUsed": 654597
->>>>>>> 99ab9cd6
+    "gasUsed": 654598
   },
   {
     "file": "test/KeysWithValueModule.t.sol",
     "test": "testSetAndDeleteRecordHook",
     "name": "change a record on a table with KeysWithValueModule installed",
-<<<<<<< HEAD
-    "gasUsed": 103735
-=======
-    "gasUsed": 104070
->>>>>>> 99ab9cd6
+    "gasUsed": 104026
   },
   {
     "file": "test/KeysWithValueModule.t.sol",
     "test": "testSetAndDeleteRecordHook",
     "name": "delete a record on a table with KeysWithValueModule installed",
-<<<<<<< HEAD
-    "gasUsed": 32707
-=======
-    "gasUsed": 32927
->>>>>>> 99ab9cd6
+    "gasUsed": 32905
   },
   {
     "file": "test/KeysWithValueModule.t.sol",
     "test": "testSetField",
     "name": "install keys with value module",
-<<<<<<< HEAD
-    "gasUsed": 653819
-=======
-    "gasUsed": 654597
->>>>>>> 99ab9cd6
+    "gasUsed": 654598
   },
   {
     "file": "test/KeysWithValueModule.t.sol",
     "test": "testSetField",
     "name": "set a field on a table with KeysWithValueModule installed",
-<<<<<<< HEAD
-    "gasUsed": 138771
-=======
-    "gasUsed": 139109
->>>>>>> 99ab9cd6
+    "gasUsed": 139065
   },
   {
     "file": "test/KeysWithValueModule.t.sol",
     "test": "testSetField",
     "name": "change a field on a table with KeysWithValueModule installed",
-<<<<<<< HEAD
-    "gasUsed": 103530
-=======
-    "gasUsed": 103868
->>>>>>> 99ab9cd6
+    "gasUsed": 103824
   },
   {
     "file": "test/query.t.sol",
@@ -331,11 +255,7 @@
     "file": "test/UniqueEntityModule.t.sol",
     "test": "testInstall",
     "name": "install unique entity module",
-<<<<<<< HEAD
-    "gasUsed": 677907
-=======
-    "gasUsed": 678986
->>>>>>> 99ab9cd6
+    "gasUsed": 678987
   },
   {
     "file": "test/UniqueEntityModule.t.sol",
@@ -347,11 +267,7 @@
     "file": "test/UniqueEntityModule.t.sol",
     "test": "testInstallRoot",
     "name": "installRoot unique entity module",
-<<<<<<< HEAD
-    "gasUsed": 667967
-=======
-    "gasUsed": 669045
->>>>>>> 99ab9cd6
+    "gasUsed": 669046
   },
   {
     "file": "test/UniqueEntityModule.t.sol",
@@ -393,11 +309,7 @@
     "file": "test/World.t.sol",
     "test": "testRegisterFallbackSystem",
     "name": "Register a fallback system",
-<<<<<<< HEAD
-    "gasUsed": 58789
-=======
-    "gasUsed": 58887
->>>>>>> 99ab9cd6
+    "gasUsed": 58888
   },
   {
     "file": "test/World.t.sol",
@@ -409,11 +321,7 @@
     "file": "test/World.t.sol",
     "test": "testRegisterFunctionSelector",
     "name": "Register a function selector",
-<<<<<<< HEAD
-    "gasUsed": 79383
-=======
-    "gasUsed": 79481
->>>>>>> 99ab9cd6
+    "gasUsed": 79482
   },
   {
     "file": "test/World.t.sol",

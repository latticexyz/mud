--- conflicted
+++ resolved
@@ -231,11 +231,7 @@
     "file": "test/UniqueEntityModule.t.sol",
     "test": "testInstall",
     "name": "install unique entity module",
-<<<<<<< HEAD
-    "gasUsed": 721309
-=======
-    "gasUsed": 722077
->>>>>>> 9d0f492a
+    "gasUsed": 722121
   },
   {
     "file": "test/UniqueEntityModule.t.sol",
@@ -247,11 +243,7 @@
     "file": "test/UniqueEntityModule.t.sol",
     "test": "testInstallRoot",
     "name": "installRoot unique entity module",
-<<<<<<< HEAD
-    "gasUsed": 700380
-=======
-    "gasUsed": 700972
->>>>>>> 9d0f492a
+    "gasUsed": 701016
   },
   {
     "file": "test/UniqueEntityModule.t.sol",
@@ -281,11 +273,7 @@
     "file": "test/World.t.sol",
     "test": "testRegisterFallbackSystem",
     "name": "Register a fallback system",
-<<<<<<< HEAD
-    "gasUsed": 70029
-=======
-    "gasUsed": 70183
->>>>>>> 9d0f492a
+    "gasUsed": 70205
   },
   {
     "file": "test/World.t.sol",
@@ -297,11 +285,7 @@
     "file": "test/World.t.sol",
     "test": "testRegisterFunctionSelector",
     "name": "Register a function selector",
-<<<<<<< HEAD
-    "gasUsed": 90623
-=======
-    "gasUsed": 90777
->>>>>>> 9d0f492a
+    "gasUsed": 90799
   },
   {
     "file": "test/World.t.sol",

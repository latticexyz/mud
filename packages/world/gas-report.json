[
  {
    "file": "test/AccessControl.t.sol",
    "test": "testAccessControl",
    "name": "AccessControl: hasAccess (cold)",
    "gasUsed": 6990
  },
  {
    "file": "test/AccessControl.t.sol",
    "test": "testAccessControl",
    "name": "AccessControl: hasAccess (warm, namespace only)",
    "gasUsed": 1535
  },
  {
    "file": "test/AccessControl.t.sol",
    "test": "testAccessControl",
    "name": "AccessControl: hasAccess (warm)",
    "gasUsed": 2998
  },
  {
    "file": "test/AccessControl.t.sol",
    "test": "testRequireAccess",
    "name": "AccessControl: requireAccess (cold)",
    "gasUsed": 7033
  },
  {
    "file": "test/AccessControl.t.sol",
    "test": "testRequireAccess",
    "name": "AccessControl: requireAccess (warm)",
    "gasUsed": 3036
  },
  {
    "file": "test/AccessControl.t.sol",
    "test": "testRequireOwner",
    "name": "AccessControl: requireOwner (cold)",
    "gasUsed": 3322
  },
  {
    "file": "test/AccessControl.t.sol",
    "test": "testRequireOwner",
    "name": "AccessControl: requireOwner (warm)",
    "gasUsed": 1323
  },
  {
    "file": "test/BatchCall.t.sol",
    "test": "testBatchCallFromReturnData",
    "name": "call systems with batchCallFrom",
    "gasUsed": 46449
  },
  {
    "file": "test/BatchCall.t.sol",
    "test": "testBatchCallReturnData",
    "name": "call systems with batchCall",
    "gasUsed": 45211
  },
  {
    "file": "test/Factories.t.sol",
    "test": "testCreate2Factory",
    "name": "deploy contract via Create2",
<<<<<<< HEAD
    "gasUsed": 4662164
=======
    "gasUsed": 4646328
>>>>>>> c8cf42dd
  },
  {
    "file": "test/Factories.t.sol",
    "test": "testWorldFactory",
    "name": "deploy world via WorldFactory",
<<<<<<< HEAD
    "gasUsed": 11947615
=======
    "gasUsed": 11931800
>>>>>>> c8cf42dd
  },
  {
    "file": "test/World.t.sol",
    "test": "testCall",
    "name": "call a system via the World",
    "gasUsed": 12361
  },
  {
    "file": "test/World.t.sol",
    "test": "testCallFromNamespaceDelegation",
    "name": "call a system via a namespace fallback delegation",
    "gasUsed": 26131
  },
  {
    "file": "test/World.t.sol",
    "test": "testCallFromUnlimitedDelegation",
    "name": "register an unlimited delegation",
    "gasUsed": 47633
  },
  {
    "file": "test/World.t.sol",
    "test": "testCallFromUnlimitedDelegation",
    "name": "call a system via an unlimited delegation",
    "gasUsed": 12797
  },
  {
    "file": "test/World.t.sol",
    "test": "testDeleteRecord",
    "name": "Delete record",
<<<<<<< HEAD
    "gasUsed": 10401
=======
    "gasUsed": 9837
>>>>>>> c8cf42dd
  },
  {
    "file": "test/World.t.sol",
    "test": "testPushToDynamicField",
    "name": "Push data to the table",
    "gasUsed": 85833
  },
  {
    "file": "test/World.t.sol",
    "test": "testRegisterFunctionSelector",
    "name": "Register a function selector",
    "gasUsed": 83135
  },
  {
    "file": "test/World.t.sol",
    "test": "testRegisterNamespace",
    "name": "Register a new namespace",
    "gasUsed": 120923
  },
  {
    "file": "test/World.t.sol",
    "test": "testRegisterRootFunctionSelector",
    "name": "Register a root function selector",
    "gasUsed": 80436
  },
  {
    "file": "test/World.t.sol",
    "test": "testRegisterSystem",
    "name": "register a system",
    "gasUsed": 164304
  },
  {
    "file": "test/World.t.sol",
    "test": "testRegisterTable",
    "name": "Register a new table in the namespace",
    "gasUsed": 528357
  },
  {
    "file": "test/World.t.sol",
    "test": "testSetField",
    "name": "Write data to a table field",
    "gasUsed": 36903
  },
  {
    "file": "test/World.t.sol",
    "test": "testSetRecord",
    "name": "Write data to the table",
<<<<<<< HEAD
    "gasUsed": 39612
=======
    "gasUsed": 39047
>>>>>>> c8cf42dd
  },
  {
    "file": "test/WorldDynamicUpdate.t.sol",
    "test": "testPopFromDynamicField",
    "name": "pop 1 address (cold)",
    "gasUsed": 25621
  },
  {
    "file": "test/WorldDynamicUpdate.t.sol",
    "test": "testPopFromDynamicField",
    "name": "pop 1 address (warm)",
    "gasUsed": 12767
  },
  {
    "file": "test/WorldDynamicUpdate.t.sol",
    "test": "testSpliceDynamicData",
    "name": "update in field 1 item (cold)",
    "gasUsed": 25981
  },
  {
    "file": "test/WorldDynamicUpdate.t.sol",
    "test": "testSpliceDynamicData",
    "name": "update in field 1 item (warm)",
    "gasUsed": 13182
  },
  {
    "file": "test/WorldResourceId.t.sol",
    "test": "testGetNamespace",
    "name": "encode namespace, name and type",
    "gasUsed": 33
  },
  {
    "file": "test/WorldResourceId.t.sol",
    "test": "testGetNamespaceId",
    "name": "get namespace ID from a resource ID",
    "gasUsed": 22
  },
  {
    "file": "test/WorldResourceId.t.sol",
    "test": "testGetType",
    "name": "get type from a resource ID",
    "gasUsed": 4
  },
  {
    "file": "test/WorldResourceId.t.sol",
    "test": "testToString",
    "name": "convert resource ID to string",
    "gasUsed": 3313
  }
]<|MERGE_RESOLUTION|>--- conflicted
+++ resolved
@@ -57,21 +57,13 @@
     "file": "test/Factories.t.sol",
     "test": "testCreate2Factory",
     "name": "deploy contract via Create2",
-<<<<<<< HEAD
-    "gasUsed": 4662164
-=======
-    "gasUsed": 4646328
->>>>>>> c8cf42dd
+    "gasUsed": 4661356
   },
   {
     "file": "test/Factories.t.sol",
     "test": "testWorldFactory",
     "name": "deploy world via WorldFactory",
-<<<<<<< HEAD
-    "gasUsed": 11947615
-=======
-    "gasUsed": 11931800
->>>>>>> c8cf42dd
+    "gasUsed": 11946647
   },
   {
     "file": "test/World.t.sol",
@@ -101,11 +93,7 @@
     "file": "test/World.t.sol",
     "test": "testDeleteRecord",
     "name": "Delete record",
-<<<<<<< HEAD
-    "gasUsed": 10401
-=======
-    "gasUsed": 9837
->>>>>>> c8cf42dd
+    "gasUsed": 10398
   },
   {
     "file": "test/World.t.sol",
@@ -153,11 +141,7 @@
     "file": "test/World.t.sol",
     "test": "testSetRecord",
     "name": "Write data to the table",
-<<<<<<< HEAD
-    "gasUsed": 39612
-=======
-    "gasUsed": 39047
->>>>>>> c8cf42dd
+    "gasUsed": 39609
   },
   {
     "file": "test/WorldDynamicUpdate.t.sol",

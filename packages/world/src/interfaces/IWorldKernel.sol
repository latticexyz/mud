// SPDX-License-Identifier: MIT
pragma solidity >=0.8.0;

import { IWorldErrors } from "./IWorldErrors.sol";
import { IModule } from "./IModule.sol";

/**
 * The IWorldData interface includes methods for reading and writing table values.
 * These methods are frequently invoked during runtime, so it is essential to prioritize
 * optimizing their gas cost, and they are part of the World contract's internal bytecode.
 */
interface IWorldData {
  /**
   * Write a record in the table at the given namespace and name.
   * Requires the caller to have access to the namespace or name.
   */
  function setRecord(bytes16 namespace, bytes16 name, bytes32[] calldata key, bytes calldata data) external;

  /**
   * Write a field in the table at the given namespace and name.
   * Requires the caller to have access to the namespace or name.
   */
  function setField(
    bytes16 namespace,
    bytes16 name,
    bytes32[] calldata key,
    uint8 schemaIndex,
    bytes calldata data
  ) external;

  /**
   * Push data to the end of a field in the table at the given namespace and name.
   * Requires the caller to have access to the namespace or name.
   */
  function pushToField(
    bytes16 namespace,
    bytes16 name,
    bytes32[] calldata key,
    uint8 schemaIndex,
    bytes calldata dataToPush
  ) external;

  /**
   * Pop data from the end of a field in the table at the given namespace and name.
   * Requires the caller to have access to the namespace or name.
   */
  function popFromField(
    bytes16 namespace,
    bytes16 name,
    bytes32[] calldata key,
    uint8 schemaIndex,
    uint256 byteLengthToPop
  ) external;

  /**
   * Update data at `startByteIndex` of a field in the table at the given namespace and name.
   * Requires the caller to have access to the namespace or name.
   */
  function updateInField(
    bytes16 namespace,
    bytes16 name,
    bytes32[] calldata key,
    uint8 schemaIndex,
    uint256 startByteIndex,
    bytes calldata dataToSet
  ) external;

  /**
   * Delete a record in the table at the given namespace and name.
   * Requires the caller to have access to the namespace or name.
   */
  function deleteRecord(bytes16 namespace, bytes16 name, bytes32[] calldata key) external;
}

interface IWorldModuleInstallation {
  /**
   * Install the given root module in the World.
   * Requires the caller to own the root namespace.
   * The module is delegatecalled and installed in the root namespace.
   */
  function installRootModule(IModule module, bytes memory args) external;
}

interface IWorldCall {
  /**
   * Call the system at the given namespace and name.
   * If the system is not public, the caller must have access to the namespace or name.
   */
  function call(
    bytes16 namespace,
    bytes16 name,
    bytes memory funcSelectorAndArgs
  ) external payable returns (bytes memory);
}

/**
 * The IWorldKernel interface includes all methods that are part of the World contract's
 * internal bytecode.
 *
 * Consumers should use the `IBaseWorld` interface instead, which includes dynamically
 * registered functions selectors from the `CoreModule`.
 */
<<<<<<< HEAD
interface IWorldKernel is IWorldData, IWorldModuleInstallation, IWorldCall, IWorldErrors {

=======
interface IWorldKernel is IWorldData, IWorldModuleInstallation, IWorldCall, IErrors {
  event HelloWorld();
>>>>>>> 09d46420
}<|MERGE_RESOLUTION|>--- conflicted
+++ resolved
@@ -100,11 +100,6 @@
  * Consumers should use the `IBaseWorld` interface instead, which includes dynamically
  * registered functions selectors from the `CoreModule`.
  */
-<<<<<<< HEAD
 interface IWorldKernel is IWorldData, IWorldModuleInstallation, IWorldCall, IWorldErrors {
-
-=======
-interface IWorldKernel is IWorldData, IWorldModuleInstallation, IWorldCall, IErrors {
   event HelloWorld();
->>>>>>> 09d46420
 }
--- conflicted
+++ resolved
@@ -4,11 +4,8 @@
 import { IWorldErrors } from "./IWorldErrors.sol";
 import { IModule } from "./IModule.sol";
 import { ResourceId } from "./WorldResourceId.sol";
-<<<<<<< HEAD
 import { IModuleErrors } from "./IModuleErrors.sol";
-=======
 import { IWorldEvents } from "./IWorldEvents.sol";
->>>>>>> 86766ce1
 
 /**
  * @title World Module Installation Interface
@@ -66,17 +63,7 @@
  * @dev The IWorldKernel interface inherits IModuleErrors because the world can be delegatecalled with module code,
  * so it's ABI should include these errors.
  */
-<<<<<<< HEAD
-interface IWorldKernel is IWorldModuleInstallation, IWorldCall, IWorldErrors, IModuleErrors {
-  /**
-   * @dev Emitted upon successful World initialization.
-   * @param worldVersion The version of the World being initialized.
-   */
-  event HelloWorld(bytes32 indexed worldVersion);
-
-=======
-interface IWorldKernel is IWorldModuleInstallation, IWorldCall, IWorldErrors, IWorldEvents {
->>>>>>> 86766ce1
+interface IWorldKernel is IWorldModuleInstallation, IWorldCall, IWorldErrors, IWorldEvents, IModuleErrors {
   /**
    * @notice Retrieve the version of the World.
    * @return The version identifier of the World.

// SPDX-License-Identifier: MIT
pragma solidity >=0.8.21;

import { StoreData } from "@latticexyz/store/src/StoreData.sol";
import { StoreCore } from "@latticexyz/store/src/StoreCore.sol";
import { Bytes } from "@latticexyz/store/src/Bytes.sol";
import { PackedCounter } from "@latticexyz/store/src/PackedCounter.sol";
import { FieldLayout } from "@latticexyz/store/src/FieldLayout.sol";

import { WORLD_VERSION } from "./version.sol";
import { ResourceId, WorldResourceIdInstance } from "./WorldResourceId.sol";
import { ROOT_NAMESPACE_ID } from "./constants.sol";
import { AccessControl } from "./AccessControl.sol";
import { SystemCall } from "./SystemCall.sol";
import { WorldContextProviderLib } from "./WorldContext.sol";
import { Delegation } from "./Delegation.sol";
import { requireInterface } from "./requireInterface.sol";

import { InstalledModules } from "./codegen/tables/InstalledModules.sol";
import { UserDelegationControl } from "./codegen/tables/UserDelegationControl.sol";
import { NamespaceDelegationControl } from "./codegen/tables/NamespaceDelegationControl.sol";
<<<<<<< HEAD
import { WorldInitialized } from "./codegen/tables/WorldInitialized.sol";
=======
import { CoreModuleAddress } from "./codegen/tables/CoreModuleAddress.sol";
>>>>>>> 2bfee921

import { IModule, IModule } from "./IModule.sol";
import { IWorldKernel } from "./IWorldKernel.sol";

import { FunctionSelectors } from "./codegen/tables/FunctionSelectors.sol";
import { Balances } from "./codegen/tables/Balances.sol";

/**
 * @title World Contract
 * @dev This contract is the core "World" contract containing various methods for
 * data manipulation, system calls, and dynamic function selector handling.
 */
contract World is StoreData, IWorldKernel {
  using WorldResourceIdInstance for ResourceId;

  /// @notice Address of the contract's creator.
  address public immutable creator;

  /// @return The current version of the world contract.
  function worldVersion() public pure returns (bytes32) {
    return WORLD_VERSION;
  }

  /// @dev Event emitted when the World contract is created.
  constructor() {
    creator = msg.sender;
    emit HelloWorld(WORLD_VERSION);
  }

  /**
   * @dev Prevents the World contract from calling itself.
   */
  modifier prohibitDirectCallback() {
    if (msg.sender == address(this)) {
      revert World_CallbackNotAllowed(msg.sig);
    }
    _;
  }

  /**
   * @notice Initializes the World by installing the core module.
   * @param coreModule The core module to initialize the World with.
   * @dev Only the initial creator can initialize. This can be done only once.
   */
  function initialize(IModule coreModule) public prohibitDirectCallback {
    // Only the initial creator of the World can initialize it
    if (msg.sender != creator) {
      revert World_AccessDenied(ROOT_NAMESPACE_ID.toString(), msg.sender);
    }

    // The World can only be initialized once
<<<<<<< HEAD
    if (WorldInitialized.get()) {
      revert World_AlreadyInitialized();
    }

    WorldInitialized.set(true);
=======
    if (CoreModuleAddress.get() != address(0)) {
      revert World_AlreadyInitialized();
    }

    CoreModuleAddress.set(address(coreModule));
>>>>>>> 2bfee921

    // Initialize the World by installing the core module
    _installRootModule(coreModule, new bytes(0));
  }

  /**
   * @notice Installs a given root module in the World.
   * @param module The module to be installed.
   * @param args Arguments for module installation.
   * @dev The caller must own the root namespace.
   */
  function installRootModule(IModule module, bytes memory args) public prohibitDirectCallback {
    AccessControl.requireOwner(ROOT_NAMESPACE_ID, msg.sender);
    _installRootModule(module, args);
  }

  /**
   * @dev Internal function to install a root module.
   * @param module The module to be installed.
   * @param args Arguments for module installation.
   */
  function _installRootModule(IModule module, bytes memory args) internal {
    // Require the provided address to implement the IModule interface
    requireInterface(address(module), type(IModule).interfaceId);

    WorldContextProviderLib.delegatecallWithContextOrRevert({
      msgSender: msg.sender,
      msgValue: 0,
      target: address(module),
      callData: abi.encodeCall(IModule.installRoot, (args))
    });

    // Register the module in the InstalledModules table
    InstalledModules._set(address(module), keccak256(args), true);
  }

  /************************************************************************
   *
   *    WORLD STORE METHODS
   *
   ************************************************************************/

  /**
   * @notice Writes a record in the table identified by `tableId`.
   * @param tableId The unique identifier for the table.
   * @param keyTuple Array of keys identifying the record.
   * @param staticData Static data (fixed length fields) of the record.
   * @param encodedLengths Encoded lengths of data.
   * @param dynamicData Dynamic data (variable length fields) of the record.
   * @dev Requires the caller to have access to the table's namespace or name (encoded in the tableId).
   */
  function setRecord(
    ResourceId tableId,
    bytes32[] calldata keyTuple,
    bytes calldata staticData,
    PackedCounter encodedLengths,
    bytes calldata dynamicData
  ) public virtual prohibitDirectCallback {
    // Require access to the namespace or name
    AccessControl.requireAccess(tableId, msg.sender);

    // Set the record
    StoreCore.setRecord(tableId, keyTuple, staticData, encodedLengths, dynamicData);
  }

  /**
   * @notice Modifies static (fixed length) data in a record at the specified position.
   * @param tableId The unique identifier for the table.
   * @param keyTuple Array of keys identifying the record.
   * @param start Position from where the static data modification should start.
   * @param data Data to splice into the static data of the record.
   */
  function spliceStaticData(
    ResourceId tableId,
    bytes32[] calldata keyTuple,
    uint48 start,
    bytes calldata data
  ) public virtual prohibitDirectCallback {
    // Require access to the namespace or name
    AccessControl.requireAccess(tableId, msg.sender);

    // Splice the static data
    StoreCore.spliceStaticData(tableId, keyTuple, start, data);
  }

  /**
   * @notice Modifies dynamic (variable length) data in a record for a specified field.
   * @param tableId The unique identifier for the table.
   * @param keyTuple Array of keys identifying the record.
   * @param dynamicFieldIndex Index of the dynamic field to modify.
   * @param startWithinField Start position within the specified dynamic field.
   * @param deleteCount Number of bytes to delete starting from the `startWithinField`.
   * @param data Data to splice into the dynamic data of the field.
   */
  function spliceDynamicData(
    ResourceId tableId,
    bytes32[] calldata keyTuple,
    uint8 dynamicFieldIndex,
    uint40 startWithinField,
    uint40 deleteCount,
    bytes calldata data
  ) public virtual prohibitDirectCallback {
    // Require access to the namespace or name
    AccessControl.requireAccess(tableId, msg.sender);

    // Splice the dynamic data
    StoreCore.spliceDynamicData(tableId, keyTuple, dynamicFieldIndex, startWithinField, deleteCount, data);
  }

  /**
   * @notice Writes data into a specified field in the table identified by `tableId`.
   * @param tableId The unique identifier for the table.
   * @param keyTuple Array of keys identifying the record.
   * @param fieldIndex Index of the field to modify.
   * @param data Data to write into the specified field.
   */
  function setField(
    ResourceId tableId,
    bytes32[] calldata keyTuple,
    uint8 fieldIndex,
    bytes calldata data
  ) public virtual prohibitDirectCallback {
    // Require access to namespace or name
    AccessControl.requireAccess(tableId, msg.sender);

    // Set the field
    StoreCore.setField(tableId, keyTuple, fieldIndex, data);
  }

  /**
   * @notice Writes data into a specified field in the table, adhering to a specific layout.
   * @param tableId The unique identifier for the table.
   * @param keyTuple Array of keys identifying the record.
   * @param fieldIndex Index of the field to modify.
   * @param data Data to write into the specified field.
   * @param fieldLayout The layout to adhere to when modifying the field.
   */
  function setField(
    ResourceId tableId,
    bytes32[] calldata keyTuple,
    uint8 fieldIndex,
    bytes calldata data,
    FieldLayout fieldLayout
  ) public virtual prohibitDirectCallback {
    // Require access to namespace or name
    AccessControl.requireAccess(tableId, msg.sender);

    // Set the field
    StoreCore.setField(tableId, keyTuple, fieldIndex, data, fieldLayout);
  }

  /**
   * @notice Writes data into a static (fixed length) field in the table identified by `tableId`.
   * @param tableId The unique identifier for the table.
   * @param keyTuple Array of keys identifying the record.
   * @param fieldIndex Index of the static field to modify.
   * @param data Data to write into the specified static field.
   * @param fieldLayout The layout to adhere to when modifying the field.
   * @dev Requires the caller to have access to the table's namespace or name (encoded in the tableId).
   */
  function setStaticField(
    ResourceId tableId,
    bytes32[] calldata keyTuple,
    uint8 fieldIndex,
    bytes calldata data,
    FieldLayout fieldLayout
  ) public virtual prohibitDirectCallback {
    // Require access to namespace or name
    AccessControl.requireAccess(tableId, msg.sender);

    // Set the field
    StoreCore.setStaticField(tableId, keyTuple, fieldIndex, data, fieldLayout);
  }

  /**
   * @notice Writes data into a dynamic (varible length) field in the table identified by `tableId`.
   * @param tableId The unique identifier for the table.
   * @param keyTuple Array of keys identifying the record.
   * @param dynamicFieldIndex Index of the dynamic field to modify.
   * @param data Data to write into the specified dynamic field.
   */
  function setDynamicField(
    ResourceId tableId,
    bytes32[] calldata keyTuple,
    uint8 dynamicFieldIndex,
    bytes calldata data
  ) public virtual prohibitDirectCallback {
    // Require access to namespace or name
    AccessControl.requireAccess(tableId, msg.sender);

    // Set the field
    StoreCore.setDynamicField(tableId, keyTuple, dynamicFieldIndex, data);
  }

  /**
   * @notice Appends data to the end of a dynamic (variable length) field in the table identified by `tableId`.
   * @param tableId The unique identifier for the table.
   * @param keyTuple Array of keys identifying the record.
   * @param dynamicFieldIndex Index of the dynamic field to append to.
   * @param dataToPush Data to append to the specified dynamic field.
   */
  function pushToDynamicField(
    ResourceId tableId,
    bytes32[] calldata keyTuple,
    uint8 dynamicFieldIndex,
    bytes calldata dataToPush
  ) public virtual prohibitDirectCallback {
    // Require access to namespace or name
    AccessControl.requireAccess(tableId, msg.sender);

    // Push to the field
    StoreCore.pushToDynamicField(tableId, keyTuple, dynamicFieldIndex, dataToPush);
  }

  /**
   * @notice Removes a specified amount of data from the end of a dynamic (variable length) field in the table identified by `tableId`.
   * @param tableId The unique identifier for the table.
   * @param keyTuple Array of keys identifying the record.
   * @param dynamicFieldIndex Index of the dynamic field to remove data from.
   * @param byteLengthToPop The number of bytes to remove from the end of the dynamic field.
   */
  function popFromDynamicField(
    ResourceId tableId,
    bytes32[] calldata keyTuple,
    uint8 dynamicFieldIndex,
    uint256 byteLengthToPop
  ) public virtual prohibitDirectCallback {
    // Require access to namespace or name
    AccessControl.requireAccess(tableId, msg.sender);

    // Push to the field
    StoreCore.popFromDynamicField(tableId, keyTuple, dynamicFieldIndex, byteLengthToPop);
  }

  /**
   * @notice Deletes a record from the table identified by `tableId`.
   * @param tableId The unique identifier for the table.
   * @param keyTuple Array of keys identifying the record to delete.
   * @dev Requires the caller to have access to the table's namespace or name.
   */
  function deleteRecord(ResourceId tableId, bytes32[] calldata keyTuple) public virtual prohibitDirectCallback {
    // Require access to namespace or name
    AccessControl.requireAccess(tableId, msg.sender);

    // Delete the record
    StoreCore.deleteRecord(tableId, keyTuple);
  }

  /************************************************************************
   *
   *    SYSTEM CALLS
   *
   ************************************************************************/

  /**
   * @notice Calls a system with a given system ID.
   * @param systemId The ID of the system to be called.
   * @param callData The data for the system call.
   * @return Return data from the system call.
   * @dev If system is private, caller must have appropriate access.
   */
  function call(
    ResourceId systemId,
    bytes memory callData
  ) external payable virtual prohibitDirectCallback returns (bytes memory) {
    return SystemCall.callWithHooksOrRevert(msg.sender, systemId, callData, msg.value);
  }

  /**
   * @notice Calls a system with a given system ID on behalf of the given delegator.
   * @param delegator The address on whose behalf the system is called.
   * @param systemId The ID of the system to be called.
   * @param callData The ABI data for the system call.
   * @return Return data from the system call.
   * @dev If system is private, caller must have appropriate access.
   */
  function callFrom(
    address delegator,
    ResourceId systemId,
    bytes memory callData
  ) external payable virtual prohibitDirectCallback returns (bytes memory) {
    // If the delegator is the caller, call the system directly
    if (delegator == msg.sender) {
      return SystemCall.callWithHooksOrRevert(msg.sender, systemId, callData, msg.value);
    }

    // Check if there is an individual authorization for this caller to perform actions on behalf of the delegator
    ResourceId individualDelegationId = UserDelegationControl._get({ delegator: delegator, delegatee: msg.sender });

    if (Delegation.verify(individualDelegationId, delegator, msg.sender, systemId, callData)) {
      // forward the call as `delegator`
      return SystemCall.callWithHooksOrRevert(delegator, systemId, callData, msg.value);
    }

    // Check if the delegator has a fallback delegation control set
    ResourceId userFallbackDelegationId = UserDelegationControl._get({ delegator: delegator, delegatee: address(0) });
    if (Delegation.verify(userFallbackDelegationId, delegator, msg.sender, systemId, callData)) {
      // forward the call as `delegator`
      return SystemCall.callWithHooksOrRevert(delegator, systemId, callData, msg.value);
    }

    // Check if the namespace has a fallback delegation control set
    ResourceId namespaceFallbackDelegationId = NamespaceDelegationControl._get(systemId.getNamespaceId());
    if (Delegation.verify(namespaceFallbackDelegationId, delegator, msg.sender, systemId, callData)) {
      // forward the call as `delegator`
      return SystemCall.callWithHooksOrRevert(delegator, systemId, callData, msg.value);
    }

    revert World_DelegationNotFound(delegator, msg.sender);
  }

  /************************************************************************
   *
   *    DYNAMIC FUNCTION SELECTORS
   *
   ************************************************************************/

  /**
   * @notice Accepts ETH and adds to the root namespace's balance.
   */
  receive() external payable {
    uint256 rootBalance = Balances._get(ROOT_NAMESPACE_ID);
    Balances._set(ROOT_NAMESPACE_ID, rootBalance + msg.value);
  }

  /**
   * @dev Fallback function to call registered function selectors.
   */
  fallback() external payable prohibitDirectCallback {
    (ResourceId systemId, bytes4 systemFunctionSelector) = FunctionSelectors._get(msg.sig);

    if (ResourceId.unwrap(systemId) == 0) revert World_FunctionSelectorNotFound(msg.sig);

    // Replace function selector in the calldata with the system function selector
    bytes memory callData = Bytes.setBytes4(msg.data, 0, systemFunctionSelector);

    // Call the function and forward the call data
    bytes memory returnData = SystemCall.callWithHooksOrRevert(msg.sender, systemId, callData, msg.value);

    // If the call was successful, return the return data
    assembly {
      return(add(returnData, 0x20), mload(returnData))
    }
  }
}<|MERGE_RESOLUTION|>--- conflicted
+++ resolved
@@ -19,11 +19,7 @@
 import { InstalledModules } from "./codegen/tables/InstalledModules.sol";
 import { UserDelegationControl } from "./codegen/tables/UserDelegationControl.sol";
 import { NamespaceDelegationControl } from "./codegen/tables/NamespaceDelegationControl.sol";
-<<<<<<< HEAD
-import { WorldInitialized } from "./codegen/tables/WorldInitialized.sol";
-=======
 import { CoreModuleAddress } from "./codegen/tables/CoreModuleAddress.sol";
->>>>>>> 2bfee921
 
 import { IModule, IModule } from "./IModule.sol";
 import { IWorldKernel } from "./IWorldKernel.sol";
@@ -75,19 +71,11 @@
     }
 
     // The World can only be initialized once
-<<<<<<< HEAD
-    if (WorldInitialized.get()) {
-      revert World_AlreadyInitialized();
-    }
-
-    WorldInitialized.set(true);
-=======
     if (CoreModuleAddress.get() != address(0)) {
       revert World_AlreadyInitialized();
     }
 
     CoreModuleAddress.set(address(coreModule));
->>>>>>> 2bfee921
 
     // Initialize the World by installing the core module
     _installRootModule(coreModule, new bytes(0));

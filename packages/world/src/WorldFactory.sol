// SPDX-License-Identifier: MIT
pragma solidity >=0.8.24;

import { Create2 } from "./Create2.sol";
import { World } from "./World.sol";
import { IWorldFactory } from "./IWorldFactory.sol";
import { IBaseWorld } from "./codegen/interfaces/IBaseWorld.sol";
import { IModule } from "./IModule.sol";
import { ROOT_NAMESPACE_ID } from "./constants.sol";

/**
 * @title WorldFactory
 * @notice A factory contract to deploy new World instances.
 * @dev This contract allows users to deploy a new World, install the InitModule, and transfer the ownership.
 */
contract WorldFactory is IWorldFactory {
  /// @notice Address of the init module to be set in the World instances.
  IModule public immutable initModule;

<<<<<<< HEAD
  /// @param _coreModule The address of the core module.
  constructor(IModule _coreModule) {
    coreModule = _coreModule;
=======
  /// @notice Counters to keep track of the number of World instances deployed per address.
  mapping(address creator => uint256 worldCount) public worldCounts;

  /// @param _initModule The address of the init module.
  constructor(IModule _initModule) {
    initModule = _initModule;
>>>>>>> db7798be
  }

  /**
   * @notice Deploys a new World instance, installs the InitModule and transfers ownership to the caller.
   * @dev Uses the Create2 for deterministic deployment.
   * @param _salt User defined salt for deterministic world addresses across chains
   * @return worldAddress The address of the newly deployed World contract.
   */
  function deployWorld(bytes memory _salt) public returns (address worldAddress) {
    // Deploy a new World and increase the WorldCount
    bytes memory bytecode = type(World).creationCode;
    uint256 salt = uint256(keccak256(abi.encode(msg.sender, _salt)));

    worldAddress = Create2.deploy(bytecode, salt);
    IBaseWorld world = IBaseWorld(worldAddress);

    // Initialize the World and transfer ownership to the caller
    world.initialize(initModule);
    world.transferOwnership(ROOT_NAMESPACE_ID, msg.sender);

    emit WorldDeployed(worldAddress);
  }
}<|MERGE_RESOLUTION|>--- conflicted
+++ resolved
@@ -17,18 +17,9 @@
   /// @notice Address of the init module to be set in the World instances.
   IModule public immutable initModule;
 
-<<<<<<< HEAD
   /// @param _coreModule The address of the core module.
   constructor(IModule _coreModule) {
     coreModule = _coreModule;
-=======
-  /// @notice Counters to keep track of the number of World instances deployed per address.
-  mapping(address creator => uint256 worldCount) public worldCounts;
-
-  /// @param _initModule The address of the init module.
-  constructor(IModule _initModule) {
-    initModule = _initModule;
->>>>>>> db7798be
   }
 
   /**

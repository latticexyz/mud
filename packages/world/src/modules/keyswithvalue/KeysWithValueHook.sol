--- conflicted
+++ resolved
@@ -30,19 +30,12 @@
     return IBaseWorld(StoreSwitch.getStoreAddress());
   }
 
-<<<<<<< HEAD
-  function onSetRecord(
+  function onBeforeSetRecord(
     bytes32 sourceTableId,
     bytes32[] memory key,
     bytes memory staticData,
     PackedCounter encodedLengths,
     bytes memory dynamicData,
-=======
-  function onBeforeSetRecord(
-    bytes32 sourceTableId,
-    bytes32[] memory key,
-    bytes memory data,
->>>>>>> 391ef71d
     Schema valueSchema
   ) public {
     bytes32 targetTableId = getTargetTableSelector(MODULE_NAMESPACE, sourceTableId);
@@ -63,7 +56,14 @@
     KeysWithValue.push(targetTableId, keccak256(data), key[0]);
   }
 
-  function onAfterSetRecord(bytes32 sourceTableId, bytes32[] memory key, bytes memory data, Schema valueSchema) public {
+  function onAfterSetRecord(
+    bytes32 sourceTableId,
+    bytes32[] memory key,
+    bytes memory staticData,
+    PackedCounter encodedLengths,
+    bytes memory dynamicData,
+    Schema valueSchema
+  ) public {
     // NOOP
   }
 

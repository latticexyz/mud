// SPDX-License-Identifier: MIT
pragma solidity >=0.8.0;

import { StoreHook } from "@latticexyz/store/src/StoreHook.sol";
import { Bytes } from "@latticexyz/store/src/Bytes.sol";
import { FieldLayout } from "@latticexyz/store/src/FieldLayout.sol";
import { StoreSwitch } from "@latticexyz/store/src/StoreSwitch.sol";
import { PackedCounter } from "@latticexyz/store/src/PackedCounter.sol";
import { Tables } from "@latticexyz/store/src/codegen/tables/Tables.sol";
import { IBaseWorld } from "../../interfaces/IBaseWorld.sol";

import { ResourceSelector } from "../../ResourceSelector.sol";

import { MODULE_NAMESPACE } from "./constants.sol";
import { KeysWithValue } from "./tables/KeysWithValue.sol";
import { ArrayLib } from "../utils/ArrayLib.sol";
import { getTargetTableSelector } from "../utils/getTargetTableSelector.sol";

/**
 * This is a very naive and inefficient implementation for now.
 * We can optimize this by adding support for `setIndexOfField` in Store
 * (See https://github.com/latticexyz/mud/issues/444)
 *
 * Note: if a table with composite keys is used, only the first key of the tuple is indexed
 */
contract KeysWithValueHook is StoreHook {
  using ArrayLib for bytes32[];
  using ResourceSelector for bytes32;

  function _world() internal view returns (IBaseWorld) {
    return IBaseWorld(StoreSwitch.getStoreAddress());
  }

  function onBeforeSetRecord(
    bytes32 sourceTableId,
    bytes32[] memory keyTuple,
    bytes memory staticData,
    PackedCounter encodedLengths,
    bytes memory dynamicData,
    FieldLayout fieldLayout
  ) public override {
    bytes32 targetTableId = getTargetTableSelector(MODULE_NAMESPACE, sourceTableId);

    // Get the previous value
    bytes32 previousValue = _getRecordValue(sourceTableId, keyTuple, fieldLayout);

    // Remove the key from the list of keys with the previous value
    _removeKeyFromList(targetTableId, keyTuple[0], previousValue);

    // Push the key to the list of keys with the new value
    bytes memory data;
    if (dynamicData.length > 0) {
      data = abi.encodePacked(staticData, encodedLengths, dynamicData);
    } else {
      data = staticData;
    }
    KeysWithValue.push(targetTableId, keccak256(data), keyTuple[0]);
  }

  function onBeforeSpliceStaticData(
    bytes32 sourceTableId,
    bytes32[] memory keyTuple,
    uint48,
    uint40,
    bytes memory
  ) public override {
    // Remove the key from the list of keys with the previous value
    FieldLayout fieldLayout = FieldLayout.wrap(Tables.getFieldLayout(sourceTableId));
    bytes32 previousValue = keccak256(_world().getRecord(sourceTableId, keyTuple, fieldLayout));
    bytes32 targetTableId = getTargetTableSelector(MODULE_NAMESPACE, sourceTableId);
    _removeKeyFromList(targetTableId, keyTuple[0], previousValue);
  }

  function onAfterSpliceStaticData(
    bytes32 sourceTableId,
    bytes32[] memory keyTuple,
    uint48,
    uint40,
    bytes memory
  ) public override {
    // Add the key to the list of keys with the new value
    FieldLayout fieldLayout = FieldLayout.wrap(Tables.getFieldLayout(sourceTableId));
    bytes32 newValue = keccak256(_world().getRecord(sourceTableId, keyTuple, fieldLayout));
    bytes32 targetTableId = getTargetTableSelector(MODULE_NAMESPACE, sourceTableId);
    KeysWithValue.push(targetTableId, newValue, keyTuple[0]);
  }

  function onBeforeSpliceDynamicData(
    bytes32 sourceTableId,
    bytes32[] memory keyTuple,
    uint8,
    uint40,
    uint40,
    bytes memory,
    PackedCounter
  ) public override {
    // Remove the key from the list of keys with the previous value
<<<<<<< HEAD
    FieldLayout fieldLayout = FieldLayout.wrap(Tables.getFieldLayout(sourceTableId));
    bytes32 previousValue = keccak256(_world().getRecord(sourceTableId, keyTuple, fieldLayout));
=======
    bytes32 previousValue = _getRecordValue(sourceTableId, keyTuple, fieldLayout);
>>>>>>> ae340b2b
    bytes32 targetTableId = getTargetTableSelector(MODULE_NAMESPACE, sourceTableId);
    _removeKeyFromList(targetTableId, keyTuple[0], previousValue);
  }

  function onAfterSpliceDynamicData(
    bytes32 sourceTableId,
    bytes32[] memory keyTuple,
    uint8,
    uint40,
    uint40,
    bytes memory,
    PackedCounter
  ) public override {
    // Add the key to the list of keys with the new value
<<<<<<< HEAD
    FieldLayout fieldLayout = FieldLayout.wrap(Tables.getFieldLayout(sourceTableId));
    bytes32 newValue = keccak256(_world().getRecord(sourceTableId, keyTuple, fieldLayout));
=======
    bytes32 newValue = _getRecordValue(sourceTableId, keyTuple, fieldLayout);
>>>>>>> ae340b2b
    bytes32 targetTableId = getTargetTableSelector(MODULE_NAMESPACE, sourceTableId);
    KeysWithValue.push(targetTableId, newValue, keyTuple[0]);
  }

  function onBeforeDeleteRecord(
    bytes32 sourceTableId,
    bytes32[] memory keyTuple,
    FieldLayout fieldLayout
  ) public override {
    // Remove the key from the list of keys with the previous value
    bytes32 previousValue = _getRecordValue(sourceTableId, keyTuple, fieldLayout);
    bytes32 targetTableId = getTargetTableSelector(MODULE_NAMESPACE, sourceTableId);
    _removeKeyFromList(targetTableId, keyTuple[0], previousValue);
  }

<<<<<<< HEAD
=======
  function onAfterDeleteRecord(bytes32 sourceTableId, bytes32[] memory keyTuple, FieldLayout fieldLayout) public {
    // NOOP
  }

  function _getRecordValue(
    bytes32 sourceTableId,
    bytes32[] memory keyTuple,
    FieldLayout fieldLayout
  ) internal view returns (bytes32 previousValue) {
    (bytes memory staticData, PackedCounter encodedLengths, bytes memory dynamicData) = _world().getRecord(
      sourceTableId,
      keyTuple,
      fieldLayout
    );
    if (dynamicData.length > 0) {
      return keccak256(abi.encodePacked(staticData, encodedLengths, dynamicData));
    } else {
      return keccak256(staticData);
    }
  }

>>>>>>> ae340b2b
  function _removeKeyFromList(bytes32 targetTableId, bytes32 key, bytes32 valueHash) internal {
    // Get the keys with the previous value excluding the current key
    bytes32[] memory keysWithPreviousValue = KeysWithValue.get(targetTableId, valueHash).filter(key);

    if (keysWithPreviousValue.length == 0) {
      // Delete the list of keys in this table
      KeysWithValue.deleteRecord(targetTableId, valueHash);
    } else {
      // Set the keys with the previous value
      KeysWithValue.set(targetTableId, valueHash, keysWithPreviousValue);
    }
  }
}<|MERGE_RESOLUTION|>--- conflicted
+++ resolved
@@ -42,7 +42,7 @@
     bytes32 targetTableId = getTargetTableSelector(MODULE_NAMESPACE, sourceTableId);
 
     // Get the previous value
-    bytes32 previousValue = _getRecordValue(sourceTableId, keyTuple, fieldLayout);
+    bytes32 previousValue = _getRecordValueHash(sourceTableId, keyTuple, fieldLayout);
 
     // Remove the key from the list of keys with the previous value
     _removeKeyFromList(targetTableId, keyTuple[0], previousValue);
@@ -66,7 +66,7 @@
   ) public override {
     // Remove the key from the list of keys with the previous value
     FieldLayout fieldLayout = FieldLayout.wrap(Tables.getFieldLayout(sourceTableId));
-    bytes32 previousValue = keccak256(_world().getRecord(sourceTableId, keyTuple, fieldLayout));
+    bytes32 previousValue = _getRecordValueHash(sourceTableId, keyTuple, fieldLayout);
     bytes32 targetTableId = getTargetTableSelector(MODULE_NAMESPACE, sourceTableId);
     _removeKeyFromList(targetTableId, keyTuple[0], previousValue);
   }
@@ -80,7 +80,7 @@
   ) public override {
     // Add the key to the list of keys with the new value
     FieldLayout fieldLayout = FieldLayout.wrap(Tables.getFieldLayout(sourceTableId));
-    bytes32 newValue = keccak256(_world().getRecord(sourceTableId, keyTuple, fieldLayout));
+    bytes32 newValue = _getRecordValueHash(sourceTableId, keyTuple, fieldLayout);
     bytes32 targetTableId = getTargetTableSelector(MODULE_NAMESPACE, sourceTableId);
     KeysWithValue.push(targetTableId, newValue, keyTuple[0]);
   }
@@ -95,12 +95,8 @@
     PackedCounter
   ) public override {
     // Remove the key from the list of keys with the previous value
-<<<<<<< HEAD
     FieldLayout fieldLayout = FieldLayout.wrap(Tables.getFieldLayout(sourceTableId));
-    bytes32 previousValue = keccak256(_world().getRecord(sourceTableId, keyTuple, fieldLayout));
-=======
-    bytes32 previousValue = _getRecordValue(sourceTableId, keyTuple, fieldLayout);
->>>>>>> ae340b2b
+    bytes32 previousValue = _getRecordValueHash(sourceTableId, keyTuple, fieldLayout);
     bytes32 targetTableId = getTargetTableSelector(MODULE_NAMESPACE, sourceTableId);
     _removeKeyFromList(targetTableId, keyTuple[0], previousValue);
   }
@@ -115,12 +111,8 @@
     PackedCounter
   ) public override {
     // Add the key to the list of keys with the new value
-<<<<<<< HEAD
     FieldLayout fieldLayout = FieldLayout.wrap(Tables.getFieldLayout(sourceTableId));
-    bytes32 newValue = keccak256(_world().getRecord(sourceTableId, keyTuple, fieldLayout));
-=======
-    bytes32 newValue = _getRecordValue(sourceTableId, keyTuple, fieldLayout);
->>>>>>> ae340b2b
+    bytes32 newValue = _getRecordValueHash(sourceTableId, keyTuple, fieldLayout);
     bytes32 targetTableId = getTargetTableSelector(MODULE_NAMESPACE, sourceTableId);
     KeysWithValue.push(targetTableId, newValue, keyTuple[0]);
   }
@@ -131,22 +123,16 @@
     FieldLayout fieldLayout
   ) public override {
     // Remove the key from the list of keys with the previous value
-    bytes32 previousValue = _getRecordValue(sourceTableId, keyTuple, fieldLayout);
+    bytes32 previousValue = _getRecordValueHash(sourceTableId, keyTuple, fieldLayout);
     bytes32 targetTableId = getTargetTableSelector(MODULE_NAMESPACE, sourceTableId);
     _removeKeyFromList(targetTableId, keyTuple[0], previousValue);
   }
 
-<<<<<<< HEAD
-=======
-  function onAfterDeleteRecord(bytes32 sourceTableId, bytes32[] memory keyTuple, FieldLayout fieldLayout) public {
-    // NOOP
-  }
-
-  function _getRecordValue(
+  function _getRecordValueHash(
     bytes32 sourceTableId,
     bytes32[] memory keyTuple,
     FieldLayout fieldLayout
-  ) internal view returns (bytes32 previousValue) {
+  ) internal view returns (bytes32 valueHash) {
     (bytes memory staticData, PackedCounter encodedLengths, bytes memory dynamicData) = _world().getRecord(
       sourceTableId,
       keyTuple,
@@ -159,7 +145,6 @@
     }
   }
 
->>>>>>> ae340b2b
   function _removeKeyFromList(bytes32 targetTableId, bytes32 key, bytes32 valueHash) internal {
     // Get the keys with the previous value excluding the current key
     bytes32[] memory keysWithPreviousValue = KeysWithValue.get(targetTableId, valueHash).filter(key);

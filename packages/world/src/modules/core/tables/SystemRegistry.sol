// SPDX-License-Identifier: MIT
pragma solidity >=0.8.0;

/* Autogenerated file. Do not edit manually. */

// Import schema type
import { SchemaType } from "@latticexyz/schema-type/src/solidity/SchemaType.sol";

// Import store internals
import { IStore } from "@latticexyz/store/src/IStore.sol";
import { StoreSwitch } from "@latticexyz/store/src/StoreSwitch.sol";
import { StoreCore } from "@latticexyz/store/src/StoreCore.sol";
import { Bytes } from "@latticexyz/store/src/Bytes.sol";
import { Memory } from "@latticexyz/store/src/Memory.sol";
import { SliceLib } from "@latticexyz/store/src/Slice.sol";
import { EncodeArray } from "@latticexyz/store/src/tightcoder/EncodeArray.sol";
import { FieldLayout, FieldLayoutLib } from "@latticexyz/store/src/FieldLayout.sol";
import { Schema, SchemaLib } from "@latticexyz/store/src/Schema.sol";
import { PackedCounter, PackedCounterLib } from "@latticexyz/store/src/PackedCounter.sol";
import { ResourceId } from "@latticexyz/store/src/ResourceId.sol";
import { RESOURCE_TABLE } from "@latticexyz/store/src/storeResourceTypes.sol";

ResourceId constant _tableId = ResourceId.wrap(
  bytes32(abi.encodePacked(bytes14(""), bytes16("SystemRegistry"), RESOURCE_TABLE))
);
ResourceId constant SystemRegistryTableId = _tableId;

FieldLayout constant _fieldLayout = FieldLayout.wrap(
  0x0020010020000000000000000000000000000000000000000000000000000000
);

library SystemRegistry {
  /** Get the table values' field layout */
  function getFieldLayout() internal pure returns (FieldLayout) {
    return _fieldLayout;
  }

  /** Get the table's key schema */
  function getKeySchema() internal pure returns (Schema) {
    SchemaType[] memory _keySchema = new SchemaType[](1);
    _keySchema[0] = SchemaType.ADDRESS;

    return SchemaLib.encode(_keySchema);
  }

  /** Get the table's value schema */
  function getValueSchema() internal pure returns (Schema) {
    SchemaType[] memory _valueSchema = new SchemaType[](1);
    _valueSchema[0] = SchemaType.BYTES32;

    return SchemaLib.encode(_valueSchema);
  }

  /** Get the table's key names */
  function getKeyNames() internal pure returns (string[] memory keyNames) {
    keyNames = new string[](1);
    keyNames[0] = "system";
  }

  /** Get the table's field names */
  function getFieldNames() internal pure returns (string[] memory fieldNames) {
    fieldNames = new string[](1);
    fieldNames[0] = "systemId";
  }

  /** Register the table with its config */
  function register() internal {
    StoreSwitch.registerTable(_tableId, _fieldLayout, getKeySchema(), getValueSchema(), getKeyNames(), getFieldNames());
  }

  /** Register the table with its config */
  function _register() internal {
    StoreCore.registerTable(_tableId, _fieldLayout, getKeySchema(), getValueSchema(), getKeyNames(), getFieldNames());
  }

  /** Register the table with its config (using the specified store) */
  function register(IStore _store) internal {
    _store.registerTable(_tableId, _fieldLayout, getKeySchema(), getValueSchema(), getKeyNames(), getFieldNames());
  }

<<<<<<< HEAD
  /** Get systemId */
  function get(address system) internal view returns (bytes32 systemId) {
=======
  /** Get resourceSelector */
  function getResourceSelector(address system) internal view returns (bytes32 resourceSelector) {
    bytes32[] memory _keyTuple = new bytes32[](1);
    _keyTuple[0] = bytes32(uint256(uint160(system)));

    bytes32 _blob = StoreSwitch.getStaticField(_tableId, _keyTuple, 0, _fieldLayout);
    return (bytes32(_blob));
  }

  /** Get resourceSelector */
  function _getResourceSelector(address system) internal view returns (bytes32 resourceSelector) {
    bytes32[] memory _keyTuple = new bytes32[](1);
    _keyTuple[0] = bytes32(uint256(uint160(system)));

    bytes32 _blob = StoreCore.getStaticField(_tableId, _keyTuple, 0, _fieldLayout);
    return (bytes32(_blob));
  }

  /** Get resourceSelector (using the specified store) */
  function getResourceSelector(IStore _store, address system) internal view returns (bytes32 resourceSelector) {
    bytes32[] memory _keyTuple = new bytes32[](1);
    _keyTuple[0] = bytes32(uint256(uint160(system)));

    bytes32 _blob = _store.getStaticField(_tableId, _keyTuple, 0, _fieldLayout);
    return (bytes32(_blob));
  }

  /** Get resourceSelector */
  function get(address system) internal view returns (bytes32 resourceSelector) {
>>>>>>> 65c9546c
    bytes32[] memory _keyTuple = new bytes32[](1);
    _keyTuple[0] = bytes32(uint256(uint160(system)));

    bytes32 _blob = StoreSwitch.getStaticField(_tableId, _keyTuple, 0, _fieldLayout);
    return (bytes32(_blob));
  }

  /** Get systemId */
  function _get(address system) internal view returns (bytes32 systemId) {
    bytes32[] memory _keyTuple = new bytes32[](1);
    _keyTuple[0] = bytes32(uint256(uint160(system)));

    bytes32 _blob = StoreCore.getStaticField(_tableId, _keyTuple, 0, _fieldLayout);
    return (bytes32(_blob));
  }

  /** Get systemId (using the specified store) */
  function get(IStore _store, address system) internal view returns (bytes32 systemId) {
    bytes32[] memory _keyTuple = new bytes32[](1);
    _keyTuple[0] = bytes32(uint256(uint160(system)));

    bytes32 _blob = _store.getStaticField(_tableId, _keyTuple, 0, _fieldLayout);
    return (bytes32(_blob));
  }

<<<<<<< HEAD
  /** Set systemId */
  function set(address system, bytes32 systemId) internal {
=======
  /** Set resourceSelector */
  function setResourceSelector(address system, bytes32 resourceSelector) internal {
    bytes32[] memory _keyTuple = new bytes32[](1);
    _keyTuple[0] = bytes32(uint256(uint160(system)));

    StoreSwitch.setField(_tableId, _keyTuple, 0, abi.encodePacked((resourceSelector)), _fieldLayout);
  }

  /** Set resourceSelector */
  function _setResourceSelector(address system, bytes32 resourceSelector) internal {
    bytes32[] memory _keyTuple = new bytes32[](1);
    _keyTuple[0] = bytes32(uint256(uint160(system)));

    StoreCore.setField(_tableId, _keyTuple, 0, abi.encodePacked((resourceSelector)), _fieldLayout);
  }

  /** Set resourceSelector (using the specified store) */
  function setResourceSelector(IStore _store, address system, bytes32 resourceSelector) internal {
    bytes32[] memory _keyTuple = new bytes32[](1);
    _keyTuple[0] = bytes32(uint256(uint160(system)));

    _store.setField(_tableId, _keyTuple, 0, abi.encodePacked((resourceSelector)), _fieldLayout);
  }

  /** Set resourceSelector */
  function set(address system, bytes32 resourceSelector) internal {
>>>>>>> 65c9546c
    bytes32[] memory _keyTuple = new bytes32[](1);
    _keyTuple[0] = bytes32(uint256(uint160(system)));

    StoreSwitch.setField(_tableId, _keyTuple, 0, abi.encodePacked((systemId)), _fieldLayout);
  }

  /** Set systemId */
  function _set(address system, bytes32 systemId) internal {
    bytes32[] memory _keyTuple = new bytes32[](1);
    _keyTuple[0] = bytes32(uint256(uint160(system)));

    StoreCore.setField(_tableId, _keyTuple, 0, abi.encodePacked((systemId)), _fieldLayout);
  }

  /** Set systemId (using the specified store) */
  function set(IStore _store, address system, bytes32 systemId) internal {
    bytes32[] memory _keyTuple = new bytes32[](1);
    _keyTuple[0] = bytes32(uint256(uint160(system)));

    _store.setField(_tableId, _keyTuple, 0, abi.encodePacked((systemId)), _fieldLayout);
  }

  /** Tightly pack static data using this table's schema */
  function encodeStatic(bytes32 systemId) internal pure returns (bytes memory) {
    return abi.encodePacked(systemId);
  }

  /** Tightly pack full data using this table's field layout */
  function encode(bytes32 systemId) internal pure returns (bytes memory, PackedCounter, bytes memory) {
    bytes memory _staticData = encodeStatic(systemId);

    PackedCounter _encodedLengths;
    bytes memory _dynamicData;

    return (_staticData, _encodedLengths, _dynamicData);
  }

  /** Encode keys as a bytes32 array using this table's field layout */
  function encodeKeyTuple(address system) internal pure returns (bytes32[] memory) {
    bytes32[] memory _keyTuple = new bytes32[](1);
    _keyTuple[0] = bytes32(uint256(uint160(system)));

    return _keyTuple;
  }

  /* Delete all data for given keys */
  function deleteRecord(address system) internal {
    bytes32[] memory _keyTuple = new bytes32[](1);
    _keyTuple[0] = bytes32(uint256(uint160(system)));

    StoreSwitch.deleteRecord(_tableId, _keyTuple, _fieldLayout);
  }

  /* Delete all data for given keys */
  function _deleteRecord(address system) internal {
    bytes32[] memory _keyTuple = new bytes32[](1);
    _keyTuple[0] = bytes32(uint256(uint160(system)));

    StoreCore.deleteRecord(_tableId, _keyTuple, _fieldLayout);
  }

  /* Delete all data for given keys (using the specified store) */
  function deleteRecord(IStore _store, address system) internal {
    bytes32[] memory _keyTuple = new bytes32[](1);
    _keyTuple[0] = bytes32(uint256(uint160(system)));

    _store.deleteRecord(_tableId, _keyTuple, _fieldLayout);
  }
}<|MERGE_RESOLUTION|>--- conflicted
+++ resolved
@@ -78,40 +78,35 @@
     _store.registerTable(_tableId, _fieldLayout, getKeySchema(), getValueSchema(), getKeyNames(), getFieldNames());
   }
 
-<<<<<<< HEAD
+  /** Get systemId */
+  function getSystemId(address system) internal view returns (bytes32 systemId) {
+    bytes32[] memory _keyTuple = new bytes32[](1);
+    _keyTuple[0] = bytes32(uint256(uint160(system)));
+
+    bytes32 _blob = StoreSwitch.getStaticField(_tableId, _keyTuple, 0, _fieldLayout);
+    return (bytes32(_blob));
+  }
+
+  /** Get systemId */
+  function _getSystemId(address system) internal view returns (bytes32 systemId) {
+    bytes32[] memory _keyTuple = new bytes32[](1);
+    _keyTuple[0] = bytes32(uint256(uint160(system)));
+
+    bytes32 _blob = StoreCore.getStaticField(_tableId, _keyTuple, 0, _fieldLayout);
+    return (bytes32(_blob));
+  }
+
+  /** Get systemId (using the specified store) */
+  function getSystemId(IStore _store, address system) internal view returns (bytes32 systemId) {
+    bytes32[] memory _keyTuple = new bytes32[](1);
+    _keyTuple[0] = bytes32(uint256(uint160(system)));
+
+    bytes32 _blob = _store.getStaticField(_tableId, _keyTuple, 0, _fieldLayout);
+    return (bytes32(_blob));
+  }
+
   /** Get systemId */
   function get(address system) internal view returns (bytes32 systemId) {
-=======
-  /** Get resourceSelector */
-  function getResourceSelector(address system) internal view returns (bytes32 resourceSelector) {
-    bytes32[] memory _keyTuple = new bytes32[](1);
-    _keyTuple[0] = bytes32(uint256(uint160(system)));
-
-    bytes32 _blob = StoreSwitch.getStaticField(_tableId, _keyTuple, 0, _fieldLayout);
-    return (bytes32(_blob));
-  }
-
-  /** Get resourceSelector */
-  function _getResourceSelector(address system) internal view returns (bytes32 resourceSelector) {
-    bytes32[] memory _keyTuple = new bytes32[](1);
-    _keyTuple[0] = bytes32(uint256(uint160(system)));
-
-    bytes32 _blob = StoreCore.getStaticField(_tableId, _keyTuple, 0, _fieldLayout);
-    return (bytes32(_blob));
-  }
-
-  /** Get resourceSelector (using the specified store) */
-  function getResourceSelector(IStore _store, address system) internal view returns (bytes32 resourceSelector) {
-    bytes32[] memory _keyTuple = new bytes32[](1);
-    _keyTuple[0] = bytes32(uint256(uint160(system)));
-
-    bytes32 _blob = _store.getStaticField(_tableId, _keyTuple, 0, _fieldLayout);
-    return (bytes32(_blob));
-  }
-
-  /** Get resourceSelector */
-  function get(address system) internal view returns (bytes32 resourceSelector) {
->>>>>>> 65c9546c
     bytes32[] memory _keyTuple = new bytes32[](1);
     _keyTuple[0] = bytes32(uint256(uint160(system)));
 
@@ -137,37 +132,32 @@
     return (bytes32(_blob));
   }
 
-<<<<<<< HEAD
+  /** Set systemId */
+  function setSystemId(address system, bytes32 systemId) internal {
+    bytes32[] memory _keyTuple = new bytes32[](1);
+    _keyTuple[0] = bytes32(uint256(uint160(system)));
+
+    StoreSwitch.setField(_tableId, _keyTuple, 0, abi.encodePacked((systemId)), _fieldLayout);
+  }
+
+  /** Set systemId */
+  function _setSystemId(address system, bytes32 systemId) internal {
+    bytes32[] memory _keyTuple = new bytes32[](1);
+    _keyTuple[0] = bytes32(uint256(uint160(system)));
+
+    StoreCore.setField(_tableId, _keyTuple, 0, abi.encodePacked((systemId)), _fieldLayout);
+  }
+
+  /** Set systemId (using the specified store) */
+  function setSystemId(IStore _store, address system, bytes32 systemId) internal {
+    bytes32[] memory _keyTuple = new bytes32[](1);
+    _keyTuple[0] = bytes32(uint256(uint160(system)));
+
+    _store.setField(_tableId, _keyTuple, 0, abi.encodePacked((systemId)), _fieldLayout);
+  }
+
   /** Set systemId */
   function set(address system, bytes32 systemId) internal {
-=======
-  /** Set resourceSelector */
-  function setResourceSelector(address system, bytes32 resourceSelector) internal {
-    bytes32[] memory _keyTuple = new bytes32[](1);
-    _keyTuple[0] = bytes32(uint256(uint160(system)));
-
-    StoreSwitch.setField(_tableId, _keyTuple, 0, abi.encodePacked((resourceSelector)), _fieldLayout);
-  }
-
-  /** Set resourceSelector */
-  function _setResourceSelector(address system, bytes32 resourceSelector) internal {
-    bytes32[] memory _keyTuple = new bytes32[](1);
-    _keyTuple[0] = bytes32(uint256(uint160(system)));
-
-    StoreCore.setField(_tableId, _keyTuple, 0, abi.encodePacked((resourceSelector)), _fieldLayout);
-  }
-
-  /** Set resourceSelector (using the specified store) */
-  function setResourceSelector(IStore _store, address system, bytes32 resourceSelector) internal {
-    bytes32[] memory _keyTuple = new bytes32[](1);
-    _keyTuple[0] = bytes32(uint256(uint160(system)));
-
-    _store.setField(_tableId, _keyTuple, 0, abi.encodePacked((resourceSelector)), _fieldLayout);
-  }
-
-  /** Set resourceSelector */
-  function set(address system, bytes32 resourceSelector) internal {
->>>>>>> 65c9546c
     bytes32[] memory _keyTuple = new bytes32[](1);
     _keyTuple[0] = bytes32(uint256(uint160(system)));
 

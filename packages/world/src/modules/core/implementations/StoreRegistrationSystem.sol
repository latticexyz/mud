// SPDX-License-Identifier: MIT
pragma solidity >=0.8.0;

import { IStoreHook, STORE_HOOK_INTERFACE_ID } from "@latticexyz/store/src/IStoreHook.sol";
import { StoreCore } from "@latticexyz/store/src/StoreCore.sol";
import { FieldLayout } from "@latticexyz/store/src/FieldLayout.sol";
import { Schema } from "@latticexyz/store/src/Schema.sol";

import { System } from "../../../System.sol";
import { ResourceSelector } from "../../../ResourceSelector.sol";
import { Resource } from "../../../Types.sol";
import { ROOT_NAMESPACE, ROOT_NAME } from "../../../constants.sol";
import { AccessControl } from "../../../AccessControl.sol";
import { requireInterface } from "../../../requireInterface.sol";
import { WorldContextProvider } from "../../../WorldContext.sol";
import { NamespaceOwner } from "../../../tables/NamespaceOwner.sol";
import { ResourceAccess } from "../../../tables/ResourceAccess.sol";
import { IWorldErrors } from "../../../interfaces/IWorldErrors.sol";

import { ResourceType } from "../tables/ResourceType.sol";
import { SystemHooks } from "../tables/SystemHooks.sol";
import { SystemRegistry } from "../tables/SystemRegistry.sol";
import { Systems } from "../tables/Systems.sol";
import { FunctionSelectors } from "../tables/FunctionSelectors.sol";

import { CORE_SYSTEM_NAME } from "../constants.sol";

import { WorldRegistrationSystem } from "./WorldRegistrationSystem.sol";

/**
 * Functions related to registering table resources in the World.
 */
contract StoreRegistrationSystem is System, IWorldErrors {
  using ResourceSelector for bytes32;

  /**
   * Register a table with the given config
   */
  function registerTable(
    bytes32 resourceSelector,
    FieldLayout fieldLayout,
    Schema keySchema,
    Schema valueSchema,
    bool offchainOnly,
    string[] calldata keyNames,
    string[] calldata fieldNames
  ) public virtual {
    // Require the name to not be the namespace's root name
    if (resourceSelector.getName() == ROOT_NAME) revert InvalidSelector(resourceSelector.toString());

    // If the namespace doesn't exist yet, register it
    bytes16 namespace = resourceSelector.getNamespace();
    if (ResourceType.get(namespace) == Resource.NONE) {
      // We can't call IBaseWorld(this).registerNamespace directly because it would be handled like
      // an external call, so msg.sender would be the address of the World contract
      (address systemAddress, ) = Systems.get(ResourceSelector.from(ROOT_NAMESPACE, CORE_SYSTEM_NAME));
      WorldContextProvider.delegatecallWithContextOrRevert({
        msgSender: _msgSender(),
        msgValue: 0,
        target: systemAddress,
        funcSelectorAndArgs: abi.encodeWithSelector(WorldRegistrationSystem.registerNamespace.selector, namespace)
      });
    } else {
      // otherwise require caller to own the namespace
      AccessControl.requireOwner(namespace, _msgSender());
    }

    // Require no resource to exist at this selector yet
    if (ResourceType.get(resourceSelector) != Resource.NONE) {
      revert ResourceExists(resourceSelector.toString());
    }

    // Store the table resource type
    ResourceType.set(resourceSelector, Resource.TABLE);

<<<<<<< HEAD
    // Register the table's schema
    StoreCore.registerTable(resourceSelector, fieldLayout, keySchema, valueSchema, offchainOnly, keyNames, fieldNames);
=======
    // Register the table
    StoreCore.registerTable(resourceSelector, fieldLayout, keySchema, valueSchema, keyNames, fieldNames);
>>>>>>> e0377761
  }

  /**
   * Register a hook for the given tableId.
   * Requires the caller to own the namespace.
   */
  function registerStoreHook(bytes32 tableId, IStoreHook hookAddress, uint8 enabledHooksBitmap) public virtual {
    // Require the hook to implement the store hook interface
    requireInterface(address(hookAddress), STORE_HOOK_INTERFACE_ID);

    // Require caller to own the namespace
    AccessControl.requireOwner(tableId, _msgSender());

    // Register the hook
    StoreCore.registerStoreHook(tableId, hookAddress, enabledHooksBitmap);
  }

  /**
   * Unregister a hook for the given tableId.
   * Requires the caller to own the namespace.
   */
  function unregisterStoreHook(bytes32 tableId, IStoreHook hookAddress) public virtual {
    // Require caller to own the namespace
    AccessControl.requireOwner(tableId, _msgSender());

    // Unregister the hook
    StoreCore.unregisterStoreHook(tableId, hookAddress);
  }
}<|MERGE_RESOLUTION|>--- conflicted
+++ resolved
@@ -73,13 +73,8 @@
     // Store the table resource type
     ResourceType.set(resourceSelector, Resource.TABLE);
 
-<<<<<<< HEAD
-    // Register the table's schema
+    // Register the table
     StoreCore.registerTable(resourceSelector, fieldLayout, keySchema, valueSchema, offchainOnly, keyNames, fieldNames);
-=======
-    // Register the table
-    StoreCore.registerTable(resourceSelector, fieldLayout, keySchema, valueSchema, keyNames, fieldNames);
->>>>>>> e0377761
   }
 
   /**

// SPDX-License-Identifier: MIT
pragma solidity >=0.8.21;

import { IStoreHook, STORE_HOOK_INTERFACE_ID } from "@latticexyz/store/src/IStoreHook.sol";
import { StoreCore } from "@latticexyz/store/src/StoreCore.sol";
import { FieldLayout } from "@latticexyz/store/src/FieldLayout.sol";
import { Schema } from "@latticexyz/store/src/Schema.sol";

import { System } from "../../../System.sol";
import { ResourceId, WorldResourceIdInstance } from "../../../WorldResourceId.sol";
import { ROOT_NAME } from "../../../constants.sol";
import { AccessControl } from "../../../AccessControl.sol";
import { requireInterface } from "../../../requireInterface.sol";
import { revertWithBytes } from "../../../revertWithBytes.sol";

import { IWorldErrors } from "../../../IWorldErrors.sol";

import { CORE_REGISTRATION_SYSTEM_ID } from "../constants.sol";

import { WorldRegistrationSystem } from "./WorldRegistrationSystem.sol";

/**
 * @title Store Registration System
 * @dev This contract provides functionality for the registration of store-related resources within the World framework.
 */
contract StoreRegistrationSystem is System, IWorldErrors {
  using WorldResourceIdInstance for ResourceId;

  /**
   * @notice Register a table within the World framework.
   * @dev Registers a table with the specified configuration. If the namespace for the table does not exist, it's created.
   * Existing namespaces require the caller to be the owner for table registration.
   * @param tableId The resource ID of the table.
   * @param fieldLayout The field layout structure for the table.
   * @param keySchema The schema for the keys of the table.
   * @param valueSchema The schema for the values within the table.
   * @param keyNames The names associated with the keys in the table.
   * @param fieldNames The names of the fields in the table.
   */
  function registerTable(
    ResourceId tableId,
    FieldLayout fieldLayout,
    Schema keySchema,
    Schema valueSchema,
    string[] calldata keyNames,
    string[] calldata fieldNames
  ) public virtual {
    // Require the name to not be the namespace's root name
<<<<<<< HEAD
    if (tableId.getName() == ROOT_NAME) revert World_InvalidResourceId(tableId, tableId.toString());

    // If the namespace doesn't exist yet, register it
    ResourceId namespaceId = tableId.getNamespaceId();
    if (!ResourceIds._getExists(namespaceId)) {
      // Since this is a root system, we're in the context of the World contract already,
      // so we can use delegatecall to register the namespace
      address coreRegistrationSystemAddress = Systems._getSystem(CORE_REGISTRATION_SYSTEM_ID);
      (bool success, bytes memory data) = coreRegistrationSystemAddress.delegatecall(
        abi.encodeCall(WorldRegistrationSystem.registerNamespace, (namespaceId))
      );
      if (!success) revertWithBytes(data);
    } else {
      // otherwise require caller to own the namespace
      AccessControl.requireOwner(namespaceId, _msgSender());
=======
    if (tableId.getName() == ROOT_NAME) {
      revert World_InvalidResourceId(tableId, tableId.toString());
>>>>>>> 103f635e
    }

    // Require the table's namespace to exist
    AccessControl.requireExistence(tableId.getNamespaceId());

    // Require the caller to own the table's namespace
    AccessControl.requireOwner(tableId, _msgSender());

    // Register the table
    StoreCore.registerTable(tableId, fieldLayout, keySchema, valueSchema, keyNames, fieldNames);
  }

  /**
   * @notice Register a storage hook for a specified table.
   * @dev The caller must be the owner of the namespace to which the table belongs.
   * The hook must conform to the IStoreHook interface.
   * @param tableId The resource ID of the table for which the hook is being registered.
   * @param hookAddress The address of the storage hook contract.
   * @param enabledHooksBitmap A bitmap indicating which hook functionalities are enabled.
   */

  function registerStoreHook(ResourceId tableId, IStoreHook hookAddress, uint8 enabledHooksBitmap) public virtual {
    // Require the hook to implement the store hook interface
    requireInterface(address(hookAddress), STORE_HOOK_INTERFACE_ID);

    // Require caller to own the namespace
    AccessControl.requireOwner(tableId, _msgSender());

    // Register the hook
    StoreCore.registerStoreHook(tableId, hookAddress, enabledHooksBitmap);
  }

  /**
   * @notice Unregister a previously registered storage hook for a specified table.
   * @dev The caller must be the owner of the namespace to which the table belongs.
   * @param tableId The resource ID of the table from which the hook is being unregistered.
   * @param hookAddress The address of the storage hook contract.
   */
  function unregisterStoreHook(ResourceId tableId, IStoreHook hookAddress) public virtual {
    // Require caller to own the namespace
    AccessControl.requireOwner(tableId, _msgSender());

    // Unregister the hook
    StoreCore.unregisterStoreHook(tableId, hookAddress);
  }
}<|MERGE_RESOLUTION|>--- conflicted
+++ resolved
@@ -46,26 +46,8 @@
     string[] calldata fieldNames
   ) public virtual {
     // Require the name to not be the namespace's root name
-<<<<<<< HEAD
-    if (tableId.getName() == ROOT_NAME) revert World_InvalidResourceId(tableId, tableId.toString());
-
-    // If the namespace doesn't exist yet, register it
-    ResourceId namespaceId = tableId.getNamespaceId();
-    if (!ResourceIds._getExists(namespaceId)) {
-      // Since this is a root system, we're in the context of the World contract already,
-      // so we can use delegatecall to register the namespace
-      address coreRegistrationSystemAddress = Systems._getSystem(CORE_REGISTRATION_SYSTEM_ID);
-      (bool success, bytes memory data) = coreRegistrationSystemAddress.delegatecall(
-        abi.encodeCall(WorldRegistrationSystem.registerNamespace, (namespaceId))
-      );
-      if (!success) revertWithBytes(data);
-    } else {
-      // otherwise require caller to own the namespace
-      AccessControl.requireOwner(namespaceId, _msgSender());
-=======
     if (tableId.getName() == ROOT_NAME) {
       revert World_InvalidResourceId(tableId, tableId.toString());
->>>>>>> 103f635e
     }
 
     // Require the table's namespace to exist

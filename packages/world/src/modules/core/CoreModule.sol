--- conflicted
+++ resolved
@@ -28,11 +28,7 @@
 import { FunctionSignatures } from "../../codegen/tables/FunctionSignatures.sol";
 import { SystemHooks } from "../../codegen/tables/SystemHooks.sol";
 import { SystemRegistry } from "../../codegen/tables/SystemRegistry.sol";
-<<<<<<< HEAD
-import { WorldInitialized } from "../../codegen/tables/WorldInitialized.sol";
-=======
 import { CoreModuleAddress } from "../../codegen/tables/CoreModuleAddress.sol";
->>>>>>> 2bfee921
 import { Balances } from "../../codegen/tables/Balances.sol";
 
 import { WorldRegistrationSystem } from "./implementations/WorldRegistrationSystem.sol";
@@ -96,11 +92,7 @@
     FunctionSignatures.register();
     SystemHooks.register();
     SystemRegistry.register();
-<<<<<<< HEAD
-    WorldInitialized.register();
-=======
     CoreModuleAddress.register();
->>>>>>> 2bfee921
 
     ResourceIds._setExists(ROOT_NAMESPACE_ID, true);
     NamespaceOwner._set(ROOT_NAMESPACE_ID, _msgSender());

--- conflicted
+++ resolved
@@ -94,8 +94,7 @@
    * Register function selectors for all CoreSystem functions in the World
    */
   function _registerFunctionSelectors() internal {
-    bytes4[15] memory functionSelectors = [
-<<<<<<< HEAD
+    bytes4[17] memory functionSelectors = [
       // --- AccessManagementSystem ---
       AccessManagementSystem.grantAccess.selector,
       AccessManagementSystem.revokeAccess.selector,
@@ -110,8 +109,7 @@
       // --- StoreRegistrationSystem ---
       StoreRegistrationSystem.registerTable.selector,
       StoreRegistrationSystem.registerStoreHook.selector,
-=======
->>>>>>> 5e71e1cb
+      StoreRegistrationSystem.unregisterStoreHook.selector,
       // --- WorldRegistrationSystem ---
       WorldRegistrationSystem.registerNamespace.selector,
       WorldRegistrationSystem.registerSystemHook.selector,
@@ -119,23 +117,7 @@
       WorldRegistrationSystem.registerSystem.selector,
       WorldRegistrationSystem.registerFunctionSelector.selector,
       WorldRegistrationSystem.registerRootFunctionSelector.selector,
-<<<<<<< HEAD
       WorldRegistrationSystem.registerDelegation.selector
-=======
-      WorldRegistrationSystem.registerDelegation.selector,
-      // --- StoreRegistrationSystem ---
-      StoreRegistrationSystem.registerTable.selector,
-      StoreRegistrationSystem.registerStoreHook.selector,
-      StoreRegistrationSystem.unregisterStoreHook.selector,
-      // --- ModuleInstallationSystem ---
-      ModuleInstallationSystem.installModule.selector,
-      // --- AccessManagementSystem ---
-      AccessManagementSystem.grantAccess.selector,
-      AccessManagementSystem.revokeAccess.selector,
-      AccessManagementSystem.transferOwnership.selector,
-      // --- EphemeralRecordSystem ---
-      IStoreEphemeral.emitEphemeralRecord.selector
->>>>>>> 5e71e1cb
     ];
 
     for (uint256 i = 0; i < functionSelectors.length; i++) {

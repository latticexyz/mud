--- conflicted
+++ resolved
@@ -15,13 +15,10 @@
 import { UserDelegationControl } from "../../codegen/tables/UserDelegationControl.sol";
 import { NamespaceDelegationControl } from "../../codegen/tables/NamespaceDelegationControl.sol";
 
-<<<<<<< HEAD
-=======
 import { AccessManagementSystem } from "./implementations/AccessManagementSystem.sol";
 import { BalanceTransferSystem } from "./implementations/BalanceTransferSystem.sol";
 import { BatchCallSystem } from "./implementations/BatchCallSystem.sol";
 
->>>>>>> 07b57c30
 import { CoreRegistrationSystem } from "./CoreRegistrationSystem.sol";
 import { CORE_MODULE_NAME, ACCESS_MANAGEMENT_SYSTEM_ID, BALANCE_TRANSFER_SYSTEM_ID, BATCH_CALL_SYSTEM_ID, CORE_REGISTRATION_SYSTEM_ID } from "./constants.sol";
 
@@ -47,17 +44,6 @@
   address internal immutable coreRegistrationSystem;
 
   constructor(
-<<<<<<< HEAD
-    address _accessManagementSystem,
-    address _balanceTransferSystem,
-    address _batchCallSystem,
-    address _coreRegistrationSystem
-  ) {
-    accessManagementSystem = _accessManagementSystem;
-    balanceTransferSystem = _balanceTransferSystem;
-    batchCallSystem = _batchCallSystem;
-    coreRegistrationSystem = _coreRegistrationSystem;
-=======
     AccessManagementSystem _accessManagementSystem,
     BalanceTransferSystem _balanceTransferSystem,
     BatchCallSystem _batchCallSystem,
@@ -67,7 +53,6 @@
     balanceTransferSystem = address(_balanceTransferSystem);
     batchCallSystem = address(_batchCallSystem);
     coreRegistrationSystem = address(_coreRegistrationSystem);
->>>>>>> 07b57c30
   }
 
   /**
@@ -129,7 +114,6 @@
 
   /**
    * @notice Register the core systems in the World.
-<<<<<<< HEAD
    */
   function _registerCoreSystems() internal {
     _registerSystem(accessManagementSystem, ACCESS_MANAGEMENT_SYSTEM_ID);
@@ -142,20 +126,6 @@
    * @notice Register the core system in the World.
    * @dev Uses the CoreRegistrationSystem's `registerSystem` implementation to register the system on the World.
    */
-=======
-   */
-  function _registerCoreSystems() internal {
-    _registerSystem(accessManagementSystem, ACCESS_MANAGEMENT_SYSTEM_ID);
-    _registerSystem(balanceTransferSystem, BALANCE_TRANSFER_SYSTEM_ID);
-    _registerSystem(batchCallSystem, BATCH_CALL_SYSTEM_ID);
-    _registerSystem(coreRegistrationSystem, CORE_REGISTRATION_SYSTEM_ID);
-  }
-
-  /**
-   * @notice Register the core system in the World.
-   * @dev Uses the CoreRegistrationSystem's `registerSystem` implementation to register the system on the World.
-   */
->>>>>>> 07b57c30
   function _registerSystem(address target, ResourceId systemId) internal {
     WorldContextProviderLib.delegatecallWithContextOrRevert({
       msgSender: _msgSender(),

// SPDX-License-Identifier: MIT
pragma solidity >=0.8.0;

import { FieldLayout } from "@latticexyz/store/src/FieldLayout.sol";
import { StoreHook } from "@latticexyz/store/src/StoreHook.sol";

import { KeysInTable } from "./tables/KeysInTable.sol";
import { UsedKeysIndex } from "./tables/UsedKeysIndex.sol";

/**
<<<<<<< HEAD
 * Note: if a tableId with composite keys is used, only the first five keys of the tuple are indexed
=======
 * Note: if a table with composite keys is used, only the first key is indexed
>>>>>>> fb85f106
 */
contract KeysInTableHook is StoreHook {
  function handleSet(bytes32 tableId, bytes32[] memory keyTuple) internal {
    bytes32 keysHash = keccak256(abi.encode(keyTuple));

    // If the keyTuple has not yet been set in the table...
    if (!UsedKeysIndex.getHas(tableId, keysHash)) {
      uint40 length = uint40(KeysInTable.lengthKeys0(tableId));

      // Push the keyTuple to the list of keys in this tableId
      if (keyTuple.length > 0) {
        KeysInTable.pushKeys0(tableId, keyTuple[0]);
        if (keyTuple.length > 1) {
          KeysInTable.pushKeys1(tableId, keyTuple[1]);
          if (keyTuple.length > 2) {
            KeysInTable.pushKeys2(tableId, keyTuple[2]);
            if (keyTuple.length > 3) {
              KeysInTable.pushKeys3(tableId, keyTuple[3]);
              if (keyTuple.length > 4) {
                KeysInTable.pushKeys4(tableId, keyTuple[4]);
              }
            }
          }
        }
      }

      // Update the index to avoid duplicating this keyTuple in the array
      UsedKeysIndex.set(tableId, keysHash, true, length);
    }
  }

  function onBeforeSetRecord(bytes32 tableId, bytes32[] memory keyTuple, bytes memory, FieldLayout) public {
    handleSet(tableId, keyTuple);
  }

  function onAfterSetRecord(bytes32 tableId, bytes32[] memory keyTuple, bytes memory, FieldLayout) public {
    // NOOP
  }

  function onBeforeSetField(bytes32 tableId, bytes32[] memory keyTuple, uint8, bytes memory, FieldLayout) public {
    // NOOP
  }

  function onAfterSetField(bytes32 tableId, bytes32[] memory keyTuple, uint8, bytes memory, FieldLayout) public {
    handleSet(tableId, keyTuple);
  }

  function onBeforeDeleteRecord(bytes32 tableId, bytes32[] memory keyTuple, FieldLayout) public {
    bytes32 keysHash = keccak256(abi.encode(keyTuple));
    (bool has, uint40 index) = UsedKeysIndex.get(tableId, keysHash);

    // If the keyTuple was part of the table...
    if (has) {
      // Delete the index as the keyTuple is not in the table anymore
      UsedKeysIndex.deleteRecord(tableId, keysHash);

      uint40 length = uint40(KeysInTable.lengthKeys0(tableId));

      if (length == 1) {
        // Delete the list of keys in this table
        KeysInTable.deleteRecord(tableId);
      } else {
        if (keyTuple.length > 0) {
          bytes32[] memory lastKeyTuple = new bytes32[](keyTuple.length);

          bytes32 lastKey = KeysInTable.getItemKeys0(tableId, length - 1);
          lastKeyTuple[0] = lastKey;

          // Remove the keyTuple from the list of keys in this table
          KeysInTable.updateKeys0(tableId, index, lastKey);
          KeysInTable.popKeys0(tableId);

          if (keyTuple.length > 1) {
            lastKey = KeysInTable.getItemKeys1(tableId, length - 1);
            lastKeyTuple[1] = lastKey;

            KeysInTable.updateKeys1(tableId, index, lastKey);
            KeysInTable.popKeys1(tableId);

            if (keyTuple.length > 2) {
              lastKey = KeysInTable.getItemKeys2(tableId, length - 1);
              lastKeyTuple[2] = lastKey;

              KeysInTable.updateKeys2(tableId, index, lastKey);
              KeysInTable.popKeys2(tableId);

              if (keyTuple.length > 3) {
                lastKey = KeysInTable.getItemKeys3(tableId, length - 1);
                lastKeyTuple[3] = lastKey;

                KeysInTable.updateKeys3(tableId, index, lastKey);
                KeysInTable.popKeys3(tableId);

                if (keyTuple.length > 4) {
                  lastKey = KeysInTable.getItemKeys4(tableId, length - 1);
                  lastKeyTuple[4] = lastKey;

                  KeysInTable.updateKeys4(tableId, index, lastKey);
                  KeysInTable.popKeys4(tableId);
                }
              }
            }
          }

          // Update the index of lastKey after swapping it with the deleted keyTuple
          bytes32 lastKeyHash = keccak256(abi.encode(lastKeyTuple));
          UsedKeysIndex.setIndex(tableId, lastKeyHash, index);
        }
      }
    }
  }

  function onAfterDeleteRecord(bytes32 tableId, bytes32[] memory keyTuple, FieldLayout fieldLayout) public {
    // NOOP
  }
}<|MERGE_RESOLUTION|>--- conflicted
+++ resolved
@@ -8,11 +8,7 @@
 import { UsedKeysIndex } from "./tables/UsedKeysIndex.sol";
 
 /**
-<<<<<<< HEAD
- * Note: if a tableId with composite keys is used, only the first five keys of the tuple are indexed
-=======
- * Note: if a table with composite keys is used, only the first key is indexed
->>>>>>> fb85f106
+ * Note: if a table with composite keys is used, only the first five keys of the tuple are indexed
  */
 contract KeysInTableHook is StoreHook {
   function handleSet(bytes32 tableId, bytes32[] memory keyTuple) internal {

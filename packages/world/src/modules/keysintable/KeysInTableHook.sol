--- conflicted
+++ resolved
@@ -1,13 +1,8 @@
 // SPDX-License-Identifier: MIT
 pragma solidity >=0.8.0;
 
-<<<<<<< HEAD
-import { IStoreHook } from "@latticexyz/store/src/IStore.sol";
 import { FieldLayout } from "@latticexyz/store/src/FieldLayout.sol";
-=======
 import { StoreHook } from "@latticexyz/store/src/StoreHook.sol";
-import { Schema } from "@latticexyz/store/src/Schema.sol";
->>>>>>> f823e720
 
 import { KeysInTable } from "./tables/KeysInTable.sol";
 import { UsedKeysIndex } from "./tables/UsedKeysIndex.sol";

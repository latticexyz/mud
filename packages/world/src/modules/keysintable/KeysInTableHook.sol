--- conflicted
+++ resolved
@@ -41,15 +41,25 @@
     }
   }
 
-<<<<<<< HEAD
-  function onSetRecord(bytes32 table, bytes32[] memory key, bytes memory, PackedCounter, bytes memory, Schema) public {
-=======
-  function onBeforeSetRecord(bytes32 table, bytes32[] memory key, bytes memory, Schema) public {
->>>>>>> 391ef71d
+  function onBeforeSetRecord(
+    bytes32 table,
+    bytes32[] memory key,
+    bytes memory,
+    PackedCounter,
+    bytes memory,
+    Schema
+  ) public {
     handleSet(table, key);
   }
 
-  function onAfterSetRecord(bytes32 table, bytes32[] memory key, bytes memory, Schema) public {
+  function onAfterSetRecord(
+    bytes32 table,
+    bytes32[] memory key,
+    bytes memory,
+    PackedCounter,
+    bytes memory,
+    Schema
+  ) public {
     // NOOP
   }
 

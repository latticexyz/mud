--- conflicted
+++ resolved
@@ -180,11 +180,7 @@
     _keyTuple[0] = sourceTable;
     _keyTuple[1] = keysHash;
 
-<<<<<<< HEAD
-    StoreSwitch.setRecord(_tableId, _keyTuple, _data, _fieldLayout);
-=======
-    StoreSwitch.setRecord(_tableId, _keyTuple, _staticData, _encodedLengths, _dynamicData, getFieldLayout());
->>>>>>> 331dbfdc
+    StoreSwitch.setRecord(_tableId, _keyTuple, _staticData, _encodedLengths, _dynamicData, _fieldLayout);
   }
 
   /** Set the full data using individual values (using the specified store) */
@@ -198,11 +194,7 @@
     _keyTuple[0] = sourceTable;
     _keyTuple[1] = keysHash;
 
-<<<<<<< HEAD
-    _store.setRecord(_tableId, _keyTuple, _data, _fieldLayout);
-=======
-    _store.setRecord(_tableId, _keyTuple, _staticData, _encodedLengths, _dynamicData, getFieldLayout());
->>>>>>> 331dbfdc
+    _store.setRecord(_tableId, _keyTuple, _staticData, _encodedLengths, _dynamicData, _fieldLayout);
   }
 
   /** Decode the tightly packed blob using this table's field layout */

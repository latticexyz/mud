import { readFileSync } from "fs";
import path from "path";
import { formatAndWriteSolidity, contractToInterface, type RelativeImportDatum } from "@latticexyz/common/codegen";
<<<<<<< HEAD
import { MUDCoreConfig } from "@latticexyz/config";
import { renderSystemInterface } from "./renderSystemInterface";
import { renderWorld } from "./renderWorld";
import { resolveWorldConfig } from "../config/resolveWorldConfig.js";
=======
import { renderSystemInterface } from "./renderSystemInterface";
import { renderWorld } from "./renderWorld";
>>>>>>> ede54c31

export async function worldgen(
  config: MUDCoreConfig,
  existingContracts: { path: string; basename: string }[],
  outputBaseDirectory: string
) {
  const resolvedConfig = resolveWorldConfig(
    config,
    existingContracts.map(({ basename }) => basename)
  );

  const worldgenBaseDirectory = path.join(outputBaseDirectory, config.worldgenDirectory);
  const systems = existingContracts.filter(({ basename }) => Object.keys(resolvedConfig.systems).includes(basename));

  const systemInterfaceImports: RelativeImportDatum[] = [];
  for (const system of systems) {
    const data = readFileSync(system.path, "utf8");
    // get external funcions from a contract
    const { functions, symbols } = contractToInterface(data, system.basename);
    const imports = symbols.map((symbol) => ({
      symbol,
      fromPath: system.path,
      usedInPath: worldgenBaseDirectory,
    }));
    const systemInterfaceName = `I${system.basename}`;
    // create an interface using the external functions and imports
    const { name } = resolvedConfig.systems[system.basename];
    const output = renderSystemInterface({
      name: systemInterfaceName,
      functionPrefix: config.namespace === "" ? "" : `${config.namespace}_${name}_`,
      functions,
      imports,
    });
    // write to file
    const fullOutputPath = path.join(worldgenBaseDirectory, systemInterfaceName + ".sol");
    await formatAndWriteSolidity(output, fullOutputPath, "Generated system interface");

    // prepare imports for IWorld
    systemInterfaceImports.push({
      symbol: systemInterfaceName,
      fromPath: `${systemInterfaceName}.sol`,
      usedInPath: "./",
    });
  }

  // render IWorld
  const output = renderWorld({
    interfaceName: config.worldInterfaceName,
    imports: systemInterfaceImports,
    storeImportPath: config.storeImportPath,
    worldImportPath: config.worldImportPath,
  });
  // write to file
  const fullOutputPath = path.join(worldgenBaseDirectory, config.worldInterfaceName + ".sol");
  await formatAndWriteSolidity(output, fullOutputPath, "Generated system interface");
}<|MERGE_RESOLUTION|>--- conflicted
+++ resolved
@@ -1,15 +1,10 @@
 import { readFileSync } from "fs";
 import path from "path";
 import { formatAndWriteSolidity, contractToInterface, type RelativeImportDatum } from "@latticexyz/common/codegen";
-<<<<<<< HEAD
 import { MUDCoreConfig } from "@latticexyz/config";
 import { renderSystemInterface } from "./renderSystemInterface";
 import { renderWorld } from "./renderWorld";
-import { resolveWorldConfig } from "../config/resolveWorldConfig.js";
-=======
-import { renderSystemInterface } from "./renderSystemInterface";
-import { renderWorld } from "./renderWorld";
->>>>>>> ede54c31
+import { resolveWorldConfig } from "../config/resolveWorldConfig";
 
 export async function worldgen(
   config: MUDCoreConfig,

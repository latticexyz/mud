import { isHex } from "viem";
import { getSystemContracts } from "./getSystemContracts";
import { System, World } from "../config/v2";
import { resolveSystem } from "../config/v2/system";
import { resolveNamespace } from "@latticexyz/store/config/v2";

export type ResolvedSystem = System & {
  readonly sourcePath: string;
};

export async function resolveSystems({
  rootDir,
  config,
}: {
  rootDir: string;
  config: World;
}): Promise<readonly ResolvedSystem[]> {
  // TODO: support systems in multiple namespaces
  if (config.multipleNamespaces) {
    throw new Error("Systems in namespaces are not yet supported.");
  }

  const systemContracts = await getSystemContracts({ rootDir, config });
  const contractNames = systemContracts.map((contract) => contract.systemLabel);

  // validate every system in config refers to an existing system contract
  const missingSystems = Object.keys(config.systems).filter((systemLabel) => !contractNames.includes(systemLabel));
  if (missingSystems.length > 0) {
    throw new Error(`Found systems in config with no corresponding system contract: ${missingSystems.join(", ")}`);
  }

  const systems = systemContracts
    .map((contract): ResolvedSystem => {
      // TODO: remove `config.namespace!` type coercion once multiple namespaces are supported
      const systemConfig =
<<<<<<< HEAD
        config.systems[contract.name] ?? resolveSystem({ label: contract.name, namespace: config.namespace! });
=======
        config.systems[contract.systemLabel] ??
        // TODO: move this to `resolveNamespace({ systems: ... })`
        resolveSystem({
          label: contract.systemLabel,
          namespace: resolveNamespace({ label: contract.namespaceLabel }).namespace,
        });
>>>>>>> 570086e7
      return {
        ...systemConfig,
        sourcePath: contract.sourcePath,
      };
    })
    // TODO: replace `excludeSystems` with `deploy.disabled` or `codegen.disabled`
    .filter((system) => !config.excludeSystems.includes(system.label));

  const systemLabels = systems.map((system) => system.label);

  // validate every system has a valid access list
  for (const system of systems) {
    for (const accessListItem of system.accessList) {
      if (isHex(accessListItem)) continue;
      if (systemLabels.includes(accessListItem)) continue;
      throw new Error(
        `Access list item (${accessListItem}) for system (${system.label}) had no matching system contract.`,
      );
    }
  }

  return systems;
}<|MERGE_RESOLUTION|>--- conflicted
+++ resolved
@@ -15,11 +15,6 @@
   rootDir: string;
   config: World;
 }): Promise<readonly ResolvedSystem[]> {
-  // TODO: support systems in multiple namespaces
-  if (config.multipleNamespaces) {
-    throw new Error("Systems in namespaces are not yet supported.");
-  }
-
   const systemContracts = await getSystemContracts({ rootDir, config });
   const contractNames = systemContracts.map((contract) => contract.systemLabel);
 
@@ -31,18 +26,13 @@
 
   const systems = systemContracts
     .map((contract): ResolvedSystem => {
-      // TODO: remove `config.namespace!` type coercion once multiple namespaces are supported
       const systemConfig =
-<<<<<<< HEAD
-        config.systems[contract.name] ?? resolveSystem({ label: contract.name, namespace: config.namespace! });
-=======
         config.systems[contract.systemLabel] ??
         // TODO: move this to `resolveNamespace({ systems: ... })`
         resolveSystem({
           label: contract.systemLabel,
           namespace: resolveNamespace({ label: contract.namespaceLabel }).namespace,
         });
->>>>>>> 570086e7
       return {
         ...systemConfig,
         sourcePath: contract.sourcePath,

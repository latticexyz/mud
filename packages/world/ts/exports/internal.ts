--- conflicted
+++ resolved
@@ -8,8 +8,6 @@
 export * from "../encodeSystemCalls";
 export * from "../encodeSystemCallsFrom";
 
-<<<<<<< HEAD
-export * from "../delegationWithSignatureData";
-=======
 export * from "../actions/callFrom";
->>>>>>> a09bf251
+
+export * from "../delegationWithSignatureData";
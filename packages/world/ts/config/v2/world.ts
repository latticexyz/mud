--- conflicted
+++ resolved
@@ -11,6 +11,7 @@
   Store,
   hasOwnKey,
   validateStore,
+  isObject,
 } from "@latticexyz/store/config/v2";
 import { SystemsInput, WorldInput } from "./input";
 import { CONFIG_DEFAULTS, MODULE_DEFAULTS } from "./defaults";
@@ -40,20 +41,11 @@
   const scope = extendedScope(world);
   validateStore(world);
 
-<<<<<<< HEAD
   if (hasOwnKey(world, "namespaces") && isObject(world.namespaces)) {
     if (hasOwnKey(world, "namespace")) {
       throw new Error(`\`Can only use \`namespaces\` with \`namespace\`, \`tables\`, or \`systems\` keys.`);
     }
-    for (const namespace of Object.values(world.namespaces)) {
-      if (hasOwnKey(namespace, "tables")) {
-        validateTables(namespace.tables, scope);
-      }
-    }
-=======
-  if (hasOwnKey(world, "namespaces")) {
     validateNamespaces(world.namespaces, scope);
->>>>>>> e0c9eaaf
   }
 }
 

import {
  Scope,
  AbiTypeScope,
  validateTables,
  isObject,
  hasOwnKey,
  resolveTable,
  mergeIfUndefined,
  extendedScope,
  getPath,
} from "@latticexyz/store/config/v2";
import { NamespaceInput, NamespacesInput } from "./input";
import { ErrorMessage, conform } from "@arktype/util";

export type namespacedTableKeys<world> = world extends { namespaces: infer namespaces }
  ? {
      [k in keyof namespaces]: namespaces[k] extends { tables: infer tables }
        ? `${k & string}__${keyof tables & string}`
        : never;
    }[keyof namespaces]
  : never;

export type validateNamespace<namespace, scope extends Scope = AbiTypeScope> = {
  readonly [key in keyof namespace]: key extends "tables"
    ? validateTables<namespace[key], scope>
    : key extends keyof NamespaceInput
      ? conform<namespace[key], NamespaceInput[key]>
      : ErrorMessage<`\`${key & string}\` is not a valid namespace config option.`>;
};

export function validateNamespace<scope extends Scope = AbiTypeScope>(
  namespace: unknown,
  scope: scope,
): asserts namespace is NamespaceInput {
  if (!hasOwnKey(namespace, "tables")) {
    throw new Error(`Expected namespace config, received ${JSON.stringify(namespace)}`);
  }
  validateTables(namespace.tables, scope);
}

export type validateNamespaces<namespaces, scope extends Scope = AbiTypeScope> = {
  [namespace in keyof namespaces]: validateNamespace<namespaces[namespace], scope>;
};

export function validateNamespaces<scope extends Scope = AbiTypeScope>(
  namespaces: unknown,
  scope: scope,
): asserts namespaces is NamespacesInput {
<<<<<<< HEAD
  if (isObject(namespaces)) {
    for (const namespace of Object.values(namespaces)) {
      validateNamespace(namespace, scope);
=======
  if (!isObject(namespaces)) {
    throw new Error(`Expected namespaces, received ${JSON.stringify(namespaces)}`);
  }
  for (const namespace of Object.values(namespaces)) {
    if (hasOwnKey(namespace, "tables")) {
      validateTables(namespace.tables, scope);
>>>>>>> 254d1a78
    }
  }
}

export type resolveNamespacedTables<world> = "namespaces" extends keyof world
  ? {
      readonly [key in namespacedTableKeys<world>]: key extends `${infer namespace}__${infer table}`
        ? resolveTable<
            mergeIfUndefined<
              getPath<world, ["namespaces", namespace, "tables", table]>,
              { name: table; namespace: namespace }
            >,
            extendedScope<world>
          >
        : never;
    }
  : {};<|MERGE_RESOLUTION|>--- conflicted
+++ resolved
@@ -32,10 +32,9 @@
   namespace: unknown,
   scope: scope,
 ): asserts namespace is NamespaceInput {
-  if (!hasOwnKey(namespace, "tables")) {
-    throw new Error(`Expected namespace config, received ${JSON.stringify(namespace)}`);
+  if (hasOwnKey(namespace, "tables")) {
+    validateTables(namespace.tables, scope);
   }
-  validateTables(namespace.tables, scope);
 }
 
 export type validateNamespaces<namespaces, scope extends Scope = AbiTypeScope> = {
@@ -46,19 +45,11 @@
   namespaces: unknown,
   scope: scope,
 ): asserts namespaces is NamespacesInput {
-<<<<<<< HEAD
-  if (isObject(namespaces)) {
-    for (const namespace of Object.values(namespaces)) {
-      validateNamespace(namespace, scope);
-=======
   if (!isObject(namespaces)) {
     throw new Error(`Expected namespaces, received ${JSON.stringify(namespaces)}`);
   }
   for (const namespace of Object.values(namespaces)) {
-    if (hasOwnKey(namespace, "tables")) {
-      validateTables(namespace.tables, scope);
->>>>>>> 254d1a78
-    }
+    validateNamespace(namespace, scope);
   }
 }
 

import { describe, it } from "vitest";
import { defineWorld } from "./world";
import { attest } from "@ark/attest";
import { World } from "./output";
import { satisfy } from "@ark/util";

describe("defineWorld", () => {
  it("should resolve namespaced tables", () => {
    const config = defineWorld({
      namespaces: {
        ExampleNS: {
          tables: {
            ExampleTable: {
              schema: {
                id: "address",
                value: "uint256",
                dynamic: "string",
              },
              key: ["id"],
            },
          },
        },
      },
    });

    const expectedTable = {
      label: "ExampleTable",
      namespace: "ExampleNS" as string,
      name: "ExampleTable" as string,
      schema: {
        id: {
          type: "address",
          internalType: "address",
        },
        value: {
          type: "uint256",
          internalType: "uint256",
        },
        dynamic: {
          type: "string",
          internalType: "string",
        },
      },
      key: ["id"],
    } as const;

    attest<typeof expectedTable.label>(config.tables.ExampleNS__ExampleTable.label).equals(expectedTable.label);
    attest<typeof config.tables.ExampleNS__ExampleTable.label>(expectedTable.label);

    attest<typeof expectedTable.namespace>(config.tables.ExampleNS__ExampleTable.namespace).equals(
      expectedTable.namespace,
    );
    attest<typeof config.tables.ExampleNS__ExampleTable.namespace>(expectedTable.namespace);

    attest<typeof expectedTable.name>(config.tables.ExampleNS__ExampleTable.name).equals(expectedTable.name);
    attest<typeof config.tables.ExampleNS__ExampleTable.name>(expectedTable.name);

    attest<typeof expectedTable.schema>(config.tables.ExampleNS__ExampleTable.schema).equals(expectedTable.schema);
    attest<typeof config.tables.ExampleNS__ExampleTable.schema>(expectedTable.schema);

    attest<typeof expectedTable.key>(config.tables.ExampleNS__ExampleTable.key).equals(expectedTable.key);
    attest<typeof config.tables.ExampleNS__ExampleTable.key>(expectedTable.key);
  });

  it("should extend the output World type", () => {
    const config = defineWorld({
      namespaces: {
        ExampleNS: {
          tables: {
            ExampleTable: {
              schema: {
                id: "Static",
                value: "MyEnum",
                dynamic: "Dynamic",
              },
              key: ["id"],
            },
          },
        },
      },
      userTypes: {
        Static: { type: "address", filePath: "path/to/file" },
        Dynamic: { type: "string", filePath: "path/to/file" },
      },
      enums: {
        MyEnum: ["First", "Second"],
      },
    });

    attest<typeof config, satisfy<World, typeof config>>();
  });

  it("should only allow for single namespace or multiple namespaces, not both", () => {
    attest(() =>
      defineWorld({
        // @ts-expect-error Cannot use `namespaces` with `namespace`, `tables`, or `systems` keys.
        namespaces: {},
        namespace: "app",
      }),
    )
      .throws("Cannot use `namespaces` with `namespace`, `tables`, or `systems` keys.")
      .type.errors("Cannot use `namespaces` with `namespace`, `tables`, or `systems` keys.");

    attest(() =>
      defineWorld({
        // @ts-expect-error Cannot use `namespaces` with `namespace`, `tables`, or `systems` keys.
        namespaces: {},
        tables: {},
      }),
    )
      .throws("Cannot use `namespaces` with `namespace`, `tables`, or `systems` keys.")
      .type.errors("Cannot use `namespaces` with `namespace`, `tables`, or `systems` keys.");

    attest(() =>
      defineWorld({
        // @ts-expect-error Cannot use `namespaces` with `namespace`, `tables`, or `systems` keys.
        namespaces: {},
        systems: {},
      }),
    )
      .throws("Cannot use `namespaces` with `namespace`, `tables`, or `systems` keys.")
      .type.errors("Cannot use `namespaces` with `namespace`, `tables`, or `systems` keys.");
  });

  it("should return a fully resolved config for a single namespace", () => {
    const config = defineWorld({
      tables: {
        Example: {
          schema: { id: "address", name: "string", age: "uint256" },
          key: ["age"],
        },
      },
    });

    attest(config).snap({
      multipleNamespaces: false,
      namespace: "",
      namespaces: {
        "": {
          label: "",
          namespace: "",
          tables: {
            Example: {
              label: "Example",
              type: "table",
              namespace: "",
              name: "Example",
              tableId: "0x746200000000000000000000000000004578616d706c65000000000000000000",
              schema: {
                id: { type: "address", internalType: "address" },
                name: { type: "string", internalType: "string" },
                age: { type: "uint256", internalType: "uint256" },
              },
              key: ["age"],
              codegen: { outputDirectory: "tables", tableIdArgument: false, storeArgument: false, dataStruct: true },
              deploy: { disabled: false },
            },
          },
          systems: {},
        },
      },
      tables: {
        Example: {
          label: "Example",
          type: "table",
          namespace: "",
          name: "Example",
          tableId: "0x746200000000000000000000000000004578616d706c65000000000000000000",
          schema: {
            id: { type: "address", internalType: "address" },
            name: { type: "string", internalType: "string" },
            age: { type: "uint256", internalType: "uint256" },
          },
          key: ["age"],
          codegen: { outputDirectory: "tables", tableIdArgument: false, storeArgument: false, dataStruct: true },
          deploy: { disabled: false },
        },
      },
      sourceDirectory: "src",
      userTypes: {},
      enums: {},
      enumValues: {},
      codegen: {
        storeImportPath: "@latticexyz/store/src",
        userTypesFilename: "common.sol",
        outputDirectory: "codegen",
        indexFilename: "index.sol",
        worldInterfaceName: "IWorld",
        worldgenDirectory: "world",
        worldImportPath: "@latticexyz/world/src",
      },
      systems: {},
      excludeSystems: [],
      deploy: {
        customWorldContract: "(undefined)",
        postDeployScript: "PostDeploy",
        deploysDirectory: "./deploys",
        worldsFile: "./worlds.json",
        upgradeableWorldImplementation: false,
      },
      modules: [],
    }).type.toString.snap(`{
	readonly namespace: string
	readonly tables: {
		readonly Example: {
			readonly label: "Example"
			readonly type: "table"
			readonly namespace: string
			readonly name: string
			readonly tableId: \`0x\${string}\`
			readonly schema: {
				readonly id: {
					readonly type: "address"
					readonly internalType: "address"
				}
				readonly name: {
					readonly type: "string"
					readonly internalType: "string"
				}
				readonly age: {
					readonly type: "uint256"
					readonly internalType: "uint256"
				}
			}
			readonly key: readonly ["age"]
			readonly codegen: {
				readonly outputDirectory: string
				readonly tableIdArgument: false
				readonly storeArgument: false
				readonly dataStruct: boolean
			}
			readonly deploy: { readonly disabled: false }
		}
	}
	readonly codegen: {
		readonly storeImportPath: "@latticexyz/store/src"
		readonly userTypesFilename: "common.sol"
		readonly outputDirectory: "codegen"
		readonly indexFilename: "index.sol"
	} & {
		readonly worldInterfaceName: "IWorld"
		readonly worldgenDirectory: "world"
		readonly worldImportPath: "@latticexyz/world/src"
	}
	readonly sourceDirectory: "src"
	readonly enums: {}
	readonly userTypes: {}
	readonly enumValues: {}
	readonly multipleNamespaces: false
	readonly namespaces: {
		readonly "": {
			readonly label: ""
			readonly namespace: string
			readonly tables: {
				readonly Example: {
					readonly label: "Example"
					readonly type: "table"
					readonly namespace: string
					readonly name: string
					readonly tableId: \`0x\${string}\`
					readonly schema: {
						readonly id: {
							readonly type: "address"
							readonly internalType: "address"
						}
						readonly name: {
							readonly type: "string"
							readonly internalType: "string"
						}
						readonly age: {
							readonly type: "uint256"
							readonly internalType: "uint256"
						}
					}
					readonly key: readonly ["age"]
					readonly codegen: {
						readonly outputDirectory: string
						readonly tableIdArgument: false
						readonly storeArgument: false
						readonly dataStruct: boolean
					}
					readonly deploy: { readonly disabled: false }
				}
			}
			readonly systems: {}
		}
	}
	readonly systems: {}
	readonly excludeSystems: readonly []
	readonly modules: readonly []
	readonly deploy: {
		readonly customWorldContract: undefined
		readonly postDeployScript: "PostDeploy"
		readonly deploysDirectory: "./deploys"
		readonly worldsFile: "./worlds.json"
		readonly upgradeableWorldImplementation: false
	}
}`);
  });

  it("should return a fully resolved config for multiple namespaces", () => {
    const config = defineWorld({
      namespaces: {
        root: {
          namespace: "",
          tables: {
            Example: {
              schema: { id: "address", name: "string", age: "uint256" },
              key: ["age"],
            },
          },
        },
      },
    });

    attest(config).snap({
      multipleNamespaces: true,
      namespace: null,
      namespaces: {
        root: {
          label: "root",
          namespace: "",
          tables: {
            Example: {
              label: "Example",
              type: "table",
              namespace: "",
              name: "Example",
              tableId: "0x746200000000000000000000000000004578616d706c65000000000000000000",
              schema: {
                id: { type: "address", internalType: "address" },
                name: { type: "string", internalType: "string" },
                age: { type: "uint256", internalType: "uint256" },
              },
              key: ["age"],
              codegen: { outputDirectory: "tables", tableIdArgument: false, storeArgument: false, dataStruct: true },
              deploy: { disabled: false },
            },
          },
          systems: {},
        },
      },
      tables: {
        root__Example: {
          label: "Example",
          type: "table",
          namespace: "",
          name: "Example",
          tableId: "0x746200000000000000000000000000004578616d706c65000000000000000000",
          schema: {
            id: { type: "address", internalType: "address" },
            name: { type: "string", internalType: "string" },
            age: { type: "uint256", internalType: "uint256" },
          },
          key: ["age"],
          codegen: { outputDirectory: "tables", tableIdArgument: false, storeArgument: false, dataStruct: true },
          deploy: { disabled: false },
        },
      },
      sourceDirectory: "src",
      userTypes: {},
      enums: {},
      enumValues: {},
      codegen: {
        storeImportPath: "@latticexyz/store/src",
        userTypesFilename: "common.sol",
        outputDirectory: "codegen",
        indexFilename: "index.sol",
        worldInterfaceName: "IWorld",
        worldgenDirectory: "world",
        worldImportPath: "@latticexyz/world/src",
      },
      systems: {},
      excludeSystems: [],
      deploy: {
        customWorldContract: "(undefined)",
        postDeployScript: "PostDeploy",
        deploysDirectory: "./deploys",
        worldsFile: "./worlds.json",
        upgradeableWorldImplementation: false,
      },
      modules: [],
    }).type.toString.snap(`{
	readonly namespace: null
	readonly tables: {
		readonly root__Example: {
			readonly label: "Example"
			readonly type: "table"
			readonly namespace: string
			readonly name: string
			readonly tableId: \`0x\${string}\`
			readonly schema: {
				readonly id: {
					readonly type: "address"
					readonly internalType: "address"
				}
				readonly name: {
					readonly type: "string"
					readonly internalType: "string"
				}
				readonly age: {
					readonly type: "uint256"
					readonly internalType: "uint256"
				}
			}
			readonly key: readonly ["age"]
			readonly codegen: {
				readonly outputDirectory: string
				readonly tableIdArgument: false
				readonly storeArgument: false
				readonly dataStruct: boolean
			}
			readonly deploy: { readonly disabled: false }
		}
	}
	readonly codegen: {
		readonly storeImportPath: "@latticexyz/store/src"
		readonly userTypesFilename: "common.sol"
		readonly outputDirectory: "codegen"
		readonly indexFilename: "index.sol"
	} & {
		readonly worldInterfaceName: "IWorld"
		readonly worldgenDirectory: "world"
		readonly worldImportPath: "@latticexyz/world/src"
	}
	readonly sourceDirectory: "src"
	readonly enums: {}
	readonly userTypes: {}
	readonly enumValues: {}
	readonly multipleNamespaces: true
	readonly namespaces: {
		readonly root: {
			readonly label: "root"
			readonly namespace: string
			readonly tables: {
				readonly Example: {
					readonly label: "Example"
					readonly type: "table"
					readonly namespace: string
					readonly name: string
					readonly tableId: \`0x\${string}\`
					readonly schema: {
						readonly id: {
							readonly type: "address"
							readonly internalType: "address"
						}
						readonly name: {
							readonly type: "string"
							readonly internalType: "string"
						}
						readonly age: {
							readonly type: "uint256"
							readonly internalType: "uint256"
						}
					}
					readonly key: readonly ["age"]
					readonly codegen: {
						readonly outputDirectory: string
						readonly tableIdArgument: false
						readonly storeArgument: false
						readonly dataStruct: boolean
					}
					readonly deploy: { readonly disabled: false }
				}
			}
			readonly systems: {}
		}
	}
	readonly systems: {}
	readonly excludeSystems: readonly []
	readonly modules: readonly []
	readonly deploy: {
		readonly customWorldContract: undefined
		readonly postDeployScript: "PostDeploy"
		readonly deploysDirectory: "./deploys"
		readonly worldsFile: "./worlds.json"
		readonly upgradeableWorldImplementation: false
	}
}`);
  });

  it("should use the root namespace as default namespace", () => {
    const config = defineWorld({});
    attest(config.namespace).equals("");
  });

  it("should use pipe through non-default namespaces", () => {
    const config = defineWorld({ namespace: "custom" });
    attest(config.namespace).equals("custom");
  });

  it("should use the custom name and namespace as table index", () => {
    const config = defineWorld({
      namespace: "CustomNS",
      tables: {
        Example: {
          schema: { id: "address" },
          key: ["id"],
        },
      },
    });

    attest<"CustomNS__Example", keyof typeof config.tables>();
  });

  it("should throw if table label/namespace is overridden in namespace context", () => {
    attest(() =>
      defineWorld({
        namespace: "CustomNS",
        tables: {
          Example: {
            // @ts-expect-error "Overrides of `label` and `namespace` are not allowed for tables in this context"
            label: "NotAllowed",
            schema: { id: "address" },
            key: ["id"],
          },
        },
      }),
    ).throwsAndHasTypeError("Overrides of `label` and `namespace` are not allowed for tables in this context");

    attest(() =>
      defineWorld({
        namespace: "CustomNS",
        tables: {
          Example: {
            // @ts-expect-error "Overrides of `label` and `namespace` are not allowed for tables in this context"
            namespace: "NotAllowed",
            schema: { id: "address" },
            key: ["id"],
          },
        },
      }),
    ).throwsAndHasTypeError("Overrides of `label` and `namespace` are not allowed for tables in this context");

    attest(() =>
      defineWorld({
        namespaces: {
          CustomNS: {
            tables: {
              Example: {
                // @ts-expect-error "Overrides of `label` and `namespace` are not allowed for tables in this context"
                label: "NotAllowed",
                schema: { id: "address" },
                key: ["id"],
              },
            },
          },
        },
      }),
    ).throwsAndHasTypeError("Overrides of `label` and `namespace` are not allowed for tables in this context");

    attest(() =>
      defineWorld({
        namespaces: {
          CustomNS: {
            tables: {
              Example: {
                // @ts-expect-error "Overrides of `label` and `namespace` are not allowed for tables in this context"
                namespace: "NotAllowed",
                schema: { id: "address" },
                key: ["id"],
              },
            },
          },
        },
      }),
    ).throwsAndHasTypeError("Overrides of `label` and `namespace` are not allowed for tables in this context");
  });

  it("should expand systems config", () => {
    const config = defineWorld({
      namespace: "app",
      systems: {
        Example: {},
      },
    });

    attest(config.systems).snap({
      Example: {
        label: "Example",
<<<<<<< HEAD
        namespace: "app" as string,
        name: "Example" as string,
        systemId: resourceToHex({ type: "system", namespace: "app", name: "Example" }),
=======
        namespace: "app",
        name: "Example",
        systemId: "0x737961707000000000000000000000004578616d706c65000000000000000000",
        registerFunctionSelectors: true,
>>>>>>> a91d0c1f
        openAccess: true,
        accessList: [],
      },
    }).type.toString.snap(`{
	readonly Example: {
		readonly label: "Example"
		readonly namespace: string
		readonly name: string
		readonly systemId: \`0x\${string}\`
		readonly registerFunctionSelectors: true
		readonly openAccess: true
		readonly accessList: readonly []
	}
}`);
  });

  it("should allow setting openAccess of a system to false", () => {
    const config = defineWorld({
      systems: {
        Example: {
          openAccess: false,
        },
      },
    });

    attest<false>(config.systems.Example.openAccess).equals(false);
  });

  it("should allow a const config as input", () => {
    const config = {
      tables: {
        Example: {
          schema: { id: "address", name: "string", age: "uint256" },
          key: ["age"],
        },
      },
    } as const;

    defineWorld(config);
  });

  it("should throw if config has unexpected key", () => {
    attest(() =>
      defineWorld({
        // @ts-expect-error Invalid config option
        invalidOption: "nope",
      }),
    ).type.errors("`invalidOption` is not a valid World config option.");
  });
});<|MERGE_RESOLUTION|>--- conflicted
+++ resolved
@@ -578,16 +578,9 @@
     attest(config.systems).snap({
       Example: {
         label: "Example",
-<<<<<<< HEAD
-        namespace: "app" as string,
-        name: "Example" as string,
-        systemId: resourceToHex({ type: "system", namespace: "app", name: "Example" }),
-=======
         namespace: "app",
         name: "Example",
         systemId: "0x737961707000000000000000000000004578616d706c65000000000000000000",
-        registerFunctionSelectors: true,
->>>>>>> a91d0c1f
         openAccess: true,
         accessList: [],
       },
@@ -597,7 +590,6 @@
 		readonly namespace: string
 		readonly name: string
 		readonly systemId: \`0x\${string}\`
-		readonly registerFunctionSelectors: true
 		readonly openAccess: true
 		readonly accessList: readonly []
 	}

--- conflicted
+++ resolved
@@ -59,17 +59,12 @@
           },
           key: ["id"],
           name: "ExampleTable",
-<<<<<<< HEAD
-          namespace: "ExampleNamespace",
+          namespace: "ExampleNS",
           codegen: {
             ...TABLE_CODEGEN_DEFAULTS,
             dataStruct: true as boolean,
-            outputDirectory: "ExampleNamespace/tables" as string,
-          },
-=======
-          namespace: "ExampleNS",
-          codegen: { ...TABLE_CODEGEN_DEFAULTS, dataStruct: true as boolean },
->>>>>>> a04761b6
+            outputDirectory: "ExampleNS/tables" as string,
+          },
           type: "table",
           deploy: TABLE_DEPLOY_DEFAULTS,
         },
@@ -130,17 +125,12 @@
           },
           key: ["id"],
           name: "ExampleTable",
-<<<<<<< HEAD
-          namespace: "ExampleNamespace",
+          namespace: "ExampleNS",
           codegen: {
             ...TABLE_CODEGEN_DEFAULTS,
             dataStruct: true as boolean,
-            outputDirectory: "ExampleNamespace/tables" as string,
-          },
-=======
-          namespace: "ExampleNS",
-          codegen: { ...TABLE_CODEGEN_DEFAULTS, dataStruct: true as boolean },
->>>>>>> a04761b6
+            outputDirectory: "ExampleNS/tables" as string,
+          },
           type: "table",
           deploy: TABLE_DEPLOY_DEFAULTS,
         },

[
  {
    "inputs": [
      {
        "internalType": "string",
        "name": "resource",
        "type": "string"
      },
      {
        "internalType": "address",
        "name": "caller",
        "type": "address"
      }
    ],
    "name": "AccessDenied",
    "type": "error"
  },
  {
    "inputs": [
      {
        "internalType": "uint256",
        "name": "length",
        "type": "uint256"
      }
    ],
    "name": "FieldLayoutLib_InvalidLength",
    "type": "error"
  },
  {
    "inputs": [],
    "name": "FieldLayoutLib_StaticLengthDoesNotFitInAWord",
    "type": "error"
  },
  {
    "inputs": [],
    "name": "FieldLayoutLib_StaticLengthIsZero",
    "type": "error"
  },
  {
    "inputs": [
      {
        "internalType": "uint256",
        "name": "length",
        "type": "uint256"
      }
    ],
    "name": "PackedCounter_InvalidLength",
    "type": "error"
  },
  {
    "inputs": [
      {
        "internalType": "bytes",
        "name": "data",
        "type": "bytes"
      },
      {
        "internalType": "uint256",
        "name": "start",
        "type": "uint256"
      },
      {
        "internalType": "uint256",
        "name": "end",
        "type": "uint256"
      }
    ],
    "name": "Slice_OutOfBounds",
    "type": "error"
  },
  {
    "inputs": [
      {
<<<<<<< HEAD
=======
        "internalType": "uint256",
        "name": "expected",
        "type": "uint256"
      },
      {
        "internalType": "uint256",
        "name": "received",
        "type": "uint256"
      }
    ],
    "name": "StoreCore_InvalidDataLength",
    "type": "error"
  },
  {
    "inputs": [],
    "name": "_msgSender",
    "outputs": [
      {
        "internalType": "address",
        "name": "sender",
        "type": "address"
      }
    ],
    "stateMutability": "view",
    "type": "function"
  },
  {
    "inputs": [],
    "name": "_msgValue",
    "outputs": [
      {
        "internalType": "uint256",
        "name": "value",
        "type": "uint256"
      }
    ],
    "stateMutability": "pure",
    "type": "function"
  },
  {
    "inputs": [],
    "name": "_world",
    "outputs": [
      {
        "internalType": "address",
        "name": "",
        "type": "address"
      }
    ],
    "stateMutability": "view",
    "type": "function"
  },
  {
    "inputs": [
      {
>>>>>>> de151fec
        "internalType": "bytes32",
        "name": "resourceSelector",
        "type": "bytes32"
      },
      {
        "internalType": "address",
        "name": "grantee",
        "type": "address"
      }
    ],
    "name": "grantAccess",
    "outputs": [],
    "stateMutability": "nonpayable",
    "type": "function"
  },
  {
    "inputs": [
      {
        "internalType": "bytes32",
        "name": "resourceSelector",
        "type": "bytes32"
      },
      {
        "internalType": "address",
        "name": "grantee",
        "type": "address"
      }
    ],
    "name": "revokeAccess",
    "outputs": [],
    "stateMutability": "nonpayable",
    "type": "function"
  },
  {
    "inputs": [
      {
        "internalType": "bytes4",
        "name": "interfaceId",
        "type": "bytes4"
      }
    ],
    "name": "supportsInterface",
    "outputs": [
      {
        "internalType": "bool",
        "name": "",
        "type": "bool"
      }
    ],
    "stateMutability": "pure",
    "type": "function"
  },
  {
    "inputs": [
      {
        "internalType": "bytes16",
        "name": "namespace",
        "type": "bytes16"
      },
      {
        "internalType": "address",
        "name": "newOwner",
        "type": "address"
      }
    ],
    "name": "transferOwnership",
    "outputs": [],
    "stateMutability": "nonpayable",
    "type": "function"
  }
]<|MERGE_RESOLUTION|>--- conflicted
+++ resolved
@@ -69,24 +69,6 @@
     "type": "error"
   },
   {
-    "inputs": [
-      {
-<<<<<<< HEAD
-=======
-        "internalType": "uint256",
-        "name": "expected",
-        "type": "uint256"
-      },
-      {
-        "internalType": "uint256",
-        "name": "received",
-        "type": "uint256"
-      }
-    ],
-    "name": "StoreCore_InvalidDataLength",
-    "type": "error"
-  },
-  {
     "inputs": [],
     "name": "_msgSender",
     "outputs": [
@@ -128,7 +110,6 @@
   {
     "inputs": [
       {
->>>>>>> de151fec
         "internalType": "bytes32",
         "name": "resourceSelector",
         "type": "bytes32"

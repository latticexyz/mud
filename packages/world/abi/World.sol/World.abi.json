[
  {
    "inputs": [],
    "stateMutability": "nonpayable",
    "type": "constructor"
  },
  {
    "inputs": [
      {
        "internalType": "string",
        "name": "resource",
        "type": "string"
      },
      {
        "internalType": "address",
        "name": "caller",
        "type": "address"
      }
    ],
    "name": "AccessDenied",
    "type": "error"
  },
  {
    "inputs": [
      {
        "internalType": "address",
        "name": "delegator",
        "type": "address"
      },
      {
        "internalType": "address",
        "name": "delegatee",
        "type": "address"
      }
    ],
    "name": "DelegationNotFound",
    "type": "error"
  },
  {
    "inputs": [
      {
        "internalType": "uint256",
        "name": "length",
        "type": "uint256"
      }
    ],
    "name": "FieldLayoutLib_InvalidLength",
    "type": "error"
  },
  {
    "inputs": [],
    "name": "FieldLayoutLib_StaticLengthDoesNotFitInAWord",
    "type": "error"
  },
  {
    "inputs": [],
    "name": "FieldLayoutLib_StaticLengthIsZero",
    "type": "error"
  },
  {
    "inputs": [
      {
        "internalType": "bytes4",
        "name": "functionSelector",
        "type": "bytes4"
      }
    ],
    "name": "FunctionSelectorExists",
    "type": "error"
  },
  {
    "inputs": [
      {
        "internalType": "bytes4",
        "name": "functionSelector",
        "type": "bytes4"
      }
    ],
    "name": "FunctionSelectorNotFound",
    "type": "error"
  },
  {
    "inputs": [
      {
        "internalType": "uint256",
        "name": "balance",
        "type": "uint256"
      },
      {
        "internalType": "uint256",
        "name": "amount",
        "type": "uint256"
      }
    ],
    "name": "InsufficientBalance",
    "type": "error"
  },
  {
    "inputs": [
      {
        "internalType": "address",
        "name": "contractAddress",
        "type": "address"
      },
      {
        "internalType": "bytes4",
        "name": "interfaceId",
        "type": "bytes4"
      }
    ],
    "name": "InterfaceNotSupported",
    "type": "error"
  },
  {
    "inputs": [
      {
        "internalType": "string",
        "name": "resource",
        "type": "string"
      }
    ],
    "name": "InvalidSelector",
    "type": "error"
  },
  {
    "inputs": [
      {
        "internalType": "uint256",
        "name": "length",
        "type": "uint256"
      }
    ],
    "name": "PackedCounter_InvalidLength",
    "type": "error"
  },
  {
    "inputs": [
      {
        "internalType": "string",
        "name": "resource",
        "type": "string"
      }
    ],
    "name": "ResourceExists",
    "type": "error"
  },
  {
    "inputs": [
      {
        "internalType": "string",
        "name": "resource",
        "type": "string"
      }
    ],
    "name": "ResourceNotFound",
    "type": "error"
  },
  {
    "inputs": [
      {
        "internalType": "bytes",
        "name": "data",
        "type": "bytes"
      },
      {
        "internalType": "uint256",
        "name": "start",
        "type": "uint256"
      },
      {
        "internalType": "uint256",
        "name": "end",
        "type": "uint256"
      }
    ],
    "name": "Slice_OutOfBounds",
    "type": "error"
  },
  {
    "inputs": [
      {
        "internalType": "uint256",
        "name": "length",
        "type": "uint256"
      },
      {
        "internalType": "uint256",
        "name": "received",
        "type": "uint256"
      }
    ],
    "name": "StoreCore_DataIndexOverflow",
    "type": "error"
  },
  {
    "inputs": [
      {
        "internalType": "uint256",
        "name": "expected",
        "type": "uint256"
      },
      {
        "internalType": "uint256",
        "name": "received",
        "type": "uint256"
      }
    ],
    "name": "StoreCore_InvalidDynamicDataLength",
    "type": "error"
  },
  {
<<<<<<< HEAD
    "inputs": [
      {
        "internalType": "uint256",
        "name": "expected",
        "type": "uint256"
      },
      {
        "internalType": "uint256",
        "name": "received",
        "type": "uint256"
      }
    ],
    "name": "StoreCore_InvalidFieldNamesLength",
    "type": "error"
  },
  {
    "inputs": [
      {
        "internalType": "uint256",
        "name": "expected",
        "type": "uint256"
      },
      {
        "internalType": "uint256",
        "name": "received",
        "type": "uint256"
      }
    ],
    "name": "StoreCore_InvalidKeyNamesLength",
    "type": "error"
  },
  {
    "inputs": [
      {
        "internalType": "uint256",
        "name": "expected",
        "type": "uint256"
      },
      {
        "internalType": "uint256",
        "name": "received",
        "type": "uint256"
      }
    ],
    "name": "StoreCore_InvalidStaticDataLength",
    "type": "error"
  },
  {
    "inputs": [
      {
        "internalType": "uint256",
        "name": "expected",
        "type": "uint256"
      },
      {
        "internalType": "uint256",
        "name": "received",
        "type": "uint256"
      }
    ],
    "name": "StoreCore_InvalidValueSchemaLength",
    "type": "error"
  },
  {
=======
>>>>>>> 4e0200f6
    "inputs": [],
    "name": "StoreCore_NotDynamicField",
    "type": "error"
  },
  {
    "inputs": [
      {
        "internalType": "bytes32",
        "name": "tableId",
        "type": "bytes32"
      },
      {
        "internalType": "string",
        "name": "tableIdString",
        "type": "string"
      }
    ],
    "name": "StoreCore_TableNotFound",
    "type": "error"
  },
  {
    "inputs": [
      {
        "internalType": "address",
        "name": "system",
        "type": "address"
      }
    ],
    "name": "SystemExists",
    "type": "error"
  },
  {
    "inputs": [],
    "name": "WorldAlreadyInitialized",
    "type": "error"
  },
  {
    "anonymous": false,
    "inputs": [],
    "name": "HelloWorld",
    "type": "event"
  },
  {
    "anonymous": false,
    "inputs": [
      {
        "indexed": false,
        "internalType": "bytes32",
        "name": "table",
        "type": "bytes32"
      },
      {
        "indexed": false,
        "internalType": "bytes32[]",
        "name": "key",
        "type": "bytes32[]"
      }
    ],
    "name": "StoreDeleteRecord",
    "type": "event"
  },
  {
    "anonymous": false,
    "inputs": [
      {
        "indexed": false,
        "internalType": "bytes32",
        "name": "table",
        "type": "bytes32"
      },
      {
        "indexed": false,
        "internalType": "bytes32[]",
        "name": "key",
        "type": "bytes32[]"
      },
      {
        "indexed": false,
        "internalType": "bytes",
        "name": "staticData",
        "type": "bytes"
      },
      {
        "indexed": false,
        "internalType": "bytes32",
        "name": "encodedLengths",
        "type": "bytes32"
      },
      {
        "indexed": false,
        "internalType": "bytes",
        "name": "dynamicData",
        "type": "bytes"
      }
    ],
    "name": "StoreSetRecord",
    "type": "event"
  },
  {
    "anonymous": false,
    "inputs": [
      {
        "indexed": false,
        "internalType": "bytes32",
        "name": "table",
        "type": "bytes32"
      },
      {
        "indexed": false,
        "internalType": "bytes32[]",
        "name": "key",
        "type": "bytes32[]"
      },
      {
        "indexed": false,
        "internalType": "uint48",
        "name": "start",
        "type": "uint48"
      },
      {
        "indexed": false,
        "internalType": "uint40",
        "name": "deleteCount",
        "type": "uint40"
      },
      {
        "indexed": false,
        "internalType": "bytes",
        "name": "data",
        "type": "bytes"
      },
      {
        "indexed": false,
        "internalType": "bytes32",
        "name": "encodedLengths",
        "type": "bytes32"
      }
    ],
    "name": "StoreSpliceDynamicRecord",
    "type": "event"
  },
  {
    "anonymous": false,
    "inputs": [
      {
        "indexed": false,
        "internalType": "bytes32",
        "name": "table",
        "type": "bytes32"
      },
      {
        "indexed": false,
        "internalType": "bytes32[]",
        "name": "key",
        "type": "bytes32[]"
      },
      {
        "indexed": false,
        "internalType": "uint48",
        "name": "start",
        "type": "uint48"
      },
      {
        "indexed": false,
        "internalType": "uint40",
        "name": "deleteCount",
        "type": "uint40"
      },
      {
        "indexed": false,
        "internalType": "bytes",
        "name": "data",
        "type": "bytes"
      }
    ],
    "name": "StoreSpliceStaticRecord",
    "type": "event"
  },
  {
    "stateMutability": "payable",
    "type": "fallback"
  },
  {
    "inputs": [
      {
        "internalType": "bytes32",
        "name": "resourceSelector",
        "type": "bytes32"
      },
      {
        "internalType": "bytes",
        "name": "funcSelectorAndArgs",
        "type": "bytes"
      }
    ],
    "name": "call",
    "outputs": [
      {
        "internalType": "bytes",
        "name": "",
        "type": "bytes"
      }
    ],
    "stateMutability": "payable",
    "type": "function"
  },
  {
    "inputs": [
      {
        "internalType": "address",
        "name": "delegator",
        "type": "address"
      },
      {
        "internalType": "bytes32",
        "name": "resourceSelector",
        "type": "bytes32"
      },
      {
        "internalType": "bytes",
        "name": "funcSelectorAndArgs",
        "type": "bytes"
      }
    ],
    "name": "callFrom",
    "outputs": [
      {
        "internalType": "bytes",
        "name": "",
        "type": "bytes"
      }
    ],
    "stateMutability": "payable",
    "type": "function"
  },
  {
    "inputs": [],
    "name": "creator",
    "outputs": [
      {
        "internalType": "address",
        "name": "",
        "type": "address"
      }
    ],
    "stateMutability": "view",
    "type": "function"
  },
  {
    "inputs": [
      {
        "internalType": "bytes32",
        "name": "tableId",
        "type": "bytes32"
      },
      {
        "internalType": "bytes32[]",
        "name": "key",
        "type": "bytes32[]"
      },
      {
        "internalType": "FieldLayout",
        "name": "fieldLayout",
        "type": "bytes32"
      }
    ],
    "name": "deleteRecord",
    "outputs": [],
    "stateMutability": "nonpayable",
    "type": "function"
  },
  {
    "inputs": [
      {
        "internalType": "bytes32",
        "name": "table",
        "type": "bytes32"
      },
      {
        "internalType": "bytes32[]",
        "name": "key",
        "type": "bytes32[]"
      },
      {
        "internalType": "uint8",
        "name": "schemaIndex",
        "type": "uint8"
      },
      {
        "internalType": "FieldLayout",
        "name": "fieldLayout",
        "type": "bytes32"
      }
    ],
    "name": "getField",
    "outputs": [
      {
        "internalType": "bytes",
        "name": "data",
        "type": "bytes"
      }
    ],
    "stateMutability": "view",
    "type": "function"
  },
  {
    "inputs": [
      {
        "internalType": "bytes32",
        "name": "table",
        "type": "bytes32"
      }
    ],
    "name": "getFieldLayout",
    "outputs": [
      {
        "internalType": "FieldLayout",
        "name": "fieldLayout",
        "type": "bytes32"
      }
    ],
    "stateMutability": "view",
    "type": "function"
  },
  {
    "inputs": [
      {
        "internalType": "bytes32",
        "name": "tableId",
        "type": "bytes32"
      },
      {
        "internalType": "bytes32[]",
        "name": "key",
        "type": "bytes32[]"
      },
      {
        "internalType": "uint8",
        "name": "schemaIndex",
        "type": "uint8"
      },
      {
        "internalType": "FieldLayout",
        "name": "fieldLayout",
        "type": "bytes32"
      }
    ],
    "name": "getFieldLength",
    "outputs": [
      {
        "internalType": "uint256",
        "name": "",
        "type": "uint256"
      }
    ],
    "stateMutability": "view",
    "type": "function"
  },
  {
    "inputs": [
      {
        "internalType": "bytes32",
        "name": "tableId",
        "type": "bytes32"
      },
      {
        "internalType": "bytes32[]",
        "name": "key",
        "type": "bytes32[]"
      },
      {
        "internalType": "uint8",
        "name": "schemaIndex",
        "type": "uint8"
      },
      {
        "internalType": "FieldLayout",
        "name": "fieldLayout",
        "type": "bytes32"
      },
      {
        "internalType": "uint256",
        "name": "start",
        "type": "uint256"
      },
      {
        "internalType": "uint256",
        "name": "end",
        "type": "uint256"
      }
    ],
    "name": "getFieldSlice",
    "outputs": [
      {
        "internalType": "bytes",
        "name": "",
        "type": "bytes"
      }
    ],
    "stateMutability": "view",
    "type": "function"
  },
  {
    "inputs": [
      {
        "internalType": "bytes32",
        "name": "table",
        "type": "bytes32"
      }
    ],
    "name": "getKeySchema",
    "outputs": [
      {
        "internalType": "Schema",
        "name": "schema",
        "type": "bytes32"
      }
    ],
    "stateMutability": "view",
    "type": "function"
  },
  {
    "inputs": [
      {
        "internalType": "bytes32",
        "name": "table",
        "type": "bytes32"
      },
      {
        "internalType": "bytes32[]",
        "name": "key",
        "type": "bytes32[]"
      },
      {
        "internalType": "FieldLayout",
        "name": "fieldLayout",
        "type": "bytes32"
      }
    ],
    "name": "getRecord",
    "outputs": [
      {
        "internalType": "bytes",
        "name": "data",
        "type": "bytes"
      }
    ],
    "stateMutability": "view",
    "type": "function"
  },
  {
    "inputs": [
      {
        "internalType": "bytes32",
        "name": "table",
        "type": "bytes32"
      }
    ],
    "name": "getValueSchema",
    "outputs": [
      {
        "internalType": "Schema",
        "name": "schema",
        "type": "bytes32"
      }
    ],
    "stateMutability": "view",
    "type": "function"
  },
  {
    "inputs": [
      {
        "internalType": "contract IModule",
        "name": "coreModule",
        "type": "address"
      }
    ],
    "name": "initialize",
    "outputs": [],
    "stateMutability": "nonpayable",
    "type": "function"
  },
  {
    "inputs": [
      {
        "internalType": "contract IModule",
        "name": "module",
        "type": "address"
      },
      {
        "internalType": "bytes",
        "name": "args",
        "type": "bytes"
      }
    ],
    "name": "installRootModule",
    "outputs": [],
    "stateMutability": "nonpayable",
    "type": "function"
  },
  {
    "inputs": [
      {
        "internalType": "bytes32",
        "name": "tableId",
        "type": "bytes32"
      },
      {
        "internalType": "bytes32[]",
        "name": "key",
        "type": "bytes32[]"
      },
      {
        "internalType": "uint8",
        "name": "schemaIndex",
        "type": "uint8"
      },
      {
        "internalType": "uint256",
        "name": "byteLengthToPop",
        "type": "uint256"
      },
      {
        "internalType": "FieldLayout",
        "name": "fieldLayout",
        "type": "bytes32"
      }
    ],
    "name": "popFromField",
    "outputs": [],
    "stateMutability": "nonpayable",
    "type": "function"
  },
  {
    "inputs": [
      {
        "internalType": "bytes32",
        "name": "tableId",
        "type": "bytes32"
      },
      {
        "internalType": "bytes32[]",
        "name": "key",
        "type": "bytes32[]"
      },
      {
        "internalType": "uint8",
        "name": "schemaIndex",
        "type": "uint8"
      },
      {
        "internalType": "bytes",
        "name": "dataToPush",
        "type": "bytes"
      },
      {
        "internalType": "FieldLayout",
        "name": "fieldLayout",
        "type": "bytes32"
      }
    ],
    "name": "pushToField",
    "outputs": [],
    "stateMutability": "nonpayable",
    "type": "function"
  },
  {
    "inputs": [
      {
        "internalType": "bytes32",
        "name": "tableId",
        "type": "bytes32"
      },
      {
        "internalType": "bytes32[]",
        "name": "key",
        "type": "bytes32[]"
      },
      {
        "internalType": "uint8",
        "name": "schemaIndex",
        "type": "uint8"
      },
      {
        "internalType": "bytes",
        "name": "data",
        "type": "bytes"
      },
      {
        "internalType": "FieldLayout",
        "name": "fieldLayout",
        "type": "bytes32"
      }
    ],
    "name": "setField",
    "outputs": [],
    "stateMutability": "nonpayable",
    "type": "function"
  },
  {
    "inputs": [
      {
        "internalType": "bytes32",
        "name": "tableId",
        "type": "bytes32"
      },
      {
        "internalType": "bytes32[]",
        "name": "key",
        "type": "bytes32[]"
      },
      {
        "internalType": "bytes",
        "name": "staticData",
        "type": "bytes"
      },
      {
        "internalType": "PackedCounter",
        "name": "encodedLengths",
        "type": "bytes32"
      },
      {
        "internalType": "bytes",
        "name": "dynamicData",
        "type": "bytes"
      },
      {
        "internalType": "FieldLayout",
        "name": "fieldLayout",
        "type": "bytes32"
      }
    ],
    "name": "setRecord",
    "outputs": [],
    "stateMutability": "nonpayable",
    "type": "function"
  },
  {
    "inputs": [
      {
        "internalType": "bytes32",
        "name": "tableId",
        "type": "bytes32"
      },
      {
        "internalType": "bytes32[]",
        "name": "key",
        "type": "bytes32[]"
      },
      {
        "internalType": "uint8",
        "name": "schemaIndex",
        "type": "uint8"
      },
      {
        "internalType": "uint256",
        "name": "startByteIndex",
        "type": "uint256"
      },
      {
        "internalType": "bytes",
        "name": "dataToSet",
        "type": "bytes"
      },
      {
        "internalType": "FieldLayout",
        "name": "fieldLayout",
        "type": "bytes32"
      }
    ],
    "name": "updateInField",
    "outputs": [],
    "stateMutability": "nonpayable",
    "type": "function"
  },
  {
    "stateMutability": "payable",
    "type": "receive"
  }
]<|MERGE_RESOLUTION|>--- conflicted
+++ resolved
@@ -209,7 +209,6 @@
     "type": "error"
   },
   {
-<<<<<<< HEAD
     "inputs": [
       {
         "internalType": "uint256",
@@ -222,60 +221,10 @@
         "type": "uint256"
       }
     ],
-    "name": "StoreCore_InvalidFieldNamesLength",
-    "type": "error"
-  },
-  {
-    "inputs": [
-      {
-        "internalType": "uint256",
-        "name": "expected",
-        "type": "uint256"
-      },
-      {
-        "internalType": "uint256",
-        "name": "received",
-        "type": "uint256"
-      }
-    ],
-    "name": "StoreCore_InvalidKeyNamesLength",
-    "type": "error"
-  },
-  {
-    "inputs": [
-      {
-        "internalType": "uint256",
-        "name": "expected",
-        "type": "uint256"
-      },
-      {
-        "internalType": "uint256",
-        "name": "received",
-        "type": "uint256"
-      }
-    ],
     "name": "StoreCore_InvalidStaticDataLength",
     "type": "error"
   },
   {
-    "inputs": [
-      {
-        "internalType": "uint256",
-        "name": "expected",
-        "type": "uint256"
-      },
-      {
-        "internalType": "uint256",
-        "name": "received",
-        "type": "uint256"
-      }
-    ],
-    "name": "StoreCore_InvalidValueSchemaLength",
-    "type": "error"
-  },
-  {
-=======
->>>>>>> 4e0200f6
     "inputs": [],
     "name": "StoreCore_NotDynamicField",
     "type": "error"

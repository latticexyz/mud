--- conflicted
+++ resolved
@@ -18,7 +18,22 @@
   {
     "inputs": [
       {
-<<<<<<< HEAD
+        "internalType": "address",
+        "name": "delegator",
+        "type": "address"
+      },
+      {
+        "internalType": "address",
+        "name": "delegatee",
+        "type": "address"
+      }
+    ],
+    "name": "DelegationNotFound",
+    "type": "error"
+  },
+  {
+    "inputs": [
+      {
         "internalType": "uint256",
         "name": "length",
         "type": "uint256"
@@ -35,19 +50,6 @@
   {
     "inputs": [],
     "name": "FieldLayoutLib_StaticTypeIsZero",
-=======
-        "internalType": "address",
-        "name": "delegator",
-        "type": "address"
-      },
-      {
-        "internalType": "address",
-        "name": "delegatee",
-        "type": "address"
-      }
-    ],
-    "name": "DelegationNotFound",
->>>>>>> 5f808d2d
     "type": "error"
   },
   {
@@ -130,6 +132,22 @@
   {
     "inputs": [
       {
+        "internalType": "uint256",
+        "name": "length",
+        "type": "uint256"
+      }
+    ],
+    "name": "SchemaLib_InvalidLength",
+    "type": "error"
+  },
+  {
+    "inputs": [],
+    "name": "SchemaLib_StaticTypeAfterDynamicType",
+    "type": "error"
+  },
+  {
+    "inputs": [
+      {
         "internalType": "bytes",
         "name": "data",
         "type": "bytes"
@@ -193,7 +211,39 @@
         "type": "uint256"
       }
     ],
+    "name": "StoreCore_InvalidKeySchemaLength",
+    "type": "error"
+  },
+  {
+    "inputs": [
+      {
+        "internalType": "uint256",
+        "name": "expected",
+        "type": "uint256"
+      },
+      {
+        "internalType": "uint256",
+        "name": "received",
+        "type": "uint256"
+      }
+    ],
     "name": "StoreCore_InvalidValueNamesLength",
+    "type": "error"
+  },
+  {
+    "inputs": [
+      {
+        "internalType": "uint256",
+        "name": "expected",
+        "type": "uint256"
+      },
+      {
+        "internalType": "uint256",
+        "name": "received",
+        "type": "uint256"
+      }
+    ],
+    "name": "StoreCore_InvalidValueSchemaLength",
     "type": "error"
   },
   {
@@ -261,6 +311,16 @@
       {
         "internalType": "FieldLayout",
         "name": "valueFieldLayout",
+        "type": "bytes32"
+      },
+      {
+        "internalType": "Schema",
+        "name": "keySchema",
+        "type": "bytes32"
+      },
+      {
+        "internalType": "Schema",
+        "name": "valueSchema",
         "type": "bytes32"
       },
       {

--- conflicted
+++ resolved
@@ -1,6 +1,5 @@
 [
   {
-<<<<<<< HEAD
     "inputs": [
       {
         "internalType": "uint256",
@@ -22,18 +21,8 @@
     "type": "error"
   },
   {
-    "inputs": [
-      {
-        "internalType": "uint256",
-        "name": "length",
-        "type": "uint256"
-      }
-    ],
-    "name": "PackedCounter_InvalidLength",
-=======
     "inputs": [],
     "name": "NonRootInstallNotSupported",
->>>>>>> f823e720
     "type": "error"
   },
   {

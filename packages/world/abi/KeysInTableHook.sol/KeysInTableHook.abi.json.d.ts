declare const abi: [
  {
    inputs: [
      {
        internalType: "uint256";
        name: "length";
        type: "uint256";
      }
    ];
    name: "FieldLayoutLib_InvalidLength";
    type: "error";
  },
  {
    inputs: [];
    name: "FieldLayoutLib_StaticLengthDoesNotFitInAWord";
    type: "error";
  },
  {
    inputs: [];
    name: "FieldLayoutLib_StaticLengthIsZero";
    type: "error";
  },
  {
    inputs: [
      {
        internalType: "uint256";
        name: "length";
        type: "uint256";
      }
    ];
    name: "PackedCounter_InvalidLength";
    type: "error";
  },
  {
    inputs: [
      {
        internalType: "bytes";
        name: "data";
        type: "bytes";
      },
      {
        internalType: "uint256";
        name: "start";
        type: "uint256";
      },
      {
        internalType: "uint256";
        name: "end";
        type: "uint256";
      }
    ];
    name: "Slice_OutOfBounds";
    type: "error";
  },
  {
    inputs: [
      {
        internalType: "uint256";
        name: "length";
        type: "uint256";
      },
      {
        internalType: "uint256";
        name: "received";
        type: "uint256";
      }
    ];
    name: "StoreCore_DataIndexOverflow";
    type: "error";
  },
  {
    inputs: [
      {
        internalType: "uint256";
        name: "expected";
        type: "uint256";
      },
      {
        internalType: "uint256";
        name: "received";
        type: "uint256";
      }
    ];
    name: "StoreCore_InvalidDynamicDataLength";
    type: "error";
  },
  {
    inputs: [
      {
        internalType: "uint256";
        name: "expected";
        type: "uint256";
      },
      {
        internalType: "uint256";
        name: "received";
        type: "uint256";
      }
    ];
    name: "StoreCore_InvalidStaticDataLength";
    type: "error";
  },
  {
    inputs: [];
    name: "StoreCore_NotDynamicField";
    type: "error";
  },
  {
    inputs: [
      {
        internalType: "bytes32";
        name: "table";
        type: "bytes32";
      },
      {
        internalType: "bytes32[]";
        name: "key";
        type: "bytes32[]";
      },
      {
        internalType: "FieldLayout";
        name: "fieldLayout";
        type: "bytes32";
      }
    ];
    name: "onAfterDeleteRecord";
    outputs: [];
    stateMutability: "nonpayable";
    type: "function";
  },
  {
    inputs: [
      {
        internalType: "bytes32";
        name: "table";
        type: "bytes32";
      },
      {
        internalType: "bytes32[]";
        name: "key";
        type: "bytes32[]";
      },
      {
        internalType: "uint8";
        name: "";
        type: "uint8";
      },
      {
        internalType: "bytes";
        name: "";
        type: "bytes";
      },
      {
        internalType: "FieldLayout";
        name: "";
        type: "bytes32";
      }
    ];
    name: "onAfterSetField";
    outputs: [];
    stateMutability: "nonpayable";
    type: "function";
  },
  {
    inputs: [
      {
        internalType: "bytes32";
        name: "table";
        type: "bytes32";
      },
      {
        internalType: "bytes32[]";
        name: "key";
        type: "bytes32[]";
      },
      {
        internalType: "bytes";
        name: "";
        type: "bytes";
      },
      {
<<<<<<< HEAD
        internalType: "PackedCounter";
        name: "";
        type: "bytes32";
      },
      {
        internalType: "bytes";
        name: "";
        type: "bytes";
      },
      {
        internalType: "Schema";
=======
        internalType: "FieldLayout";
>>>>>>> de151fec
        name: "";
        type: "bytes32";
      }
    ];
    name: "onAfterSetRecord";
    outputs: [];
    stateMutability: "nonpayable";
    type: "function";
  },
  {
    inputs: [
      {
        internalType: "bytes32";
        name: "tableId";
        type: "bytes32";
      },
      {
        internalType: "bytes32[]";
        name: "key";
        type: "bytes32[]";
      },
      {
        internalType: "FieldLayout";
        name: "";
        type: "bytes32";
      }
    ];
    name: "onBeforeDeleteRecord";
    outputs: [];
    stateMutability: "nonpayable";
    type: "function";
  },
  {
    inputs: [
      {
        internalType: "bytes32";
        name: "table";
        type: "bytes32";
      },
      {
        internalType: "bytes32[]";
        name: "key";
        type: "bytes32[]";
      },
      {
        internalType: "uint8";
        name: "";
        type: "uint8";
      },
      {
        internalType: "bytes";
        name: "";
        type: "bytes";
      },
      {
        internalType: "FieldLayout";
        name: "";
        type: "bytes32";
      }
    ];
    name: "onBeforeSetField";
    outputs: [];
    stateMutability: "nonpayable";
    type: "function";
  },
  {
    inputs: [
      {
        internalType: "bytes32";
        name: "table";
        type: "bytes32";
      },
      {
        internalType: "bytes32[]";
        name: "key";
        type: "bytes32[]";
      },
      {
        internalType: "bytes";
        name: "";
        type: "bytes";
      },
      {
<<<<<<< HEAD
        internalType: "PackedCounter";
        name: "";
        type: "bytes32";
      },
      {
        internalType: "bytes";
        name: "";
        type: "bytes";
      },
      {
        internalType: "Schema";
=======
        internalType: "FieldLayout";
>>>>>>> de151fec
        name: "";
        type: "bytes32";
      }
    ];
    name: "onBeforeSetRecord";
    outputs: [];
    stateMutability: "nonpayable";
    type: "function";
  },
  {
    inputs: [
      {
        internalType: "bytes4";
        name: "interfaceId";
        type: "bytes4";
      }
    ];
    name: "supportsInterface";
    outputs: [
      {
        internalType: "bool";
        name: "";
        type: "bool";
      }
    ];
    stateMutability: "pure";
    type: "function";
  }
];
export default abi;<|MERGE_RESOLUTION|>--- conflicted
+++ resolved
@@ -179,7 +179,6 @@
         type: "bytes";
       },
       {
-<<<<<<< HEAD
         internalType: "PackedCounter";
         name: "";
         type: "bytes32";
@@ -190,10 +189,7 @@
         type: "bytes";
       },
       {
-        internalType: "Schema";
-=======
-        internalType: "FieldLayout";
->>>>>>> de151fec
+        internalType: "FieldLayout";
         name: "";
         type: "bytes32";
       }
@@ -277,7 +273,6 @@
         type: "bytes";
       },
       {
-<<<<<<< HEAD
         internalType: "PackedCounter";
         name: "";
         type: "bytes32";
@@ -288,10 +283,7 @@
         type: "bytes";
       },
       {
-        internalType: "Schema";
-=======
-        internalType: "FieldLayout";
->>>>>>> de151fec
+        internalType: "FieldLayout";
         name: "";
         type: "bytes32";
       }

{
  "name": "@latticexyz/services",
  "version": "1.42.0",
  "description": "MUD services for enhanced interactions with on-chain ECS state",
  "repository": {
    "type": "git",
    "url": "https://github.com/latticexyz/mud.git",
    "directory": "packages/services"
  },
  "license": "MIT",
  "type": "module",
  "exports": {
    "./ecs-relay": "./dist/ecs-relay.js",
    "./ecs-snapshot": "./dist/ecs-snapshot.js",
    "./ecs-stream": "./dist/ecs-stream.js",
    "./faucet": "./dist/faucet.js",
    "./mode": "./dist/mode.js"
  },
  "typesVersions": {
    "*": {
      "ecs-relay": [
        "./protobuf/ts/ecs-relay/ecs-relay.ts"
      ],
      "ecs-snapshot": [
        "./protobuf/ts/ecs-snapshot/ecs-snapshot.ts"
      ],
      "ecs-stream": [
        "./protobuf/ts/ecs-stream/ecs-stream.ts"
      ],
      "faucet": [
        "./protobuf/ts/faucet/faucet.ts"
      ],
      "mode": [
        "./protobuf/ts/mode/mode.ts"
      ]
    }
  },
  "scripts": {
    "build": "pnpm run build:go && pnpm run build:protobuf && pnpm run build:js",
    "build:go": "make build",
    "build:js": "tsup",
    "build:protobuf": "make protoc-ts && prettier --write protobuf/ts/**/*.ts",
    "dev": "tsup --watch",
<<<<<<< HEAD
    "docs": "rimraf API && mkdir -p _docs/pkg && find pkg -type f -name '*.go' -exec bash -c 'gomarkdoc {} > \"$(dirname _docs/{})\".md' \\; && mv _docs/pkg API && rimraf _docs",
    "test": "pnpm run test:go",
    "test:go": "go test -v ./..."
=======
    "test": "tsc --noEmit && echo 'todo: add tests'"
>>>>>>> df85e0c0
  },
  "dependencies": {
    "long": "^5.2.1",
    "nice-grpc-common": "^2.0.2",
    "protobufjs": "^7.2.3"
  },
  "devDependencies": {
    "ts-proto": "^1.146.0",
    "tsup": "^6.7.0"
  },
  "gitHead": "914a1e0ae4a573d685841ca2ea921435057deb8f"
}<|MERGE_RESOLUTION|>--- conflicted
+++ resolved
@@ -41,13 +41,8 @@
     "build:js": "tsup",
     "build:protobuf": "make protoc-ts && prettier --write protobuf/ts/**/*.ts",
     "dev": "tsup --watch",
-<<<<<<< HEAD
-    "docs": "rimraf API && mkdir -p _docs/pkg && find pkg -type f -name '*.go' -exec bash -c 'gomarkdoc {} > \"$(dirname _docs/{})\".md' \\; && mv _docs/pkg API && rimraf _docs",
     "test": "pnpm run test:go",
     "test:go": "go test -v ./..."
-=======
-    "test": "tsc --noEmit && echo 'todo: add tests'"
->>>>>>> df85e0c0
   },
   "dependencies": {
     "long": "^5.2.1",

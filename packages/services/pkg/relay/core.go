package relay

import (
	"fmt"
	"latticexyz/mud/packages/services/pkg/logger"
	pb "latticexyz/mud/packages/services/protobuf/go/ecs-relay"
	"sync"
	"time"

	"github.com/ethereum/go-ethereum/crypto"
	"go.uber.org/zap"
	"golang.org/x/time/rate"
)

type RelayServerConfig struct {
<<<<<<< HEAD
	IdleTimeoutTime       int
	IdleDisconnectIterval int
	MessageDriftTime      int
	MaxDataSize           int
=======
	IdleTimeoutTime        int
	IdleDisconnectInterval int
	MessageDriftTime       int
	MinAccountBalance      uint64
>>>>>>> 67450dbd

	VerifyMessageSignature bool
	VerifyAccountBalance   bool
	VerifyDataSize         bool
	MessageRateLimit       int
}

type Client struct {
	identity            *pb.Identity
	channel             chan *pb.Message
	connected           bool
	latestPingTimestamp int64

	sufficientBalance          bool
	sufficientBalanceLimiter   *rate.Limiter
	insufficientBalanceLimiter *rate.Limiter
	messageRateLimiter         *rate.Limiter

	mutex sync.Mutex
}

func (client *Client) Connect() {
	client.channel = make(chan *pb.Message)
	client.connected = true
	logger.GetLogger().Info("connected client", zap.String("client", client.identity.Name))
}

func (client *Client) Disconnect() {
	close(client.channel)
	client.connected = false
	logger.GetLogger().Info("disconnected client", zap.String("client", client.identity.Name))
}

func (client *Client) Ping() {
	client.mutex.Lock()
	client.latestPingTimestamp = time.Now().Unix()
	client.mutex.Unlock()
}

func (client *Client) IsConnected() bool {
	return client.connected
}

func (client *Client) IsIdle(idleTimeoutTime int) bool {
	return time.Since(time.Unix(client.latestPingTimestamp, 0)).Seconds() >= float64(idleTimeoutTime)
}

func (client *Client) GetChannel() chan *pb.Message {
	return client.channel
}

func (client *Client) GetIdentity() *pb.Identity {
	return client.identity
}

func (client *Client) GetLimiter() *rate.Limiter {
	return client.messageRateLimiter
}

func (client *Client) HasSufficientBalance() bool {
	return client.sufficientBalance
}

func (client *Client) SetHasSufficientBalance(hasSufficientBalance bool) {
	client.sufficientBalance = hasSufficientBalance
}

func (client *Client) ShouldCheckBalance() bool {
	if client.sufficientBalance {
		return client.sufficientBalanceLimiter.Allow()
	} else {
		return client.insufficientBalanceLimiter.Allow()
	}
}

type ClientRegistry struct {
	clients []*Client
	mutex   sync.Mutex
}

func (registry *ClientRegistry) DisconnectAll() {
	for _, client := range registry.clients {
		client.Disconnect()
	}
}

func (registry *ClientRegistry) Count() int {
	return len(registry.clients)
}

func (registry *ClientRegistry) CountConnected() int {
	count := 0
	registry.mutex.Lock()
	for _, client := range registry.clients {
		if client.connected {
			count += 1
		}
	}
	registry.mutex.Unlock()
	return count
}

func (registry *ClientRegistry) GetClients() []*Client {
	return registry.clients
}

func GenerateRandomIdentifier() (string, error) {
	timestamp, err := time.Now().MarshalBinary()
	if err != nil {
		logger.GetLogger().Error("cannot generate random identifier from current time")
		return "", fmt.Errorf("cannot generated random identifier")
	}
	return crypto.Keccak256Hash(timestamp).Hex(), nil
}

func (registry *ClientRegistry) GetClientFromIdentity(identity *pb.Identity) (*Client, error) {
	registry.mutex.Lock()
	for _, client := range registry.clients {
		if client.identity.Name == identity.Name {
			registry.mutex.Unlock()
			return client, nil
		}
	}
	registry.mutex.Unlock()
	return nil, fmt.Errorf("client not registered: %s", identity.Name)
}

func (registry *ClientRegistry) GetClientFromSignature(signature *pb.Signature) (*Client, *pb.Identity, error) {
	// First recover the identity from the signature.
	identity, err := RecoverIdentity(signature)
	if err != nil {
		return nil, nil, err
	}
	// Now find the client corresponding to the identity.
	client, err := registry.GetClientFromIdentity(identity)
	return client, identity, err
}

func (registry *ClientRegistry) IsRegistered(identity *pb.Identity) bool {
	registry.mutex.Lock()
	for _, client := range registry.clients {
		if client.identity.Name == identity.Name {
			registry.mutex.Unlock()
			return true
		}
	}
	registry.mutex.Unlock()
	return false
}

func (registry *ClientRegistry) Register(identity *pb.Identity, config *RelayServerConfig) {
	registry.mutex.Lock()

	newClient := new(Client)
	newClient.identity = identity
	newClient.channel = make(chan *pb.Message)
	newClient.connected = false
	newClient.messageRateLimiter = rate.NewLimiter(rate.Every(1*time.Second/time.Duration(config.MessageRateLimit)), config.MessageRateLimit)

	// At most allow a check for balance every 60s if client has funds and every 10s if not.
	newClient.sufficientBalanceLimiter = rate.NewLimiter(rate.Limit(float64(1)/float64(60)), 1)
	newClient.insufficientBalanceLimiter = rate.NewLimiter(rate.Limit(float64(1)/float64(10)), 1)

	newClient.sufficientBalance = false

	registry.clients = append(registry.clients, newClient)

	registry.mutex.Unlock()
}

func (registry *ClientRegistry) Unregister(identity *pb.Identity) error {
	registry.mutex.Lock()
	for index, client := range registry.clients {
		if client.identity.Name == identity.Name {
			registry.clients = append(registry.clients[:index], registry.clients[index+1:]...)
			registry.mutex.Unlock()
			return nil
		}
	}
	registry.mutex.Unlock()
	return fmt.Errorf("client not registered")
}

type SubscriptionRegistry struct {
	labels *sync.Map
}

func (registry *SubscriptionRegistry) Init() {
	registry.labels = &sync.Map{}
}

func (registry *SubscriptionRegistry) GetLabel(key string) *MessageLabel {
	loadedLabel, _ := registry.labels.LoadOrStore(key, new(MessageLabel))

	label, ok := loadedLabel.(*MessageLabel)
	if !ok {
		logger.GetLogger().Fatal("label data type expected to be *MessageLabel", zap.Any("loadedLabel", loadedLabel))
	}
	return label
}

type MessageLabel struct {
	subscriptions []*Client
	mutex         sync.Mutex
}

func (label *MessageLabel) Propagate(message *pb.Message, origin *pb.Identity) {
	defer func() {
		// Recover from panic if one occured. Set err to nil otherwise.
		if recover() != nil {
			label.mutex.Unlock()
			logger.GetLogger().Info("recovered while erroring on Propagate()")
		}
	}()

	label.mutex.Lock()
	for _, client := range label.subscriptions {
		// Only pipe to clients that are connected and not the client which is the origin of
		// the message.
		if client.identity.Name != origin.Name && client.connected {
			client.channel <- message
		}
	}
	label.mutex.Unlock()
}

func (label *MessageLabel) IsSubscribed(client *Client) bool {
	label.mutex.Lock()
	for _, subscribedClient := range label.subscriptions {
		if subscribedClient == client {
			label.mutex.Unlock()
			return true
		}
	}
	label.mutex.Unlock()
	return false
}

func (label *MessageLabel) Subscribe(client *Client) {
	label.mutex.Lock()
	label.subscriptions = append(label.subscriptions, client)
	label.mutex.Unlock()
}

func (label *MessageLabel) Unsubscribe(client *Client) error {
	label.mutex.Lock()
	for index, subscribedClient := range label.subscriptions {
		if subscribedClient == client {
			label.subscriptions = append(label.subscriptions[:index], label.subscriptions[index+1:]...)
			label.mutex.Unlock()
			return nil
		}
	}
	label.mutex.Unlock()
	return fmt.Errorf("client not subscribed to this label")
}<|MERGE_RESOLUTION|>--- conflicted
+++ resolved
@@ -13,17 +13,11 @@
 )
 
 type RelayServerConfig struct {
-<<<<<<< HEAD
 	IdleTimeoutTime       int
 	IdleDisconnectIterval int
 	MessageDriftTime      int
 	MaxDataSize           int
-=======
-	IdleTimeoutTime        int
-	IdleDisconnectInterval int
-	MessageDriftTime       int
-	MinAccountBalance      uint64
->>>>>>> 67450dbd
+	MinAccountBalance     uint64
 
 	VerifyMessageSignature bool
 	VerifyAccountBalance   bool

--- conflicted
+++ resolved
@@ -10,13 +10,7 @@
 	"time"
 
 	"github.com/dghubble/go-twitter/twitter"
-<<<<<<< HEAD
-	"github.com/ethereum/go-ethereum/accounts"
-	"github.com/ethereum/go-ethereum/common/hexutil"
-	"github.com/ethereum/go-ethereum/crypto"
 	"github.com/keith-turner/ecoji"
-=======
->>>>>>> 7920d6ee
 	"go.uber.org/zap"
 	"google.golang.org/protobuf/proto"
 
@@ -34,25 +28,6 @@
 	return fmt.Sprintf("from:%s", username)
 }
 
-<<<<<<< HEAD
-func VerifySig(from, sigHex string, msg []byte) (bool, string) {
-	sig := hexutil.MustDecode(sigHex)
-
-	msg = accounts.TextHash(msg)
-	if sig[crypto.RecoveryIDOffset] == 27 || sig[crypto.RecoveryIDOffset] == 28 {
-		sig[crypto.RecoveryIDOffset] -= 27 // Transform yellow paper V from 27/28 to 0/1
-	}
-
-	recovered, err := crypto.SigToPub(msg, sig)
-	if err != nil {
-		return false, ""
-	}
-
-	recoveredAddr := crypto.PubkeyToAddress(*recovered)
-
-	return from == recoveredAddr.Hex(), recoveredAddr.Hex()
-}
-
 func FindEmojiPosition(tweetText string) (int, error) {
 	runes := []rune(tweetText)
 
@@ -82,11 +57,6 @@
 	}
 
 	return out.String(), nil
-=======
-func ExtractSignatureFromTweet(tweet twitter.Tweet) string {
-	tokens := strings.Split(tweet.FullText, "faucet")
-	return strings.TrimSpace(tokens[1])[:132]
->>>>>>> 7920d6ee
 }
 
 func VerifyDripRequestTweet(tweet twitter.Tweet, username string, address string) error {

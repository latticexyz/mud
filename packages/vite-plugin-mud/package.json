{
  "name": "vite-plugin-mud",
  "version": "2.2.16",
  "repository": {
    "type": "git",
    "url": "https://github.com/latticexyz/mud.git",
    "directory": "packages/vite-plugin-mud"
  },
  "license": "MIT",
  "type": "module",
  "exports": {
    ".": {
      "types": "./dist/exports/index.d.ts",
      "default": "./dist/exports/index.js"
    },
    "./env": {
      "types": "./env.d.ts"
    }
  },
  "typesVersions": {
    "*": {
      "index": [
        "./dist/exports/index.d.ts"
      ]
    }
  },
  "files": [
    "dist",
    "env.d.ts"
  ],
  "scripts": {
    "build": "pnpm run build:js",
    "build:js": "tsup",
    "clean": "pnpm run clean:js",
    "clean:js": "shx rm -rf dist"
  },
  "devDependencies": {
<<<<<<< HEAD
    "tsup": "^6.7.0",
=======
>>>>>>> 40aaf970
    "vite": "^6.0.7"
  },
  "peerDependencies": {
    "vite": "^6.0.7"
  },
  "publishConfig": {
    "access": "public"
  }
}<|MERGE_RESOLUTION|>--- conflicted
+++ resolved
@@ -35,10 +35,6 @@
     "clean:js": "shx rm -rf dist"
   },
   "devDependencies": {
-<<<<<<< HEAD
-    "tsup": "^6.7.0",
-=======
->>>>>>> 40aaf970
     "vite": "^6.0.7"
   },
   "peerDependencies": {

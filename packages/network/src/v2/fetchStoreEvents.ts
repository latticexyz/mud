import { Contract } from "ethers";
import { NetworkComponentUpdate } from "../types";
import orderBy from "lodash/orderBy";
import { isDefined } from "@latticexyz/utils";
import { ephemeralEvents, storeEvents } from "./common";
import { ecsEventFromLog } from "./ecsEventFromLog";

export async function fetchStoreEvents(
  store: Contract,
  fromBlock: number,
  toBlock: number
): Promise<NetworkComponentUpdate[]> {
<<<<<<< HEAD
  // TODO: pass the chain ID as an argument
  const { chainId } = await store.provider.getNetwork();

  const topicSets = storeEvents.map((eventName) => store.filters[eventName]().topics).filter(isDefined);
=======
  const events = [...storeEvents, ...ephemeralEvents];
  const topicSets = events.map((eventName) => store.filters[eventName]().topics).filter(isDefined);
>>>>>>> 33362e7a

  const logSets = await Promise.all(
    topicSets.map((topics) => store.provider.getLogs({ address: store.address, topics, fromBlock, toBlock }))
  );

  const logs = orderBy(
    logSets.flatMap((logs) => logs.map((log) => ({ log, parsedLog: store.interface.parseLog(log) }))),
    ["log.blockNumber", "log.logIndex"]
  );

  const lastLogForTx: Record<string, number> = {};
  logs.map(({ log }) => {
    lastLogForTx[log.transactionHash] = log.logIndex;
  });

  const unsortedEvents = await Promise.all(
    logs.map(({ log, parsedLog }) => {
      const { transactionHash, logIndex } = log;
      return ecsEventFromLog(chainId, store, log, parsedLog, lastLogForTx[transactionHash] === logIndex);
    })
  );

  const events = orderBy(unsortedEvents.filter(isDefined), ["blockNumber", "logIndex"]);

  // We defer the emissions of dev events because `ecsEventFromLog` is async and emitting them
  // from within that function causes them to arrive out of order. It's better if our emitter
  // can guarantee ordering for now.
  events.forEach((event) => event.devEmit());

  return events;
}<|MERGE_RESOLUTION|>--- conflicted
+++ resolved
@@ -10,15 +10,11 @@
   fromBlock: number,
   toBlock: number
 ): Promise<NetworkComponentUpdate[]> {
-<<<<<<< HEAD
   // TODO: pass the chain ID as an argument
   const { chainId } = await store.provider.getNetwork();
 
-  const topicSets = storeEvents.map((eventName) => store.filters[eventName]().topics).filter(isDefined);
-=======
-  const events = [...storeEvents, ...ephemeralEvents];
-  const topicSets = events.map((eventName) => store.filters[eventName]().topics).filter(isDefined);
->>>>>>> 33362e7a
+  const eventNames = [...storeEvents, ...ephemeralEvents];
+  const topicSets = eventNames.map((eventName) => store.filters[eventName]().topics).filter(isDefined);
 
   const logSets = await Promise.all(
     topicSets.map((topics) => store.provider.getLogs({ address: store.address, topics, fromBlock, toBlock }))

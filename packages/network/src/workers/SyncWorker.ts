--- conflicted
+++ resolved
@@ -29,11 +29,8 @@
   createLatestEventStreamRPC,
   createLatestEventStreamService,
   createTransformWorldEventsFromStream,
-<<<<<<< HEAD
   createFetchSystemCallsFromEvents,
-=======
   fetchEventsInBlockRangeChunked,
->>>>>>> 34790d15
 } from "./syncUtils";
 import { createBlockNumberStream } from "../createBlockNumberStream";
 import { GodID, SyncState } from "./constants";
@@ -119,31 +116,26 @@
     const { blockNumber$ } = createBlockNumberStream(providers);
     const latestEvent$ = streamServiceUrl
       ? createLatestEventStreamService(streamServiceUrl, worldContract.address, transformWorldEvents)
-<<<<<<< HEAD
       : createLatestEventStreamRPC(
           blockNumber$,
           fetchWorldEvents,
           fetchSystemCalls ? createFetchSystemCallsFromEvents(provider) : undefined
         );
 
+    const initialLiveEvents: NetworkComponentUpdate<Components>[] = [];
     latestEvent$.subscribe((event) => {
-      if (isNetworkComponentUpdateEvent(event)) storeEvent(cacheStore.current, event);
-      if (passLiveEventsToOutput) this.output$.next(event as NetworkEvent<C>);
-=======
-      : createLatestEventStreamRPC(blockNumber$, fetchWorldEvents);
-    const initialLiveEvents: NetworkComponentUpdate<Components>[] = [];
-
-    latestEvent$.subscribe((event) => {
-      // If initial sync is in progress, temporary store the events to apply later
-      if (!passLiveEventsToOutput) return initialLiveEvents.push(event);
-
-      // Store cache to indexdb every block
-      if (event.blockNumber > cacheStore.current.blockNumber + 1)
-        saveCacheStoreToIndexDb(indexDbCache, cacheStore.current);
-
-      storeEvent(cacheStore.current, event);
-      this.output$.next(event as Output<Cm>);
->>>>>>> 34790d15
+      if (isNetworkComponentUpdateEvent(event)) {
+        // If initial sync is in progress, temporary store the events to apply later
+        if (!passLiveEventsToOutput) return initialLiveEvents.push(event);
+
+        // Store cache to indexdb every block
+        if (event.blockNumber > cacheStore.current.blockNumber + 1)
+          saveCacheStoreToIndexDb(indexDbCache, cacheStore.current);
+
+        storeEvent(cacheStore.current, event);
+      }
+
+      this.output$.next(event as NetworkEvent<C>);
     });
     const streamStartBlockNumberPromise = awaitStreamValue(blockNumber$);
 

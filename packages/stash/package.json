--- conflicted
+++ resolved
@@ -1,11 +1,6 @@
 {
   "name": "@latticexyz/stash",
-<<<<<<< HEAD
-  "version": "2.2.4",
-=======
   "version": "2.2.5",
-  "private": true,
->>>>>>> eac52d8f
   "description": "High performance client store and query engine for MUD",
   "repository": {
     "type": "git",

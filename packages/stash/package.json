{
  "name": "@latticexyz/stash",
  "version": "2.2.20",
  "description": "High performance client store and query engine for MUD",
  "repository": {
    "type": "git",
    "url": "https://github.com/latticexyz/mud.git",
    "directory": "packages/stash"
  },
  "license": "MIT",
  "type": "module",
  "exports": {
    ".": "./dist/index.js",
    "./internal": "./dist/internal.js",
    "./react": "./dist/react.js"
  },
  "typesVersions": {
    "*": {
      "index": [
        "./dist/index.d.ts"
      ],
      "internal": [
        "./dist/internal.d.ts"
      ],
      "react": [
        "./dist/react.d.ts"
      ]
    }
  },
  "files": [
    "dist"
  ],
  "scripts": {
    "bench": "tsx src/bench.ts",
    "build": "tsup",
    "clean": "shx rm -rf dist",
    "dev": "tsup --watch",
    "test": "tsc -p tsconfig.test.json --noEmit && vitest --run",
    "test:ci": "pnpm run test"
  },
  "dependencies": {
    "@ark/util": "0.2.2",
    "@latticexyz/common": "workspace:*",
    "@latticexyz/config": "workspace:*",
    "@latticexyz/protocol-parser": "workspace:*",
    "@latticexyz/schema-type": "workspace:*",
    "@latticexyz/store": "workspace:*"
  },
  "devDependencies": {
    "@testing-library/react": "^16.0.0",
    "@testing-library/react-hooks": "^8.0.1",
    "@types/react": "18.2.22",
    "eslint-plugin-react": "7.31.11",
    "eslint-plugin-react-hooks": "4.6.0",
    "fast-deep-equal": "^3.1.3",
    "react": "18.2.0",
    "react-dom": "18.2.0",
<<<<<<< HEAD
    "viem": "2.23.0"
=======
    "viem": "2.23.2"
>>>>>>> 3737e6f1
  },
  "peerDependencies": {
    "react": "18.x",
    "viem": "2.x"
  },
  "publishConfig": {
    "access": "public"
  },
  "optionalPeerDependencies": {
    "react": "18.x"
  }
}<|MERGE_RESOLUTION|>--- conflicted
+++ resolved
@@ -55,11 +55,7 @@
     "fast-deep-equal": "^3.1.3",
     "react": "18.2.0",
     "react-dom": "18.2.0",
-<<<<<<< HEAD
-    "viem": "2.23.0"
-=======
     "viem": "2.23.2"
->>>>>>> 3737e6f1
   },
   "peerDependencies": {
     "react": "18.x",

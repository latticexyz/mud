--- conflicted
+++ resolved
@@ -88,11 +88,7 @@
   // ignore errors, this is optional
 }
 
-<<<<<<< HEAD
-syncToSqlite({
-=======
-await createIndexer({
->>>>>>> 8fcd82ed
+await syncToSqlite({
   database,
   publicClient,
   startBlock,

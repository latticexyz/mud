--- conflicted
+++ resolved
@@ -97,11 +97,6 @@
   maxBlockRange: env.MAX_BLOCK_RANGE,
 });
 
-<<<<<<< HEAD
-// @see https://fastify.dev/docs/latest/
-const server = fastify({
-  maxParamLength: 5000,
-=======
 combineLatest([latestBlockNumber$, blockStorageOperations$])
   .pipe(
     filter(
@@ -113,13 +108,9 @@
     console.log("all caught up");
   });
 
-const server = createHTTPServer({
-  middleware: cors(),
-  router: createAppRouter(),
-  createContext: async () => ({
-    storageAdapter: await createStorageAdapter(database),
-  }),
->>>>>>> 5294a7d5
+// @see https://fastify.dev/docs/latest/
+const server = fastify({
+  maxParamLength: 5000,
 });
 
 await server.register(import("@fastify/cors"));

--- conflicted
+++ resolved
@@ -15,13 +15,10 @@
 import { isDefined } from "@latticexyz/common/utils";
 import { combineLatest, filter, first } from "rxjs";
 import { frontendEnvSchema, indexerEnvSchema, parseEnv } from "./parseEnv";
-<<<<<<< HEAD
 import { healthcheck } from "../src/healthcheck";
 import { helloWorld } from "../src/helloWorld";
-=======
 import { apiRoutes } from "../src/sqlite/apiRoutes";
 import { registerSentryMiddlewares } from "../src/sentry";
->>>>>>> 8f41f81f
 
 const env = parseEnv(
   z.intersection(
@@ -97,44 +94,19 @@
   });
 
 const server = new Koa();
+
+if (env.SENTRY_DSN) {
+  registerSentryMiddlewares(server);
+}
+
 server.use(cors());
-<<<<<<< HEAD
 server.use(
   healthcheck({
     isReady: () => isCaughtUp,
   })
 );
 server.use(helloWorld());
-=======
 server.use(apiRoutes(database));
-
-if (env.SENTRY_DSN) {
-  registerSentryMiddlewares(server);
-}
-
-const router = new Router();
-
-router.get("/", (ctx) => {
-  ctx.body = "emit HelloWorld();";
-});
-
-// k8s healthchecks
-router.get("/healthz", (ctx) => {
-  ctx.status = 200;
-});
-router.get("/readyz", (ctx) => {
-  if (isCaughtUp) {
-    ctx.status = 200;
-    ctx.body = "ready";
-  } else {
-    ctx.status = 424;
-    ctx.body = "backfilling";
-  }
-});
-
-server.use(router.routes());
-server.use(router.allowedMethods());
->>>>>>> 8f41f81f
 
 server.use(
   createKoaMiddleware({

import fs from "node:fs";
import { z } from "zod";
import { eq } from "drizzle-orm";
import { drizzle } from "drizzle-orm/better-sqlite3";
import Database from "better-sqlite3";
<<<<<<< HEAD
import { createPublicClient, fallback, webSocket, http } from "viem";
import fastify from "fastify";
import { fastifyTRPCPlugin } from "@trpc/server/adapters/fastify";
=======
import { createPublicClient, fallback, webSocket, http, Transport } from "viem";
import { createHTTPServer } from "@trpc/server/adapters/standalone";
>>>>>>> 939916bc
import { createAppRouter } from "@latticexyz/store-sync/trpc-indexer";
import { chainState, schemaVersion } from "@latticexyz/store-sync/sqlite";
import { createIndexer } from "../src/sqlite/createIndexer";
import { createStorageAdapter } from "../src/sqlite/createStorageAdapter";
import type { Chain } from "viem/chains";
import * as mudChains from "@latticexyz/common/chains";
import * as chains from "viem/chains";
import { isNotNull } from "@latticexyz/common/utils";

const possibleChains = Object.values({ ...mudChains, ...chains }) as Chain[];

// TODO: refine zod type to be either CHAIN_ID or RPC_HTTP_URL/RPC_WS_URL
const env = z
  .object({
    CHAIN_ID: z.coerce.number().positive().optional(),
    RPC_HTTP_URL: z.string().optional(),
    RPC_WS_URL: z.string().optional(),
    START_BLOCK: z.coerce.bigint().nonnegative().default(0n),
    MAX_BLOCK_RANGE: z.coerce.bigint().positive().default(1000n),
    PORT: z.coerce.number().positive().default(3001),
    SQLITE_FILENAME: z.string().default("indexer.db"),
  })
  .parse(process.env, {
    errorMap: (issue) => ({
      message: `Missing or invalid environment variable: ${issue.path.join(".")}`,
    }),
  });

const chain = env.CHAIN_ID != null ? possibleChains.find((c) => c.id === env.CHAIN_ID) : undefined;
if (env.CHAIN_ID != null && !chain) {
  console.warn(`No chain found for chain ID ${env.CHAIN_ID}`);
}

const transports: Transport[] = [
  env.RPC_WS_URL ? webSocket(env.RPC_WS_URL) : null,
  env.RPC_HTTP_URL ? http(env.RPC_HTTP_URL) : null,
].filter(isNotNull);

const publicClient = createPublicClient({
  chain,
  transport: fallback(
    // If one or more RPC URLs are provided, we'll configure the transport with only those RPC URLs
    transports.length > 0
      ? transports
      : // Otherwise use the chain defaults
        [webSocket(), http()]
  ),
  pollingInterval: 1000,
});

// Fetch the chain ID from the RPC if no chain object was found for the provided chain ID.
// We do this to match the downstream logic, which also attempts to find the chain ID.
const chainId = chain?.id ?? (await publicClient.getChainId());

const database = drizzle(new Database(env.SQLITE_FILENAME));

let startBlock = env.START_BLOCK;

// Resume from latest block stored in DB. This will throw if the DB doesn't exist yet, so we wrap in a try/catch and ignore the error.
try {
  const currentChainStates = database.select().from(chainState).where(eq(chainState.chainId, chainId)).all();
  // TODO: replace this type workaround with `noUncheckedIndexedAccess: true` when we can fix all the issues related (https://github.com/latticexyz/mud/issues/1212)
  const currentChainState: (typeof currentChainStates)[number] | undefined = currentChainStates[0];

  if (currentChainState != null) {
    if (currentChainState.schemaVersion != schemaVersion) {
      console.log(
        "schema version changed from",
        currentChainState.schemaVersion,
        "to",
        schemaVersion,
        "recreating database"
      );
      fs.truncateSync(env.SQLITE_FILENAME);
    } else if (currentChainState.lastUpdatedBlockNumber != null) {
      console.log("resuming from block number", currentChainState.lastUpdatedBlockNumber + 1n);
      startBlock = currentChainState.lastUpdatedBlockNumber + 1n;
    }
  }
} catch (error) {
  // ignore errors, this is optional
}

await createIndexer({
  database,
  publicClient,
  startBlock,
  maxBlockRange: env.MAX_BLOCK_RANGE,
});

// @see https://fastify.dev/docs/latest/
const server = fastify({
  maxParamLength: 5000,
});

await server.register(import("@fastify/cors"));

// @see https://trpc.io/docs/server/adapters/fastify
server.register(fastifyTRPCPlugin, {
  prefix: "/trpc",
  trpcOptions: {
    router: createAppRouter(),
    createContext: async () => ({
      storageAdapter: await createStorageAdapter(database),
    }),
  },
});

await server.listen({ port: env.PORT });
console.log(`indexer server listening on http://127.0.0.1:${env.PORT}`);<|MERGE_RESOLUTION|>--- conflicted
+++ resolved
@@ -3,14 +3,9 @@
 import { eq } from "drizzle-orm";
 import { drizzle } from "drizzle-orm/better-sqlite3";
 import Database from "better-sqlite3";
-<<<<<<< HEAD
-import { createPublicClient, fallback, webSocket, http } from "viem";
+import { createPublicClient, fallback, webSocket, http, Transport } from "viem";
 import fastify from "fastify";
 import { fastifyTRPCPlugin } from "@trpc/server/adapters/fastify";
-=======
-import { createPublicClient, fallback, webSocket, http, Transport } from "viem";
-import { createHTTPServer } from "@trpc/server/adapters/standalone";
->>>>>>> 939916bc
 import { createAppRouter } from "@latticexyz/store-sync/trpc-indexer";
 import { chainState, schemaVersion } from "@latticexyz/store-sync/sqlite";
 import { createIndexer } from "../src/sqlite/createIndexer";

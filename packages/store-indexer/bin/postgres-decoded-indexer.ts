--- conflicted
+++ resolved
@@ -10,15 +10,9 @@
 import { createStorageAdapter } from "@latticexyz/store-sync/postgres-decoded";
 import { createStoreSync } from "@latticexyz/store-sync";
 import { indexerEnvSchema, parseEnv } from "./parseEnv";
-<<<<<<< HEAD
-import { registerSentryMiddlewares } from "../src/sentry";
-import { healthcheck } from "../src/healthcheck";
-import { helloWorld } from "../src/helloWorld";
-=======
 import { sentry } from "../src/koa-middleware/sentry";
 import { healthcheck } from "../src/koa-middleware/healthcheck";
 import { helloWorld } from "../src/koa-middleware/helloWorld";
->>>>>>> eaa766ef
 
 const env = parseEnv(
   z.intersection(
@@ -102,18 +96,10 @@
   const server = new Koa();
 
   if (env.SENTRY_DSN) {
-<<<<<<< HEAD
-    registerSentryMiddlewares(server);
-  }
-
-  server.use(cors());
-=======
     server.use(sentry(env.SENTRY_DSN));
   }
 
   server.use(cors());
-  server.use(cors());
->>>>>>> eaa766ef
   server.use(
     healthcheck({
       isReady: () => isCaughtUp,

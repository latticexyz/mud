#!/usr/bin/env node
import "dotenv/config";
import { z } from "zod";
import postgres from "postgres";
import { sse } from "../src/postgres/sse";
import Koa from "koa";
import cors from "@koa/cors";
import { createKoaMiddleware } from "trpc-koa-adapter";
import { createAppRouter } from "@latticexyz/store-sync/trpc-indexer";
import { helloWorld } from "../src/helloWorld";
import { healthcheck } from "../src/healthcheck";
import { drizzle } from "drizzle-orm/postgres-js";
import { frontendEnvSchema, parseEnv } from "./parseEnv";
import { createQueryAdapter } from "../src/postgres/deprecated/createQueryAdapter";
import { apiRoutes } from "../src/postgres/apiRoutes";
import { sentry } from "../src/koa-middleware/sentry";
import { healthcheck } from "../src/koa-middleware/healthcheck";
import { helloWorld } from "../src/koa-middleware/helloWorld";

const env = parseEnv(
  z.intersection(
    frontendEnvSchema,
    z.object({
      DATABASE_URL: z.string(),
      SENTRY_DSN: z.string().optional(),
    })
  )
);

const database = postgres(env.DATABASE_URL, { prepare: false });

const server = new Koa();

if (env.SENTRY_DSN) {
<<<<<<< HEAD
  registerSentryMiddlewares(server);
=======
  server.use(sentry(env.SENTRY_DSN));
>>>>>>> eaa766ef
}

server.use(cors());
server.use(healthcheck());
server.use(helloWorld());
server.use(apiRoutes(database));

<<<<<<< HEAD
// SSE endpoints
server.use(sse(database));

// tRPC endpoints
=======
>>>>>>> eaa766ef
server.use(
  createKoaMiddleware({
    prefix: "/trpc",
    router: createAppRouter(),
    createContext: async () => ({
      queryAdapter: await createQueryAdapter(drizzle(database)),
    }),
  })
);

server.listen({ host: env.HOST, port: env.PORT });
console.log(`postgres indexer frontend listening on http://${env.HOST}:${env.PORT}`);<|MERGE_RESOLUTION|>--- conflicted
+++ resolved
@@ -7,8 +7,6 @@
 import cors from "@koa/cors";
 import { createKoaMiddleware } from "trpc-koa-adapter";
 import { createAppRouter } from "@latticexyz/store-sync/trpc-indexer";
-import { helloWorld } from "../src/helloWorld";
-import { healthcheck } from "../src/healthcheck";
 import { drizzle } from "drizzle-orm/postgres-js";
 import { frontendEnvSchema, parseEnv } from "./parseEnv";
 import { createQueryAdapter } from "../src/postgres/deprecated/createQueryAdapter";
@@ -32,11 +30,7 @@
 const server = new Koa();
 
 if (env.SENTRY_DSN) {
-<<<<<<< HEAD
-  registerSentryMiddlewares(server);
-=======
   server.use(sentry(env.SENTRY_DSN));
->>>>>>> eaa766ef
 }
 
 server.use(cors());
@@ -44,13 +38,10 @@
 server.use(helloWorld());
 server.use(apiRoutes(database));
 
-<<<<<<< HEAD
 // SSE endpoints
 server.use(sse(database));
 
 // tRPC endpoints
-=======
->>>>>>> eaa766ef
 server.use(
   createKoaMiddleware({
     prefix: "/trpc",

--- conflicted
+++ resolved
@@ -73,11 +73,7 @@
     "superjson": "^1.12.4",
     "trpc-koa-adapter": "^1.1.3",
     "viem": "2.9.20",
-<<<<<<< HEAD
-    "zod": "^3.23.8"
-=======
     "zod": "3.23.8"
->>>>>>> 64354814
   },
   "devDependencies": {
     "@types/accepts": "^1.3.7",

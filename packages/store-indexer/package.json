--- conflicted
+++ resolved
@@ -20,18 +20,10 @@
     "clean:js": "rimraf dist",
     "dev": "tsup --watch",
     "lint": "eslint .",
-<<<<<<< HEAD
     "start": "tsx bin/sqlite-indexer",
-    "start:local": "CHAIN_ID=31337 START_BLOCK=0 pnpm start",
+    "start:local": "CHAIN_ID=31337 pnpm start",
     "start:testnet": "CHAIN_ID=4242 START_BLOCK=19037160 pnpm start",
-=======
-    "start:combined": "tsx bin/combined-server",
-    "start:combined:local": "CHAIN_ID=31337 START_BLOCK=0 pnpm start:combined",
-    "start:combined:testnet": "CHAIN_ID=4242 START_BLOCK=19037160 pnpm start:combined",
-    "start:combined:testnet2": "CHAIN_ID=4243 START_BLOCK=0 pnpm start:combined",
-    "start:sqlite-indexer": "tsx bin/sqlite-indexer-server",
-    "start:trpc": "tsx bin/trpc-server",
->>>>>>> 38bc032b
+    "start:testnet2": "CHAIN_ID=4243 pnpm start",
     "test": "vitest --run"
   },
   "dependencies": {

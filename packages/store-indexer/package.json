--- conflicted
+++ resolved
@@ -84,11 +84,7 @@
     "@types/koa__cors": "^4.0.3",
     "@types/koa__router": "^12.0.4",
     "concurrently": "^8.2.2",
-<<<<<<< HEAD
-    "viem": "2.23.0"
-=======
     "viem": "2.23.2"
->>>>>>> 3737e6f1
   },
   "peerDependencies": {
     "viem": "2.x"

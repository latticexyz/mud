{
  "name": "@latticexyz/store-indexer",
  "version": "2.0.0-next.15",
  "description": "Minimal Typescript indexer for Store",
  "repository": {
    "type": "git",
    "url": "https://github.com/latticexyz/mud.git",
    "directory": "packages/store-indexer"
  },
  "license": "MIT",
  "type": "module",
  "exports": {
    ".": "./dist/index.js"
  },
  "types": "src/index.ts",
  "bin": {
    "postgres-decoded-indexer": "./dist/bin/postgres-decoded-indexer.js",
    "postgres-frontend": "./dist/bin/postgres-frontend.js",
    "postgres-indexer": "./dist/bin/postgres-indexer.js",
    "sqlite-indexer": "./dist/bin/sqlite-indexer.js"
  },
  "scripts": {
    "build": "pnpm run build:js",
    "build:js": "tsup",
    "clean": "pnpm run clean:js",
    "clean:js": "rimraf dist",
    "dev": "tsup --watch",
    "lint": "eslint .",
    "start:postgres": "concurrently -n indexer,frontend -c cyan,magenta 'tsx bin/postgres-indexer' 'tsx bin/postgres-frontend'",
    "start:postgres-decoded": "tsx bin/postgres-decoded-indexer",
    "start:postgres-decoded:local": "DATABASE_URL=postgres://127.0.0.1/postgres RPC_HTTP_URL=http://127.0.0.1:8545 pnpm start:postgres-decoded",
    "start:postgres-decoded:testnet": "DATABASE_URL=postgres://127.0.0.1/postgres RPC_HTTP_URL=https://rpc.holesky.redstone.xyz pnpm start:postgres-decoded",
    "start:postgres:local": "DATABASE_URL=postgres://127.0.0.1/postgres RPC_HTTP_URL=http://127.0.0.1:8545 pnpm start:postgres",
    "start:postgres:testnet": "DATABASE_URL=postgres://127.0.0.1/postgres RPC_HTTP_URL=https://rpc.holesky.redstone.xyz pnpm start:postgres",
    "start:sqlite": "tsx bin/sqlite-indexer",
    "start:sqlite:local": "SQLITE_FILENAME=anvil.db RPC_HTTP_URL=http://127.0.0.1:8545 pnpm start:sqlite",
    "start:sqlite:testnet": "SQLITE_FILENAME=testnet.db RPC_HTTP_URL=https://rpc.holesky.redstone.xyz pnpm start:sqlite",
    "test": "tsc --noEmit --skipLibCheck",
    "test:ci": "pnpm run test"
  },
  "dependencies": {
    "@koa/cors": "^4.0.0",
    "@koa/router": "^12.0.1",
    "@latticexyz/block-logs-stream": "workspace:*",
    "@latticexyz/common": "workspace:*",
    "@latticexyz/protocol-parser": "workspace:*",
    "@latticexyz/store": "workspace:*",
    "@latticexyz/store-sync": "workspace:*",
    "@sentry/node": "^7.86.0",
    "@sentry/profiling-node": "^1.2.6",
    "@sentry/utils": "^7.86.0",
    "@trpc/client": "10.34.0",
    "@trpc/server": "10.34.0",
    "accepts": "^1.3.8",
    "better-sqlite3": "^8.6.0",
    "debug": "^4.3.4",
    "dotenv": "^16.0.3",
    "drizzle-orm": "^0.28.5",
    "koa": "^2.14.2",
    "koa-compose": "^4.1.0",
<<<<<<< HEAD
    "postgres": "^3.3.5",
=======
    "postgres": "3.3.5",
>>>>>>> 8f41f81f
    "rxjs": "7.5.5",
    "superjson": "^1.12.4",
    "trpc-koa-adapter": "^1.1.3",
    "viem": "1.14.0",
    "zod": "^3.21.4"
  },
  "devDependencies": {
    "@types/accepts": "^1.3.7",
    "@types/better-sqlite3": "^7.6.4",
    "@types/debug": "^4.1.7",
    "@types/koa": "^2.13.12",
    "@types/koa-compose": "^3.2.8",
    "@types/koa__cors": "^4.0.3",
    "@types/koa__router": "^12.0.4",
    "concurrently": "^8.2.2",
    "tsup": "^6.7.0",
    "tsx": "^3.12.6",
    "vitest": "0.31.4"
  },
  "publishConfig": {
    "access": "public"
  },
  "gitHead": "914a1e0ae4a573d685841ca2ea921435057deb8f"
}<|MERGE_RESOLUTION|>--- conflicted
+++ resolved
@@ -58,11 +58,7 @@
     "drizzle-orm": "^0.28.5",
     "koa": "^2.14.2",
     "koa-compose": "^4.1.0",
-<<<<<<< HEAD
-    "postgres": "^3.3.5",
-=======
     "postgres": "3.3.5",
->>>>>>> 8f41f81f
     "rxjs": "7.5.5",
     "superjson": "^1.12.4",
     "trpc-koa-adapter": "^1.1.3",

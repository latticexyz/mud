--- conflicted
+++ resolved
@@ -25,11 +25,6 @@
   createEncoders,
   createSystemCallStreams,
 } from "./utils";
-<<<<<<< HEAD
-import { defineContractComponents as defineStoreComponents } from "../mud-definitions/store/contractComponents";
-import { defineContractComponents as defineWorldComponents } from "../mud-definitions/world/contractComponents";
-=======
->>>>>>> ef5b4c2c
 
 export async function setupMUDNetwork<C extends ContractComponents, SystemTypes extends { [key: string]: Contract }>(
   networkConfig: SetupContractConfig,
@@ -71,24 +66,6 @@
     )
   );
 
-<<<<<<< HEAD
-  const storeSchemaTableId = new TableId("mudstore", "schema");
-  const storeSchemaComponent = defineComponent(
-    world,
-    { schema: Type.T },
-    {
-      metadata: {
-        contractId: storeSchemaTableId.toHexString(),
-        tableId: storeSchemaTableId.toString(),
-      },
-    }
-  );
-
-  const storeComponents = defineStoreComponents(world);
-  const worldComponents = defineWorldComponents(world);
-
-=======
->>>>>>> ef5b4c2c
   const components: NetworkComponents<C> = {
     ...contractComponents,
     SystemsRegistry,

import {
  createNetwork,
  createContracts,
  Mappings,
  createTxQueue,
  createSyncWorker,
  Ack,
  InputType,
  SingletonID,
  RawTableRecord,
} from "@latticexyz/network";
import { BehaviorSubject, concatMap, from, Subject } from "rxjs";
import { Components, defineComponent, Type, World } from "@latticexyz/recs";
import { computed } from "mobx";
import { keccak256, TableId } from "@latticexyz/utils";
import { World as WorldContract } from "@latticexyz/world/types/ethers-contracts/World";
import { IWorldKernel__factory } from "@latticexyz/world/types/ethers-contracts/factories/IWorldKernel.sol/IWorldKernel__factory";
import { defineStringComponent } from "../components";
import { ContractComponent, ContractComponents, SetupContractConfig } from "./types";
import { applyNetworkUpdates, createEncoders } from "./utils";
import { defineContractComponents as defineStoreComponents } from "../mud-definitions/store/contractComponents";
import { defineContractComponents as defineWorldComponents } from "../mud-definitions/world/contractComponents";
import * as devObservables from "../dev/observables";
import { Abi } from "abitype";

type SetupMUDV2NetworkOptions<C extends ContractComponents> = {
  networkConfig: SetupContractConfig;
  world: World;
  contractComponents: C;
  initialGasPrice?: number;
  fetchSystemCalls?: boolean;
  syncThread?: "main" | "worker";
  worldAbi: Abi; // TODO: should this extend IWorldKernel ABI or a subset of?
};

export async function setupMUDV2Network<C extends ContractComponents>({
  networkConfig,
  world,
  contractComponents,
  initialGasPrice,
  fetchSystemCalls,
  syncThread,
  worldAbi = IWorldKernel__factory.abi,
}: SetupMUDV2NetworkOptions<C>) {
  devObservables.worldAbi$.next(worldAbi);

  const SystemsRegistry = defineStringComponent(world, {
    id: "SystemsRegistry",
    metadata: { contractId: "world.component.systems" },
  });
  const ComponentsRegistry = defineStringComponent(world, {
    id: "ComponentsRegistry",
    metadata: { contractId: "world.component.components" },
  });

  // used by SyncWorker to notify client of sync progress
  const LoadingState = defineComponent(
    world,
    {
      state: Type.Number,
      msg: Type.String,
      percentage: Type.Number,
    },
    {
      id: "LoadingState",
      metadata: { contractId: "component.LoadingState" },
    }
  );

  const storeSchemaTableId = new TableId("mudstore", "schema");
  const storeSchemaComponent = defineComponent(
    world,
    { valueSchema: Type.String, keySchema: Type.String },
    {
      metadata: {
        contractId: storeSchemaTableId.toHexString(),
        tableId: storeSchemaTableId.toString(),
      },
    }
  );

  const storeComponents = defineStoreComponents(world);
  const worldComponents = defineWorldComponents(world);

  const components = {
    // v2 components
    storeSchemaComponent,
    ...storeComponents,
    ...worldComponents,
    ...contractComponents,
    // v1 components
    SystemsRegistry,
    ComponentsRegistry,
    LoadingState,
  } satisfies Components;

  // Mapping from component contract id to key in components object
  const mappings: Mappings<typeof components> = {};

  // Function to register new components in mappings object
  function registerComponent(key: string, component: ContractComponent) {
    const { contractId, tableId } = component.metadata;
    if (tableId) {
      mappings[tableId] = key;
    } else {
      mappings[keccak256(contractId)] = key;
    }
  }

  // Register initial components in mappings object
  for (const key of Object.keys(components)) {
    registerComponent(key, components[key]);
  }

  const network = await createNetwork(networkConfig);
  world.registerDisposer(network.dispose);

  const signerOrProvider = computed(() => network.signer.get() || network.providers.get().json);

  const { contracts, config: contractsConfig } = await createContracts<{ World: WorldContract }>({
    config: { World: { abi: IWorldKernel__factory.abi, address: networkConfig.worldAddress } },
    signerOrProvider,
  });

  const gasPriceInput$ = new BehaviorSubject<number>(
    // If no initial gas price is provided, check the gas price once and add a 30% buffer
    initialGasPrice || Math.ceil((await signerOrProvider.get().getGasPrice()).toNumber() * 1.3)
  );

  // TODO: replace this with `fastTxExecutor`
  const { txQueue, dispose: disposeTxQueue } = createTxQueue(contracts, network, gasPriceInput$, {
    devMode: networkConfig.devMode,
  });
  world.registerDisposer(disposeTxQueue);

  // For LoadingState updates
  const singletonEntity = world.registerEntity({ id: SingletonID });
  // Register player entity
  const address = network.connectedAddress.get();
  const playerEntityId = address;
  const playerEntity = playerEntityId ? world.registerEntity({ id: playerEntityId }) : undefined;

  // Create sync worker
  const ack$ = new Subject<Ack>();
  // Avoid passing externalProvider to sync worker (too complex to copy)
  const {
    provider: { externalProvider: _, ...providerConfig },
    ...syncWorkerConfig
  } = networkConfig;
  const { ecsEvents$, input$, dispose } = createSyncWorker<typeof components>(ack$, { thread: syncThread });
  world.registerDisposer(dispose);

  function startSync(initialRecords?: RawTableRecord[], initialBlockNumber?: number) {
    input$.next({
      type: InputType.Config,
      data: {
        ...syncWorkerConfig,
        provider: providerConfig,
        worldContract: contractsConfig.World,
<<<<<<< HEAD
        initialBlockNumber: initialBlockNumber ?? networkConfig.initialBlockNumber ?? 0,
=======
        initialBlockNumber: networkConfig.initialBlockNumber,
>>>>>>> 8c0b25f4
        disableCache: networkConfig.disableCache, // Disable cache on local networks (hardhat / anvil)
        fetchSystemCalls,
        initialRecords,
      },
    });
  }

  const { txReduced$ } = applyNetworkUpdates(world, components, ecsEvents$, mappings, ack$);

  const encoders = networkConfig.encoders
    ? createEncoders(world, ComponentsRegistry, signerOrProvider)
    : new Promise((resolve) => resolve({}));

  return {
    txQueue,
    txReduced$,
    encoders,
    network,
    startSync,
    gasPriceInput$,
    ecsEvent$: ecsEvents$.pipe(concatMap((updates) => from(updates))),
    mappings,
    registerComponent,
    networkConfig,
    world,
    components,
    singletonEntityId: SingletonID,
    singletonEntity,
    /* @deprecated playerEntityId is equivalent to playerEntity */
    playerEntityId,
    playerEntity,
  };
}<|MERGE_RESOLUTION|>--- conflicted
+++ resolved
@@ -157,11 +157,7 @@
         ...syncWorkerConfig,
         provider: providerConfig,
         worldContract: contractsConfig.World,
-<<<<<<< HEAD
-        initialBlockNumber: initialBlockNumber ?? networkConfig.initialBlockNumber ?? 0,
-=======
-        initialBlockNumber: networkConfig.initialBlockNumber,
->>>>>>> 8c0b25f4
+        initialBlockNumber: initialBlockNumber ?? networkConfig.initialBlockNumber,
         disableCache: networkConfig.disableCache, // Disable cache on local networks (hardhat / anvil)
         fetchSystemCalls,
         initialRecords,

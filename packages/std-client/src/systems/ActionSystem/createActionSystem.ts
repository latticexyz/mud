import {
  Components,
  World,
  createEntity,
  getComponentValue,
  OverridableComponent,
  Schema,
  overridableComponent,
  updateComponent,
  Component,
  setComponent,
  Metadata,
  Entity,
} from "@latticexyz/recs";
import { mapObject, awaitStreamValue, uuid } from "@latticexyz/utils";
import { ActionState } from "./constants";
import { ActionData, ActionRequest } from "./types";
import { defineActionComponent } from "../../components";
import { merge, Observable } from "rxjs";

export type ActionSystem = ReturnType<typeof createActionSystem>;

export function createActionSystem<M = undefined>(world: World, txReduced$: Observable<string>) {
  // Action component
  const Action = defineActionComponent<M>(world);

  // Components that scheduled actions depend on including pending updates
  const componentsWithOptimisticUpdates: { [id: string]: OverridableComponent<Schema> } = {};

  // ActionData contains requirements and execute logic of scheduled actions.
  // We also store the relevant subset of all componentsWithOptimisticUpdates in the action data,
  // to recheck requirements only if relevant components updated.
  const actionData = new Map<string, ActionData>();

  // Disposers of requirement check autoruns for all pending actions
  const disposer = new Map<string, { dispose: () => void }>();
  world.registerDisposer(() => {
    for (const { dispose } of disposer.values()) dispose();
  });

  /**
   * Maps all components in a given components map to the respective components including pending updates
   * @param component Component to be mapped to components including pending updates
   * @returns Components including pending updates
   */
  function withOptimisticUpdates<S extends Schema, M extends Metadata, T>(
    component: Component<S, M, T>
  ): OverridableComponent<S, M, T> {
    const optimisticComponent = componentsWithOptimisticUpdates[component.id] || overridableComponent(component);

    // If the component is not tracked yet, add it to the map of overridable components
    if (!componentsWithOptimisticUpdates[component.id]) {
      componentsWithOptimisticUpdates[component.id] = optimisticComponent;
    }

    // Typescript can't know that the optimistic component with this id has the same type as C
    return optimisticComponent as OverridableComponent<S, M, T>;
  }

  /**
   * Schedules an action. The action will be executed once its requirement is fulfilled.
   * Note: the requirement will only be rechecked automatically if the requirement is based on components
   * (or other mobx-observable values).
   * @param actionRequest Action to be scheduled
   * @returns index of the entity created for the action
   */
  function add<C extends Components, T>(actionRequest: ActionRequest<C, T, M>): Entity {
    // Prevent the same actions from being scheduled multiple times
    const existingAction = world.hasEntity(actionRequest.id as Entity);
    if (existingAction != null) {
      console.warn(`Action with id ${actionRequest.id} is already requested.`);
      return actionRequest.id as Entity;
    }

    // Set the action component
    const entity = createEntity(world, undefined, {
      id: actionRequest.id,
    });

    setComponent(Action, entity, {
      state: ActionState.Requested,
      on: actionRequest.on,
      metadata: actionRequest.metadata,
      overrides: undefined,
      txHash: undefined,
    });

    // Add components that are not tracked yet to internal overridable component map.
    // Pending updates will be applied to internal overridable components.
    for (const [key, component] of Object.entries(actionRequest.components)) {
      if (!componentsWithOptimisticUpdates[key]) componentsWithOptimisticUpdates[key] = overridableComponent(component);
    }

    // Store relevant components with pending updates along the action's requirement and execution logic
    const action = {
      ...actionRequest,
      entity,
      componentsWithOptimisticUpdates: mapObject(actionRequest.components, (c) => withOptimisticUpdates(c)),
    } as unknown as ActionData;
    actionData.set(action.id, action);

    // This subscriotion makes sure the action requirement is checked again every time
    // one of the referenced components changes or the pending updates map changes
    const subscription = merge(
      ...Object.values(action.componentsWithOptimisticUpdates).map((c) => c.update$)
    ).subscribe(() => checkRequirement(action));
    checkRequirement(action);
    disposer.set(action.id, { dispose: () => subscription?.unsubscribe() });

    return entity;
  }

  /**
   * Checks the requirement of a given action and executes the action if the requirement is fulfilled
   * @param action Action to check the requirement of
   * @returns void
   */
  function checkRequirement(action: ActionData) {
    // Only check requirements of requested actions
    if (getComponentValue(Action, action.entity)?.state !== ActionState.Requested) return;

    // Check requirement on components including pending updates
    const requirementResult = action.requirement(action.componentsWithOptimisticUpdates);

    // Execute the action if the requirements are met
    if (requirementResult) executeAction(action, requirementResult);
  }

  /**
   * Executes the given action and sets the corresponding Action component
   * @param action ActionData of the action to be executed
   * @param requirementResult Result of the action's requirement function
   * @returns void
   */
  async function executeAction<T>(action: ActionData, requirementResult: T) {
    // Only execute actions that were requested before
    if (getComponentValue(Action, action.entity)?.state !== ActionState.Requested) return;

    // Update the action state
    updateComponent(Action, action.entity, { state: ActionState.Executing });

    // Compute overrides
    const overrides = action
      .updates(action.componentsWithOptimisticUpdates, requirementResult)
      .map((o) => ({ ...o, id: uuid() }));

    // Store overrides on Action component to be able to remove when action is done
    updateComponent(Action, action.entity, { overrides: overrides.map((o) => `${o.id}/${o.component}`) });

    // Set all pending updates of this action
    for (const { component, value, entity, id } of overrides) {
      componentsWithOptimisticUpdates[component as string].addOverride(id, { entity, value });
    }

    try {
      // Execute the action
      const tx = await action.execute(requirementResult);

      // If the result includes a hash key (single tx) or hashes (multiple tx) key, wait for the transactions to complete before removing the pending actions
      if (tx) {
        // Wait for all tx events to be reduced
<<<<<<< HEAD
        updateComponent(Action, action.entityIndex, { state: ActionState.WaitingForTxEvents, txHash: tx.hash });
        const txConfirmed = tx.wait().catch((e) => handleError(e, action)); // Also catch the error if not awaiting
=======
        updateComponent(Action, action.entity, { state: ActionState.WaitingForTxEvents, txHash: tx.hash });
        const txConfirmed = tx.wait().catch(() => handleError(action)); // Also catch the error if not awaiting
>>>>>>> 282cc43c
        await awaitStreamValue(txReduced$, (v) => v === tx.hash);
        updateComponent(Action, action.entity, { state: ActionState.TxReduced });
        if (action.awaitConfirmation) await txConfirmed;
      }

      updateComponent(Action, action.entity, { state: ActionState.Complete });
    } catch (e) {
      handleError(e, action);
    }

    // After the action is done executing (failed or completed), remove its actionData and remove the Action component
    remove(action.id);
  }

  // Set the action's state to ActionState.Failed
<<<<<<< HEAD
  function handleError(e: unknown, action: ActionData) {
    console.error(e);
    updateComponent(Action, action.entityIndex, { state: ActionState.Failed });
=======
  function handleError(action: ActionData) {
    updateComponent(Action, action.entity, { state: ActionState.Failed });
>>>>>>> 282cc43c
    remove(action.id);
  }

  /**
   * Cancels the action with the given ID if it is in the "Requested" state.
   * @param actionId ID of the action to be cancelled
   * @returns void
   */
  function cancel(actionId: string): boolean {
    const action = actionData.get(actionId);
    if (!action || getComponentValue(Action, action.entity)?.state !== ActionState.Requested) {
      console.warn(`Action ${actionId} was not found or is not in the "Requested" state.`);
      return false;
    }
    updateComponent(Action, action.entity, { state: ActionState.Cancelled });
    remove(actionId);
    return true;
  }

  /**
   * Removes actionData disposer of the action with the given ID and removes its pending updates.
   * @param actionId ID of the action to be removed
   */
  function remove(actionId: string) {
    const action = actionData.get(actionId);
    if (!action) {
      console.warn(`Trying to remove action ${actionId} that does not exist.`);
      return;
    }

    // Remove this action's pending updates
    const actionEntity = actionId as Entity;
    const overrides = (actionEntity != null && getComponentValue(Action, actionEntity)?.overrides) || [];
    for (const override of overrides) {
      const [id, componentKey] = override.split("/");
      const component = componentsWithOptimisticUpdates[componentKey];
      component.removeOverride(id);
    }

    // Remove this action's autorun and corresponding disposer
    disposer.get(actionId)?.dispose();
    disposer.delete(actionId);

    // Remove the action data
    actionData.delete(actionId);

    // Remove the action entity after some time
    actionEntity != null && setTimeout(() => world.deleteEntity(actionEntity), 5000);
  }

  return { add, cancel, withOptimisticUpdates, Action };
}<|MERGE_RESOLUTION|>--- conflicted
+++ resolved
@@ -159,13 +159,8 @@
       // If the result includes a hash key (single tx) or hashes (multiple tx) key, wait for the transactions to complete before removing the pending actions
       if (tx) {
         // Wait for all tx events to be reduced
-<<<<<<< HEAD
-        updateComponent(Action, action.entityIndex, { state: ActionState.WaitingForTxEvents, txHash: tx.hash });
+        updateComponent(Action, action.entity, { state: ActionState.WaitingForTxEvents, txHash: tx.hash });
         const txConfirmed = tx.wait().catch((e) => handleError(e, action)); // Also catch the error if not awaiting
-=======
-        updateComponent(Action, action.entity, { state: ActionState.WaitingForTxEvents, txHash: tx.hash });
-        const txConfirmed = tx.wait().catch(() => handleError(action)); // Also catch the error if not awaiting
->>>>>>> 282cc43c
         await awaitStreamValue(txReduced$, (v) => v === tx.hash);
         updateComponent(Action, action.entity, { state: ActionState.TxReduced });
         if (action.awaitConfirmation) await txConfirmed;
@@ -181,14 +176,9 @@
   }
 
   // Set the action's state to ActionState.Failed
-<<<<<<< HEAD
   function handleError(e: unknown, action: ActionData) {
     console.error(e);
-    updateComponent(Action, action.entityIndex, { state: ActionState.Failed });
-=======
-  function handleError(action: ActionData) {
     updateComponent(Action, action.entity, { state: ActionState.Failed });
->>>>>>> 282cc43c
     remove(action.id);
   }
 

--- conflicted
+++ resolved
@@ -46,22 +46,14 @@
     "@latticexyz/store-indexer": "workspace:*",
     "@latticexyz/utils": "workspace:*",
     "@latticexyz/world": "workspace:*",
-<<<<<<< HEAD
     "@trpc/client": "10.34.0",
-    "abitype": "0.8.7",
-=======
     "abitype": "0.9.3",
->>>>>>> eeb15cc0
     "ethers": "^5.7.2",
     "mobx": "^6.7.0",
     "react": "^18.2.0",
     "rxjs": "7.5.5",
-<<<<<<< HEAD
     "superjson": "^1.12.4",
-    "viem": "1.1.7"
-=======
     "viem": "1.3.0"
->>>>>>> eeb15cc0
   },
   "devDependencies": {
     "@types/jest": "^27.4.1",

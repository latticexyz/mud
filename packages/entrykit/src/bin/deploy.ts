import "dotenv/config";
import {
  Hex,
  concatHex,
  http,
  isHex,
  parseAbiParameters,
  encodeAbiParameters,
  size,
  parseEther,
  createClient,
} from "viem";
import { privateKeyToAccount } from "viem/accounts";
import { getRpcUrl } from "@latticexyz/common/foundry";
import {
  ensureContractsDeployed,
  ensureDeployer,
  getContractAddress,
  waitForTransactions,
} from "@latticexyz/common/internal";
import entryPointArtifact from "@account-abstraction/contracts/artifacts/EntryPoint.json" assert { type: "json" };
import simpleAccountFactoryArtifact from "@account-abstraction/contracts/artifacts/SimpleAccountFactory.json" assert { type: "json" };
import localPaymasterArtifact from "@latticexyz/paymaster/out/GenerousPaymaster.sol/GenerousPaymaster.json" assert { type: "json" };
import { getChainId } from "viem/actions";
import { writeContract } from "@latticexyz/common";
import { entryPoint07Address } from "viem/account-abstraction";

// Workaround for:
//   Top-level await is currently not supported with the "cjs" output format
(async () => {
  // TODO: parse env with arktype (to avoid zod dep) and throw when absent

  const privateKey = process.env.PRIVATE_KEY;
  if (!isHex(privateKey)) {
    // TODO: detect anvil and automatically put this env var where it needs to go?
    throw new Error(
      `Missing \`PRIVATE_KEY\` environment variable. If you're using Anvil, run

  echo "PRIVATE_KEY=0xac0974bec39a17e36ba4a6b4d238ff944bacb478cbed5efcae784d7bf4f2ff80" > .env

to use a prefunded Anvil account.`,
    );
  }
  const account = privateKeyToAccount(privateKey);
  const rpcUrl = await getRpcUrl();

  const client = createClient({ account, transport: http(rpcUrl) });

  const chainId = await getChainId(client);

<<<<<<< HEAD
  // TODO: deployer address flag/env var?
  const deployerAddress = await ensureDeployer(client);
=======
console.log("Deploying to chain", chainId, "from", account.address, "via", rpcUrl);

// TODO: deployer address flag/env var?
const deployerAddress = await ensureDeployer(client);
>>>>>>> 31892472

  // https://github.com/eth-infinitism/account-abstraction/blob/b3bae63bd9bc0ed394dfca8668008213127adb62/hardhat.config.ts#L11
  const entryPointSalt = "0x90d8084deab30c2a37c45e8d47f49f2f7965183cb6990a98943ef94940681de3";
  const entryPointAddress = getContractAddress({
    deployerAddress,
    bytecode: entryPointArtifact.bytecode as Hex,
    salt: entryPointSalt,
  });
  if (entryPointAddress !== entryPoint07Address) {
    throw new Error(
      `Unexpected EntryPoint v0.7 address\n\n  Expected: ${entryPoint07Address}\nActual: ${entryPointAddress}`,
    );
  }

  // Deploy entrypoint first, because following deploys need to be able to call it.
  await ensureContractsDeployed({
    client,
    deployerAddress,
    contracts: [
      {
        bytecode: entryPointArtifact.bytecode as Hex,
        salt: entryPointSalt,
        deployedBytecodeSize: size(entryPointArtifact.deployedBytecode as Hex),
        debugLabel: "EntryPoint v0.7",
      },
    ],
  });

  await ensureContractsDeployed({
    client,
    deployerAddress,
    contracts: [
      {
        bytecode: concatHex([
          simpleAccountFactoryArtifact.bytecode as Hex,
          encodeAbiParameters(parseAbiParameters("address"), [entryPointAddress]),
        ]),
        deployedBytecodeSize: size(simpleAccountFactoryArtifact.deployedBytecode as Hex),
        debugLabel: "SimpleAccountFactory",
      },
    ],
  });

  if (chainId === 31337) {
    const localPaymasterBytecode = concatHex([
      localPaymasterArtifact.bytecode.object as Hex,
      encodeAbiParameters(parseAbiParameters("address"), [entryPointAddress]),
    ]);
    const localPaymasterAddress = getContractAddress({ deployerAddress, bytecode: localPaymasterBytecode });

    await ensureContractsDeployed({
      client,
      deployerAddress,
      contracts: [
        {
          bytecode: localPaymasterBytecode,
          deployedBytecodeSize: size(localPaymasterArtifact.deployedBytecode.object as Hex),
          debugLabel: "GenerousPaymaster",
        },
      ],
    });

    const tx = await writeContract(client, {
      chain: null,
      address: entryPointAddress,
      abi: [
        {
          inputs: [{ name: "account", type: "address" }],
          name: "depositTo",
          outputs: [],
          stateMutability: "payable",
          type: "function",
        },
      ],
      functionName: "depositTo",
      args: [localPaymasterAddress],
      value: parseEther("100"),
    });
    await waitForTransactions({ client, hashes: [tx] });
    console.log("\nFunded local paymaster at:", localPaymasterAddress, "\n");
  }

  console.log("\nEntryKit contracts are ready!\n");
  process.exit(0);
})();<|MERGE_RESOLUTION|>--- conflicted
+++ resolved
@@ -48,15 +48,10 @@
 
   const chainId = await getChainId(client);
 
-<<<<<<< HEAD
+  console.log("Deploying to chain", chainId, "from", account.address, "via", rpcUrl);
+
   // TODO: deployer address flag/env var?
   const deployerAddress = await ensureDeployer(client);
-=======
-console.log("Deploying to chain", chainId, "from", account.address, "via", rpcUrl);
-
-// TODO: deployer address flag/env var?
-const deployerAddress = await ensureDeployer(client);
->>>>>>> 31892472
 
   // https://github.com/eth-infinitism/account-abstraction/blob/b3bae63bd9bc0ed394dfca8668008213127adb62/hardhat.config.ts#L11
   const entryPointSalt = "0x90d8084deab30c2a37c45e8d47f49f2f7965183cb6990a98943ef94940681de3";

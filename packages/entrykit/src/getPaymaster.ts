import { Chain, Hex } from "viem";
import { BundlerClientConfig } from "viem/account-abstraction";
import { EntryKitConfig } from "./config/output";

<<<<<<< HEAD
export type Paymaster =
  | {
      readonly type: "simple" | "quarry";
      readonly address: Hex;
      readonly isGasPass?: boolean;
    }
  | {
      readonly type: "custom";
      readonly address?: Hex;
      readonly paymasterClient: BundlerClientConfig["paymaster"];
    };
=======
export type Paymaster = {
  readonly type: "simple" | "quarry";
  readonly address: Hex;
  readonly canSponsor?: boolean;
};
>>>>>>> 5ebd3d31

export function getPaymaster(
  chain: Chain,
  paymasterOverride: EntryKitConfig["paymasterOverride"],
): Paymaster | undefined {
  const contracts = chain.contracts ?? {};

  if (paymasterOverride) {
    return {
      type: "custom",
      paymasterClient: paymasterOverride,
    };
  }

  if ("quarryPaymaster" in contracts && contracts.quarryPaymaster != null) {
    if ("address" in contracts.quarryPaymaster) {
      return {
        type: "quarry",
        address: contracts.quarryPaymaster.address,
        canSponsor: !!chain.rpcUrls.quarrySponsor?.http?.[0],
      };
    }
  }

  if ("paymaster" in contracts && contracts.paymaster != null) {
    if ("address" in contracts.paymaster) {
      return {
        type: "simple",
        address: contracts.paymaster.address,
      };
    }
  }
}<|MERGE_RESOLUTION|>--- conflicted
+++ resolved
@@ -2,25 +2,17 @@
 import { BundlerClientConfig } from "viem/account-abstraction";
 import { EntryKitConfig } from "./config/output";
 
-<<<<<<< HEAD
 export type Paymaster =
   | {
       readonly type: "simple" | "quarry";
       readonly address: Hex;
-      readonly isGasPass?: boolean;
+      readonly canSponsor?: boolean;
     }
   | {
       readonly type: "custom";
       readonly address?: Hex;
       readonly paymasterClient: BundlerClientConfig["paymaster"];
     };
-=======
-export type Paymaster = {
-  readonly type: "simple" | "quarry";
-  readonly address: Hex;
-  readonly canSponsor?: boolean;
-};
->>>>>>> 5ebd3d31
 
 export function getPaymaster(
   chain: Chain,

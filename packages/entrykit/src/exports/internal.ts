// TODO: move to external exports once we're ready

export type { EntryKitConfigInput } from "../config/input";
export type { EntryKitConfig } from "../config/output";
export { defineConfig } from "../config/defineConfig";

export type { ConnectedClient, SessionClient } from "../common";
export { EntryKitProvider } from "../EntryKitProvider";
export { useEntryKitConfig } from "../EntryKitConfigProvider";
export { AccountButton } from "../AccountButton";
export { useAccountModal } from "../useAccountModal";
export { useSessionClientReady as useSessionClient } from "../useSessionClientReady";
export { createWagmiConfig, type CreateWagmiConfigOptions } from "../createWagmiConfig";
<<<<<<< HEAD
export { getDefaultConnectors, type GetDefaultConnectorsOptions } from "../getDefaultConnectors";
=======
export { withFeeCache } from "../utils/withFeeCache";
>>>>>>> b803eb1d

// And some additional internal things
export * from "../validateSigner";
export * from "../useFunds";<|MERGE_RESOLUTION|>--- conflicted
+++ resolved
@@ -11,11 +11,8 @@
 export { useAccountModal } from "../useAccountModal";
 export { useSessionClientReady as useSessionClient } from "../useSessionClientReady";
 export { createWagmiConfig, type CreateWagmiConfigOptions } from "../createWagmiConfig";
-<<<<<<< HEAD
 export { getDefaultConnectors, type GetDefaultConnectorsOptions } from "../getDefaultConnectors";
-=======
 export { withFeeCache } from "../utils/withFeeCache";
->>>>>>> b803eb1d
 
 // And some additional internal things
 export * from "../validateSigner";

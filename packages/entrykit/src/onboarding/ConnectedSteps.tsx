--- conflicted
+++ resolved
@@ -19,15 +19,9 @@
   initialUserAddress: Address | undefined;
 };
 
-<<<<<<< HEAD
-export function ConnectedSteps({ userClient, initialUserAddress }: Props) {
+export function ConnectedSteps({ connector, userClient, initialUserAddress }: Props) {
   const { chain, paymasterOverride } = useEntryKitConfig();
   const paymaster = getPaymaster(chain, paymasterOverride);
-=======
-export function ConnectedSteps({ connector, userClient, initialUserAddress }: Props) {
-  const { chain } = useEntryKitConfig();
-  const paymaster = getPaymaster(chain);
->>>>>>> 5ebd3d31
   const [focusedId, setFocusedId] = useState<string | null>(null);
 
   const userAddress = userClient.account.address;

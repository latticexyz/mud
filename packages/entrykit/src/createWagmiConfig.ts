--- conflicted
+++ resolved
@@ -1,13 +1,10 @@
 import { Chain, Transport } from "viem";
 import { connectorsForWallets } from "@rainbow-me/rainbowkit";
 import { Config, CreateConfigParameters, createConfig } from "wagmi";
-<<<<<<< HEAD
+import { getWallets } from "./getWallets";
 import { mapObject } from "@latticexyz/common/utils";
 import { wiresaw } from "@latticexyz/wiresaw/internal";
 import { CredentialOptions } from "./passkey/common";
-=======
-import { getWallets } from "./getWallets";
->>>>>>> ff8a065d
 
 export type CreateWagmiConfigOptions<
   chains extends readonly [Chain, ...Chain[]] = readonly [Chain, ...Chain[]],
@@ -30,10 +27,6 @@
   transports extends Record<chains[number]["id"], Transport>,
 >(config: CreateWagmiConfigOptions<chains, transports>): Config<chains, transports> {
   const wallets = getWallets(config);
-<<<<<<< HEAD
-
-=======
->>>>>>> ff8a065d
   const connectors = connectorsForWallets(wallets, {
     appName: config.appName,
     projectId: config.walletConnectProjectId,

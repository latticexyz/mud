--- conflicted
+++ resolved
@@ -10,10 +10,6 @@
 export { getStaticByteLength } from "./getStaticByteLength.js";
 export { SchemaTypeArrayToElement } from "./SchemaTypeArrayToElement.js";
 export { SchemaTypeToAbiType } from "./SchemaTypeToAbiType.js";
-<<<<<<< HEAD
-export { AbiTypeToSchemaType } from "./AbiTypeToSchemaType.js";
-=======
 export { AbiTypeToSchemaType } from "./AbiTypeToSchemaType.js";
 export { AbiTypes } from "./AbiTypes.js";
-export { StaticAbiTypes } from "./StaticAbiTypes.js";
->>>>>>> 4a867416
+export { StaticAbiTypes } from "./StaticAbiTypes.js";
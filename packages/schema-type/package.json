{
  "name": "@latticexyz/schema-type",
  "license": "MIT",
  "version": "1.41.0",
  "description": "SchemaType enum for various languages",
  "main": "src/typescript/index.ts",
  "source": "src/typescript/index.ts",
  "type": "module",
  "repository": {
    "type": "git",
    "url": "https://github.com/latticexyz/mud.git",
    "directory": "packages/schema-type"
  },
  "scripts": {
<<<<<<< HEAD
    "prepare": "pnpm build && chmod u+x git-install.sh",
    "git:install": "bash git-install.sh",
    "test": "pnpm test:solidity && pnpm test:typescript",
=======
    "prepare": "yarn build",
    "test": "yarn test:solidity && yarn test:typescript",
>>>>>>> d5d22e0b
    "test:solidity": "forge test",
    "test:typescript": "tsc --noEmit",
    "build": "pnpm build:solidity && pnpm build:typescript",
    "build:solidity": "rimraf out && forge build",
    "build:typescript": "tsc",
    "link": "pnpm link",
    "release": "npm publish --access=public"
  },
  "devDependencies": {
    "ds-test": "https://github.com/dapphub/ds-test.git#c9ce3f25bde29fc5eb9901842bf02850dfd2d084",
    "forge-std": "https://github.com/foundry-rs/forge-std.git#b4f121555729b3afb3c5ffccb62ff4b6e2818fd3",
    "rimraf": "^3.0.2"
  },
  "gitHead": "914a1e0ae4a573d685841ca2ea921435057deb8f"
}<|MERGE_RESOLUTION|>--- conflicted
+++ resolved
@@ -12,14 +12,8 @@
     "directory": "packages/schema-type"
   },
   "scripts": {
-<<<<<<< HEAD
-    "prepare": "pnpm build && chmod u+x git-install.sh",
-    "git:install": "bash git-install.sh",
+    "prepare": "pnpm build",
     "test": "pnpm test:solidity && pnpm test:typescript",
-=======
-    "prepare": "yarn build",
-    "test": "yarn test:solidity && yarn test:typescript",
->>>>>>> d5d22e0b
     "test:solidity": "forge test",
     "test:typescript": "tsc --noEmit",
     "build": "pnpm build:solidity && pnpm build:typescript",

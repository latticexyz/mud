--- conflicted
+++ resolved
@@ -40,12 +40,6 @@
     "react-test-renderer": "^18.2.0",
     "tsup": "^6.7.0",
     "vite": "^4.3.6",
-<<<<<<< HEAD
     "vitest": "1.3.1"
-  },
-  "gitHead": "914a1e0ae4a573d685841ca2ea921435057deb8f"
-=======
-    "vitest": "0.34.6"
   }
->>>>>>> c77a89be
 }
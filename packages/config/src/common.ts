--- conflicted
+++ resolved
@@ -24,12 +24,6 @@
 };
 
 export type Table = {
-<<<<<<< HEAD
-  // labels
-  readonly namespaceLabel: string;
-  readonly label: string;
-  // resource ID
-=======
   /**
    * Human-readable label for this table. Used as config keys, library names, and filenames.
    * Labels are not length constrained like resource names, but special characters should be avoided to be compatible with the filesystem, Solidity compiler, etc.
@@ -42,30 +36,22 @@
   /**
    * Table type used in table's resource ID and determines how storage and events are used by this table.
    */
->>>>>>> 1a965441
   readonly type: satisfy<ResourceType, "table" | "offchainTable">;
   /**
    * Table namespace used in table's resource ID and determines access control.
    */
   readonly namespace: string;
-<<<<<<< HEAD
-=======
   /**
    * Table name used in table's resource ID.
    */
->>>>>>> 1a965441
   readonly name: string;
   /**
    * Table's resource ID.
    */
   readonly tableId: Hex;
-<<<<<<< HEAD
-  // key/value schema
-=======
   /**
    * Schema definition for this table's records.
    */
->>>>>>> 1a965441
   readonly schema: Schema;
   /**
    * Primary key for records of this table. An array of zero or more schema field names.

--- conflicted
+++ resolved
@@ -5,9 +5,5 @@
 export * from "./core";
 export * from "./dynamicResolution";
 export * from "./errors";
-<<<<<<< HEAD
-export * from "./loadConfig";
 export * from "./loadTemplateConfig";
-=======
->>>>>>> 2d24c65e
 export * from "./validation";
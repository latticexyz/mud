--- conflicted
+++ resolved
@@ -13,32 +13,16 @@
 export async function loadConfig(configPath?: string): Promise<unknown> {
   configPath = await resolveConfigPath(configPath);
   try {
-<<<<<<< HEAD
-    // TODO properly externalize all external dependencies
-=======
->>>>>>> ddd17653
     await esbuild.build({
       entryPoints: [configPath],
       format: "esm",
       outfile: TEMP_CONFIG,
-<<<<<<< HEAD
-      bundle: true,
-      external: [
-        "zod",
-        "@latticexyz/schema-type",
-        "@latticexyz/config",
-        "@latticexyz/common",
-        "@latticexyz/store",
-        "@latticexyz/world",
-      ],
-=======
       // https://esbuild.github.io/getting-started/#bundling-for-node
       platform: "node",
       // bundle local imports (otherwise it may error, js can't import ts)
       bundle: true,
       // avoid bundling external imports (it's unnecessary and esbuild can't handle all node features)
       packages: "external",
->>>>>>> ddd17653
     });
     configPath = await resolveConfigPath(TEMP_CONFIG, true);
     // Node.js caches dynamic imports, so without appending a cache breaking

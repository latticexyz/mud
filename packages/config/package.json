--- conflicted
+++ resolved
@@ -28,18 +28,10 @@
     "zod-validation-error": "^1.3.0"
   },
   "devDependencies": {
-<<<<<<< HEAD
-    "@rollup/plugin-typescript": "^11.1.0",
-    "@types/rollup-plugin-peer-deps-external": "^2.2.1",
-    "rollup-plugin-peer-deps-external": "^2.2.4",
-    "vite": "^4.2.1",
-    "vitest": "^0.30.1"
-=======
     "@types/rollup-plugin-peer-deps-external": "^2.2.1",
     "rollup-plugin-peer-deps-external": "^2.2.4",
     "vite": "^4.3.0",
-    "vitest": "^0.29.8"
->>>>>>> 9f516461
+    "vitest": "^0.30.1"
   },
   "gitHead": "914a1e0ae4a573d685841ca2ea921435057deb8f"
 }
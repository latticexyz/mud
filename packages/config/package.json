--- conflicted
+++ resolved
@@ -32,11 +32,7 @@
   },
   "devDependencies": {
     "tsup": "^6.7.0",
-<<<<<<< HEAD
-    "vitest": "^0.30.1"
-=======
     "vitest": "0.30.1"
->>>>>>> 7eaf3d0c
   },
   "gitHead": "914a1e0ae4a573d685841ca2ea921435057deb8f"
 }
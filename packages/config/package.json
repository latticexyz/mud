--- conflicted
+++ resolved
@@ -47,11 +47,7 @@
     "tsx": "^4.19.1"
   },
   "devDependencies": {
-<<<<<<< HEAD
-    "viem": "2.23.0"
-=======
     "viem": "2.23.2"
->>>>>>> 3737e6f1
   },
   "peerDependencies": {
     "viem": "2.x"

import { keccak256 } from "viem";
import { useSignMessage, useWalletClient } from "wagmi";
import { useAppSigner } from "../../useAppSigner";
import { Button } from "../../ui/Button";
import { AccountModalContent } from "../../AccountModalContent";
<<<<<<< HEAD
import { useConfig } from "../../MUDAccountKitProvider";
import { switchChain } from "viem/actions";

export function AppSignerContent() {
  const wallet = useWalletClient();
  const { chainId: appChainId } = useConfig();
=======
import { useOnboardingSteps } from "../../useOnboardingSteps";
import { useConfig } from "../../MUDAccountKitProvider";
import { Logo } from "../../icons/Logo";
import { AccountModalTitle } from "../../AccoutModalTitle";

export function AppSignerContent() {
  const { appInfo } = useConfig();
>>>>>>> 3b3c9ee1
  const [, setAppSigner] = useAppSigner();
  const { signMessageAsync, isPending } = useSignMessage();
  const { resetStep } = useOnboardingSteps();

  const appName = appInfo?.name ?? document.title;
  const appOrigin = location.hostname;

  // TODO: add "already signed" state

<<<<<<< HEAD
        <Button
          variant="secondary"
          pending={isPending}
          onClick={async () => {
            if (!wallet.data) return;
            if (wallet.data.chain.id !== appChainId) {
              await switchChain(wallet.data, { id: appChainId });
            }

            const signature = await signMessageAsync({
              message: `Create app-signer (${window.location.hostname})`,
            });
            setAppSigner(keccak256(signature));
          }}
        >
          Generate signer
        </Button>
      </div>
    </AccountModalContent>
=======
  return (
    <>
      <AccountModalTitle title={appName} />
      <AccountModalContent className="flex-grow bg-white dark:bg-neutral-700">
        {appInfo?.image ? (
          <img src={appInfo.image} />
        ) : (
          <div className="flex-grow flex flex-col items-center justify-center p-5">
            {appInfo?.icon ? (
              <img src={appInfo.icon} />
            ) : (
              <div className="p-4">
                {/* TODO: swap with favicon */}
                <Logo className="w-16 h-16 text-orange-500 dark:bg-neutral-800" />
              </div>
            )}
            <div className="flex flex-col gap-1 items-center justify-center">
              <div className="text-2xl">{appName}</div>
              <div className="text-sm font-mono text-neutral-400">{appOrigin}</div>
            </div>
          </div>
        )}
      </AccountModalContent>
      <AccountModalContent>
        <div className="flex flex-col gap-5 p-5">
          <p>
            To get started with Application Name by proving your identity. You will be asked for a signature via your
            wallet. This will not cost you anything.
          </p>
          <Button
            className="self-stretch"
            pending={isPending}
            onClick={async () => {
              const signature = await signMessageAsync({
                // TODO: improve message, include location.origin
                message: "Create app-signer",
              });
              setAppSigner(keccak256(signature));
              resetStep();
            }}
          >
            Continue
          </Button>
        </div>
      </AccountModalContent>
    </>
>>>>>>> 3b3c9ee1
  );
}<|MERGE_RESOLUTION|>--- conflicted
+++ resolved
@@ -1,16 +1,8 @@
 import { keccak256 } from "viem";
-import { useSignMessage, useWalletClient } from "wagmi";
+import { useSignMessage } from "wagmi";
 import { useAppSigner } from "../../useAppSigner";
 import { Button } from "../../ui/Button";
 import { AccountModalContent } from "../../AccountModalContent";
-<<<<<<< HEAD
-import { useConfig } from "../../MUDAccountKitProvider";
-import { switchChain } from "viem/actions";
-
-export function AppSignerContent() {
-  const wallet = useWalletClient();
-  const { chainId: appChainId } = useConfig();
-=======
 import { useOnboardingSteps } from "../../useOnboardingSteps";
 import { useConfig } from "../../MUDAccountKitProvider";
 import { Logo } from "../../icons/Logo";
@@ -18,7 +10,6 @@
 
 export function AppSignerContent() {
   const { appInfo } = useConfig();
->>>>>>> 3b3c9ee1
   const [, setAppSigner] = useAppSigner();
   const { signMessageAsync, isPending } = useSignMessage();
   const { resetStep } = useOnboardingSteps();
@@ -28,27 +19,6 @@
 
   // TODO: add "already signed" state
 
-<<<<<<< HEAD
-        <Button
-          variant="secondary"
-          pending={isPending}
-          onClick={async () => {
-            if (!wallet.data) return;
-            if (wallet.data.chain.id !== appChainId) {
-              await switchChain(wallet.data, { id: appChainId });
-            }
-
-            const signature = await signMessageAsync({
-              message: `Create app-signer (${window.location.hostname})`,
-            });
-            setAppSigner(keccak256(signature));
-          }}
-        >
-          Generate signer
-        </Button>
-      </div>
-    </AccountModalContent>
-=======
   return (
     <>
       <AccountModalTitle title={appName} />
@@ -95,6 +65,5 @@
         </div>
       </AccountModalContent>
     </>
->>>>>>> 3b3c9ee1
   );
 }
import { parseEther } from "viem";
import { useAccount, useSwitchChain, useConfig as useWagmiConfig, useWriteContract } from "wagmi";
import { useConfig } from "../../MUDAccountKitProvider";
import GasTankAbi from "@latticexyz/gas-tank/out/IWorld.sol/IWorld.abi.json";
import { getGasTankBalanceQueryKey } from "../../useGasTankBalance";
import { waitForTransactionReceipt } from "wagmi/actions";
import { useQueryClient } from "@tanstack/react-query";
import { Button } from "../../ui/Button";
import { AccountModalContent } from "../../AccountModalContent";
<<<<<<< HEAD
import { useState } from "react";
import { RelayLinkContent } from "./RelayLinkContent";
import { StandardBridgeContent } from "./StandardBridgeContent";
=======
import { useOnboardingSteps } from "../../useOnboardingSteps";
>>>>>>> 3b3c9ee1

export function GasAllowanceContent() {
  const queryClient = useQueryClient();
  const wagmiConfig = useWagmiConfig();
  const { chainId, gasTankAddress } = useConfig();
  const { resetStep } = useOnboardingSteps();
  const userAccount = useAccount();
  const userAccountAddress = userAccount.address;
  const { switchChain, isPending: switchChainPending } = useSwitchChain();
  const { writeContractAsync, isPending, error } = useWriteContract({
    mutation: {
      onSuccess: async (hash) => {
        const receipt = await waitForTransactionReceipt(wagmiConfig, { hash });
        if (receipt.status === "success") {
          queryClient.invalidateQueries({
            queryKey: getGasTankBalanceQueryKey({ chainId, gasTankAddress, userAccountAddress }),
          });
          resetStep();
        }
      },
    },
  });

  // TODO: clean up, add TS
  const [depositMethod, setDepositMethod] = useState<string | undefined>();

  if (depositMethod === "relayLink") {
    return <RelayLinkContent />;
  } else if (depositMethod === "standardBridge") {
    return <StandardBridgeContent />;
  }

  return (
    <AccountModalContent title="Fund Redstone balance">
      {error ? <div>{String(error)}</div> : null}

<<<<<<< HEAD
      {!depositMethod && (
        <div className="flex flex-col gap-2">
          <Button
            variant="secondary"
=======
      <div className="flex flex-col gap-2">
        {userAccount.chainId !== chainId ? (
          <Button pending={switchChainPending} onClick={() => switchChain({ chainId })}>
            Switch chain to deposit
          </Button>
        ) : (
          <Button
>>>>>>> 3b3c9ee1
            pending={!userAccountAddress || isPending}
            onClick={async () => {
              if (!userAccountAddress) return;

              await writeContractAsync({
                chainId,
                address: gasTankAddress,
                abi: GasTankAbi,
                functionName: "depositTo",
                args: [userAccountAddress],
                value: parseEther("0.01"),
              });
            }}
          >
            Deposit to gas tank
          </Button>
<<<<<<< HEAD
          <Button
            variant="secondary"
            onClick={() => {
              setDepositMethod("standardBridge");
            }}
          >
            Standard bridge
          </Button>
          <Button
            variant="secondary"
            onClick={() => {
              setDepositMethod("relayLink");
            }}
          >
            Relay.link
          </Button>
          <Button variant="secondary" disabled>
            Redstone ETH
          </Button>
        </div>
      )}
=======
        )}
        <Button disabled>Relay.link</Button>
        <Button variant="secondary" disabled>
          Redstone ETH
        </Button>
      </div>
>>>>>>> 3b3c9ee1
    </AccountModalContent>
  );
}<|MERGE_RESOLUTION|>--- conflicted
+++ resolved
@@ -7,13 +7,10 @@
 import { useQueryClient } from "@tanstack/react-query";
 import { Button } from "../../ui/Button";
 import { AccountModalContent } from "../../AccountModalContent";
-<<<<<<< HEAD
 import { useState } from "react";
 import { RelayLinkContent } from "./RelayLinkContent";
 import { StandardBridgeContent } from "./StandardBridgeContent";
-=======
 import { useOnboardingSteps } from "../../useOnboardingSteps";
->>>>>>> 3b3c9ee1
 
 export function GasAllowanceContent() {
   const queryClient = useQueryClient();
@@ -47,40 +44,35 @@
   }
 
   return (
-    <AccountModalContent title="Fund Redstone balance">
+    <AccountModalContent>
       {error ? <div>{String(error)}</div> : null}
 
-<<<<<<< HEAD
       {!depositMethod && (
         <div className="flex flex-col gap-2">
-          <Button
-            variant="secondary"
-=======
-      <div className="flex flex-col gap-2">
-        {userAccount.chainId !== chainId ? (
-          <Button pending={switchChainPending} onClick={() => switchChain({ chainId })}>
-            Switch chain to deposit
-          </Button>
-        ) : (
-          <Button
->>>>>>> 3b3c9ee1
-            pending={!userAccountAddress || isPending}
-            onClick={async () => {
-              if (!userAccountAddress) return;
+          {userAccount.chainId !== chainId ? (
+            <Button pending={switchChainPending} onClick={() => switchChain({ chainId })}>
+              Switch chain to deposit
+            </Button>
+          ) : (
+            <Button
+              pending={!userAccountAddress || isPending}
+              onClick={async () => {
+                if (!userAccountAddress) return;
 
-              await writeContractAsync({
-                chainId,
-                address: gasTankAddress,
-                abi: GasTankAbi,
-                functionName: "depositTo",
-                args: [userAccountAddress],
-                value: parseEther("0.01"),
-              });
-            }}
-          >
-            Deposit to gas tank
-          </Button>
-<<<<<<< HEAD
+                await writeContractAsync({
+                  chainId,
+                  address: gasTankAddress,
+                  abi: GasTankAbi,
+                  functionName: "depositTo",
+                  args: [userAccountAddress],
+                  value: parseEther("0.01"),
+                });
+              }}
+            >
+              Deposit to gas tank
+            </Button>
+          )}
+
           <Button
             variant="secondary"
             onClick={() => {
@@ -102,14 +94,6 @@
           </Button>
         </div>
       )}
-=======
-        )}
-        <Button disabled>Relay.link</Button>
-        <Button variant="secondary" disabled>
-          Redstone ETH
-        </Button>
-      </div>
->>>>>>> 3b3c9ee1
     </AccountModalContent>
   );
 }
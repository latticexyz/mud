import { useEffect } from "react";
import { AccountModalSection } from "../../AccountModalSection";
import { useMutation, useQueryClient } from "@tanstack/react-query";
import { PendingIcon } from "../../icons/PendingIcon";
import { useSignRegisterDelegation } from "../app-account/useSignRegisterDelegation";
import { resourceToHex } from "@latticexyz/common";
import IBaseWorldAbi from "@latticexyz/world/out/IBaseWorld.sol/IBaseWorld.abi.json";
import { encodeFunctionData } from "viem";
import { writeContract } from "viem/actions";
import { usePublicClient, useWaitForTransactionReceipt, useWalletClient } from "wagmi";
import { unlimitedDelegationControlId } from "../../common";
import { useAppAccountClient } from "../../useAppAccountClient";
import { useOnboardingSteps } from "../../useOnboardingSteps";
import { useConfig } from "../../AccountKitProvider";
import CallWithSignatureAbi from "@latticexyz/world-modules/out/IUnstable_CallWithSignatureSystem.sol/IUnstable_CallWithSignatureSystem.abi.json";
import { getAction } from "viem/utils";

export function FinalizingStep() {
  const queryClient = useQueryClient();
  const { chain, worldAddress } = useConfig();
  const publicClient = usePublicClient({ chainId: chain.id });
  const { data: userAccountClient } = useWalletClient({ chainId: chain.id });
  const { data: appAccountClient } = useAppAccountClient();
  const { resetStep } = useOnboardingSteps();
  const { registerDelegationSignature } = useSignRegisterDelegation();

  // We `writeContract` in a mutation here so we can control the client.
  // If we used wagmi's `useWriteContract`, it would write with the connected account instead, which is not what we want.
  const registerDelegation = useMutation({
    mutationFn: async () => {
      if (!publicClient) throw new Error("Public client not ready. Not connected?");
      if (!userAccountClient) throw new Error("Wallet client not ready. Not connected?");
      if (!appAccountClient) throw new Error("App account client not ready.");
      if (!registerDelegationSignature) throw new Error("No delegation signature.");

<<<<<<< HEAD
      // TODO: should this use `callWithSignature`?
      console.log("registerDelegation");
      const delegationHash = await getAction(
        appAccountClient,
        writeContract,
        "writeContract",
      )({
=======
      console.log("calling registerDelegation");
      return await writeContract(appAccountClient, {
>>>>>>> b657fd8c
        address: worldAddress,
        abi: CallWithSignatureAbi,
        functionName: "callWithSignature",
        account: appAccountClient.account,
        chain,
        args: [
          userAccountClient.account.address,
          resourceToHex({ type: "system", namespace: "", name: "Registration" }),
          encodeFunctionData({
            abi: IBaseWorldAbi,
            functionName: "registerDelegation",
            args: [appAccountClient.account.address, unlimitedDelegationControlId, "0x"],
          }),
          registerDelegationSignature,
        ],
      });

      // console.log("registerDelegation tx", delegationHash);

      // const receipt = await waitForTransactionReceipt(publicClient, {
      //   hash: delegationHash,
      //   pollingInterval: defaultPollingInterval,
      //   retryCount: 10,
      // });
      // console.log("registerDelegation receipt", receipt);
      // if (receipt.status === "reverted") {
      //   console.error("Failed to register delegation.", receipt);
      //   throw new Error("Failed to register delegation.");
      // }

      // queryClient.invalidateQueries();
      // resetStep();
    },
  });

  const receipt = useWaitForTransactionReceipt({ chainId: chain.id, hash: registerDelegation.data });

  useEffect(() => {
    if (receipt.data?.status === "success") {
      queryClient.invalidateQueries();
      resetStep();
    }
  }, [queryClient, receipt.data, resetStep]);

  useEffect(() => {
    console.log("finalizing");
    registerDelegation.mutate();
  }, [registerDelegation.mutate]);

  if (receipt.isPending) {
    // TODO: make this prettier
    return (
      <AccountModalSection className="flew-grow">
        <div className="grid place-items-center">
          <PendingIcon />
        </div>
      </AccountModalSection>
    );
  }

  if (registerDelegation.error) {
    // TODO: make this prettier
    return <AccountModalSection>{String(registerDelegation.error)}</AccountModalSection>;
  }
  if (receipt.error) {
    // TODO: make this prettier
    return <AccountModalSection>{String(receipt.error)}</AccountModalSection>;
  }

  return <></>;
}<|MERGE_RESOLUTION|>--- conflicted
+++ resolved
@@ -33,18 +33,13 @@
       if (!appAccountClient) throw new Error("App account client not ready.");
       if (!registerDelegationSignature) throw new Error("No delegation signature.");
 
-<<<<<<< HEAD
       // TODO: should this use `callWithSignature`?
-      console.log("registerDelegation");
-      const delegationHash = await getAction(
+      console.log("calling registerDelegation");
+      return await getAction(
         appAccountClient,
         writeContract,
         "writeContract",
       )({
-=======
-      console.log("calling registerDelegation");
-      return await writeContract(appAccountClient, {
->>>>>>> b657fd8c
         address: worldAddress,
         abi: CallWithSignatureAbi,
         functionName: "callWithSignature",

import { http, useAccount, usePublicClient } from "wagmi";
import { maxUint256, toHex, publicActions, createClient, Chain, walletActions } from "viem";
import { callFrom } from "@latticexyz/world/internal";
import { SmartAccountClientConfig, smartAccountActions } from "permissionless";
import { createPimlicoBundlerClient } from "permissionless/clients/pimlico";
import { useConfig } from "./AccountKitProvider";
import { useAppSigner } from "./useAppSigner";
import { AppAccountClient, defaultPollingInterval, entryPointAddress, smartAccountFactory } from "./common";
import { getUserBalanceSlot } from "./utils/getUserBalanceSlot";
import { getEntryPointDepositSlot } from "./utils/getEntryPointDepositSlot";
import { transportObserver } from "./transportObserver";
import { ENTRYPOINT_ADDRESS_V07_TYPE } from "permissionless/types/entrypoint";
import { useErc4337Config } from "./useErc4337Config";
import { usePaymaster } from "./usePaymaster";
import { SendTransactionWithPaymasterParameters, sendTransaction } from "./actions/sendTransaction";
import { SmartAccount, signerToSimpleSmartAccount } from "permissionless/accounts";
import { UseQueryResult, useQuery } from "@tanstack/react-query";

type Middleware = SmartAccountClientConfig<ENTRYPOINT_ADDRESS_V07_TYPE>["middleware"];

export function useAppAccountClient(): UseQueryResult<AppAccountClient> {
  const [appSignerAccount] = useAppSigner();
  const { chain, worldAddress } = useConfig();
  const erc4337Config = useErc4337Config();
  const gasTank = usePaymaster("gasTank");
  const { address: userAddress } = useAccount();
  const publicClient = usePublicClient({ chainId: chain.id });

  const queryKey = [
    "mud:appAccountClient",
    chain.id,
    worldAddress,
    appSignerAccount,
    userAddress,
    !!erc4337Config,
    gasTank?.address,
  ];

  return useQuery(
    appSignerAccount && userAddress && publicClient
      ? {
          queryKey,
          queryFn: async () => {
            if (!erc4337Config) {
              console.log("no ERC-4337 config, using app signer as app account");

              // We create our own client here so we can provide a custom client `type` that we'll use
              // later in the app to determine how deposits should work.
              const appAccountClient = createClient({
                type: "appSignerClient",
                // TODO: figure out what effect `key` has and how to use this option properly
                key: "appSignerClient",
                // TODO: figure out what effect `name` has and how to use this option properly
                name: "App Signer Client",
                chain,
                account: appSignerAccount,
                pollingInterval: defaultPollingInterval,
                // TODO: add websocket + fallback?
                // TODO: provide way to override this transport?
                transport: transportObserver("app account (signer) client", http()),
              })
                .extend(walletActions)
                // .extend(transactionQueue({ publicClient }))
                .extend(
                  callFrom({
                    worldAddress,
                    delegatorAddress: userAddress,
                    publicClient,
                  }),
                )
                .extend(() => publicActions(publicClient));
              return appAccountClient;
            }

            // TODO: nicer error if this fails (e.g. bundler is unreachable)
            const appAccount = await signerToSimpleSmartAccount(publicClient, {
              entryPoint: entryPointAddress,
              factoryAddress: smartAccountFactory,
              signer: appSignerAccount,
            });

<<<<<<< HEAD
    const baseMiddleware = {
      // gasPrice: async () => (await pimlicoBundlerClient.getUserOperationGasPrice()).fast, // use pimlico bundler to get gas prices
    } satisfies Middleware;

    const gasEstimationStateOverrides = gasTank
      ? {
          // Pimlico's gas estimation runs with high gas limits, which can make the estimation fail if
          // the cost would exceed the user's balance.
          // We override the user's balance in the paymaster contract and the deposit balance of the
          // paymaster in the entry point contract to make the gas estimation succeed.
          [gasTank.address]: {
            stateDiff: {
              [getUserBalanceSlot(userAddress)]: toHex(maxUint256),
            },
          },
          [entryPointAddress]: {
            stateDiff: {
              [getEntryPointDepositSlot(gasTank.address)]: toHex(maxUint256),
            },
          },
        }
      : undefined;

    const gasTankMiddleware = gasTank
      ? ({
          sponsorUserOperation: async ({ userOperation }) => {
            const gasEstimates = await pimlicoBundlerClient.estimateUserOperationGas(
              {
                userOperation: {
                  ...userOperation,
                  paymaster: gasTank.address,
                  paymasterData: "0x",
                },
              },
              gasEstimationStateOverrides,
            );
=======
            const pimlicoBundlerClient = createPimlicoBundlerClient({
              chain: publicClient.chain,
              transport: transportObserver("pimlico bundler client", erc4337Config.transport),
              entryPoint: entryPointAddress,
              pollingInterval: defaultPollingInterval,
            }).extend(() => publicActions(publicClient));

            const baseMiddleware = {
              gasPrice: async () => (await pimlicoBundlerClient.getUserOperationGasPrice()).fast, // use pimlico bundler to get gas prices
            } satisfies Middleware;

            const gasTankMiddleware = gasTank
              ? ({
                  sponsorUserOperation: async ({ userOperation }) => {
                    const gasEstimates = await pimlicoBundlerClient.estimateUserOperationGas(
                      {
                        userOperation: {
                          ...userOperation,
                          paymaster: gasTank.address,
                          paymasterData: "0x",
                        },
                      },
                      {
                        // Pimlico's gas estimation runs with high gas limits, which can make the estimation fail if
                        // the cost would exceed the user's balance.
                        // We override the user's balance in the paymaster contract and the deposit balance of the
                        // paymaster in the entry point contract to make the gas estimation succeed.
                        [gasTank.address]: {
                          stateDiff: {
                            [getUserBalanceSlot(userAddress)]: toHex(maxUint256),
                          },
                        },
                        [entryPointAddress]: {
                          stateDiff: {
                            [getEntryPointDepositSlot(gasTank.address)]: toHex(maxUint256),
                          },
                        },
                      },
                    );

                    return {
                      paymasterData: "0x",
                      paymaster: gasTank.address,
                      ...gasEstimates,
                    };
                  },
                } satisfies Middleware)
              : null;
>>>>>>> b657fd8c

            const middleware = {
              ...baseMiddleware,
              ...gasTankMiddleware,
            };

            const appAccountClient = createClient({
              key: "Account",
              name: "Smart Account Client",
              type: "smartAccountClient",
              chain: publicClient.chain,
              account: appAccount,
              pollingInterval: defaultPollingInterval,
              transport: transportObserver("bundler transport", erc4337Config.transport),
            })
              .extend((client) => ({
                sendTransaction: (args) => {
                  console.log("bundler hijacked send transaction");
                  return sendTransaction<Chain, SmartAccount<ENTRYPOINT_ADDRESS_V07_TYPE>, ENTRYPOINT_ADDRESS_V07_TYPE>(
                    client,
                    {
                      ...args,
                      middleware,
                    } as SendTransactionWithPaymasterParameters<
                      ENTRYPOINT_ADDRESS_V07_TYPE,
                      Chain,
                      SmartAccount<ENTRYPOINT_ADDRESS_V07_TYPE>
                    >,
                  );
                },
              }))
              .extend(smartAccountActions({ middleware }))
              // .extend(transactionQueue({ publicClient }))
              .extend(
                callFrom({
                  worldAddress,
                  delegatorAddress: userAddress,
                  publicClient,
                }),
              )
              // .extend(writeObserver({ onWrite: (write) => write$.next(write) }))
              .extend(() => publicActions(publicClient));

<<<<<<< HEAD
    const appAccountClient = createClient({
      key: "Account",
      name: "Smart Account Client",
      type: "smartAccountClient",
      chain: publicClient.chain,
      account: appAccount,
      pollingInterval: defaultPollingInterval,
      transport: transportObserver("bundler transport", erc4337Config.transport),
    })
      .extend(() => publicActions(publicClient))
      .extend((client) => ({
        // TODO: rip out into a userOperationQueue (transactionQueue equivalent)
        sendTransaction: (args) => {
          console.log("bundler hijacked send transaction");
          return sendTransaction<Chain, SmartAccount<ENTRYPOINT_ADDRESS_V07_TYPE>, ENTRYPOINT_ADDRESS_V07_TYPE>(
            client,
            {
              ...args,
              middleware,
            } as SendTransactionWithPaymasterParameters<
              ENTRYPOINT_ADDRESS_V07_TYPE,
              Chain,
              SmartAccount<ENTRYPOINT_ADDRESS_V07_TYPE>
            >,
            {
              estimateFeesPerGas: async () => (await pimlicoBundlerClient.getUserOperationGasPrice()).fast,
              queueConcurrency: 10,
            },
          );
        },
      }))
      // .extend((client) => ({
      //   prepareUserOperationRequest: (args) => {
      //     console.log("bundler hijacked prepareUserOperationRequest");
      //     const { nonce, ...callsWithoutNonce } = args;
      //     return prepareUserOperationRequest(client, callsWithoutNonce);
      //   },
      // }))
      .extend(smartAccountActions({ middleware }))
      .extend(
        callFrom({
          worldAddress,
          delegatorAddress: userAddress,
          publicClient,
        }),
      );
    // .extend(writeObserver({ onWrite: (write) => write$.next(write) }))

    return appAccountClient;
  }, [appSignerAccount, userAddress, publicClient, appAccount, erc4337Config, gasTank, worldAddress]);
=======
            return appAccountClient;
          },
        }
      : {
          queryKey,
          enabled: false,
        },
  );
>>>>>>> b657fd8c
}<|MERGE_RESOLUTION|>--- conflicted
+++ resolved
@@ -79,44 +79,6 @@
               signer: appSignerAccount,
             });
 
-<<<<<<< HEAD
-    const baseMiddleware = {
-      // gasPrice: async () => (await pimlicoBundlerClient.getUserOperationGasPrice()).fast, // use pimlico bundler to get gas prices
-    } satisfies Middleware;
-
-    const gasEstimationStateOverrides = gasTank
-      ? {
-          // Pimlico's gas estimation runs with high gas limits, which can make the estimation fail if
-          // the cost would exceed the user's balance.
-          // We override the user's balance in the paymaster contract and the deposit balance of the
-          // paymaster in the entry point contract to make the gas estimation succeed.
-          [gasTank.address]: {
-            stateDiff: {
-              [getUserBalanceSlot(userAddress)]: toHex(maxUint256),
-            },
-          },
-          [entryPointAddress]: {
-            stateDiff: {
-              [getEntryPointDepositSlot(gasTank.address)]: toHex(maxUint256),
-            },
-          },
-        }
-      : undefined;
-
-    const gasTankMiddleware = gasTank
-      ? ({
-          sponsorUserOperation: async ({ userOperation }) => {
-            const gasEstimates = await pimlicoBundlerClient.estimateUserOperationGas(
-              {
-                userOperation: {
-                  ...userOperation,
-                  paymaster: gasTank.address,
-                  paymasterData: "0x",
-                },
-              },
-              gasEstimationStateOverrides,
-            );
-=======
             const pimlicoBundlerClient = createPimlicoBundlerClient({
               chain: publicClient.chain,
               transport: transportObserver("pimlico bundler client", erc4337Config.transport),
@@ -124,9 +86,24 @@
               pollingInterval: defaultPollingInterval,
             }).extend(() => publicActions(publicClient));
 
-            const baseMiddleware = {
-              gasPrice: async () => (await pimlicoBundlerClient.getUserOperationGasPrice()).fast, // use pimlico bundler to get gas prices
-            } satisfies Middleware;
+            const gasEstimationStateOverrides = gasTank
+              ? {
+                  // Pimlico's gas estimation runs with high gas limits, which can make the estimation fail if
+                  // the cost would exceed the user's balance.
+                  // We override the user's balance in the paymaster contract and the deposit balance of the
+                  // paymaster in the entry point contract to make the gas estimation succeed.
+                  [gasTank.address]: {
+                    stateDiff: {
+                      [getUserBalanceSlot(userAddress)]: toHex(maxUint256),
+                    },
+                  },
+                  [entryPointAddress]: {
+                    stateDiff: {
+                      [getEntryPointDepositSlot(gasTank.address)]: toHex(maxUint256),
+                    },
+                  },
+                }
+              : undefined;
 
             const gasTankMiddleware = gasTank
               ? ({
@@ -139,22 +116,7 @@
                           paymasterData: "0x",
                         },
                       },
-                      {
-                        // Pimlico's gas estimation runs with high gas limits, which can make the estimation fail if
-                        // the cost would exceed the user's balance.
-                        // We override the user's balance in the paymaster contract and the deposit balance of the
-                        // paymaster in the entry point contract to make the gas estimation succeed.
-                        [gasTank.address]: {
-                          stateDiff: {
-                            [getUserBalanceSlot(userAddress)]: toHex(maxUint256),
-                          },
-                        },
-                        [entryPointAddress]: {
-                          stateDiff: {
-                            [getEntryPointDepositSlot(gasTank.address)]: toHex(maxUint256),
-                          },
-                        },
-                      },
+                      gasEstimationStateOverrides,
                     );
 
                     return {
@@ -165,12 +127,8 @@
                   },
                 } satisfies Middleware)
               : null;
->>>>>>> b657fd8c
 
-            const middleware = {
-              ...baseMiddleware,
-              ...gasTankMiddleware,
-            };
+            const middleware = { ...gasTankMiddleware };
 
             const appAccountClient = createClient({
               key: "Account",
@@ -179,11 +137,11 @@
               chain: publicClient.chain,
               account: appAccount,
               pollingInterval: defaultPollingInterval,
-              transport: transportObserver("bundler transport", erc4337Config.transport),
+              transport: transportObserver("app smart account client", erc4337Config.transport),
             })
+              .extend(() => publicActions(publicClient))
               .extend((client) => ({
                 sendTransaction: (args) => {
-                  console.log("bundler hijacked send transaction");
                   return sendTransaction<Chain, SmartAccount<ENTRYPOINT_ADDRESS_V07_TYPE>, ENTRYPOINT_ADDRESS_V07_TYPE>(
                     client,
                     {
@@ -194,73 +152,23 @@
                       Chain,
                       SmartAccount<ENTRYPOINT_ADDRESS_V07_TYPE>
                     >,
+                    {
+                      estimateFeesPerGas: async () => (await pimlicoBundlerClient.getUserOperationGasPrice()).fast,
+                      queueConcurrency: 10,
+                    },
                   );
                 },
               }))
               .extend(smartAccountActions({ middleware }))
-              // .extend(transactionQueue({ publicClient }))
               .extend(
                 callFrom({
                   worldAddress,
                   delegatorAddress: userAddress,
                   publicClient,
                 }),
-              )
-              // .extend(writeObserver({ onWrite: (write) => write$.next(write) }))
-              .extend(() => publicActions(publicClient));
+              );
+            // .extend(writeObserver({ onWrite: (write) => write$.next(write) }))
 
-<<<<<<< HEAD
-    const appAccountClient = createClient({
-      key: "Account",
-      name: "Smart Account Client",
-      type: "smartAccountClient",
-      chain: publicClient.chain,
-      account: appAccount,
-      pollingInterval: defaultPollingInterval,
-      transport: transportObserver("bundler transport", erc4337Config.transport),
-    })
-      .extend(() => publicActions(publicClient))
-      .extend((client) => ({
-        // TODO: rip out into a userOperationQueue (transactionQueue equivalent)
-        sendTransaction: (args) => {
-          console.log("bundler hijacked send transaction");
-          return sendTransaction<Chain, SmartAccount<ENTRYPOINT_ADDRESS_V07_TYPE>, ENTRYPOINT_ADDRESS_V07_TYPE>(
-            client,
-            {
-              ...args,
-              middleware,
-            } as SendTransactionWithPaymasterParameters<
-              ENTRYPOINT_ADDRESS_V07_TYPE,
-              Chain,
-              SmartAccount<ENTRYPOINT_ADDRESS_V07_TYPE>
-            >,
-            {
-              estimateFeesPerGas: async () => (await pimlicoBundlerClient.getUserOperationGasPrice()).fast,
-              queueConcurrency: 10,
-            },
-          );
-        },
-      }))
-      // .extend((client) => ({
-      //   prepareUserOperationRequest: (args) => {
-      //     console.log("bundler hijacked prepareUserOperationRequest");
-      //     const { nonce, ...callsWithoutNonce } = args;
-      //     return prepareUserOperationRequest(client, callsWithoutNonce);
-      //   },
-      // }))
-      .extend(smartAccountActions({ middleware }))
-      .extend(
-        callFrom({
-          worldAddress,
-          delegatorAddress: userAddress,
-          publicClient,
-        }),
-      );
-    // .extend(writeObserver({ onWrite: (write) => write$.next(write) }))
-
-    return appAccountClient;
-  }, [appSignerAccount, userAddress, publicClient, appAccount, erc4337Config, gasTank, worldAddress]);
-=======
             return appAccountClient;
           },
         }
@@ -269,5 +177,4 @@
           enabled: false,
         },
   );
->>>>>>> b657fd8c
 }
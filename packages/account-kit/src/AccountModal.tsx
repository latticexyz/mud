--- conflicted
+++ resolved
@@ -58,37 +58,11 @@
     status,
   ]);
 
-<<<<<<< HEAD
-  const activeStep = useMemo(() => {
-    switch (requirement) {
-      case "connectedWallet":
-      case undefined:
-        return "connect";
-      case "appSigner":
-        return "set-up";
-      case "gasAllowance":
-      case "gasSpender":
-        return "gas-tank";
-      case "accountDelegation":
-        return "sign-in";
-      default:
-        return assertExhaustive(requirement);
-    }
-  }, [requirement]);
-
-  const content = useMemo(() => {
-    switch (requirement) {
-      case "connectedWallet":
-      case undefined:
-        return <ConnectWalletContent />;
-      case "appSigner":
-=======
   // TODO: each step should have an `onComplete` that we can use to auto-advance if you've selected a step already
   const { step } = useOnboardingSteps();
   const content = useMemo(() => {
     switch (step) {
       case "app-signer":
->>>>>>> 3b3c9ee1
         return <AppSignerContent />;
       case "gas-tank":
         // TODO: combine this better

// SPDX-License-Identifier: Unlicense
pragma solidity >=0.8.0;

import { IEntityIndexer } from "./interfaces/IEntityIndexer.sol";
import { IWorld } from "./interfaces/IWorld.sol";
import { IComponent } from "./interfaces/IComponent.sol";

import { Set } from "./Set.sol";
import { MapSet } from "./MapSet.sol";
import { LibTypes } from "./LibTypes.sol";

/**
 * Components are a key-value store from entity id to component value.
 * They are registered in the World and register updates to their state in the World.
 * They have an owner, who can grant write access to more addresses.
 * (Systems that want to write to a component need to be given write access first.)
 * Everyone has read access.
 */
abstract contract Component is IComponent {
  /** Reference to the World contract this component is registered in */
  address public world;

  /** Owner of the component has write access and can given write access to other addresses */
  address _owner;

  /** Addresses with write access to this component */
  mapping(address => bool) public writeAccess;

  /** Set of entities with values in this component */
  Set private entities;

  /** Mapping from entity id to value in this component */
  mapping(uint256 => bytes) private entityToValue;

  /** Reverse mapping from value to set of entities */
  MapSet private valueToEntities;

  /** List of indexers to be updated when a component value changes */
  IEntityIndexer[] internal indexers;

  /** Public identifier of this component */
  uint256 public id;

  constructor(address _world, uint256 _id) {
    entities = new Set();
    valueToEntities = new MapSet();
    _owner = msg.sender;
    writeAccess[msg.sender] = true;
    id = _id;
    if (_world != address(0)) registerWorld(_world);
  }

  /** Revert if caller is not the owner of this component */
  modifier onlyOwner() {
    require(msg.sender == _owner, "ONLY_OWNER");
    _;
  }

  /** Revert if caller does not have write access to this component */
  modifier onlyWriter() {
    require(writeAccess[msg.sender], "ONLY_WRITER");
    _;
  }

  /** Get the owner of this component */
  function owner() public view returns (address) {
    return _owner;
  }

  /**
   * Transfer ownership of this component to a new owner.
   * Can only be called by the current owner.
   * @param newOwner Address of the new owner.
   */
  function transferOwnership(address newOwner) public onlyOwner {
    writeAccess[msg.sender] = false;
    _owner = newOwner;
    writeAccess[newOwner] = true;
  }

  /**
   * Register this component in the given world.
   * @param _world Address of the World contract.
   */
  function registerWorld(address _world) public onlyOwner {
    world = _world;
    IWorld(world).registerComponent(address(this), id);
  }

  /**
   * Grant write access to this component to the given address.
   * Can only be called by the owner of this component.
   * @param writer Address to grant write access to.
   */
  function authorizeWriter(address writer) public onlyOwner {
    writeAccess[writer] = true;
  }

  /**
   * Return the keys and value types of the schema of this component.
   */
  function getSchema() public pure virtual returns (string[] memory keys, LibTypes.SchemaValue[] memory values);

  /**
   * Set the given component value for the given entity.
   * Registers the update in the World contract.
   * Can only be called by addresses with write access to this component.
   * @param entity Entity to set the value for.
   * @param value Value to set for the given entity.
   */
  function set(uint256 entity, bytes memory value) public onlyWriter {
<<<<<<< HEAD
    _set(entity, value);
=======
    // Store the entity
    entities.add(entity);

    // Remove the entity from the previous reverse mapping if there is one
    valueToEntities.remove(uint256(keccak256(entityToValue[entity])), entity);

    // Store the entity's value;
    entityToValue[entity] = value;

    // Add the entity to the new reverse mapping
    valueToEntities.add(uint256(keccak256(value)), entity);

    for (uint256 i = 0; i < indexers.length; i++) {
      indexers[i].update(entity, value);
    }

    // Emit global event
    IWorld(world).registerComponentValueSet(address(this), entity, value);
>>>>>>> bf36cc02
  }

  /**
   * Remove the given entity from this component.
   * Registers the update in the World contract.
   * Can only be called by addresses with write access to this component.
   * @param entity Entity to remove from this component.
   */
  function remove(uint256 entity) public onlyWriter {
    _remove(entity);
  }

  /**
   * Check whether the given entity has a value in this component.
   * @param entity Entity to check whether it has a value in this component for.
   */
  function has(uint256 entity) public view returns (bool) {
    return entities.has(entity);
  }

  /**
   * Get the raw (abi-encoded) value of the given entity in this component.
   * @param entity Entity to get the raw value in this component for.
   */
  function getRawValue(uint256 entity) public view returns (bytes memory) {
    // Return the entity's component value
    return entityToValue[entity];
  }

  /**
   * Get a list of all entities that have a value in this component.
   */
  function getEntities() public view returns (uint256[] memory) {
    return entities.getItems();
  }

  /**
   * Get a list of all entities that have the specified value in this component.
   * @param value Abi-encoded value to get the list of entities with this value for.
   */
  function getEntitiesWithValue(bytes memory value) public view returns (uint256[] memory) {
    // Return all entities with this component value
    return valueToEntities.getItems(uint256(keccak256(value)));
  }

  /**
   * Register a new indexer that gets notified when a component value is set.
   * @param indexer Address of the indexer to notify when a component value is set.
   */
  function registerIndexer(address indexer) external onlyWriter {
    indexers.push(IEntityIndexer(indexer));
  }

  /**
   * Set the given component value for the given entity.
   * Registers the update in the World contract.
   * Can only be called internally (by the component or contracts deriving from it),
   * without requiring explicit write access.
   * @param entity Entity to set the value for.
   * @param value Value to set for the given entity.
   */
  function _set(uint256 entity, bytes memory value) internal {
    // Store the entity
    entities.add(entity);

    // Remove the entitiy from the previous reverse mapping if there is one
    valueToEntities.remove(uint256(keccak256(entityToValue[entity])), entity);

    // Store the entity's value;
    entityToValue[entity] = value;

    // Add the entity to the new reverse mapping
    valueToEntities.add(uint256(keccak256(value)), entity);

    for (uint256 i = 0; i < indexers.length; i++) {
      indexers[i].update(entity, value);
    }

    // Emit global event
    IWorld(world).registerComponentValueSet(address(this), entity, value);
  }

  /**
   * Remove the given entity from this component.
   * Registers the update in the World contract.
   * Can only be called internally (by the component or contracts deriving from it),
   * without requiring explicit write access.
   * @param entity Entity to remove from this component.
   */
  function _remove(uint256 entity) internal {
    // If there is no entity with this value, return
    if (valueToEntities.size(uint256(keccak256(entityToValue[entity]))) == 0) return;

    // Remove the entity from the reverse mapping
    valueToEntities.remove(uint256(keccak256(entityToValue[entity])), entity);

    // Remove the entity from the entity list
    entities.remove(entity);

    // Remove the entity from the mapping
    delete entityToValue[entity];

    for (uint256 i = 0; i < indexers.length; i++) {
      indexers[i].remove(entity);
    }

    // Emit global event
    IWorld(world).registerComponentValueRemoved(address(this), entity);
  }
}<|MERGE_RESOLUTION|>--- conflicted
+++ resolved
@@ -109,28 +109,7 @@
    * @param value Value to set for the given entity.
    */
   function set(uint256 entity, bytes memory value) public onlyWriter {
-<<<<<<< HEAD
     _set(entity, value);
-=======
-    // Store the entity
-    entities.add(entity);
-
-    // Remove the entity from the previous reverse mapping if there is one
-    valueToEntities.remove(uint256(keccak256(entityToValue[entity])), entity);
-
-    // Store the entity's value;
-    entityToValue[entity] = value;
-
-    // Add the entity to the new reverse mapping
-    valueToEntities.add(uint256(keccak256(value)), entity);
-
-    for (uint256 i = 0; i < indexers.length; i++) {
-      indexers[i].update(entity, value);
-    }
-
-    // Emit global event
-    IWorld(world).registerComponentValueSet(address(this), entity, value);
->>>>>>> bf36cc02
   }
 
   /**
@@ -196,7 +175,7 @@
     // Store the entity
     entities.add(entity);
 
-    // Remove the entitiy from the previous reverse mapping if there is one
+    // Remove the entity from the previous reverse mapping if there is one
     valueToEntities.remove(uint256(keccak256(entityToValue[entity])), entity);
 
     // Store the entity's value;

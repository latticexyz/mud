// SPDX-License-Identifier: Unlicense
pragma solidity >=0.8.0;

import "./IERC173.sol";

// The minimum requirement for a system is to have an `execute` function.
// For convenience having an `executeTyped` function with typed arguments is recommended.
<<<<<<< HEAD
interface IPayableSystem is IOwned {
  function execute(bytes memory args) external payable returns (bytes memory);
=======
interface IPayableSystem is IERC173 {
  function execute(bytes memory arguments) external payable returns (bytes memory);
>>>>>>> 28116d7a
}<|MERGE_RESOLUTION|>--- conflicted
+++ resolved
@@ -5,11 +5,6 @@
 
 // The minimum requirement for a system is to have an `execute` function.
 // For convenience having an `executeTyped` function with typed arguments is recommended.
-<<<<<<< HEAD
-interface IPayableSystem is IOwned {
+interface IPayableSystem is IERC173 {
   function execute(bytes memory args) external payable returns (bytes memory);
-=======
-interface IPayableSystem is IERC173 {
-  function execute(bytes memory arguments) external payable returns (bytes memory);
->>>>>>> 28116d7a
 }
// SPDX-License-Identifier: MIT
pragma solidity >=0.8.0;

import { ISystem } from "./interfaces/ISystem.sol";
import { IUint256Component } from "./interfaces/IUint256Component.sol";
import { IWorld } from "./interfaces/IWorld.sol";
import { SystemStorage } from "./SystemStorage.sol";

import { Ownable } from "./Ownable.sol";

/**
 * System base contract
 */
abstract contract System is ISystem, Ownable {
  IUint256Component components;
  IWorld world;

  constructor(IWorld _world, address _components) {
<<<<<<< HEAD
    _owner = msg.sender;
    // @deprecated use SystemStorage.components() instead of components
=======
>>>>>>> 851a3e60
    components = _components == address(0) ? _world.components() : IUint256Component(_components);
    // @deprecated use SystemStorage.world() instead of world
    world = _world;
    SystemStorage.init(world, components);
  }
}<|MERGE_RESOLUTION|>--- conflicted
+++ resolved
@@ -16,11 +16,7 @@
   IWorld world;
 
   constructor(IWorld _world, address _components) {
-<<<<<<< HEAD
-    _owner = msg.sender;
     // @deprecated use SystemStorage.components() instead of components
-=======
->>>>>>> 851a3e60
     components = _components == address(0) ? _world.components() : IUint256Component(_components);
     // @deprecated use SystemStorage.world() instead of world
     world = _world;

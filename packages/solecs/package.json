--- conflicted
+++ resolved
@@ -10,19 +10,13 @@
   "license": "MIT",
   "types": "./types/ethers-contracts/",
   "scripts": {
-<<<<<<< HEAD
     "build": "pnpm run build:abi && pnpm run build:typechain",
     "build:abi": "forge build --extra-output-files abi --out abi --skip test script",
     "build:typechain": "typechain --target ethers-v5 'abi/**/*.sol/!(*.abi).json'",
     "clean": "pnpm run clean:abi && pnpm run clean:typechain",
     "clean:abi": "rimraf abi",
     "clean:typechain": "rimraf types",
-    "docs": "rimraf API && hardhat docgen && echo 'label: API\norder: 50' > API/index.yml",
-=======
-    "build": "rimraf out && forge build --out out && pnpm dist && pnpm types",
-    "dist": "rimraf abi && mkdir abi && cat exports.txt | cut -d: -f7 | sort -n | uniq | xargs -n 1 sh -c 'cp out/\"$@\".sol/*.json abi/' sh && rimraf abi/*.metadata.json",
     "docs": "rimraf API && hardhat docgen",
->>>>>>> 9f516461
     "lint": "solhint --config ./.solhint.json 'src/**/*.sol'",
     "release": "npm publish --access=public",
     "test": "forge test"

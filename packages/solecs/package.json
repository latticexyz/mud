{
  "name": "@latticexyz/solecs",
  "license": "MIT",
  "version": "1.41.0",
  "description": "Solidity Entity Component System",
  "types": "./types/ethers-contracts/",
  "repository": {
    "type": "git",
    "url": "https://github.com/latticexyz/mud.git",
    "directory": "packages/solecs"
  },
  "scripts": {
    "prepare": "pnpm build",
    "test": "forge test",
    "build": "rimraf out && forge build --out out && pnpm dist && pnpm types",
    "dist": "rimraf abi && mkdir abi && cat exports.txt | cut -d: -f7 | sort -n | uniq | xargs -n 1 sh -c 'cp out/\"$@\".sol/*.json abi/' sh && rimraf abi/*.metadata.json",
    "types": "rimraf types && typechain --target=ethers-v5 abi/*.json",
    "prettier": "prettier --write 'src/**/*.sol'",
    "solhint": "solhint --config ./.solhint.json 'src/**/*.sol'",
    "lint": "pnpm prettier && pnpm solhint",
    "link": "pnpm link",
    "docs": "rimraf API && hardhat docgen && echo 'label: API\norder: 50' > API/index.yml",
    "release": "npm publish --access=public"
  },
  "devDependencies": {
<<<<<<< HEAD
    "@ethersproject/providers": "^5.7.2",
    "@ethersproject/abi": "^5.7.0",
    "ethers": "^5.7.2",
    "@rari-capital/solmate": "git://github.com/transmissions11/solmate.git#9cf1428245074e39090dceacb0c28b1f684f584c",
=======
    "@ethersproject/abi": "^5.7.0",
    "@ethersproject/providers": "^5.7.2",
    "@rari-capital/solmate": "https://github.com/Rari-Capital/solmate.git#9cf1428245074e39090dceacb0c28b1f684f584c",
>>>>>>> fd912b14
    "@solidstate/contracts": "^0.0.52",
    "@typechain/ethers-v5": "^10.2.0",
    "@types/mocha": "^9.1.1",
    "ds-test": "https://github.com/dapphub/ds-test.git#c9ce3f25bde29fc5eb9901842bf02850dfd2d084",
    "ethers": "^5.7.2",
    "forge-std": "https://github.com/foundry-rs/forge-std.git#b4f121555729b3afb3c5ffccb62ff4b6e2818fd3",
    "hardhat": "^2.10.1",
    "memmove": "https://github.com/dk1a/memmove.git#ffd71cd77b1708574ef46a667b23ca3a5cc9fa27",
    "prettier": "^2.8.4",
    "prettier-plugin-solidity": "^1.1.2",
    "rimraf": "^3.0.2",
    "solhint": "^3.3.7",
    "solidity-docgen": "^0.6.0-beta.22",
    "ts-node": "10.7",
    "typechain": "^8.1.1",
    "typedoc": "^0.23.10"
  },
  "peerDependencies": {
<<<<<<< HEAD
    "@ethersproject/providers": "^5.7.2",
    "@ethersproject/abi": "^5.7.0",
    "ethers": "^5.7.2",
=======
    "@ethersproject/abi": "^5.7.0",
    "@ethersproject/providers": "^5.7.2",
>>>>>>> fd912b14
    "@solidstate/contracts": "^0.0.52",
    "ds-test": "https://github.com/dapphub/ds-test.git#c9ce3f25bde29fc5eb9901842bf02850dfd2d084",
    "ethers": "^5.7.2",
    "forge-std": "https://github.com/foundry-rs/forge-std.git#b4f121555729b3afb3c5ffccb62ff4b6e2818fd3",
    "memmove": "https://github.com/dk1a/memmove.git#ffd71cd77b1708574ef46a667b23ca3a5cc9fa27"
  },
  "gitHead": "914a1e0ae4a573d685841ca2ea921435057deb8f"
}<|MERGE_RESOLUTION|>--- conflicted
+++ resolved
@@ -23,16 +23,9 @@
     "release": "npm publish --access=public"
   },
   "devDependencies": {
-<<<<<<< HEAD
-    "@ethersproject/providers": "^5.7.2",
-    "@ethersproject/abi": "^5.7.0",
-    "ethers": "^5.7.2",
-    "@rari-capital/solmate": "git://github.com/transmissions11/solmate.git#9cf1428245074e39090dceacb0c28b1f684f584c",
-=======
     "@ethersproject/abi": "^5.7.0",
     "@ethersproject/providers": "^5.7.2",
-    "@rari-capital/solmate": "https://github.com/Rari-Capital/solmate.git#9cf1428245074e39090dceacb0c28b1f684f584c",
->>>>>>> fd912b14
+    "@rari-capital/solmate": "https://github.com/transmissions11/solmate.git#9cf1428245074e39090dceacb0c28b1f684f584c",
     "@solidstate/contracts": "^0.0.52",
     "@typechain/ethers-v5": "^10.2.0",
     "@types/mocha": "^9.1.1",
@@ -51,14 +44,8 @@
     "typedoc": "^0.23.10"
   },
   "peerDependencies": {
-<<<<<<< HEAD
-    "@ethersproject/providers": "^5.7.2",
-    "@ethersproject/abi": "^5.7.0",
-    "ethers": "^5.7.2",
-=======
     "@ethersproject/abi": "^5.7.0",
     "@ethersproject/providers": "^5.7.2",
->>>>>>> fd912b14
     "@solidstate/contracts": "^0.0.52",
     "ds-test": "https://github.com/dapphub/ds-test.git#c9ce3f25bde29fc5eb9901842bf02850dfd2d084",
     "ethers": "^5.7.2",

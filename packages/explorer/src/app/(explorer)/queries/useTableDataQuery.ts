import { useParams } from "next/navigation";
import { AST, Parser } from "node-sql-parser";
import { Hex } from "viem";
import { Table } from "@latticexyz/config";
import { useQuery } from "@tanstack/react-query";
import { useChain } from "../hooks/useChain";
import { DozerResponse } from "../types";
import { indexerForChainId } from "../utils/indexerForChainId";

const parser = new Parser();

type Props = {
  table: Table | undefined;
  query: string | undefined;
};

export type TableData = {
  columns: string[];
  rows: Record<string, string>[];
};

export function useTableDataQuery({ table, query }: Props) {
  const { chainName, worldAddress } = useParams();
  const { id: chainId } = useChain();
  const decodedQuery = decodeURIComponent(query ?? "");

  return useQuery<DozerResponse, Error, TableData | undefined>({
    queryKey: ["tableData", chainName, worldAddress, decodedQuery],
    queryFn: async () => {
      const indexer = indexerForChainId(chainId);
      const ast = parser.astify(query ?? "") as AST;
      let formattedQuery = parser.sqlify(ast, {
        database: "Postgresql",
        parseOptions: {
          includeLocations: false,
        },
      });

      // remove double quotes from table names, required for Dozer
      if ("from" in ast && Array.isArray(ast.from)) {
        for (const tableInfo of ast.from) {
          if ("table" in tableInfo) {
            formattedQuery = formattedQuery.replace(new RegExp(`"${tableInfo.table}"`, "g"), tableInfo.table);
          }
        }
      }

      const response = await fetch(indexer.url, {
        method: "POST",
        headers: {
          "Content-Type": "application/json",
        },
        body: JSON.stringify([
          {
            address: worldAddress as Hex,
<<<<<<< HEAD
            query: formattedQuery,
=======
            query: decodedQuery,
>>>>>>> 9dbc565d
          },
        ]),
      });

      const data = await response.json();
      if (!response.ok) {
        throw new Error(data.msg || "Network response was not ok");
      }

      return data;
    },
    select: (data: DozerResponse) => {
      if (!table || !data?.result?.[0]) return;

      const schemaKeys = Object.keys(table.schema);
      const result = data.result[0];
      const columnKeys = result[0]
        .map((columnKey) => {
          const schemaKey = schemaKeys.find((schemaKey) => schemaKey.toLowerCase() === columnKey);
          return schemaKey || columnKey;
        })
        .filter((key) => schemaKeys.includes(key));
      const rows = result.slice(1).map((row) => Object.fromEntries(columnKeys.map((key, index) => [key, row[index]])));

      return {
        columns: columnKeys,
        rows,
      };
    },
    enabled: !!table && !!query,
    refetchInterval: (query) => {
      if (query.state.error) return false;
      return 1000;
    },
  });
}<|MERGE_RESOLUTION|>--- conflicted
+++ resolved
@@ -1,13 +1,10 @@
 import { useParams } from "next/navigation";
-import { AST, Parser } from "node-sql-parser";
 import { Hex } from "viem";
 import { Table } from "@latticexyz/config";
 import { useQuery } from "@tanstack/react-query";
 import { useChain } from "../hooks/useChain";
 import { DozerResponse } from "../types";
 import { indexerForChainId } from "../utils/indexerForChainId";
-
-const parser = new Parser();
 
 type Props = {
   table: Table | undefined;
@@ -28,23 +25,6 @@
     queryKey: ["tableData", chainName, worldAddress, decodedQuery],
     queryFn: async () => {
       const indexer = indexerForChainId(chainId);
-      const ast = parser.astify(query ?? "") as AST;
-      let formattedQuery = parser.sqlify(ast, {
-        database: "Postgresql",
-        parseOptions: {
-          includeLocations: false,
-        },
-      });
-
-      // remove double quotes from table names, required for Dozer
-      if ("from" in ast && Array.isArray(ast.from)) {
-        for (const tableInfo of ast.from) {
-          if ("table" in tableInfo) {
-            formattedQuery = formattedQuery.replace(new RegExp(`"${tableInfo.table}"`, "g"), tableInfo.table);
-          }
-        }
-      }
-
       const response = await fetch(indexer.url, {
         method: "POST",
         headers: {
@@ -53,11 +33,7 @@
         body: JSON.stringify([
           {
             address: worldAddress as Hex,
-<<<<<<< HEAD
-            query: formattedQuery,
-=======
             query: decodedQuery,
->>>>>>> 9dbc565d
           },
         ]),
       });

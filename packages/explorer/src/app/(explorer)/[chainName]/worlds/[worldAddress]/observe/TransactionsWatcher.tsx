import { useParams } from "next/navigation";
import {
  Address,
  BaseError,
  Hash,
  Transaction,
  TransactionReceipt,
  decodeFunctionData,
  getAddress,
  parseAbi,
  parseEventLogs,
} from "viem";
import { UserOperation, entryPoint07Abi, entryPoint07Address } from "viem/account-abstraction";
import { useConfig, useWatchBlocks } from "wagmi";
import { getBlock, getTransaction, simulateContract, waitForTransactionReceipt } from "wagmi/actions";
import { useStore } from "zustand";
import { useCallback, useEffect } from "react";
import { store as observerStore } from "../../../../../../observer/store";
import { useChain } from "../../../../hooks/useChain";
import { useWorldAbiQuery } from "../../../../queries/useWorldAbiQuery";
import { store as worldStore } from "../store";
import { userOperationEventAbi } from "./abis/userOperationEventAbi";
import { getDecodedUserOperationCalls } from "./utils/getDecodedUserOperationCalls";

export function TransactionsWatcher() {
  const { id: chainId } = useChain();
  const { worldAddress } = useParams<{ worldAddress: Address }>();
  const wagmiConfig = useConfig();
  const { data: worldAbiData } = useWorldAbiQuery();
  const abi = worldAbiData?.abi;
  const { transactions, setTransaction, updateTransaction } = useStore(worldStore);
  const observerWrites = useStore(observerStore, (state) => state.writes);

  const handleUserOperation = useCallback(
    ({
      hash,
      writeId,
      timestamp,
      receipt,
      transaction,
      userOperation,
    }: {
      hash: Hash;
      writeId?: string;
      timestamp: bigint;
      receipt: TransactionReceipt;
      transaction: Transaction;
      userOperation: UserOperation<"0.7">;
    }) => {
      if (!abi) return;

      const decodedSmartAccountCall = decodeFunctionData({
        abi: parseAbi([
          "function execute(address target, uint256 value, bytes calldata data)",
          "function executeBatch((address target,uint256 value,bytes data)[])",
        ]),
        data: userOperation.callData,
      });

      const { functionName: decodedFunctionName, args: decodedArgs } = decodedSmartAccountCall;
      const calls = getDecodedUserOperationCalls({
        abi,
        functionName: decodedFunctionName,
        decodedArgs,
      }).filter(({ to }) => to && getAddress(to) === getAddress(worldAddress));
      if (calls.length === 0) return;

      const logs = parseEventLogs({
        abi: [...abi, userOperationEventAbi],
        logs: receipt.logs,
      });
      const userOperationEvent = logs.find(({ eventName }) => eventName === "UserOperationEvent");

      setTransaction({
        hash,
        writeId: writeId ?? hash,
        from: calls[0]?.from ?? transaction.from,
        timestamp,
        transaction,
        calls,
        receipt,
        logs,
        value: transaction.value,
        status: userOperationEvent?.args.success ? "success" : "reverted",
      });
    },
    [abi, setTransaction, worldAddress],
  );

  const handleUserOperations = useCallback(
    async ({ writeId, timestamp, transaction }: { writeId?: string; timestamp: bigint; transaction: Transaction }) => {
      if (!abi) return;

      const hash = transaction.hash;
      const receipt = await waitForTransactionReceipt(wagmiConfig, { hash: transaction.hash });
      const decodedEntryPointCall = decodeFunctionData({
        abi: entryPoint07Abi,
        data: transaction.input,
      });

      const userOperations = decodedEntryPointCall.args[0] as never as UserOperation<"0.7">[];
      for (const userOperation of userOperations) {
        handleUserOperation({ hash, writeId, timestamp, receipt, transaction, userOperation });
      }
    },
    [abi, handleUserOperation, wagmiConfig],
  );

  const handleAuthenticTransaction = useCallback(
    async ({
      writeId,
      hash,
      timestamp,
      transaction,
    }: {
      hash: Hash;
      writeId?: string;
      timestamp: bigint;
      transaction: Transaction;
    }) => {
      if (!abi || !transaction.to) return;

      let functionName: string | undefined;
      let args: readonly unknown[] | undefined;
      let transactionError: BaseError | undefined;

      try {
        const functionData = decodeFunctionData({ abi, data: transaction.input });
        functionName = functionData.functionName;
        args = functionData.args;
      } catch (error) {
        transactionError = error as BaseError;
        functionName = transaction.input.length > 10 ? transaction.input.slice(0, 10) : "unknown";
      }

      setTransaction({
        hash,
        writeId: writeId ?? hash,
        from: transaction.from,
        timestamp,
        transaction,
        status: "pending",
        calls: [
          {
            to: transaction.to,
            functionName,
            args,
          },
        ],
        value: transaction.value,
      });

      let receipt: TransactionReceipt | undefined;
      try {
        receipt = await waitForTransactionReceipt(wagmiConfig, { hash });
      } catch {
        console.error(`Failed to fetch transaction receipt. Transaction hash: ${hash}`);
      }

      if (receipt && receipt.status === "reverted" && functionName) {
        try {
          // Simulate the failed transaction to retrieve the revert reason
          // Note, it only works for functions that are declared in the ABI
          // See: https://github.com/wevm/viem/discussions/462
          await simulateContract(wagmiConfig, {
            account: transaction.from,
            address: worldAddress,
            abi,
            value: transaction.value,
            blockNumber: receipt.blockNumber,
            functionName,
            args,
          });
        } catch (error) {
          transactionError = error as BaseError;
        }
      }

      const status = receipt ? receipt.status : "unknown";
      const logs = parseEventLogs({
        abi,
        logs: receipt?.logs || [],
      });

      updateTransaction(hash, {
        receipt,
        logs,
        status,
        error: transactionError as BaseError,
      });
    },
    [abi, wagmiConfig, worldAddress, setTransaction, updateTransaction],
  );

  const handleTransaction = useCallback(
    async ({ hash, writeId, timestamp }: { hash: Hash; timestamp: bigint; writeId?: string }) => {
      if (!abi) return;

      const transaction = await getTransaction(wagmiConfig, { hash });
      if (transaction.to && getAddress(transaction.to) === getAddress(entryPoint07Address)) {
        handleUserOperations({ writeId, timestamp, transaction });
      } else if (transaction.to && getAddress(transaction.to) === getAddress(worldAddress)) {
        handleAuthenticTransaction({ hash, writeId, timestamp, transaction });
      }
    },
    [abi, wagmiConfig, worldAddress, handleUserOperations, handleAuthenticTransaction],
  );

  useEffect(() => {
    for (const { hash, writeId, time } of Object.values(observerWrites)) {
      if (hash) {
        const transaction = transactions.find((transaction) => transaction.hash === hash);
        if (!transaction) {
          handleTransaction({ hash, writeId, timestamp: BigInt(time) / 1000n });
        }
      }
    }
  }, [handleTransaction, observerWrites, transactions, worldAddress]);

  useWatchBlocks({
    chainId,
    async onBlock(block) {
      // workaround for https://github.com/wevm/viem/issues/2995
      // TODO: remove once fixed and we upgrade viem
      const blockTxs =
        block.transactions ?? (await getBlock(wagmiConfig, { chainId, blockHash: block.hash })).transactions;
      for (const hash of blockTxs) {
        if (transactions.find((transaction) => transaction.hash === hash)) continue;
        handleTransaction({ hash, timestamp: block.timestamp });
      }
    },
<<<<<<< HEAD
    chainId,
=======
>>>>>>> 24f0c825
  });

  return null;
}<|MERGE_RESOLUTION|>--- conflicted
+++ resolved
@@ -229,10 +229,6 @@
         handleTransaction({ hash, timestamp: block.timestamp });
       }
     },
-<<<<<<< HEAD
-    chainId,
-=======
->>>>>>> 24f0c825
   });
 
   return null;

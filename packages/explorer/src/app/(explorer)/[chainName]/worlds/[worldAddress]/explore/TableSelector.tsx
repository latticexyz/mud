--- conflicted
+++ resolved
@@ -1,15 +1,8 @@
-<<<<<<< HEAD
-import { Link2Icon, Link2OffIcon } from "lucide-react";
-import { Check, ChevronsUpDown } from "lucide-react";
-import { useState } from "react";
-=======
-import { Check, ChevronsUpDown, Lock } from "lucide-react";
-import { useParams } from "next/navigation";
+import { CheckIcon, ChevronsUpDownIcon, Link2Icon, Link2OffIcon } from "lucide-react";
 import { useQueryState } from "nuqs";
 import { Hex } from "viem";
-import { useEffect, useState } from "react";
-import { internalTableNames } from "@latticexyz/store-sync/sqlite";
->>>>>>> 6c056de6
+import { useState } from "react";
+import { useEffect } from "react";
 import { Button } from "../../../../../../components/ui/Button";
 import {
   Command,
@@ -20,10 +13,9 @@
   CommandList,
 } from "../../../../../../components/ui/Command";
 import { Popover, PopoverContent, PopoverTrigger } from "../../../../../../components/ui/Popover";
+import { DeployedTable } from "../../../../api/utils/decodeTable";
 import { cn } from "../../../../lib/utils";
-import { DeployedTable } from "../api/utils/decodeTable";
 
-<<<<<<< HEAD
 function TableSelectorItem({
   table,
   selected,
@@ -36,7 +28,7 @@
   const { type, name, namespace } = table;
   return (
     <div className="flex items-center">
-      {asOption && <Check className={cn("mr-2 h-4 w-4", selected ? "opacity-100" : "opacity-0")} />}
+      {asOption && <CheckIcon className={cn("mr-2 h-4 w-4", selected ? "opacity-100" : "opacity-0")} />}
       {type === "offchainTable" && <Link2OffIcon className="mr-2 inline-block opacity-70" size={14} />}
       {type === "table" && <Link2Icon className="mr-2 inline-block opacity-70" size={14} />}
       {name} {namespace && <span className="ml-2 opacity-70">({namespace})</span>}
@@ -44,27 +36,14 @@
   );
 }
 
-export function TableSelector({
-  value,
-  deployedTables,
-}: {
-  value: string | undefined;
-  deployedTables: DeployedTable[] | undefined;
-}) {
-=======
-type Props = {
-  tables: string[];
-};
-
-export function TableSelector({ tables }: Props) {
+export function TableSelector({ tables }: { tables?: DeployedTable[] }) {
   const [selectedTableId, setTableId] = useQueryState("tableId");
->>>>>>> 6c056de6
   const [open, setOpen] = useState(false);
-  const selectedTable = deployedTables?.find(({ tableId }) => tableId === value);
+  const selectedTable = tables?.find(({ tableId }) => tableId === selectedTableId);
 
   useEffect(() => {
-    if (!selectedTableId && tables.length > 0) {
-      setTableId(tables[0] as Hex);
+    if (!selectedTableId && Array.isArray(tables) && tables.length > 0) {
+      setTableId(tables[0].tableId);
     }
   }, [selectedTableId, setTableId, tables]);
 
@@ -73,15 +52,11 @@
       <Popover open={open} onOpenChange={setOpen}>
         <PopoverTrigger asChild>
           <Button variant="outline" role="combobox" aria-expanded={open} className="w-full justify-between">
-<<<<<<< HEAD
-            {selectedTable && <TableSelectorItem table={selectedTable} selected={value === selectedTable.tableId} />}
+            {selectedTable && (
+              <TableSelectorItem table={selectedTable} selected={selectedTableId === selectedTable.tableId} />
+            )}
             {!selectedTable && <span className="opacity-50">Select table...</span>}
-=======
-            {selectedTableId
-              ? tables.find((tableId) => tableId === selectedTableId)?.replace(`${worldAddress}__`, "")
-              : "Select table..."}
->>>>>>> 6c056de6
-            <ChevronsUpDown className="ml-2 h-4 w-4 shrink-0 opacity-50" />
+            <ChevronsUpDownIcon className="ml-2 h-4 w-4 shrink-0 opacity-50" />
           </Button>
         </PopoverTrigger>
 
@@ -91,42 +66,18 @@
             <CommandList>
               <CommandEmpty className="py-4 text-center font-mono text-sm">No table found.</CommandEmpty>
               <CommandGroup>
-<<<<<<< HEAD
-                {deployedTables?.map((table) => {
+                {tables?.map((table) => {
                   return (
                     <CommandItem
                       key={table.tableId}
-                      value={`${table.namespace}__${table.name}`}
-                      onSelect={() => {
-                        const url = new URL(window.location.href);
-                        const searchParams = new URLSearchParams(url.search);
-                        searchParams.set("tableId", table.tableId);
-                        window.history.pushState({}, "", `${window.location.pathname}?${searchParams}`);
-
-=======
-                {tables.map((tableId) => {
-                  return (
-                    <CommandItem
-                      key={tableId}
-                      value={tableId}
+                      value={table.tableId}
                       onSelect={(newTableId) => {
                         setTableId(newTableId as Hex);
->>>>>>> 6c056de6
                         setOpen(false);
                       }}
                       className="font-mono"
                     >
-<<<<<<< HEAD
-                      <TableSelectorItem table={table} selected={value === table.tableId} asOption />
-=======
-                      <Check
-                        className={cn("mr-2 h-4 w-4", selectedTableId === tableId ? "opacity-100" : "opacity-0")}
-                      />
-                      {(internalTableNames as string[]).includes(tableId) && (
-                        <Lock className="mr-2 inline-block opacity-70" size={14} />
-                      )}
-                      {tableId.replace(`${worldAddress}__`, "")}
->>>>>>> 6c056de6
+                      <TableSelectorItem table={table} selected={selectedTableId === table.tableId} asOption />
                     </CommandItem>
                   );
                 })}

<<<<<<< HEAD
import { Link2Icon, Link2OffIcon } from "lucide-react";
import { Select, SelectContent, SelectItem, SelectTrigger, SelectValue } from "../../../../../../components/ui/Select";
import { DeployedTable } from "./utils/decodeTable";
=======
import { Check, ChevronsUpDown, Lock } from "lucide-react";
import { useParams } from "next/navigation";
import { useState } from "react";
import { internalTableNames } from "@latticexyz/store-sync/sqlite";
import { Button } from "../../../../../../components/ui/Button";
import {
  Command,
  CommandEmpty,
  CommandGroup,
  CommandInput,
  CommandItem,
  CommandList,
} from "../../../../../../components/ui/Command";
import { Popover, PopoverContent, PopoverTrigger } from "../../../../../../components/ui/Popover";
import { cn } from "../../../../../../lib/utils";
>>>>>>> 7ac2a0d5

type Props = {
  value: string | undefined;
  deployedTables: DeployedTable[] | undefined;
};

<<<<<<< HEAD
export function TableSelector({ value, deployedTables }: Props) {
  return (
    <div className="py-4">
      <Select
        value={value}
        onValueChange={(value: string) => {
          const url = new URL(window.location.href);
          const searchParams = new URLSearchParams(url.search);
          searchParams.set("table", value);
          window.history.pushState({}, "", `${window.location.pathname}?${searchParams}`);
        }}
      >
        <SelectTrigger disabled={!deployedTables}>
          <SelectValue placeholder="Select a table ..." />
        </SelectTrigger>

        <SelectContent>
          {deployedTables?.map(({ tableId, name, type, namespace }) => {
            return (
              <SelectItem key={tableId} value={tableId} className="font-mono">
                {type === "offchainTable" && <Link2OffIcon className="mr-2 inline-block opacity-70" size={14} />}
                {type === "table" && <Link2Icon className="mr-2 inline-block opacity-70" size={14} />}
                {name} {namespace && <span className="opacity-70">({namespace})</span>}
              </SelectItem>
            );
          })}
        </SelectContent>
      </Select>
=======
export function TableSelector({ value, options }: Props) {
  const [open, setOpen] = useState(false);
  const { worldAddress } = useParams();

  return (
    <div className="w-full py-4">
      <Popover open={open} onOpenChange={setOpen}>
        <PopoverTrigger asChild>
          <Button variant="outline" role="combobox" aria-expanded={open} className="w-full justify-between">
            {value ? options.find((option) => option === value)?.replace(`${worldAddress}__`, "") : "Select table..."}
            <ChevronsUpDown className="ml-2 h-4 w-4 shrink-0 opacity-50" />
          </Button>
        </PopoverTrigger>

        <PopoverContent className="w-[--radix-popover-trigger-width] p-0">
          <Command>
            <CommandInput placeholder="Search tables..." className="font-mono" />
            <CommandList>
              <CommandEmpty>No framework found.</CommandEmpty>
              <CommandGroup>
                {options.map((option) => {
                  return (
                    <CommandItem
                      key={option}
                      value={option}
                      onSelect={(currentValue) => {
                        const url = new URL(window.location.href);
                        const searchParams = new URLSearchParams(url.search);
                        searchParams.set("tableId", currentValue);
                        window.history.pushState({}, "", `${window.location.pathname}?${searchParams}`);

                        setOpen(false);
                      }}
                      className="font-mono"
                    >
                      <Check className={cn("mr-2 h-4 w-4", value === option ? "opacity-100" : "opacity-0")} />
                      {(internalTableNames as string[]).includes(option) && (
                        <Lock className="mr-2 inline-block opacity-70" size={14} />
                      )}
                      {option.replace(`${worldAddress}__`, "")}
                    </CommandItem>
                  );
                })}
              </CommandGroup>
            </CommandList>
          </Command>
        </PopoverContent>
      </Popover>
>>>>>>> 7ac2a0d5
    </div>
  );
}<|MERGE_RESOLUTION|>--- conflicted
+++ resolved
@@ -1,12 +1,6 @@
-<<<<<<< HEAD
 import { Link2Icon, Link2OffIcon } from "lucide-react";
-import { Select, SelectContent, SelectItem, SelectTrigger, SelectValue } from "../../../../../../components/ui/Select";
-import { DeployedTable } from "./utils/decodeTable";
-=======
-import { Check, ChevronsUpDown, Lock } from "lucide-react";
-import { useParams } from "next/navigation";
+import { Check, ChevronsUpDown } from "lucide-react";
 import { useState } from "react";
-import { internalTableNames } from "@latticexyz/store-sync/sqlite";
 import { Button } from "../../../../../../components/ui/Button";
 import {
   Command,
@@ -18,53 +12,44 @@
 } from "../../../../../../components/ui/Command";
 import { Popover, PopoverContent, PopoverTrigger } from "../../../../../../components/ui/Popover";
 import { cn } from "../../../../../../lib/utils";
->>>>>>> 7ac2a0d5
+import { DeployedTable } from "./utils/decodeTable";
 
 type Props = {
   value: string | undefined;
   deployedTables: DeployedTable[] | undefined;
 };
 
-<<<<<<< HEAD
+function TableSelectorItem({
+  table,
+  selected,
+  asOption,
+}: {
+  table: DeployedTable;
+  selected: boolean;
+  asOption?: boolean;
+}) {
+  const { type, name, namespace } = table;
+  return (
+    <div className="flex items-center">
+      {asOption && <Check className={cn("mr-2 h-4 w-4", selected ? "opacity-100" : "opacity-0")} />}
+      {type === "offchainTable" && <Link2OffIcon className="mr-2 inline-block opacity-70" size={14} />}
+      {type === "table" && <Link2Icon className="mr-2 inline-block opacity-70" size={14} />}
+      {name} {namespace && <span className="ml-2 opacity-70">({namespace})</span>}
+    </div>
+  );
+}
+
 export function TableSelector({ value, deployedTables }: Props) {
-  return (
-    <div className="py-4">
-      <Select
-        value={value}
-        onValueChange={(value: string) => {
-          const url = new URL(window.location.href);
-          const searchParams = new URLSearchParams(url.search);
-          searchParams.set("table", value);
-          window.history.pushState({}, "", `${window.location.pathname}?${searchParams}`);
-        }}
-      >
-        <SelectTrigger disabled={!deployedTables}>
-          <SelectValue placeholder="Select a table ..." />
-        </SelectTrigger>
-
-        <SelectContent>
-          {deployedTables?.map(({ tableId, name, type, namespace }) => {
-            return (
-              <SelectItem key={tableId} value={tableId} className="font-mono">
-                {type === "offchainTable" && <Link2OffIcon className="mr-2 inline-block opacity-70" size={14} />}
-                {type === "table" && <Link2Icon className="mr-2 inline-block opacity-70" size={14} />}
-                {name} {namespace && <span className="opacity-70">({namespace})</span>}
-              </SelectItem>
-            );
-          })}
-        </SelectContent>
-      </Select>
-=======
-export function TableSelector({ value, options }: Props) {
   const [open, setOpen] = useState(false);
-  const { worldAddress } = useParams();
+  const selectedTable = deployedTables?.find(({ tableId }) => tableId === value);
 
   return (
     <div className="w-full py-4">
       <Popover open={open} onOpenChange={setOpen}>
         <PopoverTrigger asChild>
           <Button variant="outline" role="combobox" aria-expanded={open} className="w-full justify-between">
-            {value ? options.find((option) => option === value)?.replace(`${worldAddress}__`, "") : "Select table..."}
+            {selectedTable && <TableSelectorItem table={selectedTable} selected={value === selectedTable.tableId} />}
+            {!selectedTable && <span className="opacity-50">Select table...</span>}
             <ChevronsUpDown className="ml-2 h-4 w-4 shrink-0 opacity-50" />
           </Button>
         </PopoverTrigger>
@@ -75,26 +60,22 @@
             <CommandList>
               <CommandEmpty>No framework found.</CommandEmpty>
               <CommandGroup>
-                {options.map((option) => {
+                {deployedTables?.map((table) => {
                   return (
                     <CommandItem
-                      key={option}
-                      value={option}
-                      onSelect={(currentValue) => {
+                      key={table.tableId}
+                      value={`${table.namespace}__${table.name}`}
+                      onSelect={() => {
                         const url = new URL(window.location.href);
                         const searchParams = new URLSearchParams(url.search);
-                        searchParams.set("tableId", currentValue);
+                        searchParams.set("tableId", table.tableId);
                         window.history.pushState({}, "", `${window.location.pathname}?${searchParams}`);
 
                         setOpen(false);
                       }}
                       className="font-mono"
                     >
-                      <Check className={cn("mr-2 h-4 w-4", value === option ? "opacity-100" : "opacity-0")} />
-                      {(internalTableNames as string[]).includes(option) && (
-                        <Lock className="mr-2 inline-block opacity-70" size={14} />
-                      )}
-                      {option.replace(`${worldAddress}__`, "")}
+                      <TableSelectorItem table={table} selected={value === table.tableId} asOption />
                     </CommandItem>
                   );
                 })}
@@ -103,7 +84,6 @@
           </Command>
         </PopoverContent>
       </Popover>
->>>>>>> 7ac2a0d5
     </div>
   );
 }
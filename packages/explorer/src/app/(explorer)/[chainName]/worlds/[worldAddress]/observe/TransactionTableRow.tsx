import { ChevronDownIcon, ChevronUpIcon } from "lucide-react";
import { formatEther } from "viem";
import { Row, flexRender } from "@tanstack/react-table";
import { Separator } from "../../../../../../components/ui/Separator";
import { Skeleton } from "../../../../../../components/ui/Skeleton";
import { TableCell, TableRow } from "../../../../../../components/ui/Table";
import { cn } from "../../../../../../utils";
import { Confirmations } from "./Confirmations";
import { columns } from "./TransactionsTable";
import { WatchedTransaction } from "./useTransactionWatcher";

function TransactionTableRowDataCell({
  label,
  status,
  children,
}: {
  label: string;
  status: WatchedTransaction["status"];
  children: React.ReactNode;
}) {
  return (
    <div>
      <h3 className="text-2xs font-bold uppercase text-white/60">{label}</h3>
      <p className="pt-1 text-xs uppercase">
        {children ??
          (status === "rejected" ? <span className="text-white/60">N/A</span> : <Skeleton className="h-4 w-[100px]" />)}
      </p>
    </div>
  );
}

export function TransactionTableRow({ row }: { row: Row<WatchedTransaction> }) {
  const data = row?.original;
  const status = data.status;
  const logs = data?.logs;
  const receipt = data?.receipt;

  return (
    <>
      <TableRow
        className={cn("relative cursor-pointer", {
          "bg-muted/50": row.getIsExpanded(),
        })}
        onClick={() => row.toggleExpanded()}
      >
        {row.getVisibleCells().map((cell) => (
          <TableCell key={cell.id}>{flexRender(cell.column.columnDef.cell, cell.getContext())}</TableCell>
        ))}

        {row.getIsExpanded() ? (
          <ChevronUpIcon className="absolute right-4 top-1/2 h-4 w-4 -translate-y-1/2 text-white/60" />
        ) : (
          <ChevronDownIcon className="absolute right-4 top-1/2 h-4 w-4 -translate-y-1/2 text-white/60" />
        )}
      </TableRow>

      {row.getIsExpanded() && (
        <TableRow className="border-b-white/20 bg-muted/50 hover:bg-muted/50">
          <TableCell colSpan={columns.length}>
            {data && (
              <>
                <div className="grid grid-cols-2 gap-x-2 gap-y-5 sm:grid-cols-4 md:grid-cols-5">
                  <TransactionTableRowDataCell label="Confirmations" status={status}>
                    {status !== "rejected" ? <Confirmations hash={data.transaction?.hash} /> : null}
                  </TransactionTableRowDataCell>
                  <TransactionTableRowDataCell label="Tx value" status={status}>
                    {data.value ? formatEther(data.value) : 0} ETH
                  </TransactionTableRowDataCell>
                  <TransactionTableRowDataCell label="Gas used" status={status}>
                    {receipt?.gasUsed.toString()}
                  </TransactionTableRowDataCell>
                  <TransactionTableRowDataCell label="Gas price" status={status}>
                    {receipt?.effectiveGasPrice.toString()}
                  </TransactionTableRowDataCell>
                  <TransactionTableRowDataCell label="Tx cost" status={status}>
                    {receipt ? `${formatEther(receipt.gasUsed * receipt.effectiveGasPrice)} ETH` : null}
                  </TransactionTableRowDataCell>
                </div>

                <Separator className="my-5" />

                <div className="flex items-start gap-x-4">
                  <h3 className="w-[45px] flex-shrink-0 text-2xs font-bold uppercase">Inputs</h3>
                  {Array.isArray(data.functionData?.args) && data.functionData?.args.length > 0 ? (
                    <div className="flex-grow border border-white/20 p-2">
                      {data.functionData?.args?.map((arg, idx) => (
                        <div key={idx} className="flex">
                          <span className="flex-shrink-0 text-xs text-white/60">arg {idx + 1}:</span>
                          <span className="ml-2 text-xs">{String(arg)}</span>
                        </div>
                      ))}
                    </div>
                  ) : (
                    <p className="text-2xs uppercase text-white/60">No inputs</p>
                  )}
                </div>

                {data.error ? (
                  <>
                    <Separator className="my-5" />

                    <div className="flex items-start gap-x-4">
                      <h3 className="w-[45px] flex-shrink-0 text-2xs font-bold uppercase">Error</h3>
                      {data.error ? (
                        <div className="flex-grow whitespace-pre-wrap border border-red-500 p-2 font-mono text-xs">
                          {data.error.message}
                        </div>
                      ) : (
                        <p className="text-2xs uppercase text-white/60">No error</p>
                      )}
                    </div>
                  </>
                ) : null}

                {!data.error ? (
                  <>
                    <Separator className="my-5" />

<<<<<<< HEAD
                    <div className="flex items-start gap-x-4 pb-2">
                      <h3 className="inline-block w-[45px] pb-2 text-2xs font-bold uppercase">Logs</h3>
                      {Array.isArray(logs) && logs.length > 0 ? (
                        <div className="flex-grow break-all border border-white/20 p-2 pb-3">
                          <ul>
                            {logs.map((log, idx) => {
                              const eventName = "eventName" in log ? log.eventName : null;
                              const args = "args" in log ? (log.args as Record<string, unknown>) : null;
                              return (
                                <li key={idx}>
                                  {Boolean(eventName) && <span className="text-xs">{eventName?.toString()}:</span>}
                                  {args && (
                                    <ul className="list-inside">
                                      {Object.entries(args).map(([key, value]) => (
                                        <li key={key} className="mt-1 flex">
                                          <span className="flex-shrink-0 text-xs text-white/60">{key}: </span>
                                          <span className="ml-2 text-xs">{value as never}</span>
                                        </li>
                                      ))}
                                    </ul>
                                  )}
                                  {idx < logs.length - 1 && <Separator className="my-4" />}
                                </li>
                              );
                            })}
                          </ul>
                        </div>
                      ) : (
                        <p className="text-2xs uppercase text-white/60">No logs</p>
                      )}
=======
                <div className="flex items-start gap-x-4 pb-2">
                  <h3 className="inline-block w-[45px] flex-shrink-0 pb-2 text-2xs font-bold uppercase">Logs</h3>
                  {Array.isArray(logs) && logs.length > 0 ? (
                    <div className="flex-grow break-all border border-white/20 p-2 pb-3">
                      <ul>
                        {logs.map((log, idx) => {
                          const eventName = "eventName" in log ? log.eventName : null;
                          const args = "args" in log ? (log.args as Record<string, unknown>) : null;
                          return (
                            <li key={idx}>
                              {Boolean(eventName) && <span className="text-xs">{eventName?.toString()}:</span>}
                              {args && (
                                <ul className="list-inside">
                                  {Object.entries(args).map(([key, value]) => (
                                    <li key={key} className="mt-1 flex">
                                      <span className="flex-shrink-0 text-xs text-white/60">{key}: </span>
                                      <span className="ml-2 text-xs">{value as never}</span>
                                    </li>
                                  ))}
                                </ul>
                              )}
                              {idx < logs.length - 1 && <Separator className="my-4" />}
                            </li>
                          );
                        })}
                      </ul>
>>>>>>> 5ced7eb2
                    </div>
                  </>
                ) : null}
              </>
            )}
          </TableCell>
        </TableRow>
      )}
    </>
  );
}<|MERGE_RESOLUTION|>--- conflicted
+++ resolved
@@ -116,7 +116,6 @@
                   <>
                     <Separator className="my-5" />
 
-<<<<<<< HEAD
                     <div className="flex items-start gap-x-4 pb-2">
                       <h3 className="inline-block w-[45px] pb-2 text-2xs font-bold uppercase">Logs</h3>
                       {Array.isArray(logs) && logs.length > 0 ? (
@@ -147,34 +146,6 @@
                       ) : (
                         <p className="text-2xs uppercase text-white/60">No logs</p>
                       )}
-=======
-                <div className="flex items-start gap-x-4 pb-2">
-                  <h3 className="inline-block w-[45px] flex-shrink-0 pb-2 text-2xs font-bold uppercase">Logs</h3>
-                  {Array.isArray(logs) && logs.length > 0 ? (
-                    <div className="flex-grow break-all border border-white/20 p-2 pb-3">
-                      <ul>
-                        {logs.map((log, idx) => {
-                          const eventName = "eventName" in log ? log.eventName : null;
-                          const args = "args" in log ? (log.args as Record<string, unknown>) : null;
-                          return (
-                            <li key={idx}>
-                              {Boolean(eventName) && <span className="text-xs">{eventName?.toString()}:</span>}
-                              {args && (
-                                <ul className="list-inside">
-                                  {Object.entries(args).map(([key, value]) => (
-                                    <li key={key} className="mt-1 flex">
-                                      <span className="flex-shrink-0 text-xs text-white/60">{key}: </span>
-                                      <span className="ml-2 text-xs">{value as never}</span>
-                                    </li>
-                                  ))}
-                                </ul>
-                              )}
-                              {idx < logs.length - 1 && <Separator className="my-4" />}
-                            </li>
-                          );
-                        })}
-                      </ul>
->>>>>>> 5ced7eb2
                     </div>
                   </>
                 ) : null}

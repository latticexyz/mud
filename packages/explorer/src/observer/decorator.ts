import { Account, Address, Chain, Client, Hex, Transport, WalletActions } from "viem";
import { BundlerActions, sendUserOperation, waitForUserOperationReceipt } from "viem/account-abstraction";
import { waitForTransactionReceipt, writeContract } from "viem/actions";
import { getAction } from "viem/utils";
import { isDefined } from "@latticexyz/common/utils";
import { createBridge } from "./bridge";
import { ReceiptSummary } from "./common";

export type WaitForTransaction = (hash: Hex) => Promise<ReceiptSummary>;

export type ObserverOptions = {
  explorerUrl?: string;
  waitForTransaction?: WaitForTransaction;
};

let writeCounter = 0;

export function observer({ explorerUrl: initialExplorerUrl, waitForTransaction }: ObserverOptions = {}): <
  transport extends Transport,
  chain extends Chain | undefined = Chain | undefined,
  account extends Account | undefined = Account | undefined,
>(
  client: Client<transport, chain, account>,
) => Pick<WalletActions<chain, account>, "writeContract"> & Pick<BundlerActions, "sendUserOperation"> {
  return (client) => {
    const explorerUrl = initialExplorerUrl ?? client.chain?.blockExplorers?.worldsExplorer?.url;
    if (!explorerUrl) return {} as never;

    const emit = createBridge({ url: new URL("/internal/observer-relay", explorerUrl).toString() });

    return {
      async sendUserOperation(args) {
        const writeId = `${client.uid}-${++writeCounter}`;
        const write = getAction(client, sendUserOperation, "sendUserOperation")(args);
        if (!("calls" in args) || !args.calls) return write;

        const calls = args.calls
          .map((call) => {
            if (!call || typeof call !== "object") return undefined;
            if (!("to" in call) || typeof call.to !== "string") return undefined;
            if (!("functionName" in call) || typeof call.functionName !== "string") return undefined;
            if (!("args" in call) || !Array.isArray(call.args)) return undefined;

            return {
              to: call.to as Address,
              functionName: call.functionName,
              args: call.args,
              ...("value" in call && typeof call.value === "bigint" && { value: call.value }),
            };
          })
          .filter(isDefined);
        if (calls.length === 0) return write;

        emit("write", {
          writeId,
<<<<<<< HEAD
          from: client.account!.address,
=======
          // TODO: type as SessionClient once available from entrykit
          // eslint-disable-next-line @typescript-eslint/no-explicit-any
          from: (client as any).userAddress ?? client.account!.address,
>>>>>>> 88b9daf1
          calls,
        });
        Promise.allSettled([write]).then(([result]) => {
          emit("write:result", { ...result, writeId });
        });

        write.then((userOpHash) => {
          const receipt = getAction(
            client,
            waitForUserOperationReceipt,
            "waitForUserOperationReceipt",
          )({ hash: userOpHash });

          emit("waitForUserOperationReceipt", { writeId, userOpHash });
          Promise.allSettled([receipt]).then(([result]) => {
            emit("waitForUserOperationReceipt:result", { ...result, writeId });
          });
        });

        return write;
      },

      async writeContract(args) {
        const writeId = `${client.uid}-${++writeCounter}`;
        const write = getAction(client, writeContract, "writeContract")(args);

        emit("write", {
          writeId,
<<<<<<< HEAD
          from: client.account!.address,
=======
          // TODO: type as SessionClient once available from entrykit
          // eslint-disable-next-line @typescript-eslint/no-explicit-any
          from: (client as any).userAddress ?? client.account!.address,
>>>>>>> 88b9daf1
          calls: [
            {
              to: args.address,
              functionName: args.functionName,
              args: (args.args ?? []) as never,
              ...(args.value && { value: args.value }),
            },
          ],
        });
        Promise.allSettled([write]).then(([result]) => {
          emit("write:result", { ...result, writeId });
        });

        write.then((hash) => {
          const receipt = getAction(client, waitForTransactionReceipt, "waitForTransactionReceipt")({ hash });

          emit("waitForTransactionReceipt", { writeId, hash });
          Promise.allSettled([receipt]).then(([result]) => {
            emit("waitForTransactionReceipt:result", { ...result, writeId });
          });
        });

        if (waitForTransaction) {
          write.then((hash) => {
            const receipt = waitForTransaction(hash);

            emit("waitForTransaction", { writeId });
            Promise.allSettled([receipt]).then(([result]) => {
              emit("waitForTransaction:result", { ...result, writeId });
            });
          });
        }

        return write;
      },
    };
  };
}<|MERGE_RESOLUTION|>--- conflicted
+++ resolved
@@ -53,13 +53,9 @@
 
         emit("write", {
           writeId,
-<<<<<<< HEAD
-          from: client.account!.address,
-=======
           // TODO: type as SessionClient once available from entrykit
           // eslint-disable-next-line @typescript-eslint/no-explicit-any
           from: (client as any).userAddress ?? client.account!.address,
->>>>>>> 88b9daf1
           calls,
         });
         Promise.allSettled([write]).then(([result]) => {
@@ -88,13 +84,9 @@
 
         emit("write", {
           writeId,
-<<<<<<< HEAD
-          from: client.account!.address,
-=======
           // TODO: type as SessionClient once available from entrykit
           // eslint-disable-next-line @typescript-eslint/no-explicit-any
           from: (client as any).userAddress ?? client.account!.address,
->>>>>>> 88b9daf1
           calls: [
             {
               to: args.address,

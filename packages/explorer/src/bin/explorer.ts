#!/usr/bin/env node
import { watchFile } from "fs";
import { readFile } from "fs/promises";
import path from "path";
import process from "process";
import { fileURLToPath } from "url";
import yargs from "yargs";
import { ChildProcess, spawn } from "child_process";
<<<<<<< HEAD
import { isValidChainId } from "../common";
=======
import { validateChainId } from "../common";
>>>>>>> 20604952

const __filename = fileURLToPath(import.meta.url);
const __dirname = path.dirname(__filename);
const packageRoot = path.join(__dirname, "..", "..");

const argv = yargs(process.argv.slice(2))
  .options({
    port: {
      alias: "p",
      description: "Port number for the server",
      type: "number",
      default: process.env.PORT || 13690,
    },
    hostname: {
      alias: "H",
      description: "Host for the server",
      type: "string",
    },
    chainId: {
      alias: "c",
      description: "Chain ID",
      type: "number",
      default: process.env.CHAIN_ID || 31337,
    },
    indexerDatabase: {
      alias: "i",
      description: "Path to the indexer database",
      type: "string",
      default: process.env.INDEXER_DATABASE || "indexer.db",
    },
    worldsFile: {
      alias: "w",
      description: "Path to the worlds.json file",
      type: "string",
      default: process.env.WORLDS_FILE || "worlds.json",
    },
    dev: {
      alias: "D",
      description: "Run in development mode",
      type: "boolean",
      default: false,
    },
    worldAddress: {
      alias: "a",
      description: "World address",
      type: "string",
      default: process.env.WORLD_ADDRESS,
    },
  })
  .check((argv) => {
<<<<<<< HEAD
    isValidChainId(Number(argv.chainId));
=======
    validateChainId(Number(argv.chainId));
>>>>>>> 20604952
    return true;
  })
  .parseSync();

const { port, hostname, chainId, indexerDatabase, worldsFile, dev } = argv;
let worldAddress = argv.worldAddress;
let explorerProcess: ChildProcess;

async function startExplorer() {
  const env = {
    ...process.env,
    CHAIN_ID: chainId.toString(),
    WORLD_ADDRESS: worldAddress?.toString(),
    INDEXER_DATABASE: path.join(process.cwd(), indexerDatabase),
  };

  if (dev) {
    explorerProcess = spawn(
      "node_modules/.bin/next",
      ["dev", "--port", port.toString(), ...(hostname ? ["--hostname", hostname] : [])],
      {
        cwd: packageRoot,
        stdio: "inherit",
        env,
      },
    );
  } else {
    explorerProcess = spawn("node", [".next/standalone/packages/explorer/server.js"], {
      cwd: packageRoot,
      stdio: "inherit",
      env: {
        ...env,
        PORT: port.toString(),
        HOSTNAME: hostname,
      },
    });
  }
}

async function readWorldsJson() {
  try {
    const data = await readFile(worldsFile, "utf8");
    if (data) {
      const worlds = JSON.parse(data);
      const world = worlds[chainId];
      if (world) {
        return world.address;
      } else {
        console.error(`World not found for chain ID ${chainId}`);
        return null;
      }
    }
  } catch (error) {
    console.error("Error reading worlds.json:", error);
    return null;
  }
}

async function restartExplorer() {
  if (explorerProcess) {
    explorerProcess.kill();
  }
  await startExplorer();
}

function watchWorldsJson() {
  if (!worldsFile) {
    return;
  }

  watchFile(worldsFile, async () => {
    const newWorldAddress = await readWorldsJson();
    if (worldAddress && worldAddress !== newWorldAddress) {
      console.log("\nWorld address changed, restarting explorer...");

      worldAddress = newWorldAddress;
      await restartExplorer();
    }
  });
}

process.on("SIGINT", () => {
  if (explorerProcess) {
    explorerProcess.kill();
  }
  process.exit();
});

async function main() {
  // If world address is not provided, try to read it from worlds.json
  if (!worldAddress) {
    worldAddress = await readWorldsJson();

    // If world address is still not found, throw an error
    if (!worldAddress) {
      throw new Error(
        `No world address found in "${worldsFile}" file. Either run \`mud deploy\` to create one or provide one with \`--worldAddress\`.`,
      );
    }

    // only watch worlds.json if world address was not provided with --worldAddress
    watchWorldsJson();
  }

  await startExplorer();
}

main().catch(console.error);<|MERGE_RESOLUTION|>--- conflicted
+++ resolved
@@ -6,11 +6,7 @@
 import { fileURLToPath } from "url";
 import yargs from "yargs";
 import { ChildProcess, spawn } from "child_process";
-<<<<<<< HEAD
-import { isValidChainId } from "../common";
-=======
 import { validateChainId } from "../common";
->>>>>>> 20604952
 
 const __filename = fileURLToPath(import.meta.url);
 const __dirname = path.dirname(__filename);
@@ -61,11 +57,7 @@
     },
   })
   .check((argv) => {
-<<<<<<< HEAD
-    isValidChainId(Number(argv.chainId));
-=======
     validateChainId(Number(argv.chainId));
->>>>>>> 20604952
     return true;
   })
   .parseSync();

--- conflicted
+++ resolved
@@ -1,11 +1,7 @@
 import { useParams } from "next/navigation";
 import { AbiFunction, Hex } from "viem";
 import { UseQueryResult, useQuery } from "@tanstack/react-query";
-<<<<<<< HEAD
-import { useChainId } from "../hooks/useChain";
-=======
 import { useChain } from "../hooks/useChain";
->>>>>>> 20604952
 
 export async function getAbi(chainId: number, worldAddress: Hex) {
   const res = await fetch(`/api/world?${new URLSearchParams({ chainId: String(chainId), worldAddress })}`);
@@ -24,11 +20,7 @@
 
 export function useAbiQuery(): UseQueryResult<AbiQueryResult> {
   const { worldAddress } = useParams();
-<<<<<<< HEAD
-  const chainId = useChainId();
-=======
   const { id: chainId } = useChain();
->>>>>>> 20604952
 
   return useQuery({
     queryKey: ["abi", chainId, worldAddress],

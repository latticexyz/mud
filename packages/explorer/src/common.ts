import { anvil, garnet, redstone } from "viem/chains";

<<<<<<< HEAD
const supportedChains = [anvil, garnet, redstone];

export type SupportedChainIds = (typeof supportedChains)[number]["id"];
export type SupportedChainNames = "anvil" | "garnet" | "redstone";

export const chainIdName: Record<SupportedChainIds, SupportedChainNames> = {
  [anvil.id]: "anvil",
  [garnet.id]: "garnet",
  [redstone.id]: "redstone",
} as const;

export const chainNameId: Record<SupportedChainNames, SupportedChainIds> = {
  anvil: anvil.id,
  garnet: garnet.id,
  redstone: redstone.id,
};

export const chains: Record<SupportedChainIds, Chain> = {
  [anvil.id]: anvil,
  [garnet.id]: garnet,
  [redstone.id]: redstone,
};

export function isValidChainId(chainId: number): asserts chainId is SupportedChainIds {
  if (!(chainId in chainIdName)) {
    throw new Error(`Invalid chain id. Supported chains are: ${Object.keys(chainIdName).join(", ")}.`);
  }
}

export function isValidChainName(name: string | string[] | undefined): asserts name is SupportedChainNames {
  if (Array.isArray(name) || typeof name !== "string" || !(name in chainNameId)) {
    throw new Error(`Invalid chain name. Supported chains are: ${Object.keys(chainNameId).join(", ")}.`);
=======
export const supportedChains = { anvil, garnet, redstone } as const;
export const supportedChainsById = Object.fromEntries(
  Object.entries(supportedChains).map(([, chain]) => [chain.id, chain]),
);

export type SupportedChainIds = (typeof supportedChains)[keyof typeof supportedChains]["id"];
export type SupportedChainNames = keyof typeof supportedChains;

export function validateChainId(chainId: number): asserts chainId is SupportedChainIds {
  if (!(chainId in supportedChainsById)) {
    throw new Error(`Invalid chain id. Supported chains are: ${Object.keys(supportedChainsById).join(", ")}.`);
  }
}

export function validateChainName(name: string | string[] | undefined): asserts name is SupportedChainNames {
  if (Array.isArray(name) || typeof name !== "string" || !(name in supportedChains)) {
    throw new Error(`Invalid chain name. Supported chains are: ${Object.keys(supportedChainsById).join(", ")}.`);
>>>>>>> 20604952
  }
}<|MERGE_RESOLUTION|>--- conflicted
+++ resolved
@@ -1,42 +1,11 @@
 import { anvil, garnet, redstone } from "viem/chains";
 
-<<<<<<< HEAD
-const supportedChains = [anvil, garnet, redstone];
-
-export type SupportedChainIds = (typeof supportedChains)[number]["id"];
-export type SupportedChainNames = "anvil" | "garnet" | "redstone";
-
-export const chainIdName: Record<SupportedChainIds, SupportedChainNames> = {
-  [anvil.id]: "anvil",
-  [garnet.id]: "garnet",
-  [redstone.id]: "redstone",
-} as const;
-
-export const chainNameId: Record<SupportedChainNames, SupportedChainIds> = {
-  anvil: anvil.id,
-  garnet: garnet.id,
-  redstone: redstone.id,
-};
-
-export const chains: Record<SupportedChainIds, Chain> = {
-  [anvil.id]: anvil,
-  [garnet.id]: garnet,
-  [redstone.id]: redstone,
-};
-
-export function isValidChainId(chainId: number): asserts chainId is SupportedChainIds {
-  if (!(chainId in chainIdName)) {
-    throw new Error(`Invalid chain id. Supported chains are: ${Object.keys(chainIdName).join(", ")}.`);
-  }
-}
-
-export function isValidChainName(name: string | string[] | undefined): asserts name is SupportedChainNames {
-  if (Array.isArray(name) || typeof name !== "string" || !(name in chainNameId)) {
-    throw new Error(`Invalid chain name. Supported chains are: ${Object.keys(chainNameId).join(", ")}.`);
-=======
 export const supportedChains = { anvil, garnet, redstone } as const;
 export const supportedChainsById = Object.fromEntries(
   Object.entries(supportedChains).map(([, chain]) => [chain.id, chain]),
+);
+export const supportedChainsIdName = Object.fromEntries(
+  Object.entries(supportedChains).map(([name, chain]) => [chain.id, name]),
 );
 
 export type SupportedChainIds = (typeof supportedChains)[keyof typeof supportedChains]["id"];
@@ -51,6 +20,5 @@
 export function validateChainName(name: string | string[] | undefined): asserts name is SupportedChainNames {
   if (Array.isArray(name) || typeof name !== "string" || !(name in supportedChains)) {
     throw new Error(`Invalid chain name. Supported chains are: ${Object.keys(supportedChainsById).join(", ")}.`);
->>>>>>> 20604952
   }
 }
import { anvil, garnet, redstone } from "viem/chains";

export const supportedChains = { anvil, garnet, redstone } as const;
<<<<<<< HEAD
export const supportedChainsById = Object.fromEntries(
  Object.entries(supportedChains).map(([, chain]) => [chain.id, chain]),
);
export const supportedChainsIdName = Object.fromEntries(
  Object.entries(supportedChains).map(([name, chain]) => [chain.id, name]),
);
=======
export type supportedChains = typeof supportedChains;

export type supportedChainName = keyof supportedChains;
export type supportedChainId = supportedChains[supportedChainName]["id"];
>>>>>>> 20fac30f

export const chainIdToName = Object.fromEntries(
  Object.entries(supportedChains).map(([chainName, chain]) => [chain.id, chainName]),
);

export function validateChainId(chainId: unknown): asserts chainId is supportedChainId {
  if (!(typeof chainId === "number" && chainId in chainIdToName)) {
    throw new Error(`Invalid chain ID. Supported chains are: ${Object.keys(chainIdToName).join(", ")}.`);
  }
}

export function validateChainName(name: unknown): asserts name is supportedChainName {
  if (!(typeof name === "string" && name in supportedChains)) {
    throw new Error(`Invalid chain name. Supported chains are: ${Object.keys(supportedChains).join(", ")}.`);
  }
}<|MERGE_RESOLUTION|>--- conflicted
+++ resolved
@@ -1,22 +1,16 @@
 import { anvil, garnet, redstone } from "viem/chains";
 
 export const supportedChains = { anvil, garnet, redstone } as const;
-<<<<<<< HEAD
-export const supportedChainsById = Object.fromEntries(
-  Object.entries(supportedChains).map(([, chain]) => [chain.id, chain]),
-);
-export const supportedChainsIdName = Object.fromEntries(
-  Object.entries(supportedChains).map(([name, chain]) => [chain.id, name]),
-);
-=======
 export type supportedChains = typeof supportedChains;
 
 export type supportedChainName = keyof supportedChains;
 export type supportedChainId = supportedChains[supportedChainName]["id"];
->>>>>>> 20fac30f
 
 export const chainIdToName = Object.fromEntries(
   Object.entries(supportedChains).map(([chainName, chain]) => [chain.id, chainName]),
+);
+export const supportedChainsIdName = Object.fromEntries(
+  Object.entries(supportedChains).map(([name, chain]) => [chain.id, name]),
 );
 
 export function validateChainId(chainId: unknown): asserts chainId is supportedChainId {

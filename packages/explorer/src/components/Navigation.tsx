--- conflicted
+++ resolved
@@ -13,8 +13,6 @@
 function NavigationLink({ href, children }: { href: string; children: React.ReactNode }) {
   const pathname = usePathname();
   const getLinkUrl = useWorldUrl();
-  const { data, isFetched } = useWorldAbiQuery();
-
   return (
     <Link
       href={getLinkUrl(href)}
@@ -28,42 +26,15 @@
 }
 
 export function Navigation() {
+  const { data, isFetched } = useWorldAbiQuery();
   return (
     <div className="mb-8">
       <div className="flex items-center justify-between">
         <div className="flex gap-x-6 py-4">
-<<<<<<< HEAD
-          <NavigationLink href="/explorer">Data Explorer</NavigationLink>
-          <NavigationLink href="/interact">Interact</NavigationLink>
-          <NavigationLink href="/transactions">Transactions</NavigationLink>
-=======
-          <Link
-            href={getLinkUrl("explore")}
-            className={cn("text-sm uppercase underline-offset-[16px]", {
-              "font-semibold underline decoration-orange-500 decoration-4": pathname === getLinkUrl("explore"),
-            })}
-          >
-            Explore
-          </Link>
-
-          <Link
-            href={getLinkUrl("interact")}
-            className={cn("text-sm uppercase underline-offset-[16px]", {
-              "font-semibold underline decoration-orange-500 decoration-4": pathname === getLinkUrl("interact"),
-            })}
-          >
-            Interact
-          </Link>
-
-          <Link
-            href={getLinkUrl("observe")}
-            className={cn("text-sm uppercase underline-offset-[16px]", {
-              "font-semibold underline decoration-orange-500 decoration-4": pathname === getLinkUrl("observe"),
-            })}
-          >
-            Observe
-          </Link>
->>>>>>> 8858e522
+          <NavigationLink href="explore">Explore</NavigationLink>
+          <NavigationLink href="interact">Interact</NavigationLink>
+          <NavigationLink href="observe">Observe</NavigationLink>
+          <NavigationLink href="transactions">Transactions</NavigationLink>
         </div>
 
         {isFetched && !data?.isWorldDeployed && (

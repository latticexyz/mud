import { PlugIcon, ZapIcon } from "lucide-react";
import { anvil } from "viem/chains";
import { ConnectButton as RainbowConnectButton } from "@rainbow-me/rainbowkit";
<<<<<<< HEAD
import { useChainId } from "../hooks/useChain";
=======
import { useChain } from "../hooks/useChain";
>>>>>>> 20604952
import { cn } from "../lib/utils";
import { AccountSelect } from "./AccountSelect";
import { Button } from "./ui/Button";

export function ConnectButton() {
<<<<<<< HEAD
  const chainId = useChainId();
=======
  const { id: chainId } = useChain();
>>>>>>> 20604952
  return (
    <RainbowConnectButton.Custom>
      {({ account, chain, openAccountModal, openChainModal, openConnectModal, mounted }) => {
        const connected = mounted && account && chain;
        return (
          <div
            className={cn({
              "pointer-events-none select-none opacity-0": !mounted,
            })}
          >
            {(() => {
              if (!connected) {
                if (chainId === anvil.id) {
                  return <AccountSelect />;
                }

                return (
                  <Button type="button" size="sm" onClick={openConnectModal}>
                    <PlugIcon className="mr-2 inline-block h-4 w-4" /> Connect
                  </Button>
                );
              }

              if (chain.unsupported) {
                return (
                  <Button type="button" size="sm" onClick={openChainModal}>
                    <ZapIcon className="mr-2 inline-block h-4 w-4" />
                    Wrong network
                  </Button>
                );
              }

              return (
                <div className="flex-wrap gap-2">
                  <Button type="button" size="sm" onClick={openAccountModal} variant="secondary">
                    <PlugIcon className="mr-2 inline-block h-4 w-4" />
                    {account.displayName}
                    <span className="ml-2 font-normal opacity-70">
                      {account.displayBalance ? ` (${account.displayBalance})` : ""}
                    </span>
                  </Button>
                </div>
              );
            })()}
          </div>
        );
      }}
    </RainbowConnectButton.Custom>
  );
}<|MERGE_RESOLUTION|>--- conflicted
+++ resolved
@@ -1,21 +1,13 @@
 import { PlugIcon, ZapIcon } from "lucide-react";
 import { anvil } from "viem/chains";
 import { ConnectButton as RainbowConnectButton } from "@rainbow-me/rainbowkit";
-<<<<<<< HEAD
-import { useChainId } from "../hooks/useChain";
-=======
 import { useChain } from "../hooks/useChain";
->>>>>>> 20604952
 import { cn } from "../lib/utils";
 import { AccountSelect } from "./AccountSelect";
 import { Button } from "./ui/Button";
 
 export function ConnectButton() {
-<<<<<<< HEAD
-  const chainId = useChainId();
-=======
   const { id: chainId } = useChain();
->>>>>>> 20604952
   return (
     <RainbowConnectButton.Custom>
       {({ account, chain, openAccountModal, openChainModal, openConnectModal, mounted }) => {

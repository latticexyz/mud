<<<<<<< HEAD
import { CircleMinusIcon, CirclePlusIcon } from "lucide-react";
import { Address, formatEther } from "viem";
import { useAccount, useBalance, useDisconnect } from "wagmi";
import { useEffect, useState } from "react";
import { useConnectModal } from "@rainbow-me/rainbowkit";
import { ACCOUNTS } from "../consts";
import { usePrevious } from "../hooks/usePrevious";
=======
import { Address } from "viem";
import { useBalance } from "wagmi";
import { ACCOUNTS } from "../consts";
import { formatBalance } from "../lib/utils";
>>>>>>> fb9def83
import { useAppStore } from "../store";
import { Button } from "./ui/Button";
import { Select, SelectContent, SelectItem, SelectTrigger, SelectValue } from "./ui/Select";
import { TruncatedHex } from "./ui/TruncatedHex";

function AccountSelectItem({ address, name }: { address: Address; name: string }) {
  const balance = useBalance({
    address,
    query: {
      refetchInterval: 15000,
    },
    chainId: Number(process.env.NEXT_PUBLIC_CHAIN_ID),
  });
  const balanceValue = balance.data?.value;
  return (
    <SelectItem key={address} value={address} className="font-mono">
      {name}
      {balanceValue !== undefined && ` (${formatBalance(balanceValue)} ETH)`}{" "}
      <span className="opacity-70">
        (<TruncatedHex hex={address} />)
      </span>
    </SelectItem>
  );
}

export function AccountSelect() {
  const [open, setOpen] = useState(false);
  const { openConnectModal } = useConnectModal();
  const { disconnect } = useDisconnect();
  const { isConnected, address: connectedAddress } = useAccount();
  const previousIsConnected = usePrevious(isConnected);
  const { account, setAccount } = useAppStore();
  const accounts = [...ACCOUNTS, connectedAddress as Address].filter(Boolean);

  useEffect(() => {
    if (!previousIsConnected && isConnected && account !== connectedAddress) {
      setAccount(connectedAddress as Address);
    }
  }, [isConnected, connectedAddress, setAccount, account, previousIsConnected]);

  return (
    <Select value={account} onValueChange={setAccount} open={open} onOpenChange={setOpen}>
      <SelectTrigger className="text-left" onClick={() => setOpen(true)}>
        <SelectValue placeholder="Account" />
      </SelectTrigger>
      <SelectContent className="max-h-[500px]">
        {accounts.map((address, index) => {
          const name = address === connectedAddress ? "Connected wallet" : `Test account ${index + 1}`;
          return <AccountSelectItem key={address} address={address} name={name} />;
        })}

        {isConnected && (
          <Button
            variant="default"
            size="sm"
            className="mt-2 w-full font-mono"
            onClick={() => {
              disconnect();
              setAccount(accounts[0] as Address);
              setOpen(false);
            }}
          >
            <CircleMinusIcon className="mr-2 inline-block h-4 w-4" /> Disconnect wallet
          </Button>
        )}

        {!isConnected && openConnectModal && (
          <Button
            variant="default"
            size="sm"
            className="mt-2 w-full font-mono"
            onClick={() => {
              setOpen(false);
              openConnectModal();
            }}
          >
            <CirclePlusIcon className="mr-2 inline-block h-4 w-4" /> Connect wallet
          </Button>
        )}
      </SelectContent>
    </Select>
  );
}<|MERGE_RESOLUTION|>--- conflicted
+++ resolved
@@ -1,17 +1,10 @@
-<<<<<<< HEAD
 import { CircleMinusIcon, CirclePlusIcon } from "lucide-react";
-import { Address, formatEther } from "viem";
+import { Address } from "viem";
 import { useAccount, useBalance, useDisconnect } from "wagmi";
 import { useEffect, useState } from "react";
 import { useConnectModal } from "@rainbow-me/rainbowkit";
 import { ACCOUNTS } from "../consts";
 import { usePrevious } from "../hooks/usePrevious";
-=======
-import { Address } from "viem";
-import { useBalance } from "wagmi";
-import { ACCOUNTS } from "../consts";
-import { formatBalance } from "../lib/utils";
->>>>>>> fb9def83
 import { useAppStore } from "../store";
 import { Button } from "./ui/Button";
 import { Select, SelectContent, SelectItem, SelectTrigger, SelectValue } from "./ui/Select";

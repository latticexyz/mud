{
  "name": "@latticexyz/explorer",
  "version": "2.2.20",
  "description": "World Explorer is a tool for visually exploring and manipulating the state of worlds",
  "type": "module",
  "exports": {
    "./observer": "./dist/exports/observer.js"
  },
  "typesVersions": {
    "*": {
      "observer": [
        "./dist/exports/observer.d.ts"
      ]
    }
  },
  "bin": {
    "explorer": "./bin/explorer.js"
  },
  "files": [
    "bin",
    "dist",
    ".next/standalone/packages/explorer"
  ],
  "scripts": {
    "build": "pnpm run build:js && pnpm run build:explorer",
    "build:explorer": "next build && shx cp -r .next/static .next/standalone/packages/explorer/.next",
    "build:js": "tsup",
    "clean": "pnpm run clean:js && pnpm run clean:explorer",
    "clean:explorer": "shx rm -rf .next .turbo",
    "clean:js": "shx rm -rf dist",
    "dev": "tsup --watch",
    "explorer:dev": "next dev --port 13690",
    "explorer:start": "node .next/standalone/packages/explorer/server.js",
    "knip": "knip",
    "lint": "next lint"
  },
  "dependencies": {
    "@hookform/resolvers": "^3.9.0",
    "@latticexyz/block-logs-stream": "workspace:*",
    "@latticexyz/common": "workspace:*",
    "@latticexyz/config": "workspace:*",
    "@latticexyz/protocol-parser": "workspace:*",
    "@latticexyz/schema-type": "workspace:*",
    "@latticexyz/store": "workspace:*",
    "@latticexyz/store-indexer": "workspace:*",
    "@latticexyz/store-sync": "workspace:*",
    "@latticexyz/world": "workspace:*",
    "@monaco-editor/react": "^4.6.0",
    "@radix-ui/react-checkbox": "^1.1.1",
    "@radix-ui/react-dialog": "^1.1.1",
    "@radix-ui/react-dropdown-menu": "^2.1.2",
    "@radix-ui/react-label": "^2.1.0",
    "@radix-ui/react-popover": "^1.1.1",
    "@radix-ui/react-select": "^2.1.1",
    "@radix-ui/react-separator": "^1.1.0",
    "@radix-ui/react-slot": "^1.1.0",
    "@radix-ui/react-tooltip": "^1.1.6",
    "@radix-ui/themes": "^3.0.5",
    "@rainbow-me/rainbowkit": "^2.1.5",
    "@tanstack/react-query": "^5.51.3",
    "@tanstack/react-table": "^8.19.3",
    "better-sqlite3": "^8.6.0",
    "class-variance-authority": "^0.7.0",
    "clsx": "^2.1.1",
    "cmdk": "1.0.0",
    "debug": "^4.3.4",
    "lucide-react": "^0.408.0",
    "monaco-editor": "^0.52.0",
    "next": "14.2.5",
    "node-sql-parser": "^5.3.3",
    "nuqs": "^1.19.2",
    "query-string": "^9.1.0",
    "react": "^18",
    "react-dom": "^18",
    "react-hook-form": "^7.52.1",
    "sonner": "^1.5.0",
    "sql-autocomplete": "^1.1.1",
    "tailwind-merge": "^1.12.0",
    "wagmi": "2.12.11",
    "yargs": "^17.7.1",
    "zod": "3.23.8",
    "zustand": "^4.3.7"
  },
  "devDependencies": {
    "@trivago/prettier-plugin-sort-imports": "^4.3.0",
    "@types/better-sqlite3": "^7.6.4",
    "@types/debug": "^4.1.7",
    "@types/react": "18.2.22",
    "@types/react-dom": "18.2.7",
    "@types/yargs": "^17.0.10",
    "eslint-config-next": "14.2.3",
    "knip": "^5.30.2",
    "postcss": "^8",
    "prettier": "3.2.5",
    "prettier-plugin-tailwindcss": "^0.6.5",
    "tailwindcss": "^3.4.1",
    "tailwindcss-animate": "^1.0.7",
<<<<<<< HEAD
    "viem": "2.23.0"
=======
    "viem": "2.23.2"
>>>>>>> 3737e6f1
  },
  "peerDependencies": {
    "viem": "2.x"
  },
  "packageManager": "pnpm@9.15.4",
  "engines": {
    "node": "20.x",
    "pnpm": "^9"
  }
}<|MERGE_RESOLUTION|>--- conflicted
+++ resolved
@@ -95,11 +95,7 @@
     "prettier-plugin-tailwindcss": "^0.6.5",
     "tailwindcss": "^3.4.1",
     "tailwindcss-animate": "^1.0.7",
-<<<<<<< HEAD
-    "viem": "2.23.0"
-=======
     "viem": "2.23.2"
->>>>>>> 3737e6f1
   },
   "peerDependencies": {
     "viem": "2.x"

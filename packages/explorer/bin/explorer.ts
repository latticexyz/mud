--- conflicted
+++ resolved
@@ -100,11 +100,7 @@
     // If world address is still not found, throw an error
     if (!worldAddress) {
       throw new Error(
-<<<<<<< HEAD
-        "World address not provided and not found in worlds.json. Use --worldAddress to specify a world, or set different path for worlds file with --worldsFile.",
-=======
         `No world address found in "${worldsFile}" file. Either run \`mud deploy\` to create one or provide one with \`--worldAddress\`.`,
->>>>>>> b3e32898
       );
     }
   }

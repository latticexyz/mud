--- conflicted
+++ resolved
@@ -1,38 +1,5 @@
 {
   "name": "@latticexyz/std-contracts",
   "version": "2.0.0-next.3",
-<<<<<<< HEAD
-  "description": "MUD Contracts Standard Library",
-  "repository": {
-    "type": "git",
-    "url": "https://github.com/latticexyz/mud.git",
-    "directory": "packages/std-contracts"
-  },
-  "license": "MIT",
-  "types": "./types/ethers-contracts/",
-  "scripts": {
-    "build": "pnpm run build:abi && pnpm run build:typechain",
-    "build:abi": "forge build --extra-output-files abi --out abi --skip test script",
-    "build:typechain": "typechain --target ethers-v5 'abi/**/*.sol/!(*.abi).json'",
-    "clean": "pnpm run clean:abi && pnpm run clean:typechain",
-    "clean:abi": "rimraf abi",
-    "clean:typechain": "rimraf types",
-    "lint": "solhint --config ./.solhint.json 'src/**/*.sol'",
-    "test": "forge test"
-  },
-  "devDependencies": {
-    "@solidstate/contracts": "^0.0.52",
-    "@typechain/ethers-v5": "^10.2.0",
-    "ds-test": "https://github.com/dapphub/ds-test.git#e282159d5170298eb2455a6c05280ab5a73a4ef0",
-    "forge-std": "https://github.com/foundry-rs/forge-std.git#74cfb77e308dd188d2f58864aaf44963ae6b88b1",
-    "hardhat": "^2.10.2",
-    "memmove": "https://github.com/dk1a/memmove.git#ffd71cd77b1708574ef46a667b23ca3a5cc9fa27",
-    "solhint": "^3.3.7",
-    "solmate": "https://github.com/transmissions11/solmate.git#9cf1428245074e39090dceacb0c28b1f684f584c",
-    "typechain": "^8.1.1"
-  },
-  "gitHead": "914a1e0ae4a573d685841ca2ea921435057deb8f"
-=======
   "private": true
->>>>>>> c32c8e8f
 }
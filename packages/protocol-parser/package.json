{
  "name": "@latticexyz/protocol-parser",
  "version": "2.2.20",
  "description": "Parser utilities for the MUD protocol",
  "repository": {
    "type": "git",
    "url": "https://github.com/latticexyz/mud.git",
    "directory": "packages/protocol-parser"
  },
  "license": "MIT",
  "type": "module",
  "exports": {
    ".": "./dist/index.js",
    "./internal": "./dist/internal.js"
  },
  "typesVersions": {
    "*": {
      "index": [
        "./dist/index.d.ts"
      ],
      "internal": [
        "./dist/internal.d.ts"
      ]
    }
  },
  "files": [
    "dist"
  ],
  "scripts": {
    "build": "pnpm run build:js",
    "build:js": "tsup",
    "clean": "pnpm run clean:js",
    "clean:js": "shx rm -rf dist",
    "dev": "tsup --watch",
    "lint": "eslint .",
    "test": "vitest --run",
    "test:ci": "pnpm run test"
  },
  "dependencies": {
    "@latticexyz/common": "workspace:*",
    "@latticexyz/config": "workspace:*",
    "@latticexyz/schema-type": "workspace:*",
    "abitype": "1.0.6"
  },
  "devDependencies": {
<<<<<<< HEAD
    "viem": "2.23.0"
=======
    "viem": "2.23.2"
>>>>>>> 3737e6f1
  },
  "peerDependencies": {
    "viem": "2.x"
  },
  "publishConfig": {
    "access": "public"
  }
}<|MERGE_RESOLUTION|>--- conflicted
+++ resolved
@@ -43,11 +43,7 @@
     "abitype": "1.0.6"
   },
   "devDependencies": {
-<<<<<<< HEAD
-    "viem": "2.23.0"
-=======
     "viem": "2.23.2"
->>>>>>> 3737e6f1
   },
   "peerDependencies": {
     "viem": "2.x"

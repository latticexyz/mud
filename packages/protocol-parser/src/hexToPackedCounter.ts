--- conflicted
+++ resolved
@@ -2,11 +2,7 @@
 import { decodeStaticField } from "./decodeStaticField";
 import { decodeDynamicField } from "./decodeDynamicField";
 import { InvalidHexLengthForPackedCounterError, PackedCounterLengthMismatchError } from "./errors";
-<<<<<<< HEAD
-import { padSliceHex } from "./padSliceHex";
-=======
 import { readHex } from "./readHex";
->>>>>>> 5e71e1cb
 
 // Keep this logic in sync with PackedCounter.sol
 
@@ -23,15 +19,9 @@
     throw new InvalidHexLengthForPackedCounterError(data);
   }
 
-<<<<<<< HEAD
-  const totalByteLength = decodeStaticField("uint56", padSliceHex(data, 32 - 7, 32));
-  // TODO: use schema to make sure we only parse as many as we need (rather than zeroes at the end)?
-  const reversedFieldByteLengths = decodeDynamicField("uint40[]", padSliceHex(data, 0, 32 - 7));
-=======
   const totalByteLength = decodeStaticField("uint56", readHex(data, 32 - 7, 32));
   // TODO: use schema to make sure we only parse as many as we need (rather than zeroes at the end)?
   const reversedFieldByteLengths = decodeDynamicField("uint40[]", readHex(data, 0, 32 - 7));
->>>>>>> 5e71e1cb
   // Reverse the lengths
   const fieldByteLengths = Object.freeze([...reversedFieldByteLengths].reverse());
 

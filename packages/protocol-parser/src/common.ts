--- conflicted
+++ resolved
@@ -1,10 +1,5 @@
 import { Hex } from "viem";
-<<<<<<< HEAD
-import { DynamicAbiType, DynamicPrimitiveType } from "./dynamicAbiTypes";
-import { StaticAbiType, StaticPrimitiveType } from "./staticAbiTypes";
-=======
-import { DynamicAbiType, StaticAbiType } from "@latticexyz/schema-type";
->>>>>>> d4481774
+import { DynamicAbiType, DynamicPrimitiveType, StaticAbiType, StaticPrimitiveType } from "@latticexyz/schema-type";
 
 export type Schema = Readonly<{
   staticDataLength: number;

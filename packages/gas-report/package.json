--- conflicted
+++ resolved
@@ -31,11 +31,7 @@
     "build": "tsup",
     "clean": "npx shx rm -rf dist",
     "dev": "tsup --watch",
-<<<<<<< HEAD
-    "postinstall": "npx shx mkdir -p ./dist && npx shx touch ./dist/gas-report.js",
-=======
     "prepare": "npx shx mkdir -p ./dist && npx shx touch ./dist/gas-report.js",
->>>>>>> 28fd7327
     "test": "vitest typecheck --run --passWithNoTests && vitest --run --passWithNoTests && forge test",
     "test:ci": "pnpm run test"
   },

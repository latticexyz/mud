{
  "name": "create-mud",
  "version": "1.42.0",
  "description": "Create a new MUD project",
  "license": "MIT",
  "author": "Lattice <mud@lattice.xyz>",
  "bin": "dist/cli.js",
  "files": [
    "dist"
  ],
  "scripts": {
<<<<<<< HEAD
    "build": "pnpm run build:js",
    "build:js": "tsup src/cli.ts --minify && ./scripts/copy-templates.sh",
    "clean": "pnpm run clean:js",
    "clean:js": "rimraf dist",
=======
    "build": "tsup && ./scripts/copy-templates.sh",
    "clean": "rimraf dist",
>>>>>>> 9fca0c94
    "dev": "tsup src/cli.ts --watch",
    "prepublishOnly": "npm run clean && npm run build",
    "release": "npm publish --access=public",
    "test": "pnpm run test:minimal && pnpm run test:react",
    "test:minimal": "dist/cli.js test-project --template minimal && rimraf test-project",
    "test:react": "dist/cli.js test-project --template react && rimraf test-project"
  },
  "dependencies": {
    "create-create-app": "git+https://github.com/holic/create-create-app#74376c59b48a04aabbe94d9cacfe9cb1cecccd63"
  },
  "devDependencies": {
    "@types/node": "^17.0.29",
    "tsup": "^5.12.1",
    "typescript": "^4.9.5"
  },
  "publishConfig": {
    "access": "public",
    "registry": "https://registry.npmjs.org"
  },
  "gitHead": "914a1e0ae4a573d685841ca2ea921435057deb8f"
}<|MERGE_RESOLUTION|>--- conflicted
+++ resolved
@@ -9,16 +9,11 @@
     "dist"
   ],
   "scripts": {
-<<<<<<< HEAD
     "build": "pnpm run build:js",
-    "build:js": "tsup src/cli.ts --minify && ./scripts/copy-templates.sh",
+    "build:js": "tsup && ./scripts/copy-templates.sh",
     "clean": "pnpm run clean:js",
     "clean:js": "rimraf dist",
-=======
-    "build": "tsup && ./scripts/copy-templates.sh",
-    "clean": "rimraf dist",
->>>>>>> 9fca0c94
-    "dev": "tsup src/cli.ts --watch",
+    "dev": "tsup --watch",
     "prepublishOnly": "npm run clean && npm run build",
     "release": "npm publish --access=public",
     "test": "pnpm run test:minimal && pnpm run test:react",

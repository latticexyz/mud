{
  "name": "create-mud",
  "version": "1.42.0",
  "description": "Create a new MUD project",
  "license": "MIT",
  "author": "Lattice <mud@lattice.xyz>",
  "bin": "dist/cli.js",
  "files": [
    "dist"
  ],
  "scripts": {
    "build": "pnpm run build:js",
    "build:js": "tsup && ./scripts/copy-templates.sh",
    "clean": "pnpm run clean:js",
    "clean:js": "rimraf dist",
    "dev": "tsup --watch",
    "prepublishOnly": "npm run clean && npm run build",
<<<<<<< HEAD
    "release": "npm publish --access=public",
    "test": "pnpm run test:vanilla && pnpm run test:react",
    "test:react": "dist/cli.js test-project --template react && rimraf test-project",
    "test:vanilla": "dist/cli.js test-project --template vanilla && rimraf test-project"
=======
    "test": "pnpm run test:minimal && pnpm run test:react",
    "test:minimal": "dist/cli.js test-project --template minimal && rimraf test-project",
    "test:react": "dist/cli.js test-project --template react && rimraf test-project"
>>>>>>> 4a240b0d
  },
  "dependencies": {
    "create-create-app": "git+https://github.com/holic/create-create-app#74376c59b48a04aabbe94d9cacfe9cb1cecccd63"
  },
  "devDependencies": {
    "@types/node": "^18.15.11",
    "tsup": "^6.7.0",
    "typescript": "^4.9.5"
  },
  "publishConfig": {
    "access": "public",
    "registry": "https://registry.npmjs.org"
  },
  "gitHead": "914a1e0ae4a573d685841ca2ea921435057deb8f"
}<|MERGE_RESOLUTION|>--- conflicted
+++ resolved
@@ -15,16 +15,9 @@
     "clean:js": "rimraf dist",
     "dev": "tsup --watch",
     "prepublishOnly": "npm run clean && npm run build",
-<<<<<<< HEAD
-    "release": "npm publish --access=public",
     "test": "pnpm run test:vanilla && pnpm run test:react",
     "test:react": "dist/cli.js test-project --template react && rimraf test-project",
     "test:vanilla": "dist/cli.js test-project --template vanilla && rimraf test-project"
-=======
-    "test": "pnpm run test:minimal && pnpm run test:react",
-    "test:minimal": "dist/cli.js test-project --template minimal && rimraf test-project",
-    "test:react": "dist/cli.js test-project --template react && rimraf test-project"
->>>>>>> 4a240b0d
   },
   "dependencies": {
     "create-create-app": "git+https://github.com/holic/create-create-app#74376c59b48a04aabbe94d9cacfe9cb1cecccd63"

{
  "name": "client",
  "license": "MIT",
  "private": true,
  "version": "0.0.0",
  "type": "module",
  "scripts": {
    "dev": "vite",
    "build": "tsc && vite build",
    "preview": "vite preview"
  },
  "devDependencies": {
    "@typescript-eslint/eslint-plugin": "^5.46.1",
    "@typescript-eslint/parser": "^5.46.1",
    "eslint": "^8.29.0",
    "typescript": "^4.6.4",
    "vite": "^3.2.3"
  },
  "dependencies": {
    "@improbable-eng/grpc-web": "^0.15.0",
<<<<<<< HEAD
    "@latticexyz/network": "1.36.1",
    "@latticexyz/recs": "1.36.1",
    "@latticexyz/services": "1.36.1",
    "@latticexyz/std-client": "1.36.1",
    "@latticexyz/utils": "1.36.1",
=======
    "@latticexyz/network": "{{mud-version}}",
    "@latticexyz/recs": "{{mud-version}}",
    "@latticexyz/services": "{{mud-version}}",
    "@latticexyz/std-client": "{{mud-version}}",
>>>>>>> 3fdaa988
    "async-mutex": "^0.4.0",
    "ethers": "^5.7.2",
    "mobx": "^6.7.0",
    "nice-grpc": "^2.0.1",
    "nice-grpc-web": "^2.0.1",
    "proxy-deep": "^3.1.1",
    "react": "^18.2.0",
    "threads": "^1.7.0"
  }
}<|MERGE_RESOLUTION|>--- conflicted
+++ resolved
@@ -18,18 +18,11 @@
   },
   "dependencies": {
     "@improbable-eng/grpc-web": "^0.15.0",
-<<<<<<< HEAD
-    "@latticexyz/network": "1.36.1",
-    "@latticexyz/recs": "1.36.1",
-    "@latticexyz/services": "1.36.1",
-    "@latticexyz/std-client": "1.36.1",
-    "@latticexyz/utils": "1.36.1",
-=======
     "@latticexyz/network": "{{mud-version}}",
     "@latticexyz/recs": "{{mud-version}}",
     "@latticexyz/services": "{{mud-version}}",
     "@latticexyz/std-client": "{{mud-version}}",
->>>>>>> 3fdaa988
+    "@latticexyz/utils": "{{mud-version}}",
     "async-mutex": "^0.4.0",
     "ethers": "^5.7.2",
     "mobx": "^6.7.0",

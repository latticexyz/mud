--- conflicted
+++ resolved
@@ -5,19 +5,8 @@
 import { GasReporter } from "@latticexyz/gas-report/src/GasReporter.sol";
 import { Bytes } from "../src/Bytes.sol";
 import { SliceLib } from "../src/Slice.sol";
-<<<<<<< HEAD
 import { Storage } from "../src/Storage.sol";
-import { EncodeArray } from "../src/tightcoder/EncodeArray.sol";
-
-struct Mixed {
-  uint32 u32;
-  uint128 u128;
-  uint32[] a32;
-  string s;
-}
-=======
 import { Mixed, MixedData } from "../src/codegen/Tables.sol";
->>>>>>> 942985c5
 
 contract SomeContract {
   function doSomethingWithBytes(bytes memory data) public {}
@@ -60,7 +49,6 @@
 
     assertEq(abi.encode(abiDecoded), abi.encode(customDecoded));
   }
-<<<<<<< HEAD
 
   function testCompareStorageSolidity() public {
     (bytes32 valueSimple, bytes16 valuePartial, bytes memory value9Words) = SolidityStorage.generateValues();
@@ -171,20 +159,6 @@
     // Do something in case the optimizer removes unused assignments
     someContract.doSomethingWithBytes(abi.encode(encodedSimple, encodedPartial, encoded9Words));
   }
-}
-
-function customEncode(Mixed memory mixed) pure returns (bytes memory) {
-  return abi.encodePacked(mixed.u32, mixed.u128, EncodeArray.encode(mixed.a32), mixed.s);
-}
-
-function customDecode(bytes memory input) view returns (Mixed memory) {
-  return
-    Mixed({
-      u32: uint32(Bytes.slice4(input, 0)),
-      u128: uint128(Bytes.slice16(input, 4)),
-      a32: SliceLib.getSubslice(input, 20, 20 + 3 * 4).decodeArray_uint32(),
-      s: string(SliceLib.getSubslice(input, 20 + 3 * 4, input.length).toBytes())
-    });
 }
 
 library SolidityStorage {
@@ -232,6 +206,4 @@
       value9Words[i] = bytes1(keccak256(abi.encode(gasleft())));
     }
   }
-=======
->>>>>>> 942985c5
 }
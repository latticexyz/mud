// SPDX-License-Identifier: MIT
pragma solidity >=0.8.0;

import "forge-std/Test.sol";
import { SchemaType } from "@latticexyz/schema-type/src/solidity/SchemaType.sol";
import { StoreCore, StoreCoreInternal } from "../src/StoreCore.sol";
import { Bytes } from "../src/Bytes.sol";
import { SliceLib } from "../src/Slice.sol";
import { EncodeArray } from "../src/tightcoder/EncodeArray.sol";
import { FieldLayout } from "../src/FieldLayout.sol";
import { Schema } from "../src/Schema.sol";
import { PackedCounter, PackedCounterLib } from "../src/PackedCounter.sol";
import { StoreMock } from "../test/StoreMock.sol";
import { IStoreErrors } from "../src/IStoreErrors.sol";
import { IStore } from "../src/IStore.sol";
import { StoreSwitch } from "../src/StoreSwitch.sol";
<<<<<<< HEAD
import { IStoreHook } from "../src/IStoreHook.sol";
import { Tables, TablesTableId } from "../src/codegen/Tables.sol";
=======
import { Tables, TablesTableId } from "../src/codegen/index.sol";
>>>>>>> ae340b2b
import { FieldLayoutEncodeHelper } from "./FieldLayoutEncodeHelper.sol";
import { BEFORE_SET_RECORD, AFTER_SET_RECORD, BEFORE_SPLICE_STATIC_DATA, AFTER_SPLICE_STATIC_DATA, BEFORE_SPLICE_DYNAMIC_DATA, AFTER_SPLICE_DYNAMIC_DATA, BEFORE_DELETE_RECORD, AFTER_DELETE_RECORD, ALL, BEFORE_ALL, AFTER_ALL } from "../src/storeHookTypes.sol";
import { SchemaEncodeHelper } from "./SchemaEncodeHelper.sol";
import { StoreMock } from "./StoreMock.sol";
import { MirrorSubscriber, indexerTableId } from "./MirrorSubscriber.sol";
import { RevertSubscriber } from "./RevertSubscriber.sol";
import { EchoSubscriber } from "./EchoSubscriber.sol";
import { setDynamicDataLengthAtIndex } from "./setDynamicDataLengthAtIndex.sol";

struct TestStruct {
  uint128 firstData;
  uint32[] secondData;
  uint32[] thirdData;
}

contract StoreCoreTest is Test, StoreMock {
  TestStruct private testStruct;
  event HookCalled(bytes);

  mapping(uint256 => bytes) private testMapping;
  Schema defaultKeySchema = SchemaEncodeHelper.encode(SchemaType.BYTES32);
  string[] defaultKeyNames = new string[](1);

  function testRegisterAndGetFieldLayout() public {
    FieldLayout fieldLayout = FieldLayoutEncodeHelper.encode(1, 2, 1, 2, 0);
    Schema keySchema = SchemaEncodeHelper.encode(SchemaType.UINT8, SchemaType.UINT16);
    Schema valueSchema = SchemaEncodeHelper.encode(
      SchemaType.UINT8,
      SchemaType.UINT16,
      SchemaType.UINT8,
      SchemaType.UINT16
    );
    string[] memory keyNames = new string[](2);
    keyNames[0] = "key1";
    keyNames[1] = "key2";
    string[] memory fieldNames = new string[](4);
    fieldNames[0] = "value1";
    fieldNames[1] = "value2";
    fieldNames[2] = "value3";
    fieldNames[3] = "value4";

    bytes32 tableId = keccak256("some.tableId");

    // Expect a StoreSetRecord event to be emitted
    bytes32[] memory keyTuple = new bytes32[](1);
    keyTuple[0] = bytes32(tableId);
    vm.expectEmit(true, true, true, true);
    emit StoreSetRecord(
      TablesTableId,
      keyTuple,
      Tables.encodeStatic(fieldLayout.unwrap(), keySchema.unwrap(), valueSchema.unwrap()),
      Tables.encodeLengths(abi.encode(keyNames), abi.encode(fieldNames)).unwrap(),
      Tables.encodeDynamic(abi.encode(keyNames), abi.encode(fieldNames))
    );
    IStore(this).registerTable(tableId, fieldLayout, keySchema, valueSchema, keyNames, fieldNames);

    assertEq(IStore(this).getFieldLayout(tableId).unwrap(), fieldLayout.unwrap());
    assertEq(IStore(this).getValueSchema(tableId).unwrap(), valueSchema.unwrap());
    assertEq(IStore(this).getKeySchema(tableId).unwrap(), keySchema.unwrap());

    bytes memory loadedKeyNames = Tables.getAbiEncodedKeyNames(IStore(this), tableId);
    assertEq(loadedKeyNames, abi.encode(keyNames));

    bytes memory loadedFieldNames = Tables.getAbiEncodedFieldNames(IStore(this), tableId);
    assertEq(loadedFieldNames, abi.encode(fieldNames));
  }

  function testFailRegisterInvalidFieldLayout() public {
    string[] memory keyNames = new string[](2);
    string[] memory fieldNames = new string[](4);
    IStore(this).registerTable(
      keccak256("tableId"),
      FieldLayout.wrap(keccak256("random bytes as value field layout")),
      Schema.wrap(keccak256("random bytes as key schema")),
      Schema.wrap(keccak256("random bytes as value schema")),
      keyNames,
      fieldNames
    );
  }

  function testHasFieldLayoutAndSchema() public {
    string[] memory keyNames = new string[](1);
    string[] memory fieldNames = new string[](4);
    FieldLayout fieldLayout = FieldLayoutEncodeHelper.encode(1, 2, 1, 2, 0);
    Schema valueSchema = SchemaEncodeHelper.encode(
      SchemaType.UINT8,
      SchemaType.UINT16,
      SchemaType.UINT8,
      SchemaType.UINT16
    );
    bytes32 tableId = keccak256("some.tableId");
    bytes32 tableId2 = keccak256("other.tableId");
    IStore(this).registerTable(tableId, fieldLayout, defaultKeySchema, valueSchema, keyNames, fieldNames);

    assertTrue(StoreCore.hasTable(tableId));
    assertFalse(StoreCore.hasTable(tableId2));

    IStore(this).getFieldLayout(tableId);
    IStore(this).getValueSchema(tableId);
    IStore(this).getKeySchema(tableId);

    vm.expectRevert(
      abi.encodeWithSelector(
        IStoreErrors.StoreCore_TableNotFound.selector,
        tableId2,
        string(abi.encodePacked(tableId2))
      )
    );
    IStore(this).getFieldLayout(tableId2);

    vm.expectRevert(
      abi.encodeWithSelector(
        IStoreErrors.StoreCore_TableNotFound.selector,
        tableId2,
        string(abi.encodePacked(tableId2))
      )
    );
    IStore(this).getValueSchema(tableId2);

    vm.expectRevert(
      abi.encodeWithSelector(
        IStoreErrors.StoreCore_TableNotFound.selector,
        tableId2,
        string(abi.encodePacked(tableId2))
      )
    );
    IStore(this).getKeySchema(tableId2);
  }

  function testRegisterTableRevertNames() public {
    bytes32 tableId = keccak256("some.tableId");
    FieldLayout fieldLayout = FieldLayoutEncodeHelper.encode(1, 0);
    Schema keySchema = SchemaEncodeHelper.encode(
      SchemaType.UINT8,
      SchemaType.UINT16,
      SchemaType.UINT8,
      SchemaType.UINT16
    );
    Schema valueSchema = SchemaEncodeHelper.encode(SchemaType.UINT8);
    string[] memory fourNames = new string[](4);
    string[] memory oneName = new string[](1);

    // Register table with invalid key names
    vm.expectRevert(abi.encodeWithSelector(IStoreErrors.StoreCore_InvalidKeyNamesLength.selector, 4, 1));
    IStore(this).registerTable(tableId, fieldLayout, keySchema, valueSchema, oneName, oneName);

    // Register table with invalid value names
    vm.expectRevert(abi.encodeWithSelector(IStoreErrors.StoreCore_InvalidFieldNamesLength.selector, 1, 4));
    IStore(this).registerTable(tableId, fieldLayout, keySchema, valueSchema, fourNames, fourNames);
  }

  function testSetAndGetDynamicDataLength() public {
    bytes32 tableId = keccak256("some.tableId");

    FieldLayout fieldLayout = FieldLayoutEncodeHelper.encode(1, 2, 4, 2);
    Schema valueSchema = SchemaEncodeHelper.encode(
      SchemaType.UINT8,
      SchemaType.UINT16,
      SchemaType.UINT32,
      SchemaType.UINT32_ARRAY,
      SchemaType.UINT32_ARRAY
    );

    // Register table
    IStore(this).registerTable(tableId, fieldLayout, defaultKeySchema, valueSchema, new string[](1), new string[](5));

    // Create some keyTuple
    bytes32[] memory keyTuple = new bytes32[](1);
    keyTuple[0] = bytes32("some key");

    // Set dynamic data length of dynamic index 0
    setDynamicDataLengthAtIndex(tableId, keyTuple, 0, 10);

    PackedCounter encodedLength = StoreCoreInternal._loadEncodedDynamicDataLength(tableId, keyTuple);
    assertEq(encodedLength.atIndex(0), 10);
    assertEq(encodedLength.atIndex(1), 0);
    assertEq(encodedLength.total(), 10);

    // Set dynamic data length of dynamic index 1
    setDynamicDataLengthAtIndex(tableId, keyTuple, 1, 99);

    encodedLength = StoreCoreInternal._loadEncodedDynamicDataLength(tableId, keyTuple);
    assertEq(encodedLength.atIndex(0), 10);
    assertEq(encodedLength.atIndex(1), 99);
    assertEq(encodedLength.total(), 109);

    // Reduce dynamic data length of dynamic index 0 again
    setDynamicDataLengthAtIndex(tableId, keyTuple, 0, 5);

    encodedLength = StoreCoreInternal._loadEncodedDynamicDataLength(tableId, keyTuple);
    assertEq(encodedLength.atIndex(0), 5);
    assertEq(encodedLength.atIndex(1), 99);
    assertEq(encodedLength.total(), 104);
  }

  function testSetAndGetStaticData() public {
    // Register table
    FieldLayout fieldLayout = FieldLayoutEncodeHelper.encode(1, 2, 1, 2, 0);
    Schema valueSchema = SchemaEncodeHelper.encode(
      SchemaType.UINT8,
      SchemaType.UINT16,
      SchemaType.UINT8,
      SchemaType.UINT16
    );

    bytes32 tableId = keccak256("some.tableId");
    IStore(this).registerTable(tableId, fieldLayout, defaultKeySchema, valueSchema, new string[](1), new string[](4));

    // Set data
    bytes memory staticData = abi.encodePacked(bytes1(0x01), bytes2(0x0203), bytes1(0x04), bytes2(0x0506));

    bytes32[] memory keyTuple = new bytes32[](1);
    keyTuple[0] = "some key";

    // Expect a StoreSetRecord event to be emitted
    vm.expectEmit(true, true, true, true);
    emit StoreSetRecord(tableId, keyTuple, staticData, bytes32(0), new bytes(0));

    IStore(this).setRecord(tableId, keyTuple, staticData, PackedCounter.wrap(bytes32(0)), new bytes(0), fieldLayout);

    // Get data
    (bytes memory loadedStaticData, PackedCounter _encodedLengths, bytes memory _dynamicData) = IStore(this).getRecord(
      tableId,
      keyTuple,
      fieldLayout
    );

    assertTrue(Bytes.equals(staticData, loadedStaticData));
    assertEq(_encodedLengths.unwrap(), bytes32(0));
    assertEq(_dynamicData, "");
  }

  function testFailSetAndGetStaticData() public {
    // Register table
    FieldLayout fieldLayout = FieldLayoutEncodeHelper.encode(1, 2, 1, 2, 0);
    Schema valueSchema = SchemaEncodeHelper.encode(
      SchemaType.UINT8,
      SchemaType.UINT16,
      SchemaType.UINT8,
      SchemaType.UINT16
    );
    bytes32 tableId = keccak256("some.tableId");
    IStore(this).registerTable(tableId, fieldLayout, defaultKeySchema, valueSchema, new string[](1), new string[](4));

    // Set data
    bytes memory staticData = abi.encodePacked(bytes1(0x01), bytes2(0x0203), bytes1(0x04));

    bytes32[] memory keyTuple = new bytes32[](1);
    keyTuple[0] = "some key";

    // This should fail because the data is not 6 bytes long
    IStore(this).setRecord(tableId, keyTuple, staticData, PackedCounter.wrap(bytes32(0)), new bytes(0), fieldLayout);
  }

  function testSetAndGetStaticDataSpanningWords() public {
    // Register table
    FieldLayout fieldLayout = FieldLayoutEncodeHelper.encode(16, 32, 0);
    bytes32 tableId = keccak256("some.table");
    {
      Schema valueSchema = SchemaEncodeHelper.encode(SchemaType.UINT128, SchemaType.UINT256);
      IStore(this).registerTable(tableId, fieldLayout, defaultKeySchema, valueSchema, new string[](1), new string[](2));
    }

    // Set data
    bytes memory staticData = abi.encodePacked(
      bytes16(0x0102030405060708090a0b0c0d0e0f10),
      bytes32(0x1112131415161718191a1b1c1d1e1f202122232425262728292a2b2c2d2e2f30)
    );

    bytes32[] memory keyTuple = new bytes32[](1);
    keyTuple[0] = "some key";

    // Expect a StoreSetRecord event to be emitted
    vm.expectEmit(true, true, true, true);
    emit StoreSetRecord(tableId, keyTuple, staticData, bytes32(0), new bytes(0));

    IStore(this).setRecord(tableId, keyTuple, staticData, PackedCounter.wrap(bytes32(0)), new bytes(0), fieldLayout);

    // Get data
    (bytes memory loadedStaticData, PackedCounter _encodedLengths, bytes memory _dynamicData) = IStore(this).getRecord(
      tableId,
      keyTuple,
      fieldLayout
    );

    assertTrue(Bytes.equals(staticData, loadedStaticData));
    assertEq(_encodedLengths.unwrap(), bytes32(0));
    assertEq(_dynamicData, "");
  }

  function testSetAndGetDynamicData() public {
    bytes32 tableId = keccak256("some.tableId");

    // Register table
    FieldLayout fieldLayout = FieldLayoutEncodeHelper.encode(16, 2);
    {
      Schema valueSchema = SchemaEncodeHelper.encode(
        SchemaType.UINT128,
        SchemaType.UINT32_ARRAY,
        SchemaType.UINT32_ARRAY
      );
      IStore(this).registerTable(tableId, fieldLayout, defaultKeySchema, valueSchema, new string[](1), new string[](3));
    }

    bytes16 firstDataBytes = bytes16(0x0102030405060708090a0b0c0d0e0f10);

    bytes memory secondDataBytes;
    {
      uint32[] memory secondData = new uint32[](2);
      secondData[0] = 0x11121314;
      secondData[1] = 0x15161718;
      secondDataBytes = EncodeArray.encode(secondData);
    }

    bytes memory thirdDataBytes;
    {
      uint32[] memory thirdData = new uint32[](3);
      thirdData[0] = 0x191a1b1c;
      thirdData[1] = 0x1d1e1f20;
      thirdData[2] = 0x21222324;
      thirdDataBytes = EncodeArray.encode(thirdData);
    }

    PackedCounter encodedDynamicLength;
    {
      encodedDynamicLength = PackedCounterLib.pack(uint40(secondDataBytes.length), uint40(thirdDataBytes.length));
    }

    // Concat data
    bytes memory staticData = abi.encodePacked(firstDataBytes);
    bytes memory dynamicData = abi.encodePacked(secondDataBytes, thirdDataBytes);

    // Create keyTuple
    bytes32[] memory keyTuple = new bytes32[](1);
    keyTuple[0] = bytes32("some key");

    // Expect a StoreSetRecord event to be emitted
    vm.expectEmit(true, true, true, true);
    emit StoreSetRecord(tableId, keyTuple, staticData, encodedDynamicLength.unwrap(), dynamicData);

    // Set data
    IStore(this).setRecord(tableId, keyTuple, staticData, encodedDynamicLength, dynamicData, fieldLayout);

    // Get data
    (bytes memory loadedStaticData, PackedCounter loadedEncodedLengths, bytes memory loadedDynamicData) = IStore(this)
      .getRecord(tableId, keyTuple, fieldLayout);

    assertEq(loadedStaticData, staticData);
    assertEq(loadedEncodedLengths.unwrap(), encodedDynamicLength.unwrap());
    assertEq(loadedDynamicData, dynamicData);

    // Compare gas - setting the data as raw struct
    TestStruct memory _testStruct = TestStruct(0, new uint32[](2), new uint32[](3));
    _testStruct.firstData = 0x0102030405060708090a0b0c0d0e0f10;
    _testStruct.secondData[0] = 0x11121314;
    _testStruct.secondData[1] = 0x15161718;
    _testStruct.thirdData[0] = 0x191a1b1c;
    _testStruct.thirdData[1] = 0x1d1e1f20;
    _testStruct.thirdData[2] = 0x21222324;

    testStruct = _testStruct;

    testMapping[1234] = abi.encode(_testStruct);
  }

  struct SetAndGetData {
    bytes32 tableId;
    FieldLayout fieldLayout;
    bytes16 firstDataBytes;
    bytes firstDataPacked;
    bytes32 secondDataBytes;
    bytes secondDataPacked;
    bytes thirdDataBytes;
    bytes fourthDataBytes;
  }

  function testSetAndGetField() public {
    SetAndGetData memory _data;
    _data.tableId = keccak256("some.tableId");

    // Register table
    _data.fieldLayout = FieldLayoutEncodeHelper.encode(16, 32, 2);
    {
      Schema valueSchema = SchemaEncodeHelper.encode(
        SchemaType.UINT128,
        SchemaType.UINT256,
        SchemaType.UINT32_ARRAY,
        SchemaType.UINT32_ARRAY
      );
      IStore(this).registerTable(
        _data.tableId,
        _data.fieldLayout,
        defaultKeySchema,
        valueSchema,
        new string[](1),
        new string[](4)
      );
    }

<<<<<<< HEAD
    ////////////////
    // Static data
    ////////////////

    bytes16 firstDataBytes = bytes16(0x0102030405060708090a0b0c0d0e0f10);
=======
    _data.firstDataBytes = bytes16(0x0102030405060708090a0b0c0d0e0f10);
>>>>>>> ae340b2b

    // Create keyTuple
    bytes32[] memory keyTuple = new bytes32[](1);
    keyTuple[0] = bytes32("some key");

    _data.firstDataPacked = abi.encodePacked(_data.firstDataBytes);

    // Expect a StoreSpliceStaticData event to be emitted
    vm.expectEmit(true, true, true, true);
    emit StoreSpliceStaticData(_data.tableId, keyTuple, 0, uint40(_data.firstDataPacked.length), _data.firstDataPacked);

    // Set first field
    IStore(this).setField(_data.tableId, keyTuple, 0, _data.firstDataPacked, _data.fieldLayout);

    // Get first field
    bytes memory loadedData = IStore(this).getField(_data.tableId, keyTuple, 0, _data.fieldLayout);

    // Verify loaded data is correct
<<<<<<< HEAD
    assertEq(loadedData.length, 16, "field field length is incorrect");
    assertEq(bytes16(loadedData), bytes16(firstDataBytes), "first field data is incorrect");

    // Verify the second index is not set yet
    assertEq(uint256(bytes32(IStore(this).getField(tableId, keyTuple, 1, fieldLayout))), 0, "second index is set");
=======
    assertEq(loadedData.length, 16);
    assertEq(bytes16(loadedData), bytes16(_data.firstDataBytes));

    // Verify the second index is not set yet
    assertEq(uint256(bytes32(IStore(this).getField(_data.tableId, keyTuple, 1, _data.fieldLayout))), 0);
>>>>>>> ae340b2b

    // Set second field
    _data.secondDataBytes = keccak256("some data");

    _data.secondDataPacked = abi.encodePacked(_data.secondDataBytes);

    // Expect a StoreSpliceRecord event to be emitted
    vm.expectEmit(true, true, true, true);
    emit StoreSpliceStaticData(
      _data.tableId,
      keyTuple,
      uint48(_data.firstDataPacked.length),
      uint40(_data.secondDataPacked.length),
      _data.secondDataPacked
    );

    IStore(this).setField(_data.tableId, keyTuple, 1, _data.secondDataPacked, _data.fieldLayout);

    // Get second field
    loadedData = IStore(this).getField(_data.tableId, keyTuple, 1, _data.fieldLayout);

    // Verify loaded data is correct
<<<<<<< HEAD
    assertEq(loadedData.length, 32, "second field length is incorrect");
    assertEq(bytes32(loadedData), secondDataBytes, "second field data is incorrect");

    // Verify the first field didn't change
    assertEq(
      bytes16(IStore(this).getField(tableId, keyTuple, 0, fieldLayout)),
      bytes16(firstDataBytes),
      "first field changed"
    );

    // Verify the full static data is correct
    assertEq(
      IStore(this).getFieldLayout(tableId).staticDataLength(),
      48,
      "static data length is incorrect in field layout"
    );
    assertEq(
      IStore(this).getValueSchema(tableId).staticDataLength(),
      48,
      "static data length is incorrect in value schema"
    );
    assertEq(
      Bytes.slice16(IStore(this).getRecord(tableId, keyTuple, fieldLayout), 0),
      firstDataBytes,
      "first field data is incorrect in full record"
    );
    assertEq(
      Bytes.slice32(IStore(this).getRecord(tableId, keyTuple, fieldLayout), 16),
      secondDataBytes,
      "second field data is incorrect in full record"
    );
    assertEq(
      keccak256(SliceLib.getSubslice(IStore(this).getRecord(tableId, keyTuple, fieldLayout), 0, 48).toBytes()),
      keccak256(abi.encodePacked(firstDataBytes, secondDataBytes)),
      "full record is invalid"
=======
    assertEq(loadedData.length, 32);
    assertEq(bytes32(loadedData), _data.secondDataBytes);

    // Verify the first field didn't change
    assertEq(
      bytes16(IStore(this).getField(_data.tableId, keyTuple, 0, _data.fieldLayout)),
      bytes16(_data.firstDataBytes)
    );

    // Verify the full static data is correct
    (bytes memory loadedStaticData, PackedCounter loadedEncodedLengths, bytes memory loadedDynamicData) = IStore(this)
      .getRecord(_data.tableId, keyTuple, _data.fieldLayout);
    assertEq(IStore(this).getFieldLayout(_data.tableId).staticDataLength(), 48);
    assertEq(IStore(this).getValueSchema(_data.tableId).staticDataLength(), 48);
    assertEq(Bytes.slice16(loadedStaticData, 0), _data.firstDataBytes);
    assertEq(Bytes.slice32(loadedStaticData, 16), _data.secondDataBytes);
    assertEq(
      keccak256(SliceLib.getSubslice(loadedStaticData, 0, 48).toBytes()),
      keccak256(abi.encodePacked(_data.firstDataBytes, _data.secondDataBytes))
>>>>>>> ae340b2b
    );

    ////////////////
    // Dynamic data
    ////////////////

    {
      uint32[] memory thirdData = new uint32[](2);
      thirdData[0] = 0x11121314;
      thirdData[1] = 0x15161718;
      _data.thirdDataBytes = EncodeArray.encode(thirdData);
    }

    {
      uint32[] memory fourthData = new uint32[](3);
      fourthData[0] = 0x191a1b1c;
      fourthData[1] = 0x1d1e1f20;
      fourthData[2] = 0x21222324;
      _data.fourthDataBytes = EncodeArray.encode(fourthData);
    }

    // Expect a StoreSpliceRecord event to be emitted
    vm.expectEmit(true, true, true, true);
    emit StoreSpliceDynamicData(
      _data.tableId,
      keyTuple,
      uint48(0),
      0,
      _data.thirdDataBytes,
      PackedCounterLib.pack(_data.thirdDataBytes.length, 0).unwrap()
    );

    // Set third field
    IStore(this).setField(_data.tableId, keyTuple, 2, _data.thirdDataBytes, _data.fieldLayout);

    // Get third field
    loadedData = IStore(this).getField(_data.tableId, keyTuple, 2, _data.fieldLayout);

    // Verify loaded data is correct
<<<<<<< HEAD
    assertEq(SliceLib.fromBytes(loadedData).decodeArray_uint32().length, 2, "third field length is incorrect");
    assertEq(loadedData.length, thirdDataBytes.length, "third field bytes length is incorrect");
    assertEq(keccak256(loadedData), keccak256(thirdDataBytes), "third field data is incorrect");

    // Verify the fourth field is not set yet
    assertEq(
      IStore(this).getField(tableId, keyTuple, 3, fieldLayout).length,
      0,
      "setting third field changed fourth field"
    );

    // Verify none of the previous fields were impacted
    assertEq(
      bytes16(IStore(this).getField(tableId, keyTuple, 0, fieldLayout)),
      bytes16(firstDataBytes),
      "setting third field changed first field"
    );
    assertEq(
      bytes32(IStore(this).getField(tableId, keyTuple, 1, fieldLayout)),
      bytes32(secondDataBytes),
      "setting third field changed second field"
=======
    assertEq(SliceLib.fromBytes(loadedData).decodeArray_uint32().length, 2);
    assertEq(loadedData.length, _data.thirdDataBytes.length);
    assertEq(keccak256(loadedData), keccak256(_data.thirdDataBytes));

    // Verify the fourth field is not set yet
    assertEq(IStore(this).getField(_data.tableId, keyTuple, 3, _data.fieldLayout).length, 0);

    // Verify none of the previous fields were impacted
    assertEq(
      bytes16(IStore(this).getField(_data.tableId, keyTuple, 0, _data.fieldLayout)),
      bytes16(_data.firstDataBytes)
    );
    assertEq(
      bytes32(IStore(this).getField(_data.tableId, keyTuple, 1, _data.fieldLayout)),
      bytes32(_data.secondDataBytes)
>>>>>>> ae340b2b
    );

    // Expect a StoreSpliceRecord event to be emitted
    vm.expectEmit(true, true, true, true);
    emit StoreSpliceDynamicData(
      _data.tableId,
      keyTuple,
      uint48(_data.thirdDataBytes.length),
      0,
      _data.fourthDataBytes,
      PackedCounterLib.pack(_data.thirdDataBytes.length, _data.fourthDataBytes.length).unwrap()
    );

    // Set fourth field
    IStore(this).setField(_data.tableId, keyTuple, 3, _data.fourthDataBytes, _data.fieldLayout);

    // Get fourth field
    loadedData = IStore(this).getField(_data.tableId, keyTuple, 3, _data.fieldLayout);

    // Verify loaded data is correct
<<<<<<< HEAD
    assertEq(loadedData.length, fourthDataBytes.length, "fourth field length is incorrect");
    assertEq(keccak256(loadedData), keccak256(fourthDataBytes), "fourth field data is incorrect");
=======
    assertEq(loadedData.length, _data.fourthDataBytes.length);
    assertEq(keccak256(loadedData), keccak256(_data.fourthDataBytes));
>>>>>>> ae340b2b

    // Verify all fields are correct
    PackedCounter encodedLengths = PackedCounterLib.pack(
      uint40(_data.thirdDataBytes.length),
      uint40(_data.fourthDataBytes.length)
    );
    (loadedStaticData, loadedEncodedLengths, loadedDynamicData) = IStore(this).getRecord(
      _data.tableId,
      keyTuple,
      _data.fieldLayout
    );
    assertEq(
<<<<<<< HEAD
      keccak256(IStore(this).getRecord(tableId, keyTuple, fieldLayout)),
      keccak256(
        abi.encodePacked(firstDataBytes, secondDataBytes, encodedLengths.unwrap(), thirdDataBytes, fourthDataBytes)
      ),
      "record is incorrect"
=======
      abi.encodePacked(loadedStaticData, loadedEncodedLengths, loadedDynamicData),
      abi.encodePacked(
        _data.firstDataBytes,
        _data.secondDataBytes,
        encodedLengths.unwrap(),
        _data.thirdDataBytes,
        _data.fourthDataBytes
      )
>>>>>>> ae340b2b
    );

    // Set fourth field again, changing it to be equal to third field
    // (non-zero deleteCount must be emitted when the array exists)

    // Expect a StoreSpliceRecord event to be emitted
    vm.expectEmit(true, true, true, true);
    emit StoreSpliceDynamicData(
      _data.tableId,
      keyTuple,
      uint48(_data.thirdDataBytes.length),
      uint40(_data.fourthDataBytes.length),
      _data.thirdDataBytes,
      PackedCounterLib.pack(_data.thirdDataBytes.length, _data.thirdDataBytes.length).unwrap()
    );

    // Set fourth field
    IStore(this).setField(_data.tableId, keyTuple, 3, _data.thirdDataBytes, _data.fieldLayout);

    // Get fourth field
    loadedData = IStore(this).getField(_data.tableId, keyTuple, 3, _data.fieldLayout);

    // Verify loaded data is correct
<<<<<<< HEAD
    assertEq(loadedData.length, thirdDataBytes.length, "fourth field length is incorrect after setting to third field");
    assertEq(
      keccak256(loadedData),
      keccak256(thirdDataBytes),
      "fourth field data is incorrect after setting to third field"
    );
=======
    assertEq(loadedData.length, _data.thirdDataBytes.length);
    assertEq(keccak256(loadedData), keccak256(_data.thirdDataBytes));
>>>>>>> ae340b2b
  }

  function testDeleteData() public {
    bytes32 tableId = keccak256("some.tableId");

    // Register table
    FieldLayout fieldLayout = FieldLayoutEncodeHelper.encode(16, 2);
    {
      Schema valueSchema = SchemaEncodeHelper.encode(
        SchemaType.UINT128,
        SchemaType.UINT32_ARRAY,
        SchemaType.UINT32_ARRAY
      );
      IStore(this).registerTable(tableId, fieldLayout, defaultKeySchema, valueSchema, new string[](1), new string[](3));
    }

    bytes16 firstDataBytes = bytes16(0x0102030405060708090a0b0c0d0e0f10);

    bytes memory secondDataBytes;
    {
      uint32[] memory secondData = new uint32[](2);
      secondData[0] = 0x11121314;
      secondData[1] = 0x15161718;
      secondDataBytes = EncodeArray.encode(secondData);
    }

    bytes memory thirdDataBytes;
    {
      uint32[] memory thirdData = new uint32[](3);
      thirdData[0] = 0x191a1b1c;
      thirdData[1] = 0x1d1e1f20;
      thirdData[2] = 0x21222324;
      thirdDataBytes = EncodeArray.encode(thirdData);
    }

    PackedCounter encodedDynamicLength;
    {
      encodedDynamicLength = PackedCounterLib.pack(uint40(secondDataBytes.length), uint40(thirdDataBytes.length));
    }

    // Concat data
    bytes memory staticData = abi.encodePacked(firstDataBytes);
    bytes memory dynamicData = abi.encodePacked(secondDataBytes, thirdDataBytes);
    bytes memory data = abi.encodePacked(
      firstDataBytes,
      encodedDynamicLength.unwrap(),
      secondDataBytes,
      thirdDataBytes
    );

    // Create keyTuple
    bytes32[] memory keyTuple = new bytes32[](1);
    keyTuple[0] = bytes32("some key");

    // Set data
    IStore(this).setRecord(tableId, keyTuple, staticData, encodedDynamicLength, dynamicData, fieldLayout);

    // Get data
    (bytes memory loadedStaticData, PackedCounter loadedEncodedLengths, bytes memory loadedDynamicData) = IStore(this)
      .getRecord(tableId, keyTuple, fieldLayout);

    assertEq(abi.encodePacked(loadedStaticData, loadedEncodedLengths, loadedDynamicData), data);

    // Expect a StoreDeleteRecord event to be emitted
    vm.expectEmit(true, true, true, true);
    emit StoreDeleteRecord(tableId, keyTuple);

    // Delete data
    IStore(this).deleteRecord(tableId, keyTuple, fieldLayout);

    // Verify data is deleted
    (loadedStaticData, loadedEncodedLengths, loadedDynamicData) = IStore(this).getRecord(
      tableId,
      keyTuple,
      fieldLayout
    );
    assertEq(loadedStaticData, new bytes(fieldLayout.staticDataLength()));
    assertEq(loadedEncodedLengths.unwrap(), bytes32(0));
    assertEq(loadedDynamicData, "");
  }

  struct TestPushToFieldData {
    bytes32 tableId;
    bytes32[] keyTuple;
    bytes32 firstDataBytes;
    bytes secondDataBytes;
    bytes thirdDataBytes;
    bytes secondDataToPush;
    bytes newSecondDataBytes;
    bytes loadedData;
    bytes thirdDataToPush;
    bytes newThirdDataBytes;
  }

  function testPushToField() public {
    TestPushToFieldData memory data = TestPushToFieldData(0, new bytes32[](0), 0, "", "", "", "", "", "", "");

    data.tableId = keccak256("some.tableId");

    // Register table
    FieldLayout fieldLayout = FieldLayoutEncodeHelper.encode(32, 2);
    Schema valueSchema = SchemaEncodeHelper.encode(
      SchemaType.UINT256,
      SchemaType.UINT32_ARRAY,
      SchemaType.UINT32_ARRAY
    );
    IStore(this).registerTable(
      data.tableId,
      fieldLayout,
      defaultKeySchema,
      valueSchema,
      new string[](1),
      new string[](3)
    );

    // Create keyTuple
    data.keyTuple = new bytes32[](1);
    data.keyTuple[0] = bytes32("some key");

    // Create data
    data.firstDataBytes = keccak256("some data");
    {
      uint32[] memory secondData = new uint32[](2);
      secondData[0] = 0x11121314;
      secondData[1] = 0x15161718;
      data.secondDataBytes = EncodeArray.encode(secondData);
    }

    {
      uint32[] memory thirdData = new uint32[](3);
      thirdData[0] = 0x191a1b1c;
      thirdData[1] = 0x1d1e1f20;
      thirdData[2] = 0x21222324;
      data.thirdDataBytes = EncodeArray.encode(thirdData);
    }

    // Set fields
    IStore(this).setField(data.tableId, data.keyTuple, 0, abi.encodePacked(data.firstDataBytes), fieldLayout);
    IStore(this).setField(data.tableId, data.keyTuple, 1, data.secondDataBytes, fieldLayout);
    // Initialize a field with push
    IStore(this).pushToField(data.tableId, data.keyTuple, 2, data.thirdDataBytes, fieldLayout);

    // Create data to push
    {
      uint32[] memory secondData = new uint32[](1);
      secondData[0] = 0x25262728;
      data.secondDataToPush = EncodeArray.encode(secondData);
    }
    data.newSecondDataBytes = abi.encodePacked(data.secondDataBytes, data.secondDataToPush);

    // Expect a StoreSpliceDynamicData event to be emitted
    vm.expectEmit(true, true, true, true);
    emit StoreSpliceDynamicData(
      data.tableId,
      data.keyTuple,
      uint48(data.secondDataBytes.length),
      0,
      data.secondDataToPush,
      PackedCounterLib.pack(data.newSecondDataBytes.length, data.thirdDataBytes.length).unwrap()
    );

    // Push to second field
    IStore(this).pushToField(data.tableId, data.keyTuple, 1, data.secondDataToPush, fieldLayout);

    // Get second field
    data.loadedData = IStore(this).getField(data.tableId, data.keyTuple, 1, fieldLayout);

    // Verify loaded data is correct
    assertEq(SliceLib.fromBytes(data.loadedData).decodeArray_uint32().length, 2 + 1, "1");
    assertEq(data.loadedData.length, data.newSecondDataBytes.length, "2");
    assertEq(data.loadedData, data.newSecondDataBytes, "3");

    // Verify none of the other fields were impacted
    assertEq(bytes32(IStore(this).getField(data.tableId, data.keyTuple, 0, fieldLayout)), data.firstDataBytes, "4");
    assertEq(IStore(this).getField(data.tableId, data.keyTuple, 2, fieldLayout), data.thirdDataBytes, "5");

    // Create data to push
    {
      uint32[] memory thirdData = new uint32[](10);
      thirdData[0] = 0x12345678;
      thirdData[1] = 0x9abcdef0;
      thirdData[2] = 0x12345678;
      thirdData[3] = 0x9abcdef0;
      thirdData[4] = 0x12345678;
      thirdData[5] = 0x9abcdef0;
      thirdData[6] = 0x12345678;
      thirdData[7] = 0x9abcdef0;
      thirdData[8] = 0x12345678;
      thirdData[9] = 0x9abcdef0;
      data.thirdDataToPush = EncodeArray.encode(thirdData);
    }
    data.newThirdDataBytes = abi.encodePacked(data.thirdDataBytes, data.thirdDataToPush);

    // Expect a StoreSpliceRecord event to be emitted
    vm.expectEmit(true, true, true, true);
    emit StoreSpliceDynamicData(
      data.tableId,
      data.keyTuple,
      uint48(data.newSecondDataBytes.length + data.thirdDataBytes.length),
      0,
      data.thirdDataToPush,
      PackedCounterLib.pack(data.newSecondDataBytes.length, data.newThirdDataBytes.length).unwrap()
    );

    // Push to third field
    IStore(this).pushToField(data.tableId, data.keyTuple, 2, data.thirdDataToPush, fieldLayout);

    // Get third field
    data.loadedData = IStore(this).getField(data.tableId, data.keyTuple, 2, fieldLayout);

    // Verify loaded data is correct
    assertEq(SliceLib.fromBytes(data.loadedData).decodeArray_uint32().length, 3 + 10, "6");
    assertEq(data.loadedData.length, data.newThirdDataBytes.length, "7");
    assertEq(data.loadedData, data.newThirdDataBytes, "8");

    // Verify none of the other fields were impacted
    assertEq(bytes32(IStore(this).getField(data.tableId, data.keyTuple, 0, fieldLayout)), data.firstDataBytes, "9");
    assertEq(IStore(this).getField(data.tableId, data.keyTuple, 1, fieldLayout), data.newSecondDataBytes, "10");
  }

  struct TestUpdateInFieldData {
    bytes32 tableId;
    bytes32[] keyTuple;
    bytes32 firstDataBytes;
    uint32[] secondData;
    bytes secondDataBytes;
    bytes secondDataForUpdate;
    bytes newSecondDataBytes;
    uint64[] thirdData;
    bytes thirdDataBytes;
    bytes thirdDataForUpdate;
    bytes newThirdDataBytes;
    bytes loadedData;
  }

  function testUpdateInField() public {
    TestUpdateInFieldData memory data = TestUpdateInFieldData(
      0,
      new bytes32[](0),
      0,
      new uint32[](0),
      "",
      "",
      "",
      new uint64[](0),
      "",
      "",
      "",
      ""
    );

    data.tableId = keccak256("some.tableId");

    // Register table
    FieldLayout fieldLayout = FieldLayoutEncodeHelper.encode(32, 2);
    Schema valueSchema = SchemaEncodeHelper.encode(
      SchemaType.UINT256,
      SchemaType.UINT32_ARRAY,
      SchemaType.UINT64_ARRAY
    );
    IStore(this).registerTable(
      data.tableId,
      fieldLayout,
      defaultKeySchema,
      valueSchema,
      new string[](1),
      new string[](3)
    );

    // Create keyTuple
    data.keyTuple = new bytes32[](1);
    data.keyTuple[0] = bytes32("some key");

    // Create data
    data.firstDataBytes = keccak256("some data");
    data.secondData = new uint32[](2);
    data.secondData[0] = 0x11121314;
    data.secondData[1] = 0x15161718;
    data.secondDataBytes = EncodeArray.encode(data.secondData);

    data.thirdData = new uint64[](6);
    data.thirdData[0] = 0x1111111111111111;
    data.thirdData[1] = 0x2222222222222222;
    data.thirdData[2] = 0x3333333333333333;
    data.thirdData[3] = 0x4444444444444444;
    data.thirdData[4] = 0x5555555555555555;
    data.thirdData[5] = 0x6666666666666666;
    data.thirdDataBytes = EncodeArray.encode(data.thirdData);

    // Set fields
    IStore(this).setField(data.tableId, data.keyTuple, 0, abi.encodePacked(data.firstDataBytes), fieldLayout);
    IStore(this).setField(data.tableId, data.keyTuple, 1, data.secondDataBytes, fieldLayout);
    IStore(this).setField(data.tableId, data.keyTuple, 2, data.thirdDataBytes, fieldLayout);

    // Create data to use for the update
    {
      uint32[] memory _secondDataForUpdate = new uint32[](1);
      _secondDataForUpdate[0] = 0x25262728;
      data.secondDataForUpdate = EncodeArray.encode(_secondDataForUpdate);

      data.newSecondDataBytes = abi.encodePacked(data.secondData[0], _secondDataForUpdate[0]);
    }

    // Expect a StoreSpliceRecord event to be emitted
    vm.expectEmit(true, true, true, true);
    emit StoreSpliceDynamicData(
      data.tableId,
      data.keyTuple,
      uint48(4 * 1),
      4 * 1,
      data.secondDataForUpdate,
      PackedCounterLib.pack(data.newSecondDataBytes.length, data.thirdDataBytes.length).unwrap()
    );

    // Update index 1 in second field (4 = byte length of uint32)
    IStore(this).updateInField(data.tableId, data.keyTuple, 1, 4 * 1, data.secondDataForUpdate, fieldLayout);

    // Get second field
    data.loadedData = IStore(this).getField(data.tableId, data.keyTuple, 1, fieldLayout);

    // Verify loaded data is correct
    assertEq(SliceLib.fromBytes(data.loadedData).decodeArray_uint32().length, data.secondData.length);
    assertEq(data.loadedData.length, data.newSecondDataBytes.length);
    assertEq(data.loadedData, data.newSecondDataBytes);

    // Verify none of the other fields were impacted
    assertEq(bytes32(IStore(this).getField(data.tableId, data.keyTuple, 0, fieldLayout)), data.firstDataBytes);
    assertEq(IStore(this).getField(data.tableId, data.keyTuple, 2, fieldLayout), data.thirdDataBytes);

    // Create data for update
    {
      uint64[] memory _thirdDataForUpdate = new uint64[](4);
      _thirdDataForUpdate[0] = 0x7777777777777777;
      _thirdDataForUpdate[1] = 0x8888888888888888;
      _thirdDataForUpdate[2] = 0x9999999999999999;
      _thirdDataForUpdate[3] = 0x0;
      data.thirdDataForUpdate = EncodeArray.encode(_thirdDataForUpdate);

      data.newThirdDataBytes = abi.encodePacked(
        data.thirdData[0],
        _thirdDataForUpdate[0],
        _thirdDataForUpdate[1],
        _thirdDataForUpdate[2],
        _thirdDataForUpdate[3],
        data.thirdData[5]
      );
    }

    // Expect a StoreSpliceRecord event to be emitted
    vm.expectEmit(true, true, true, true);
    emit StoreSpliceDynamicData(
      data.tableId,
      data.keyTuple,
      uint48(data.newSecondDataBytes.length + 8 * 1),
      8 * 4,
      data.thirdDataForUpdate,
      PackedCounterLib.pack(data.newSecondDataBytes.length, data.newThirdDataBytes.length).unwrap()
    );

    // Update indexes 1,2,3,4 in third field (8 = byte length of uint64)
    IStore(this).updateInField(data.tableId, data.keyTuple, 2, 8 * 1, data.thirdDataForUpdate, fieldLayout);

    // Get third field
    data.loadedData = IStore(this).getField(data.tableId, data.keyTuple, 2, fieldLayout);

    // Verify loaded data is correct
    assertEq(SliceLib.fromBytes(data.loadedData).decodeArray_uint64().length, data.thirdData.length);
    assertEq(data.loadedData.length, data.newThirdDataBytes.length);
    assertEq(data.loadedData, data.newThirdDataBytes);

    // Verify none of the other fields were impacted
    assertEq(bytes32(IStore(this).getField(data.tableId, data.keyTuple, 0, fieldLayout)), data.firstDataBytes);
    assertEq(IStore(this).getField(data.tableId, data.keyTuple, 1, fieldLayout), data.newSecondDataBytes);

    // startByteIndex must not overflow
    vm.expectRevert(
      abi.encodeWithSelector(IStoreErrors.StoreCore_DataIndexOverflow.selector, type(uint40).max, type(uint56).max)
    );
    IStore(this).updateInField(data.tableId, data.keyTuple, 2, type(uint56).max, data.thirdDataForUpdate, fieldLayout);
  }

  function testAccessEmptyData() public {
    bytes32 tableId = keccak256("some.tableId");
    FieldLayout fieldLayout = FieldLayoutEncodeHelper.encode(4, 1);
    Schema valueSchema = SchemaEncodeHelper.encode(SchemaType.UINT32, SchemaType.UINT32_ARRAY);

    IStore(this).registerTable(tableId, fieldLayout, defaultKeySchema, valueSchema, new string[](1), new string[](2));

    // Create keyTuple
    bytes32[] memory keyTuple = new bytes32[](1);
    keyTuple[0] = bytes32("some key");

    (bytes memory data1, , ) = IStore(this).getRecord(tableId, keyTuple, fieldLayout);
    assertEq(data1.length, fieldLayout.staticDataLength());

    bytes memory data2 = IStore(this).getField(tableId, keyTuple, 0, fieldLayout);
    assertEq(data2.length, fieldLayout.staticDataLength());

    bytes memory data3 = IStore(this).getField(tableId, keyTuple, 1, fieldLayout);
    assertEq(data3.length, 0);

    uint256 data3Length = IStore(this).getFieldLength(tableId, keyTuple, 1, fieldLayout);
    assertEq(data3Length, 0);

    bytes memory data3Slice = IStore(this).getFieldSlice(tableId, keyTuple, 1, fieldLayout, 0, 0);
    assertEq(data3Slice.length, 0);
  }

  function testRegisterHook() public {
    bytes32 tableId = keccak256("some.tableId");
    bytes32[] memory keyTuple = new bytes32[](1);
    keyTuple[0] = "some key";

    // Register table
    FieldLayout fieldLayout = FieldLayoutEncodeHelper.encode(16, 0);
    Schema valueSchema = SchemaEncodeHelper.encode(SchemaType.UINT128);
    IStore(this).registerTable(tableId, fieldLayout, defaultKeySchema, valueSchema, new string[](1), new string[](1));

    // Create subscriber
    MirrorSubscriber subscriber = new MirrorSubscriber(
      tableId,
      fieldLayout,
      defaultKeySchema,
      valueSchema,
      new string[](1),
      new string[](1)
    );

    IStore(this).registerStoreHook(tableId, subscriber, BEFORE_ALL);

    bytes memory staticData = abi.encodePacked(bytes16(0x0102030405060708090a0b0c0d0e0f10));

    IStore(this).setRecord(tableId, keyTuple, staticData, PackedCounter.wrap(bytes32(0)), new bytes(0), fieldLayout);

    // Get data from indexed table - the indexer should have mirrored the data there
    (bytes memory indexedData, , ) = IStore(this).getRecord(indexerTableId, keyTuple, fieldLayout);
    assertEq(keccak256(staticData), keccak256(indexedData));

    staticData = abi.encodePacked(bytes16(0x1112131415161718191a1b1c1d1e1f20));

    IStore(this).setField(tableId, keyTuple, 0, staticData, fieldLayout);

    // Get data from indexed table - the indexer should have mirrored the data there
    (indexedData, , ) = IStore(this).getRecord(indexerTableId, keyTuple, fieldLayout);
    assertEq(keccak256(staticData), keccak256(indexedData));

    IStore(this).deleteRecord(tableId, keyTuple, fieldLayout);

    // Get data from indexed table - the indexer should have mirrored the data there
    (indexedData, , ) = IStore(this).getRecord(indexerTableId, keyTuple, fieldLayout);
    assertEq(keccak256(indexedData), keccak256(abi.encodePacked(bytes16(0))));
  }

  function testUnregisterHook() public {
    bytes32 tableId = keccak256("some.tableId");
    bytes32[] memory keyTuple = new bytes32[](1);
    keyTuple[0] = "some key";

    // Register table's value schema
    FieldLayout fieldLayout = FieldLayoutEncodeHelper.encode(16, 1);
    Schema valueSchema = SchemaEncodeHelper.encode(SchemaType.UINT128, SchemaType.STRING);
    IStore(this).registerTable(tableId, fieldLayout, defaultKeySchema, valueSchema, new string[](1), new string[](2));

    // Create a RevertSubscriber and an EchoSubscriber
    RevertSubscriber revertSubscriber = new RevertSubscriber();
    EchoSubscriber echoSubscriber = new EchoSubscriber();

    // Register both subscribers
    IStore(this).registerStoreHook(tableId, revertSubscriber, ALL);
    // Register both subscribers
    IStore(this).registerStoreHook(tableId, echoSubscriber, ALL);

    bytes memory staticData = abi.encodePacked(bytes16(0x0102030405060708090a0b0c0d0e0f10));
    bytes memory dynamicData = abi.encodePacked(bytes("some string"));
    PackedCounter encodedLengths = PackedCounterLib.pack(dynamicData.length);

    // Expect a revert when the RevertSubscriber's onBeforeSetRecord hook is called
    vm.expectRevert(bytes("onBeforeSetRecord"));
    IStore(this).setRecord(tableId, keyTuple, staticData, encodedLengths, dynamicData, fieldLayout);

    // Expect a revert when the RevertSubscriber's onBeforeSpliceStaticData hook is called
    vm.expectRevert(bytes("onBeforeSpliceStaticData"));
    IStore(this).setField(tableId, keyTuple, 0, staticData, fieldLayout);

    // Expect a revert when the RevertSubscriber's hook onBeforeSpliceDynamicData is called
    vm.expectRevert(bytes("onBeforeSpliceDynamicData"));
    IStore(this).setField(tableId, keyTuple, 1, dynamicData, fieldLayout);

    // Expect a revert when the RevertSubscriber's onBeforeDeleteRecord hook is called
    vm.expectRevert(bytes("onBeforeDeleteRecord"));
    IStore(this).deleteRecord(tableId, keyTuple, fieldLayout);

    // Unregister the RevertSubscriber
    IStore(this).unregisterStoreHook(tableId, revertSubscriber);

    // Expect a HookCalled event to be emitted when the EchoSubscriber's onBeforeSetRecord hook is called
    vm.expectEmit(true, true, true, true);
    emit HookCalled(
      abi.encodeCall(
        IStoreHook.onBeforeSetRecord,
        (tableId, keyTuple, staticData, encodedLengths, dynamicData, fieldLayout)
      )
    );

    // Expect a HookCalled event to be emitted when the EchoSubscriber's onAfterSetRecord hook is called
    vm.expectEmit(true, true, true, true);
    emit HookCalled(
      abi.encodeCall(
        IStoreHook.onAfterSetRecord,
        (tableId, keyTuple, staticData, encodedLengths, dynamicData, fieldLayout)
      )
    );

    IStore(this).setRecord(tableId, keyTuple, staticData, encodedLengths, dynamicData, fieldLayout);

    // Expect a HookCalled event to be emitted when the EchoSubscriber's onBeforeSpliceStaticData hook is called
    vm.expectEmit(true, true, true, true);
    emit HookCalled(
      abi.encodeCall(IStoreHook.onBeforeSpliceStaticData, (tableId, keyTuple, 0, uint40(staticData.length), staticData))
    );

    // Expect a HookCalled event to be emitted when the EchoSubscriber's onAfterSpliceStaticData hook is called
    vm.expectEmit(true, true, true, true);
    emit HookCalled(
      abi.encodeCall(IStoreHook.onAfterSpliceStaticData, (tableId, keyTuple, 0, uint40(staticData.length), staticData))
    );

    IStore(this).setField(tableId, keyTuple, 0, staticData, fieldLayout);

    // Expect a HookCalled event to be emitted when the EchoSubscriber's onBeforeSpliceDynamicData hook is called
    vm.expectEmit(true, true, true, true);
    emit HookCalled(
      abi.encodeCall(
        IStoreHook.onBeforeSpliceDynamicData,
        (tableId, keyTuple, 0, 0, uint40(dynamicData.length), dynamicData, encodedLengths)
      )
    );

    // Expect a HookCalled event to be emitted when the EchoSubscriber's onAfterSpliceStaticData hook is called
    vm.expectEmit(true, true, true, true);
    emit HookCalled(
      abi.encodeCall(
        IStoreHook.onAfterSpliceDynamicData,
        (tableId, keyTuple, 0, 0, uint40(dynamicData.length), dynamicData, encodedLengths)
      )
    );

    IStore(this).setField(tableId, keyTuple, 1, dynamicData, fieldLayout);

    // TODO: add tests for hooks being called for all other dynamic operations

    // Expect a HookCalled event to be emitted when the EchoSubscriber's onBeforeDeleteRecord hook is called
    vm.expectEmit(true, true, true, true);
    emit HookCalled(abi.encodeCall(IStoreHook.onBeforeDeleteRecord, (tableId, keyTuple, fieldLayout)));

    // Expect a HookCalled event to be emitted when the EchoSubscriber's onAfterDeleteRecord hook is called
    vm.expectEmit(true, true, true, true);
    emit HookCalled(abi.encodeCall(IStoreHook.onAfterDeleteRecord, (tableId, keyTuple, fieldLayout)));

    IStore(this).deleteRecord(tableId, keyTuple, fieldLayout);
  }

  struct RecordData {
    bytes staticData;
    PackedCounter encodedLengths;
    bytes dynamicData;
  }

  function testHooksDynamicData() public {
    bytes32 tableId = keccak256("some.tableId");
    bytes32[] memory keyTuple = new bytes32[](1);
    keyTuple[0] = "some key";

    // Register table
    FieldLayout fieldLayout = FieldLayoutEncodeHelper.encode(16, 1);
    Schema valueSchema = SchemaEncodeHelper.encode(SchemaType.UINT128, SchemaType.UINT32_ARRAY);
    IStore(this).registerTable(tableId, fieldLayout, defaultKeySchema, valueSchema, new string[](1), new string[](2));

    // Create subscriber
    MirrorSubscriber subscriber = new MirrorSubscriber(
      tableId,
      fieldLayout,
      defaultKeySchema,
      valueSchema,
      new string[](1),
      new string[](2)
    );

    IStore(this).registerStoreHook(tableId, subscriber, BEFORE_ALL);

    uint32[] memory arrayData = new uint32[](1);
    arrayData[0] = 0x01020304;
    bytes memory arrayDataBytes = EncodeArray.encode(arrayData);
    RecordData memory recordData = RecordData({
      staticData: abi.encodePacked(bytes16(0x0102030405060708090a0b0c0d0e0f10)),
      encodedLengths: PackedCounterLib.pack(uint40(arrayDataBytes.length)),
      dynamicData: arrayDataBytes
    });

    IStore(this).setRecord(
      tableId,
      keyTuple,
      recordData.staticData,
      recordData.encodedLengths,
      recordData.dynamicData,
      fieldLayout
    );

    // Get data from indexed table - the indexer should have mirrored the data there
    RecordData memory loadedData;
    (loadedData.staticData, loadedData.encodedLengths, loadedData.dynamicData) = IStore(this).getRecord(
      indexerTableId,
      keyTuple,
      fieldLayout
    );
    assertEq(loadedData.staticData, recordData.staticData);
    assertEq(loadedData.encodedLengths.unwrap(), recordData.encodedLengths.unwrap());
    assertEq(loadedData.dynamicData, recordData.dynamicData);

    // Update dynamic data
    arrayData[0] = 0x11121314;
    arrayDataBytes = EncodeArray.encode(arrayData);
    recordData.dynamicData = arrayDataBytes;

    IStore(this).setField(tableId, keyTuple, 1, arrayDataBytes, fieldLayout);

    // Get data from indexed table - the indexer should have mirrored the data there
    (loadedData.staticData, loadedData.encodedLengths, loadedData.dynamicData) = IStore(this).getRecord(
      indexerTableId,
      keyTuple,
      fieldLayout
    );
    assertEq(loadedData.staticData, recordData.staticData);
    assertEq(loadedData.encodedLengths.unwrap(), recordData.encodedLengths.unwrap());
    assertEq(loadedData.dynamicData, recordData.dynamicData);

    IStore(this).deleteRecord(tableId, keyTuple, fieldLayout);

    // Get data from indexed table - the indexer should have mirrored the data there
    (loadedData.staticData, loadedData.encodedLengths, loadedData.dynamicData) = IStore(this).getRecord(
      indexerTableId,
      keyTuple,
      fieldLayout
    );
    assertEq(loadedData.staticData, abi.encodePacked(bytes16(0)));
    assertEq(loadedData.encodedLengths.unwrap(), bytes32(0));
    assertEq(loadedData.dynamicData, "");
  }
}<|MERGE_RESOLUTION|>--- conflicted
+++ resolved
@@ -14,12 +14,8 @@
 import { IStoreErrors } from "../src/IStoreErrors.sol";
 import { IStore } from "../src/IStore.sol";
 import { StoreSwitch } from "../src/StoreSwitch.sol";
-<<<<<<< HEAD
 import { IStoreHook } from "../src/IStoreHook.sol";
-import { Tables, TablesTableId } from "../src/codegen/Tables.sol";
-=======
 import { Tables, TablesTableId } from "../src/codegen/index.sol";
->>>>>>> ae340b2b
 import { FieldLayoutEncodeHelper } from "./FieldLayoutEncodeHelper.sol";
 import { BEFORE_SET_RECORD, AFTER_SET_RECORD, BEFORE_SPLICE_STATIC_DATA, AFTER_SPLICE_STATIC_DATA, BEFORE_SPLICE_DYNAMIC_DATA, AFTER_SPLICE_DYNAMIC_DATA, BEFORE_DELETE_RECORD, AFTER_DELETE_RECORD, ALL, BEFORE_ALL, AFTER_ALL } from "../src/storeHookTypes.sol";
 import { SchemaEncodeHelper } from "./SchemaEncodeHelper.sol";
@@ -419,15 +415,11 @@
       );
     }
 
-<<<<<<< HEAD
     ////////////////
     // Static data
     ////////////////
 
-    bytes16 firstDataBytes = bytes16(0x0102030405060708090a0b0c0d0e0f10);
-=======
     _data.firstDataBytes = bytes16(0x0102030405060708090a0b0c0d0e0f10);
->>>>>>> ae340b2b
 
     // Create keyTuple
     bytes32[] memory keyTuple = new bytes32[](1);
@@ -446,19 +438,11 @@
     bytes memory loadedData = IStore(this).getField(_data.tableId, keyTuple, 0, _data.fieldLayout);
 
     // Verify loaded data is correct
-<<<<<<< HEAD
-    assertEq(loadedData.length, 16, "field field length is incorrect");
-    assertEq(bytes16(loadedData), bytes16(firstDataBytes), "first field data is incorrect");
-
-    // Verify the second index is not set yet
-    assertEq(uint256(bytes32(IStore(this).getField(tableId, keyTuple, 1, fieldLayout))), 0, "second index is set");
-=======
     assertEq(loadedData.length, 16);
     assertEq(bytes16(loadedData), bytes16(_data.firstDataBytes));
 
     // Verify the second index is not set yet
     assertEq(uint256(bytes32(IStore(this).getField(_data.tableId, keyTuple, 1, _data.fieldLayout))), 0);
->>>>>>> ae340b2b
 
     // Set second field
     _data.secondDataBytes = keccak256("some data");
@@ -481,43 +465,6 @@
     loadedData = IStore(this).getField(_data.tableId, keyTuple, 1, _data.fieldLayout);
 
     // Verify loaded data is correct
-<<<<<<< HEAD
-    assertEq(loadedData.length, 32, "second field length is incorrect");
-    assertEq(bytes32(loadedData), secondDataBytes, "second field data is incorrect");
-
-    // Verify the first field didn't change
-    assertEq(
-      bytes16(IStore(this).getField(tableId, keyTuple, 0, fieldLayout)),
-      bytes16(firstDataBytes),
-      "first field changed"
-    );
-
-    // Verify the full static data is correct
-    assertEq(
-      IStore(this).getFieldLayout(tableId).staticDataLength(),
-      48,
-      "static data length is incorrect in field layout"
-    );
-    assertEq(
-      IStore(this).getValueSchema(tableId).staticDataLength(),
-      48,
-      "static data length is incorrect in value schema"
-    );
-    assertEq(
-      Bytes.slice16(IStore(this).getRecord(tableId, keyTuple, fieldLayout), 0),
-      firstDataBytes,
-      "first field data is incorrect in full record"
-    );
-    assertEq(
-      Bytes.slice32(IStore(this).getRecord(tableId, keyTuple, fieldLayout), 16),
-      secondDataBytes,
-      "second field data is incorrect in full record"
-    );
-    assertEq(
-      keccak256(SliceLib.getSubslice(IStore(this).getRecord(tableId, keyTuple, fieldLayout), 0, 48).toBytes()),
-      keccak256(abi.encodePacked(firstDataBytes, secondDataBytes)),
-      "full record is invalid"
-=======
     assertEq(loadedData.length, 32);
     assertEq(bytes32(loadedData), _data.secondDataBytes);
 
@@ -537,7 +484,6 @@
     assertEq(
       keccak256(SliceLib.getSubslice(loadedStaticData, 0, 48).toBytes()),
       keccak256(abi.encodePacked(_data.firstDataBytes, _data.secondDataBytes))
->>>>>>> ae340b2b
     );
 
     ////////////////
@@ -577,29 +523,6 @@
     loadedData = IStore(this).getField(_data.tableId, keyTuple, 2, _data.fieldLayout);
 
     // Verify loaded data is correct
-<<<<<<< HEAD
-    assertEq(SliceLib.fromBytes(loadedData).decodeArray_uint32().length, 2, "third field length is incorrect");
-    assertEq(loadedData.length, thirdDataBytes.length, "third field bytes length is incorrect");
-    assertEq(keccak256(loadedData), keccak256(thirdDataBytes), "third field data is incorrect");
-
-    // Verify the fourth field is not set yet
-    assertEq(
-      IStore(this).getField(tableId, keyTuple, 3, fieldLayout).length,
-      0,
-      "setting third field changed fourth field"
-    );
-
-    // Verify none of the previous fields were impacted
-    assertEq(
-      bytes16(IStore(this).getField(tableId, keyTuple, 0, fieldLayout)),
-      bytes16(firstDataBytes),
-      "setting third field changed first field"
-    );
-    assertEq(
-      bytes32(IStore(this).getField(tableId, keyTuple, 1, fieldLayout)),
-      bytes32(secondDataBytes),
-      "setting third field changed second field"
-=======
     assertEq(SliceLib.fromBytes(loadedData).decodeArray_uint32().length, 2);
     assertEq(loadedData.length, _data.thirdDataBytes.length);
     assertEq(keccak256(loadedData), keccak256(_data.thirdDataBytes));
@@ -615,7 +538,6 @@
     assertEq(
       bytes32(IStore(this).getField(_data.tableId, keyTuple, 1, _data.fieldLayout)),
       bytes32(_data.secondDataBytes)
->>>>>>> ae340b2b
     );
 
     // Expect a StoreSpliceRecord event to be emitted
@@ -636,13 +558,8 @@
     loadedData = IStore(this).getField(_data.tableId, keyTuple, 3, _data.fieldLayout);
 
     // Verify loaded data is correct
-<<<<<<< HEAD
-    assertEq(loadedData.length, fourthDataBytes.length, "fourth field length is incorrect");
-    assertEq(keccak256(loadedData), keccak256(fourthDataBytes), "fourth field data is incorrect");
-=======
     assertEq(loadedData.length, _data.fourthDataBytes.length);
     assertEq(keccak256(loadedData), keccak256(_data.fourthDataBytes));
->>>>>>> ae340b2b
 
     // Verify all fields are correct
     PackedCounter encodedLengths = PackedCounterLib.pack(
@@ -655,13 +572,6 @@
       _data.fieldLayout
     );
     assertEq(
-<<<<<<< HEAD
-      keccak256(IStore(this).getRecord(tableId, keyTuple, fieldLayout)),
-      keccak256(
-        abi.encodePacked(firstDataBytes, secondDataBytes, encodedLengths.unwrap(), thirdDataBytes, fourthDataBytes)
-      ),
-      "record is incorrect"
-=======
       abi.encodePacked(loadedStaticData, loadedEncodedLengths, loadedDynamicData),
       abi.encodePacked(
         _data.firstDataBytes,
@@ -670,7 +580,6 @@
         _data.thirdDataBytes,
         _data.fourthDataBytes
       )
->>>>>>> ae340b2b
     );
 
     // Set fourth field again, changing it to be equal to third field
@@ -694,17 +603,8 @@
     loadedData = IStore(this).getField(_data.tableId, keyTuple, 3, _data.fieldLayout);
 
     // Verify loaded data is correct
-<<<<<<< HEAD
-    assertEq(loadedData.length, thirdDataBytes.length, "fourth field length is incorrect after setting to third field");
-    assertEq(
-      keccak256(loadedData),
-      keccak256(thirdDataBytes),
-      "fourth field data is incorrect after setting to third field"
-    );
-=======
     assertEq(loadedData.length, _data.thirdDataBytes.length);
     assertEq(keccak256(loadedData), keccak256(_data.thirdDataBytes));
->>>>>>> ae340b2b
   }
 
   function testDeleteData() public {

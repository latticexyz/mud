--- conflicted
+++ resolved
@@ -294,17 +294,10 @@
     vm.expectEmit(true, true, true, true);
     emit Store_SetRecord(tableId, keyTuple, staticData, EncodedLengths.wrap(bytes32(0)), new bytes(0));
 
-<<<<<<< HEAD
-    this.setRecord(tableId, keyTuple, staticData, PackedCounter.wrap(bytes32(0)), new bytes(0));
+    this.setRecord(tableId, keyTuple, staticData, EncodedLengths.wrap(bytes32(0)), new bytes(0));
 
     // Get data
-    (bytes memory loadedStaticData, PackedCounter _encodedLengths, bytes memory _dynamicData) = this.getRecord(
-=======
-    IStore(this).setRecord(tableId, keyTuple, staticData, EncodedLengths.wrap(bytes32(0)), new bytes(0));
-
-    // Get data
-    (bytes memory loadedStaticData, EncodedLengths _encodedLengths, bytes memory _dynamicData) = IStore(this).getRecord(
->>>>>>> 3e7d83d0
+    (bytes memory loadedStaticData, EncodedLengths _encodedLengths, bytes memory _dynamicData) = this.getRecord(
       tableId,
       keyTuple,
       fieldLayout
@@ -338,17 +331,10 @@
     vm.expectEmit(true, true, true, true);
     emit Store_SetRecord(tableId, keyTuple, staticData, EncodedLengths.wrap(bytes32(0)), new bytes(0));
 
-<<<<<<< HEAD
-    this.setRecord(tableId, keyTuple, staticData, PackedCounter.wrap(bytes32(0)), new bytes(0));
+    this.setRecord(tableId, keyTuple, staticData, EncodedLengths.wrap(bytes32(0)), new bytes(0));
 
     // Get data
-    (bytes memory loadedStaticData, PackedCounter _encodedLengths, bytes memory _dynamicData) = this.getRecord(
-=======
-    IStore(this).setRecord(tableId, keyTuple, staticData, EncodedLengths.wrap(bytes32(0)), new bytes(0));
-
-    // Get data
-    (bytes memory loadedStaticData, EncodedLengths _encodedLengths, bytes memory _dynamicData) = IStore(this).getRecord(
->>>>>>> 3e7d83d0
+    (bytes memory loadedStaticData, EncodedLengths _encodedLengths, bytes memory _dynamicData) = this.getRecord(
       tableId,
       keyTuple,
       fieldLayout
@@ -413,11 +399,7 @@
     this.setRecord(tableId, keyTuple, staticData, encodedDynamicLength, dynamicData);
 
     // Get data
-<<<<<<< HEAD
-    (bytes memory loadedStaticData, PackedCounter loadedEncodedLengths, bytes memory loadedDynamicData) = this
-=======
-    (bytes memory loadedStaticData, EncodedLengths loadedEncodedLengths, bytes memory loadedDynamicData) = IStore(this)
->>>>>>> 3e7d83d0
+    (bytes memory loadedStaticData, EncodedLengths loadedEncodedLengths, bytes memory loadedDynamicData) = this
       .getRecord(tableId, keyTuple, fieldLayout);
 
     assertEq(loadedStaticData, staticData);
@@ -525,11 +507,7 @@
     assertEq(bytes16(this.getField(_data.tableId, keyTuple, 0, _data.fieldLayout)), bytes16(_data.firstDataBytes));
 
     // Verify the full static data is correct
-<<<<<<< HEAD
-    (bytes memory loadedStaticData, PackedCounter loadedEncodedLengths, bytes memory loadedDynamicData) = this
-=======
-    (bytes memory loadedStaticData, EncodedLengths loadedEncodedLengths, bytes memory loadedDynamicData) = IStore(this)
->>>>>>> 3e7d83d0
+    (bytes memory loadedStaticData, EncodedLengths loadedEncodedLengths, bytes memory loadedDynamicData) = this
       .getRecord(_data.tableId, keyTuple, _data.fieldLayout);
     assertEq(this.getFieldLayout(_data.tableId).staticDataLength(), 48);
     assertEq(this.getValueSchema(_data.tableId).staticDataLength(), 48);
@@ -714,11 +692,7 @@
     this.setRecord(tableId, keyTuple, staticData, encodedDynamicLength, dynamicData);
 
     // Get data
-<<<<<<< HEAD
-    (bytes memory loadedStaticData, PackedCounter loadedEncodedLengths, bytes memory loadedDynamicData) = this
-=======
-    (bytes memory loadedStaticData, EncodedLengths loadedEncodedLengths, bytes memory loadedDynamicData) = IStore(this)
->>>>>>> 3e7d83d0
+    (bytes memory loadedStaticData, EncodedLengths loadedEncodedLengths, bytes memory loadedDynamicData) = this
       .getRecord(tableId, keyTuple, fieldLayout);
 
     assertEq(abi.encodePacked(loadedStaticData, loadedEncodedLengths, loadedDynamicData), data);
@@ -1117,11 +1091,7 @@
 
     bytes memory staticData = abi.encodePacked(bytes16(0x0102030405060708090a0b0c0d0e0f10));
 
-<<<<<<< HEAD
-    this.setRecord(tableId, keyTuple, staticData, PackedCounter.wrap(bytes32(0)), new bytes(0));
-=======
-    IStore(this).setRecord(tableId, keyTuple, staticData, EncodedLengths.wrap(bytes32(0)), new bytes(0));
->>>>>>> 3e7d83d0
+    this.setRecord(tableId, keyTuple, staticData, EncodedLengths.wrap(bytes32(0)), new bytes(0));
 
     // Get data from indexed table - the indexer should have mirrored the data there
     (bytes memory indexedData, , ) = this.getRecord(indexerTableId, keyTuple, fieldLayout);
@@ -1379,11 +1349,7 @@
     vm.expectEmit(true, true, true, true);
     emit Store_SetRecord(tableId, keyTuple, staticData, EncodedLengths.wrap(bytes32(0)), new bytes(0));
 
-<<<<<<< HEAD
-    this.setRecord(tableId, keyTuple, staticData, PackedCounter.wrap(bytes32(0)), new bytes(0));
-=======
-    IStore(this).setRecord(tableId, keyTuple, staticData, EncodedLengths.wrap(bytes32(0)), new bytes(0));
->>>>>>> 3e7d83d0
+    this.setRecord(tableId, keyTuple, staticData, EncodedLengths.wrap(bytes32(0)), new bytes(0));
   }
 
   function testDeleteDataOffchainTable() public {

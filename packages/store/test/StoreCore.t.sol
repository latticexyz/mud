--- conflicted
+++ resolved
@@ -15,11 +15,8 @@
 import { IStore } from "../src/IStore.sol";
 import { StoreSwitch } from "../src/StoreSwitch.sol";
 import { Tables, TablesTableId } from "../src/codegen/Tables.sol";
-<<<<<<< HEAD
 import { FieldLayoutEncodeHelper } from "./FieldLayoutEncodeHelper.sol";
-=======
 import { StoreHookLib } from "../src/StoreHook.sol";
->>>>>>> d3049a2e
 import { SchemaEncodeHelper } from "./SchemaEncodeHelper.sol";
 import { StoreMock } from "./StoreMock.sol";
 import { MirrorSubscriber, indexerTableId } from "./MirrorSubscriber.sol";
@@ -930,8 +927,9 @@
     key[0] = keccak256("some key");
 
     // Register table's schema
+    FieldLayout fieldLayout = FieldLayoutEncodeHelper.encode(16, 0);
     Schema valueSchema = SchemaEncodeHelper.encode(SchemaType.UINT128);
-    IStore(this).registerTable(table, defaultKeySchema, valueSchema, new string[](1), new string[](1));
+    IStore(this).registerTable(table, fieldLayout, defaultKeySchema, valueSchema, new string[](1), new string[](1));
 
     // Create a RevertSubscriber and an EchoSubscriber
     RevertSubscriber revertSubscriber = new RevertSubscriber();
@@ -968,48 +966,48 @@
 
     // Expect a revert when the RevertSubscriber's onBeforeSetRecord hook is called
     vm.expectRevert(bytes("onBeforeSetRecord"));
-    IStore(this).setRecord(table, key, data, valueSchema);
+    IStore(this).setRecord(table, key, data, fieldLayout);
 
     // Expect a revert when the RevertSubscriber's onBeforeSetField hook is called
     vm.expectRevert(bytes("onBeforeSetField"));
-    IStore(this).setField(table, key, 0, data, valueSchema);
+    IStore(this).setField(table, key, 0, data, fieldLayout);
 
     // Expect a revert when the RevertSubscriber's onBeforeDeleteRecord hook is called
     vm.expectRevert(bytes("onBeforeDeleteRecord"));
-    IStore(this).deleteRecord(table, key, valueSchema);
+    IStore(this).deleteRecord(table, key, fieldLayout);
 
     // Unregister the RevertSubscriber
     IStore(this).unregisterStoreHook(table, revertSubscriber);
 
     // Expect a HookCalled event to be emitted when the EchoSubscriber's onBeforeSetRecord hook is called
     vm.expectEmit(true, true, true, true);
-    emit HookCalled(abi.encode(table, key, data, valueSchema));
+    emit HookCalled(abi.encode(table, key, data, fieldLayout));
 
     // Expect a HookCalled event to be emitted when the EchoSubscriber's onAfterSetRecord hook is called
     vm.expectEmit(true, true, true, true);
-    emit HookCalled(abi.encode(table, key, data, valueSchema));
-
-    IStore(this).setRecord(table, key, data, valueSchema);
+    emit HookCalled(abi.encode(table, key, data, fieldLayout));
+
+    IStore(this).setRecord(table, key, data, fieldLayout);
 
     // Expect a HookCalled event to be emitted when the EchoSubscriber's onBeforeSetField hook is called
     vm.expectEmit(true, true, true, true);
-    emit HookCalled(abi.encode(table, key, uint8(0), data, valueSchema));
+    emit HookCalled(abi.encode(table, key, uint8(0), data, fieldLayout));
 
     // Expect a HookCalled event to be emitted when the EchoSubscriber's onAfterSetField hook is called
     vm.expectEmit(true, true, true, true);
-    emit HookCalled(abi.encode(table, key, uint8(0), data, valueSchema));
-
-    IStore(this).setField(table, key, 0, data, valueSchema);
+    emit HookCalled(abi.encode(table, key, uint8(0), data, fieldLayout));
+
+    IStore(this).setField(table, key, 0, data, fieldLayout);
 
     // Expect a HookCalled event to be emitted when the EchoSubscriber's onBeforeDeleteRecord hook is called
     vm.expectEmit(true, true, true, true);
-    emit HookCalled(abi.encode(table, key, valueSchema));
+    emit HookCalled(abi.encode(table, key, fieldLayout));
 
     // Expect a HookCalled event to be emitted when the EchoSubscriber's onAfterDeleteRecord hook is called
     vm.expectEmit(true, true, true, true);
-    emit HookCalled(abi.encode(table, key, valueSchema));
-
-    IStore(this).deleteRecord(table, key, valueSchema);
+    emit HookCalled(abi.encode(table, key, fieldLayout));
+
+    IStore(this).deleteRecord(table, key, fieldLayout);
   }
 
   function testHooksDynamicData() public {

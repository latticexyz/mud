// SPDX-License-Identifier: MIT
pragma solidity >=0.8.0;

import "forge-std/Test.sol";
import { SchemaType } from "@latticexyz/schema-type/src/solidity/SchemaType.sol";
import { StoreCore, StoreCoreInternal } from "../src/StoreCore.sol";
import { Bytes } from "../src/Bytes.sol";
import { SliceLib } from "../src/Slice.sol";
import { EncodeArray } from "../src/tightcoder/EncodeArray.sol";
import { FieldLayout } from "../src/FieldLayout.sol";
import { Schema } from "../src/Schema.sol";
import { PackedCounter, PackedCounterLib } from "../src/PackedCounter.sol";
import { StoreMock } from "../test/StoreMock.sol";
import { IStoreErrors } from "../src/IStoreErrors.sol";
import { IStore } from "../src/IStore.sol";
import { StoreSwitch } from "../src/StoreSwitch.sol";
import { Tables, TablesTableId } from "../src/codegen/Tables.sol";
import { FieldLayoutEncodeHelper } from "./FieldLayoutEncodeHelper.sol";
import { StoreHookLib } from "../src/StoreHook.sol";
import { SchemaEncodeHelper } from "./SchemaEncodeHelper.sol";
import { StoreMock } from "./StoreMock.sol";
import { MirrorSubscriber, indexerTableId } from "./MirrorSubscriber.sol";
import { RevertSubscriber } from "./RevertSubscriber.sol";
import { EchoSubscriber } from "./EchoSubscriber.sol";

struct TestStruct {
  uint128 firstData;
  uint32[] secondData;
  uint32[] thirdData;
}

contract StoreCoreTest is Test, StoreMock {
  TestStruct private testStruct;
  event HookCalled(bytes);

  mapping(uint256 => bytes) private testMapping;
  Schema defaultKeySchema = SchemaEncodeHelper.encode(SchemaType.BYTES32);
  string[] defaultKeyNames = new string[](1);

  function testRegisterAndGetFieldLayout() public {
    FieldLayout fieldLayout = FieldLayoutEncodeHelper.encode(1, 2, 1, 2, 0);
    Schema keySchema = SchemaEncodeHelper.encode(SchemaType.UINT8, SchemaType.UINT16);
    Schema valueSchema = SchemaEncodeHelper.encode(
      SchemaType.UINT8,
      SchemaType.UINT16,
      SchemaType.UINT8,
      SchemaType.UINT16
    );
    string[] memory keyNames = new string[](2);
    keyNames[0] = "key1";
    keyNames[1] = "key2";
    string[] memory fieldNames = new string[](4);
    fieldNames[0] = "value1";
    fieldNames[1] = "value2";
    fieldNames[2] = "value3";
    fieldNames[3] = "value4";

    bytes32 tableId = keccak256("some.tableId");

    // Expect a StoreSetRecord event to be emitted
    bytes32[] memory keyTuple = new bytes32[](1);
    keyTuple[0] = bytes32(tableId);
    vm.expectEmit(true, true, true, true);
    emit StoreSetRecord(
      TablesTableId,
      keyTuple,
      Tables.encode(
        fieldLayout.unwrap(),
        keySchema.unwrap(),
        valueSchema.unwrap(),
        abi.encode(keyNames),
        abi.encode(fieldNames)
      )
    );
    IStore(this).registerTable(tableId, fieldLayout, keySchema, valueSchema, keyNames, fieldNames);

    assertEq(IStore(this).getFieldLayout(tableId).unwrap(), fieldLayout.unwrap());
    assertEq(IStore(this).getValueSchema(tableId).unwrap(), valueSchema.unwrap());
    assertEq(IStore(this).getKeySchema(tableId).unwrap(), keySchema.unwrap());

    bytes memory loadedKeyNames = Tables.getAbiEncodedKeyNames(IStore(this), tableId);
    assertEq(loadedKeyNames, abi.encode(keyNames));

    bytes memory loadedFieldNames = Tables.getAbiEncodedFieldNames(IStore(this), tableId);
    assertEq(loadedFieldNames, abi.encode(fieldNames));
  }

  function testFailRegisterInvalidFieldLayout() public {
    string[] memory keyNames = new string[](2);
    string[] memory fieldNames = new string[](4);
    IStore(this).registerTable(
      keccak256("tableId"),
      FieldLayout.wrap(keccak256("random bytes as value field layout")),
      Schema.wrap(keccak256("random bytes as keyTuple schema")),
      Schema.wrap(keccak256("random bytes as value schema")),
      keyNames,
      fieldNames
    );
  }

  function testHasFieldLayoutAndSchema() public {
    string[] memory keyNames = new string[](1);
    string[] memory fieldNames = new string[](4);
    FieldLayout fieldLayout = FieldLayoutEncodeHelper.encode(1, 2, 1, 2, 0);
    Schema valueSchema = SchemaEncodeHelper.encode(
      SchemaType.UINT8,
      SchemaType.UINT16,
      SchemaType.UINT8,
      SchemaType.UINT16
    );
    bytes32 tableId = keccak256("some.tableId");
    bytes32 tableId2 = keccak256("other.tableId");
    IStore(this).registerTable(tableId, fieldLayout, defaultKeySchema, valueSchema, keyNames, fieldNames);

    assertTrue(StoreCore.hasTable(tableId));
    assertFalse(StoreCore.hasTable(tableId2));

    IStore(this).getFieldLayout(tableId);
    IStore(this).getValueSchema(tableId);
    IStore(this).getKeySchema(tableId);

    vm.expectRevert(
      abi.encodeWithSelector(
        IStoreErrors.StoreCore_TableNotFound.selector,
        tableId2,
        string(abi.encodePacked(tableId2))
      )
    );
    IStore(this).getFieldLayout(tableId2);

    vm.expectRevert(
      abi.encodeWithSelector(
        IStoreErrors.StoreCore_TableNotFound.selector,
        tableId2,
        string(abi.encodePacked(tableId2))
      )
    );
    IStore(this).getValueSchema(tableId2);

    vm.expectRevert(
      abi.encodeWithSelector(
        IStoreErrors.StoreCore_TableNotFound.selector,
        tableId2,
        string(abi.encodePacked(tableId2))
      )
    );
    IStore(this).getKeySchema(tableId2);
  }

  function testRegisterTableRevertNames() public {
    bytes32 tableId = keccak256("some.tableId");
    FieldLayout fieldLayout = FieldLayoutEncodeHelper.encode(1, 0);
    Schema keySchema = SchemaEncodeHelper.encode(
      SchemaType.UINT8,
      SchemaType.UINT16,
      SchemaType.UINT8,
      SchemaType.UINT16
    );
    Schema valueSchema = SchemaEncodeHelper.encode(SchemaType.UINT8);
    string[] memory fourNames = new string[](4);
    string[] memory oneName = new string[](1);

<<<<<<< HEAD
    // Register tableId with invalid keyTuple names
=======
    // Register table with invalid key names
>>>>>>> fb85f106
    vm.expectRevert(abi.encodeWithSelector(IStoreErrors.StoreCore_InvalidKeyNamesLength.selector, 4, 1));
    IStore(this).registerTable(tableId, fieldLayout, keySchema, valueSchema, oneName, oneName);

    // Register table with invalid value names
    vm.expectRevert(abi.encodeWithSelector(IStoreErrors.StoreCore_InvalidFieldNamesLength.selector, 1, 4));
    IStore(this).registerTable(tableId, fieldLayout, keySchema, valueSchema, fourNames, fourNames);
  }

  function testSetAndGetDynamicDataLength() public {
    bytes32 tableId = keccak256("some.tableId");

    FieldLayout fieldLayout = FieldLayoutEncodeHelper.encode(1, 2, 4, 2);
    Schema valueSchema = SchemaEncodeHelper.encode(
      SchemaType.UINT8,
      SchemaType.UINT16,
      SchemaType.UINT32,
      SchemaType.UINT32_ARRAY,
      SchemaType.UINT32_ARRAY
    );

    // Register table
    IStore(this).registerTable(tableId, fieldLayout, defaultKeySchema, valueSchema, new string[](1), new string[](5));

    // Create some keyTuple
    bytes32[] memory keyTuple = new bytes32[](1);
    keyTuple[0] = bytes32("some keyTuple");

    // Set dynamic data length of dynamic index 0
    StoreCoreInternal._setDynamicDataLengthAtIndex(tableId, keyTuple, 0, 10);

    PackedCounter encodedLength = StoreCoreInternal._loadEncodedDynamicDataLength(tableId, keyTuple);
    assertEq(encodedLength.atIndex(0), 10);
    assertEq(encodedLength.atIndex(1), 0);
    assertEq(encodedLength.total(), 10);

    // Set dynamic data length of dynamic index 1
    StoreCoreInternal._setDynamicDataLengthAtIndex(tableId, keyTuple, 1, 99);

    encodedLength = StoreCoreInternal._loadEncodedDynamicDataLength(tableId, keyTuple);
    assertEq(encodedLength.atIndex(0), 10);
    assertEq(encodedLength.atIndex(1), 99);
    assertEq(encodedLength.total(), 109);

    // Reduce dynamic data length of dynamic index 0 again
    StoreCoreInternal._setDynamicDataLengthAtIndex(tableId, keyTuple, 0, 5);

    encodedLength = StoreCoreInternal._loadEncodedDynamicDataLength(tableId, keyTuple);
    assertEq(encodedLength.atIndex(0), 5);
    assertEq(encodedLength.atIndex(1), 99);
    assertEq(encodedLength.total(), 104);
  }

  function testSetAndGetStaticData() public {
    // Register table
    FieldLayout fieldLayout = FieldLayoutEncodeHelper.encode(1, 2, 1, 2, 0);
    Schema valueSchema = SchemaEncodeHelper.encode(
      SchemaType.UINT8,
      SchemaType.UINT16,
      SchemaType.UINT8,
      SchemaType.UINT16
    );

    bytes32 tableId = keccak256("some.tableId");
    IStore(this).registerTable(tableId, fieldLayout, defaultKeySchema, valueSchema, new string[](1), new string[](4));

    // Set data
    bytes memory data = abi.encodePacked(bytes1(0x01), bytes2(0x0203), bytes1(0x04), bytes2(0x0506));

    bytes32[] memory keyTuple = new bytes32[](1);
    keyTuple[0] = keccak256("some.keyTuple");

    // Expect a StoreSetRecord event to be emitted
    vm.expectEmit(true, true, true, true);
    emit StoreSetRecord(tableId, keyTuple, data);

    IStore(this).setRecord(tableId, keyTuple, data, fieldLayout);

    // Get data
    bytes memory loadedData = IStore(this).getRecord(tableId, keyTuple, fieldLayout);

    assertTrue(Bytes.equals(data, loadedData));
  }

  function testFailSetAndGetStaticData() public {
    // Register table
    FieldLayout fieldLayout = FieldLayoutEncodeHelper.encode(1, 2, 1, 2, 0);
    Schema valueSchema = SchemaEncodeHelper.encode(
      SchemaType.UINT8,
      SchemaType.UINT16,
      SchemaType.UINT8,
      SchemaType.UINT16
    );
    bytes32 tableId = keccak256("some.tableId");
    IStore(this).registerTable(tableId, fieldLayout, defaultKeySchema, valueSchema, new string[](1), new string[](4));

    // Set data
    bytes memory data = abi.encodePacked(bytes1(0x01), bytes2(0x0203), bytes1(0x04));

    bytes32[] memory keyTuple = new bytes32[](1);
    keyTuple[0] = keccak256("some.keyTuple");

    // This should fail because the data is not 6 bytes long
    IStore(this).setRecord(tableId, keyTuple, data, fieldLayout);
  }

  function testSetAndGetStaticDataSpanningWords() public {
    // Register table
    FieldLayout fieldLayout = FieldLayoutEncodeHelper.encode(16, 32, 0);
    Schema valueSchema = SchemaEncodeHelper.encode(SchemaType.UINT128, SchemaType.UINT256);
    bytes32 tableId = keccak256("some.tableId");
    IStore(this).registerTable(tableId, fieldLayout, defaultKeySchema, valueSchema, new string[](1), new string[](2));

    // Set data
    bytes memory data = abi.encodePacked(
      bytes16(0x0102030405060708090a0b0c0d0e0f10),
      bytes32(0x1112131415161718191a1b1c1d1e1f202122232425262728292a2b2c2d2e2f30)
    );

    bytes32[] memory keyTuple = new bytes32[](1);
    keyTuple[0] = keccak256("some.keyTuple");

    // Expect a StoreSetRecord event to be emitted
    vm.expectEmit(true, true, true, true);
    emit StoreSetRecord(tableId, keyTuple, data);

    IStore(this).setRecord(tableId, keyTuple, data, fieldLayout);

    // Get data
    bytes memory loadedData = IStore(this).getRecord(tableId, keyTuple, fieldLayout);

    assertTrue(Bytes.equals(data, loadedData));
  }

  function testSetAndGetDynamicData() public {
    bytes32 tableId = keccak256("some.tableId");

    // Register table
    FieldLayout fieldLayout = FieldLayoutEncodeHelper.encode(16, 2);
    Schema valueSchema = SchemaEncodeHelper.encode(
      SchemaType.UINT128,
      SchemaType.UINT32_ARRAY,
      SchemaType.UINT32_ARRAY
    );
    IStore(this).registerTable(tableId, fieldLayout, defaultKeySchema, valueSchema, new string[](1), new string[](3));

    bytes16 firstDataBytes = bytes16(0x0102030405060708090a0b0c0d0e0f10);

    bytes memory secondDataBytes;
    {
      uint32[] memory secondData = new uint32[](2);
      secondData[0] = 0x11121314;
      secondData[1] = 0x15161718;
      secondDataBytes = EncodeArray.encode(secondData);
    }

    bytes memory thirdDataBytes;
    {
      uint32[] memory thirdData = new uint32[](3);
      thirdData[0] = 0x191a1b1c;
      thirdData[1] = 0x1d1e1f20;
      thirdData[2] = 0x21222324;
      thirdDataBytes = EncodeArray.encode(thirdData);
    }

    PackedCounter encodedDynamicLength;
    {
      encodedDynamicLength = PackedCounterLib.pack(uint40(secondDataBytes.length), uint40(thirdDataBytes.length));
    }

    // Concat data
    bytes memory data = abi.encodePacked(
      firstDataBytes,
      encodedDynamicLength.unwrap(),
      secondDataBytes,
      thirdDataBytes
    );

    // Create keyTuple
    bytes32[] memory keyTuple = new bytes32[](1);
    keyTuple[0] = bytes32("some.keyTuple");

    // Expect a StoreSetRecord event to be emitted
    vm.expectEmit(true, true, true, true);
    emit StoreSetRecord(tableId, keyTuple, data);

    // Set data
    IStore(this).setRecord(tableId, keyTuple, data, fieldLayout);

    // Get data
    bytes memory loadedData = IStore(this).getRecord(tableId, keyTuple, fieldLayout);

    assertEq(loadedData.length, data.length);
    assertEq(keccak256(loadedData), keccak256(data));

    // Compare gas - setting the data as raw struct
    TestStruct memory _testStruct = TestStruct(0, new uint32[](2), new uint32[](3));
    _testStruct.firstData = 0x0102030405060708090a0b0c0d0e0f10;
    _testStruct.secondData[0] = 0x11121314;
    _testStruct.secondData[1] = 0x15161718;
    _testStruct.thirdData[0] = 0x191a1b1c;
    _testStruct.thirdData[1] = 0x1d1e1f20;
    _testStruct.thirdData[2] = 0x21222324;

    testStruct = _testStruct;

    testMapping[1234] = abi.encode(_testStruct);
  }

  function testSetAndGetField() public {
    bytes32 tableId = keccak256("some.tableId");

    // Register table
    FieldLayout fieldLayout = FieldLayoutEncodeHelper.encode(16, 32, 2);
    Schema valueSchema = SchemaEncodeHelper.encode(
      SchemaType.UINT128,
      SchemaType.UINT256,
      SchemaType.UINT32_ARRAY,
      SchemaType.UINT32_ARRAY
    );
    IStore(this).registerTable(tableId, fieldLayout, defaultKeySchema, valueSchema, new string[](1), new string[](4));

    bytes16 firstDataBytes = bytes16(0x0102030405060708090a0b0c0d0e0f10);

    // Create keyTuple
    bytes32[] memory keyTuple = new bytes32[](1);
    keyTuple[0] = bytes32("some.keyTuple");

    bytes memory firstDataPacked = abi.encodePacked(firstDataBytes);

    // Expect a StoreSetField event to be emitted
    vm.expectEmit(true, true, true, true);
    emit StoreSetField(tableId, keyTuple, 0, firstDataPacked);

    // Set first field
    IStore(this).setField(tableId, keyTuple, 0, firstDataPacked, fieldLayout);

    ////////////////
    // Static data
    ////////////////

    // Get first field
    bytes memory loadedData = IStore(this).getField(tableId, keyTuple, 0, fieldLayout);

    // Verify loaded data is correct
    assertEq(loadedData.length, 16);
    assertEq(bytes16(loadedData), bytes16(firstDataBytes));

    // Verify the second index is not set yet
    assertEq(uint256(bytes32(IStore(this).getField(tableId, keyTuple, 1, fieldLayout))), 0);

    // Set second field
    bytes32 secondDataBytes = keccak256("some data");

    bytes memory secondDataPacked = abi.encodePacked(secondDataBytes);

    // Expect a StoreSetField event to be emitted
    vm.expectEmit(true, true, true, true);
    emit StoreSetField(tableId, keyTuple, 1, secondDataPacked);

    IStore(this).setField(tableId, keyTuple, 1, secondDataPacked, fieldLayout);

    // Get second field
    loadedData = IStore(this).getField(tableId, keyTuple, 1, fieldLayout);

    // Verify loaded data is correct
    assertEq(loadedData.length, 32);
    assertEq(bytes32(loadedData), secondDataBytes);

    // Verify the first field didn't change
    assertEq(bytes16(IStore(this).getField(tableId, keyTuple, 0, fieldLayout)), bytes16(firstDataBytes));

    // Verify the full static data is correct
    assertEq(IStore(this).getFieldLayout(tableId).staticDataLength(), 48);
    assertEq(IStore(this).getValueSchema(tableId).staticDataLength(), 48);
    assertEq(Bytes.slice16(IStore(this).getRecord(tableId, keyTuple, fieldLayout), 0), firstDataBytes);
    assertEq(Bytes.slice32(IStore(this).getRecord(tableId, keyTuple, fieldLayout), 16), secondDataBytes);
    assertEq(
      keccak256(SliceLib.getSubslice(IStore(this).getRecord(tableId, keyTuple, fieldLayout), 0, 48).toBytes()),
      keccak256(abi.encodePacked(firstDataBytes, secondDataBytes))
    );

    ////////////////
    // Dynamic data
    ////////////////

    bytes memory thirdDataBytes;
    {
      uint32[] memory thirdData = new uint32[](2);
      thirdData[0] = 0x11121314;
      thirdData[1] = 0x15161718;
      thirdDataBytes = EncodeArray.encode(thirdData);
    }

    bytes memory fourthDataBytes;
    {
      uint32[] memory fourthData = new uint32[](3);
      fourthData[0] = 0x191a1b1c;
      fourthData[1] = 0x1d1e1f20;
      fourthData[2] = 0x21222324;
      fourthDataBytes = EncodeArray.encode(fourthData);
    }

    // Expect a StoreSetField event to be emitted
    vm.expectEmit(true, true, true, true);
    emit StoreSetField(tableId, keyTuple, 2, thirdDataBytes);

    // Set third field
    IStore(this).setField(tableId, keyTuple, 2, thirdDataBytes, fieldLayout);

    // Get third field
    loadedData = IStore(this).getField(tableId, keyTuple, 2, fieldLayout);

    // Verify loaded data is correct
    assertEq(SliceLib.fromBytes(loadedData).decodeArray_uint32().length, 2);
    assertEq(loadedData.length, thirdDataBytes.length);
    assertEq(keccak256(loadedData), keccak256(thirdDataBytes));

    // Verify the fourth field is not set yet
    assertEq(IStore(this).getField(tableId, keyTuple, 3, fieldLayout).length, 0);

    // Verify none of the previous fields were impacted
    assertEq(bytes16(IStore(this).getField(tableId, keyTuple, 0, fieldLayout)), bytes16(firstDataBytes));
    assertEq(bytes32(IStore(this).getField(tableId, keyTuple, 1, fieldLayout)), bytes32(secondDataBytes));

    // Expect a StoreSetField event to be emitted
    vm.expectEmit(true, true, true, true);
    emit StoreSetField(tableId, keyTuple, 3, fourthDataBytes);

    // Set fourth field
    IStore(this).setField(tableId, keyTuple, 3, fourthDataBytes, fieldLayout);

    // Get fourth field
    loadedData = IStore(this).getField(tableId, keyTuple, 3, fieldLayout);

    // Verify loaded data is correct
    assertEq(loadedData.length, fourthDataBytes.length);
    assertEq(keccak256(loadedData), keccak256(fourthDataBytes));

    // Verify all fields are correct
    PackedCounter encodedLengths = PackedCounterLib.pack(uint40(thirdDataBytes.length), uint40(fourthDataBytes.length));
    assertEq(
      keccak256(IStore(this).getRecord(tableId, keyTuple, fieldLayout)),
      keccak256(
        abi.encodePacked(firstDataBytes, secondDataBytes, encodedLengths.unwrap(), thirdDataBytes, fourthDataBytes)
      )
    );
  }

  function testDeleteData() public {
    bytes32 tableId = keccak256("some.tableId");

    // Register table
    FieldLayout fieldLayout = FieldLayoutEncodeHelper.encode(16, 2);
    Schema valueSchema = SchemaEncodeHelper.encode(
      SchemaType.UINT128,
      SchemaType.UINT32_ARRAY,
      SchemaType.UINT32_ARRAY
    );
    IStore(this).registerTable(tableId, fieldLayout, defaultKeySchema, valueSchema, new string[](1), new string[](3));

    bytes16 firstDataBytes = bytes16(0x0102030405060708090a0b0c0d0e0f10);

    bytes memory secondDataBytes;
    {
      uint32[] memory secondData = new uint32[](2);
      secondData[0] = 0x11121314;
      secondData[1] = 0x15161718;
      secondDataBytes = EncodeArray.encode(secondData);
    }

    bytes memory thirdDataBytes;
    {
      uint32[] memory thirdData = new uint32[](3);
      thirdData[0] = 0x191a1b1c;
      thirdData[1] = 0x1d1e1f20;
      thirdData[2] = 0x21222324;
      thirdDataBytes = EncodeArray.encode(thirdData);
    }

    PackedCounter encodedDynamicLength;
    {
      encodedDynamicLength = PackedCounterLib.pack(uint40(secondDataBytes.length), uint40(thirdDataBytes.length));
    }

    // Concat data
    bytes memory data = abi.encodePacked(
      firstDataBytes,
      encodedDynamicLength.unwrap(),
      secondDataBytes,
      thirdDataBytes
    );

    // Create keyTuple
    bytes32[] memory keyTuple = new bytes32[](1);
    keyTuple[0] = bytes32("some.keyTuple");

    // Set data
    IStore(this).setRecord(tableId, keyTuple, data, fieldLayout);

    // Get data
    bytes memory loadedData = IStore(this).getRecord(tableId, keyTuple, fieldLayout);

    assertEq(loadedData.length, data.length);
    assertEq(keccak256(loadedData), keccak256(data));

    // Expect a StoreDeleteRecord event to be emitted
    vm.expectEmit(true, true, true, true);
    emit StoreDeleteRecord(tableId, keyTuple);

    // Delete data
    IStore(this).deleteRecord(tableId, keyTuple, fieldLayout);

    // Verify data is deleted
    loadedData = IStore(this).getRecord(tableId, keyTuple, fieldLayout);
    assertEq(keccak256(loadedData), keccak256(new bytes(fieldLayout.staticDataLength())));
  }

  struct TestPushToFieldData {
    bytes32 tableId;
    bytes32[] keyTuple;
    bytes32 firstDataBytes;
    bytes secondDataBytes;
    bytes thirdDataBytes;
    bytes secondDataToPush;
    bytes newSecondDataBytes;
    bytes loadedData;
    bytes thirdDataToPush;
    bytes newThirdDataBytes;
  }

  function testPushToField() public {
    TestPushToFieldData memory data = TestPushToFieldData(0, new bytes32[](0), 0, "", "", "", "", "", "", "");

    data.tableId = keccak256("some.tableId");

    // Register table
    FieldLayout fieldLayout = FieldLayoutEncodeHelper.encode(32, 2);
    Schema valueSchema = SchemaEncodeHelper.encode(
      SchemaType.UINT256,
      SchemaType.UINT32_ARRAY,
      SchemaType.UINT32_ARRAY
    );
    IStore(this).registerTable(
      data.tableId,
      fieldLayout,
      defaultKeySchema,
      valueSchema,
      new string[](1),
      new string[](3)
    );

    // Create keyTuple
    data.keyTuple = new bytes32[](1);
    data.keyTuple[0] = bytes32("some.keyTuple");

    // Create data
    data.firstDataBytes = keccak256("some data");
    {
      uint32[] memory secondData = new uint32[](2);
      secondData[0] = 0x11121314;
      secondData[1] = 0x15161718;
      data.secondDataBytes = EncodeArray.encode(secondData);
    }

    {
      uint32[] memory thirdData = new uint32[](3);
      thirdData[0] = 0x191a1b1c;
      thirdData[1] = 0x1d1e1f20;
      thirdData[2] = 0x21222324;
      data.thirdDataBytes = EncodeArray.encode(thirdData);
    }

    // Set fields
    IStore(this).setField(data.tableId, data.keyTuple, 0, abi.encodePacked(data.firstDataBytes), fieldLayout);
    IStore(this).setField(data.tableId, data.keyTuple, 1, data.secondDataBytes, fieldLayout);
    // Initialize a field with push
    IStore(this).pushToField(data.tableId, data.keyTuple, 2, data.thirdDataBytes, fieldLayout);

    // Create data to push
    {
      uint32[] memory secondData = new uint32[](1);
      secondData[0] = 0x25262728;
      data.secondDataToPush = EncodeArray.encode(secondData);
    }
    data.newSecondDataBytes = abi.encodePacked(data.secondDataBytes, data.secondDataToPush);

    // Expect a StoreSetField event to be emitted
    vm.expectEmit(true, true, true, true);
    emit StoreSetField(data.tableId, data.keyTuple, 1, data.newSecondDataBytes);

    // Push to second field
    IStore(this).pushToField(data.tableId, data.keyTuple, 1, data.secondDataToPush, fieldLayout);

    // Get second field
    data.loadedData = IStore(this).getField(data.tableId, data.keyTuple, 1, fieldLayout);

    // Verify loaded data is correct
    assertEq(SliceLib.fromBytes(data.loadedData).decodeArray_uint32().length, 2 + 1);
    assertEq(data.loadedData.length, data.newSecondDataBytes.length);
    assertEq(data.loadedData, data.newSecondDataBytes);

    // Verify none of the other fields were impacted
    assertEq(bytes32(IStore(this).getField(data.tableId, data.keyTuple, 0, fieldLayout)), data.firstDataBytes);
    assertEq(IStore(this).getField(data.tableId, data.keyTuple, 2, fieldLayout), data.thirdDataBytes);

    // Create data to push
    {
      uint32[] memory thirdData = new uint32[](10);
      thirdData[0] = 0x12345678;
      thirdData[1] = 0x9abcdef0;
      thirdData[2] = 0x12345678;
      thirdData[3] = 0x9abcdef0;
      thirdData[4] = 0x12345678;
      thirdData[5] = 0x9abcdef0;
      thirdData[6] = 0x12345678;
      thirdData[7] = 0x9abcdef0;
      thirdData[8] = 0x12345678;
      thirdData[9] = 0x9abcdef0;
      data.thirdDataToPush = EncodeArray.encode(thirdData);
    }
    data.newThirdDataBytes = abi.encodePacked(data.thirdDataBytes, data.thirdDataToPush);

    // Expect a StoreSetField event to be emitted
    vm.expectEmit(true, true, true, true);
    emit StoreSetField(data.tableId, data.keyTuple, 2, data.newThirdDataBytes);

    // Push to third field
    IStore(this).pushToField(data.tableId, data.keyTuple, 2, data.thirdDataToPush, fieldLayout);

    // Get third field
    data.loadedData = IStore(this).getField(data.tableId, data.keyTuple, 2, fieldLayout);

    // Verify loaded data is correct
    assertEq(SliceLib.fromBytes(data.loadedData).decodeArray_uint32().length, 3 + 10);
    assertEq(data.loadedData.length, data.newThirdDataBytes.length);
    assertEq(data.loadedData, data.newThirdDataBytes);

    // Verify none of the other fields were impacted
    assertEq(bytes32(IStore(this).getField(data.tableId, data.keyTuple, 0, fieldLayout)), data.firstDataBytes);
    assertEq(IStore(this).getField(data.tableId, data.keyTuple, 1, fieldLayout), data.newSecondDataBytes);
  }

  struct TestUpdateInFieldData {
    bytes32 tableId;
    bytes32[] keyTuple;
    bytes32 firstDataBytes;
    uint32[] secondData;
    bytes secondDataBytes;
    bytes secondDataForUpdate;
    bytes newSecondDataBytes;
    uint64[] thirdData;
    bytes thirdDataBytes;
    bytes thirdDataForUpdate;
    bytes newThirdDataBytes;
    bytes loadedData;
  }

  function testUpdateInField() public {
    TestUpdateInFieldData memory data = TestUpdateInFieldData(
      0,
      new bytes32[](0),
      0,
      new uint32[](0),
      "",
      "",
      "",
      new uint64[](0),
      "",
      "",
      "",
      ""
    );

    data.tableId = keccak256("some.tableId");

    // Register table
    FieldLayout fieldLayout = FieldLayoutEncodeHelper.encode(32, 2);
    Schema valueSchema = SchemaEncodeHelper.encode(
      SchemaType.UINT256,
      SchemaType.UINT32_ARRAY,
      SchemaType.UINT64_ARRAY
    );
    IStore(this).registerTable(
      data.tableId,
      fieldLayout,
      defaultKeySchema,
      valueSchema,
      new string[](1),
      new string[](3)
    );

    // Create keyTuple
    data.keyTuple = new bytes32[](1);
    data.keyTuple[0] = bytes32("some.keyTuple");

    // Create data
    data.firstDataBytes = keccak256("some data");
    data.secondData = new uint32[](2);
    data.secondData[0] = 0x11121314;
    data.secondData[1] = 0x15161718;
    data.secondDataBytes = EncodeArray.encode(data.secondData);

    data.thirdData = new uint64[](6);
    data.thirdData[0] = 0x1111111111111111;
    data.thirdData[1] = 0x2222222222222222;
    data.thirdData[2] = 0x3333333333333333;
    data.thirdData[3] = 0x4444444444444444;
    data.thirdData[4] = 0x5555555555555555;
    data.thirdData[5] = 0x6666666666666666;
    data.thirdDataBytes = EncodeArray.encode(data.thirdData);

    // Set fields
    IStore(this).setField(data.tableId, data.keyTuple, 0, abi.encodePacked(data.firstDataBytes), fieldLayout);
    IStore(this).setField(data.tableId, data.keyTuple, 1, data.secondDataBytes, fieldLayout);
    IStore(this).setField(data.tableId, data.keyTuple, 2, data.thirdDataBytes, fieldLayout);

    // Create data to use for the update
    {
      uint32[] memory _secondDataForUpdate = new uint32[](1);
      _secondDataForUpdate[0] = 0x25262728;
      data.secondDataForUpdate = EncodeArray.encode(_secondDataForUpdate);

      data.newSecondDataBytes = abi.encodePacked(data.secondData[0], _secondDataForUpdate[0]);
    }

    // Expect a StoreSetField event to be emitted
    vm.expectEmit(true, true, true, true);
    emit StoreSetField(data.tableId, data.keyTuple, 1, data.newSecondDataBytes);

    // Update index 1 in second field (4 = byte length of uint32)
    IStore(this).updateInField(data.tableId, data.keyTuple, 1, 4 * 1, data.secondDataForUpdate, fieldLayout);

    // Get second field
    data.loadedData = IStore(this).getField(data.tableId, data.keyTuple, 1, fieldLayout);

    // Verify loaded data is correct
    assertEq(SliceLib.fromBytes(data.loadedData).decodeArray_uint32().length, data.secondData.length);
    assertEq(data.loadedData.length, data.newSecondDataBytes.length);
    assertEq(data.loadedData, data.newSecondDataBytes);

    // Verify none of the other fields were impacted
    assertEq(bytes32(IStore(this).getField(data.tableId, data.keyTuple, 0, fieldLayout)), data.firstDataBytes);
    assertEq(IStore(this).getField(data.tableId, data.keyTuple, 2, fieldLayout), data.thirdDataBytes);

    // Create data for update
    {
      uint64[] memory _thirdDataForUpdate = new uint64[](4);
      _thirdDataForUpdate[0] = 0x7777777777777777;
      _thirdDataForUpdate[1] = 0x8888888888888888;
      _thirdDataForUpdate[2] = 0x9999999999999999;
      _thirdDataForUpdate[3] = 0x0;
      data.thirdDataForUpdate = EncodeArray.encode(_thirdDataForUpdate);

      data.newThirdDataBytes = abi.encodePacked(
        data.thirdData[0],
        _thirdDataForUpdate[0],
        _thirdDataForUpdate[1],
        _thirdDataForUpdate[2],
        _thirdDataForUpdate[3],
        data.thirdData[5]
      );
    }

    // Expect a StoreSetField event to be emitted
    vm.expectEmit(true, true, true, true);
    emit StoreSetField(data.tableId, data.keyTuple, 2, data.newThirdDataBytes);

    // Update indexes 1,2,3,4 in third field (8 = byte length of uint64)
    IStore(this).updateInField(data.tableId, data.keyTuple, 2, 8 * 1, data.thirdDataForUpdate, fieldLayout);

    // Get third field
    data.loadedData = IStore(this).getField(data.tableId, data.keyTuple, 2, fieldLayout);

    // Verify loaded data is correct
    assertEq(SliceLib.fromBytes(data.loadedData).decodeArray_uint64().length, data.thirdData.length);
    assertEq(data.loadedData.length, data.newThirdDataBytes.length);
    assertEq(data.loadedData, data.newThirdDataBytes);

    // Verify none of the other fields were impacted
    assertEq(bytes32(IStore(this).getField(data.tableId, data.keyTuple, 0, fieldLayout)), data.firstDataBytes);
    assertEq(IStore(this).getField(data.tableId, data.keyTuple, 1, fieldLayout), data.newSecondDataBytes);

    // startByteIndex must not overflow
    vm.expectRevert(
      abi.encodeWithSelector(IStoreErrors.StoreCore_DataIndexOverflow.selector, type(uint40).max, type(uint56).max)
    );
    IStore(this).updateInField(data.tableId, data.keyTuple, 2, type(uint56).max, data.thirdDataForUpdate, fieldLayout);
  }

  function testAccessEmptyData() public {
    bytes32 tableId = keccak256("some.tableId");
    FieldLayout fieldLayout = FieldLayoutEncodeHelper.encode(4, 1);
    Schema valueSchema = SchemaEncodeHelper.encode(SchemaType.UINT32, SchemaType.UINT32_ARRAY);

    IStore(this).registerTable(tableId, fieldLayout, defaultKeySchema, valueSchema, new string[](1), new string[](2));

    // Create keyTuple
    bytes32[] memory keyTuple = new bytes32[](1);
    keyTuple[0] = bytes32("some.keyTuple");

    bytes memory data1 = IStore(this).getRecord(tableId, keyTuple, fieldLayout);
    assertEq(data1.length, fieldLayout.staticDataLength());

    bytes memory data2 = IStore(this).getField(tableId, keyTuple, 0, fieldLayout);
    assertEq(data2.length, fieldLayout.staticDataLength());

    bytes memory data3 = IStore(this).getField(tableId, keyTuple, 1, fieldLayout);
    assertEq(data3.length, 0);

    uint256 data3Length = IStore(this).getFieldLength(tableId, keyTuple, 1, fieldLayout);
    assertEq(data3Length, 0);

    bytes memory data3Slice = IStore(this).getFieldSlice(tableId, keyTuple, 1, fieldLayout, 0, 0);
    assertEq(data3Slice.length, 0);
  }

  function testRegisterHook() public {
    bytes32 tableId = keccak256("some.tableId");
    bytes32[] memory keyTuple = new bytes32[](1);
    keyTuple[0] = keccak256("some keyTuple");

    // Register table
    FieldLayout fieldLayout = FieldLayoutEncodeHelper.encode(16, 0);
    Schema valueSchema = SchemaEncodeHelper.encode(SchemaType.UINT128);
    IStore(this).registerTable(tableId, fieldLayout, defaultKeySchema, valueSchema, new string[](1), new string[](1));

    // Create subscriber
    MirrorSubscriber subscriber = new MirrorSubscriber(
      tableId,
      fieldLayout,
      defaultKeySchema,
      valueSchema,
      new string[](1),
      new string[](1)
    );

    IStore(this).registerStoreHook(
      tableId,
      subscriber,
      StoreHookLib.encodeBitmap({
        onBeforeSetRecord: true,
        onAfterSetRecord: false,
        onBeforeSetField: true,
        onAfterSetField: false,
        onBeforeDeleteRecord: true,
        onAfterDeleteRecord: false
      })
    );

    bytes memory data = abi.encodePacked(bytes16(0x0102030405060708090a0b0c0d0e0f10));

    IStore(this).setRecord(tableId, keyTuple, data, fieldLayout);

<<<<<<< HEAD
    // Get data from indexed tableId - the indexer should have mirrored the data there
    bytes memory indexedData = IStore(this).getRecord(indexerTableId, keyTuple, fieldLayout);
=======
    // Get data from indexed table - the indexer should have mirrored the data there
    bytes memory indexedData = IStore(this).getRecord(indexerTableId, key, fieldLayout);
>>>>>>> fb85f106
    assertEq(keccak256(data), keccak256(indexedData));

    data = abi.encodePacked(bytes16(0x1112131415161718191a1b1c1d1e1f20));

    IStore(this).setField(tableId, keyTuple, 0, data, fieldLayout);

<<<<<<< HEAD
    // Get data from indexed tableId - the indexer should have mirrored the data there
    indexedData = IStore(this).getRecord(indexerTableId, keyTuple, fieldLayout);
=======
    // Get data from indexed table - the indexer should have mirrored the data there
    indexedData = IStore(this).getRecord(indexerTableId, key, fieldLayout);
>>>>>>> fb85f106
    assertEq(keccak256(data), keccak256(indexedData));

    IStore(this).deleteRecord(tableId, keyTuple, fieldLayout);

<<<<<<< HEAD
    // Get data from indexed tableId - the indexer should have mirrored the data there
    indexedData = IStore(this).getRecord(indexerTableId, keyTuple, fieldLayout);
=======
    // Get data from indexed table - the indexer should have mirrored the data there
    indexedData = IStore(this).getRecord(indexerTableId, key, fieldLayout);
>>>>>>> fb85f106
    assertEq(keccak256(indexedData), keccak256(abi.encodePacked(bytes16(0))));
  }

  function testUnregisterHook() public {
    bytes32 tableId = keccak256("some.tableId");
    bytes32[] memory keyTuple = new bytes32[](1);
    keyTuple[0] = keccak256("some keyTuple");

    // Register table's value schema
    FieldLayout fieldLayout = FieldLayoutEncodeHelper.encode(16, 0);
    Schema valueSchema = SchemaEncodeHelper.encode(SchemaType.UINT128);
    IStore(this).registerTable(tableId, fieldLayout, defaultKeySchema, valueSchema, new string[](1), new string[](1));

    // Create a RevertSubscriber and an EchoSubscriber
    RevertSubscriber revertSubscriber = new RevertSubscriber();
    EchoSubscriber echoSubscriber = new EchoSubscriber();

    // Register both subscribers
    IStore(this).registerStoreHook(
      tableId,
      revertSubscriber,
      StoreHookLib.encodeBitmap({
        onBeforeSetRecord: true,
        onAfterSetRecord: true,
        onBeforeSetField: true,
        onAfterSetField: true,
        onBeforeDeleteRecord: true,
        onAfterDeleteRecord: true
      })
    );
    // Register both subscribers
    IStore(this).registerStoreHook(
      tableId,
      echoSubscriber,
      StoreHookLib.encodeBitmap({
        onBeforeSetRecord: true,
        onAfterSetRecord: true,
        onBeforeSetField: true,
        onAfterSetField: true,
        onBeforeDeleteRecord: true,
        onAfterDeleteRecord: true
      })
    );

    bytes memory data = abi.encodePacked(bytes16(0x0102030405060708090a0b0c0d0e0f10));

    // Expect a revert when the RevertSubscriber's onBeforeSetRecord hook is called
    vm.expectRevert(bytes("onBeforeSetRecord"));
    IStore(this).setRecord(tableId, keyTuple, data, fieldLayout);

    // Expect a revert when the RevertSubscriber's onBeforeSetField hook is called
    vm.expectRevert(bytes("onBeforeSetField"));
    IStore(this).setField(tableId, keyTuple, 0, data, fieldLayout);

    // Expect a revert when the RevertSubscriber's onBeforeDeleteRecord hook is called
    vm.expectRevert(bytes("onBeforeDeleteRecord"));
    IStore(this).deleteRecord(tableId, keyTuple, fieldLayout);

    // Unregister the RevertSubscriber
    IStore(this).unregisterStoreHook(tableId, revertSubscriber);

    // Expect a HookCalled event to be emitted when the EchoSubscriber's onBeforeSetRecord hook is called
    vm.expectEmit(true, true, true, true);
    emit HookCalled(abi.encode(tableId, keyTuple, data, fieldLayout));

    // Expect a HookCalled event to be emitted when the EchoSubscriber's onAfterSetRecord hook is called
    vm.expectEmit(true, true, true, true);
    emit HookCalled(abi.encode(tableId, keyTuple, data, fieldLayout));

    IStore(this).setRecord(tableId, keyTuple, data, fieldLayout);

    // Expect a HookCalled event to be emitted when the EchoSubscriber's onBeforeSetField hook is called
    vm.expectEmit(true, true, true, true);
    emit HookCalled(abi.encode(tableId, keyTuple, uint8(0), data, fieldLayout));

    // Expect a HookCalled event to be emitted when the EchoSubscriber's onAfterSetField hook is called
    vm.expectEmit(true, true, true, true);
    emit HookCalled(abi.encode(tableId, keyTuple, uint8(0), data, fieldLayout));

    IStore(this).setField(tableId, keyTuple, 0, data, fieldLayout);

    // Expect a HookCalled event to be emitted when the EchoSubscriber's onBeforeDeleteRecord hook is called
    vm.expectEmit(true, true, true, true);
    emit HookCalled(abi.encode(tableId, keyTuple, fieldLayout));

    // Expect a HookCalled event to be emitted when the EchoSubscriber's onAfterDeleteRecord hook is called
    vm.expectEmit(true, true, true, true);
    emit HookCalled(abi.encode(tableId, keyTuple, fieldLayout));

    IStore(this).deleteRecord(tableId, keyTuple, fieldLayout);
  }

  function testHooksDynamicData() public {
    bytes32 tableId = keccak256("some.tableId");
    bytes32[] memory keyTuple = new bytes32[](1);
    keyTuple[0] = keccak256("some keyTuple");

    // Register table
    FieldLayout fieldLayout = FieldLayoutEncodeHelper.encode(16, 1);
    Schema valueSchema = SchemaEncodeHelper.encode(SchemaType.UINT128, SchemaType.UINT32_ARRAY);
    IStore(this).registerTable(tableId, fieldLayout, defaultKeySchema, valueSchema, new string[](1), new string[](2));

    // Create subscriber
    MirrorSubscriber subscriber = new MirrorSubscriber(
      tableId,
      fieldLayout,
      defaultKeySchema,
      valueSchema,
      new string[](1),
      new string[](2)
    );

    IStore(this).registerStoreHook(
      tableId,
      subscriber,
      StoreHookLib.encodeBitmap({
        onBeforeSetRecord: true,
        onAfterSetRecord: false,
        onBeforeSetField: true,
        onAfterSetField: false,
        onBeforeDeleteRecord: true,
        onAfterDeleteRecord: false
      })
    );

    uint32[] memory arrayData = new uint32[](1);
    arrayData[0] = 0x01020304;
    bytes memory arrayDataBytes = EncodeArray.encode(arrayData);
    PackedCounter encodedArrayDataLength = PackedCounterLib.pack(uint40(arrayDataBytes.length));
    bytes memory dynamicData = abi.encodePacked(encodedArrayDataLength.unwrap(), arrayDataBytes);
    bytes memory staticData = abi.encodePacked(bytes16(0x0102030405060708090a0b0c0d0e0f10));
    bytes memory data = abi.encodePacked(staticData, dynamicData);

    IStore(this).setRecord(tableId, keyTuple, data, fieldLayout);

<<<<<<< HEAD
    // Get data from indexed tableId - the indexer should have mirrored the data there
    bytes memory indexedData = IStore(this).getRecord(indexerTableId, keyTuple, fieldLayout);
=======
    // Get data from indexed table - the indexer should have mirrored the data there
    bytes memory indexedData = IStore(this).getRecord(indexerTableId, key, fieldLayout);
>>>>>>> fb85f106
    assertEq(keccak256(data), keccak256(indexedData));

    // Update dynamic data
    arrayData[0] = 0x11121314;
    arrayDataBytes = EncodeArray.encode(arrayData);
    dynamicData = abi.encodePacked(encodedArrayDataLength.unwrap(), arrayDataBytes);
    data = abi.encodePacked(staticData, dynamicData);

    IStore(this).setField(tableId, keyTuple, 1, arrayDataBytes, fieldLayout);

<<<<<<< HEAD
    // Get data from indexed tableId - the indexer should have mirrored the data there
    indexedData = IStore(this).getRecord(indexerTableId, keyTuple, fieldLayout);
=======
    // Get data from indexed table - the indexer should have mirrored the data there
    indexedData = IStore(this).getRecord(indexerTableId, key, fieldLayout);
>>>>>>> fb85f106
    assertEq(keccak256(data), keccak256(indexedData));

    IStore(this).deleteRecord(tableId, keyTuple, fieldLayout);

<<<<<<< HEAD
    // Get data from indexed tableId - the indexer should have mirrored the data there
    indexedData = IStore(this).getRecord(indexerTableId, keyTuple, fieldLayout);
=======
    // Get data from indexed table - the indexer should have mirrored the data there
    indexedData = IStore(this).getRecord(indexerTableId, key, fieldLayout);
>>>>>>> fb85f106
    assertEq(keccak256(indexedData), keccak256(abi.encodePacked(bytes16(0))));
  }
}<|MERGE_RESOLUTION|>--- conflicted
+++ resolved
@@ -160,11 +160,7 @@
     string[] memory fourNames = new string[](4);
     string[] memory oneName = new string[](1);
 
-<<<<<<< HEAD
-    // Register tableId with invalid keyTuple names
-=======
     // Register table with invalid key names
->>>>>>> fb85f106
     vm.expectRevert(abi.encodeWithSelector(IStoreErrors.StoreCore_InvalidKeyNamesLength.selector, 4, 1));
     IStore(this).registerTable(tableId, fieldLayout, keySchema, valueSchema, oneName, oneName);
 
@@ -918,37 +914,22 @@
 
     IStore(this).setRecord(tableId, keyTuple, data, fieldLayout);
 
-<<<<<<< HEAD
-    // Get data from indexed tableId - the indexer should have mirrored the data there
+    // Get data from indexed table - the indexer should have mirrored the data there
     bytes memory indexedData = IStore(this).getRecord(indexerTableId, keyTuple, fieldLayout);
-=======
+    assertEq(keccak256(data), keccak256(indexedData));
+
+    data = abi.encodePacked(bytes16(0x1112131415161718191a1b1c1d1e1f20));
+
+    IStore(this).setField(tableId, keyTuple, 0, data, fieldLayout);
+
     // Get data from indexed table - the indexer should have mirrored the data there
-    bytes memory indexedData = IStore(this).getRecord(indexerTableId, key, fieldLayout);
->>>>>>> fb85f106
+    indexedData = IStore(this).getRecord(indexerTableId, keyTuple, fieldLayout);
     assertEq(keccak256(data), keccak256(indexedData));
 
-    data = abi.encodePacked(bytes16(0x1112131415161718191a1b1c1d1e1f20));
-
-    IStore(this).setField(tableId, keyTuple, 0, data, fieldLayout);
-
-<<<<<<< HEAD
-    // Get data from indexed tableId - the indexer should have mirrored the data there
+    IStore(this).deleteRecord(tableId, keyTuple, fieldLayout);
+
+    // Get data from indexed table - the indexer should have mirrored the data there
     indexedData = IStore(this).getRecord(indexerTableId, keyTuple, fieldLayout);
-=======
-    // Get data from indexed table - the indexer should have mirrored the data there
-    indexedData = IStore(this).getRecord(indexerTableId, key, fieldLayout);
->>>>>>> fb85f106
-    assertEq(keccak256(data), keccak256(indexedData));
-
-    IStore(this).deleteRecord(tableId, keyTuple, fieldLayout);
-
-<<<<<<< HEAD
-    // Get data from indexed tableId - the indexer should have mirrored the data there
-    indexedData = IStore(this).getRecord(indexerTableId, keyTuple, fieldLayout);
-=======
-    // Get data from indexed table - the indexer should have mirrored the data there
-    indexedData = IStore(this).getRecord(indexerTableId, key, fieldLayout);
->>>>>>> fb85f106
     assertEq(keccak256(indexedData), keccak256(abi.encodePacked(bytes16(0))));
   }
 
@@ -1084,13 +1065,8 @@
 
     IStore(this).setRecord(tableId, keyTuple, data, fieldLayout);
 
-<<<<<<< HEAD
-    // Get data from indexed tableId - the indexer should have mirrored the data there
+    // Get data from indexed table - the indexer should have mirrored the data there
     bytes memory indexedData = IStore(this).getRecord(indexerTableId, keyTuple, fieldLayout);
-=======
-    // Get data from indexed table - the indexer should have mirrored the data there
-    bytes memory indexedData = IStore(this).getRecord(indexerTableId, key, fieldLayout);
->>>>>>> fb85f106
     assertEq(keccak256(data), keccak256(indexedData));
 
     // Update dynamic data
@@ -1101,24 +1077,14 @@
 
     IStore(this).setField(tableId, keyTuple, 1, arrayDataBytes, fieldLayout);
 
-<<<<<<< HEAD
-    // Get data from indexed tableId - the indexer should have mirrored the data there
+    // Get data from indexed table - the indexer should have mirrored the data there
     indexedData = IStore(this).getRecord(indexerTableId, keyTuple, fieldLayout);
-=======
+    assertEq(keccak256(data), keccak256(indexedData));
+
+    IStore(this).deleteRecord(tableId, keyTuple, fieldLayout);
+
     // Get data from indexed table - the indexer should have mirrored the data there
-    indexedData = IStore(this).getRecord(indexerTableId, key, fieldLayout);
->>>>>>> fb85f106
-    assertEq(keccak256(data), keccak256(indexedData));
-
-    IStore(this).deleteRecord(tableId, keyTuple, fieldLayout);
-
-<<<<<<< HEAD
-    // Get data from indexed tableId - the indexer should have mirrored the data there
     indexedData = IStore(this).getRecord(indexerTableId, keyTuple, fieldLayout);
-=======
-    // Get data from indexed table - the indexer should have mirrored the data there
-    indexedData = IStore(this).getRecord(indexerTableId, key, fieldLayout);
->>>>>>> fb85f106
     assertEq(keccak256(indexedData), keccak256(abi.encodePacked(bytes16(0))));
   }
 }
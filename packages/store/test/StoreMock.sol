// SPDX-License-Identifier: MIT
pragma solidity >=0.8.0;

import { IStore, IStoreHook } from "../src/IStore.sol";
import { PackedCounter } from "../src/PackedCounter.sol";
import { StoreCore } from "../src/StoreCore.sol";
import { Schema } from "../src/Schema.sol";
import { FieldLayout } from "../src/FieldLayout.sol";
import { StoreRead } from "../src/StoreRead.sol";

/**
 * StoreMock is a contract wrapper around the StoreCore library for testing purposes.
 */
contract StoreMock is IStore, StoreRead {
  constructor() {
    StoreCore.initialize();
    StoreCore.registerCoreTables();
  }

  // Set full record (including full dynamic data)
  function setRecord(
<<<<<<< HEAD
    bytes32 table,
    bytes32[] calldata key,
    bytes calldata staticData,
    PackedCounter encodedLengths,
    bytes calldata dynamicData,
    FieldLayout fieldLayout
  ) public {
    StoreCore.setRecord(table, key, staticData, encodedLengths, dynamicData, fieldLayout);
=======
    bytes32 tableId,
    bytes32[] calldata keyTuple,
    bytes calldata data,
    FieldLayout fieldLayout
  ) public virtual {
    StoreCore.setRecord(tableId, keyTuple, data, fieldLayout);
>>>>>>> 4c7fd3eb
  }

  // Set partial data at schema index
  function setField(
    bytes32 tableId,
    bytes32[] calldata keyTuple,
    uint8 schemaIndex,
    bytes calldata data,
    FieldLayout fieldLayout
  ) public virtual {
    StoreCore.setField(tableId, keyTuple, schemaIndex, data, fieldLayout);
  }

  // Push encoded items to the dynamic field at schema index
  function pushToField(
    bytes32 tableId,
    bytes32[] calldata keyTuple,
    uint8 schemaIndex,
    bytes calldata dataToPush,
    FieldLayout fieldLayout
  ) public virtual {
    StoreCore.pushToField(tableId, keyTuple, schemaIndex, dataToPush, fieldLayout);
  }

  // Pop byte length from the dynamic field at schema index
  function popFromField(
    bytes32 tableId,
    bytes32[] calldata keyTuple,
    uint8 schemaIndex,
    uint256 byteLengthToPop,
    FieldLayout fieldLayout
  ) public virtual {
    StoreCore.popFromField(tableId, keyTuple, schemaIndex, byteLengthToPop, fieldLayout);
  }

  // Change encoded items within the dynamic field at schema index
  function updateInField(
    bytes32 tableId,
    bytes32[] calldata keyTuple,
    uint8 schemaIndex,
    uint256 startByteIndex,
    bytes calldata dataToSet,
    FieldLayout fieldLayout
  ) public virtual {
    StoreCore.updateInField(tableId, keyTuple, schemaIndex, startByteIndex, dataToSet, fieldLayout);
  }

  // Set full record (including full dynamic data)
  function deleteRecord(bytes32 tableId, bytes32[] memory keyTuple, FieldLayout fieldLayout) public virtual {
    StoreCore.deleteRecord(tableId, keyTuple, fieldLayout);
  }

  // Emit the ephemeral event without modifying storage
  function emitEphemeralRecord(
<<<<<<< HEAD
    bytes32 table,
    bytes32[] calldata key,
    bytes calldata staticData,
    PackedCounter encodedLengths,
    bytes calldata dynamicData,
    FieldLayout fieldLayout
  ) public {
    StoreCore.emitEphemeralRecord(table, key, staticData, encodedLengths, dynamicData, fieldLayout);
=======
    bytes32 tableId,
    bytes32[] calldata keyTuple,
    bytes calldata data,
    FieldLayout fieldLayout
  ) public virtual {
    StoreCore.emitEphemeralRecord(tableId, keyTuple, data, fieldLayout);
>>>>>>> 4c7fd3eb
  }

  function registerTable(
    bytes32 tableId,
    FieldLayout fieldLayout,
    Schema keySchema,
    Schema valueSchema,
    string[] calldata keyNames,
    string[] calldata fieldNames
  ) public virtual {
    StoreCore.registerTable(tableId, fieldLayout, keySchema, valueSchema, keyNames, fieldNames);
  }

  // Register hook to be called when a record or field is set or deleted
  function registerStoreHook(bytes32 tableId, IStoreHook hookAddress, uint8 enabledHooksBitmap) public virtual {
    StoreCore.registerStoreHook(tableId, hookAddress, enabledHooksBitmap);
  }

  // Unregister hook to be called when a record or field is set or deleted
  function unregisterStoreHook(bytes32 tableId, IStoreHook hookAddress) public virtual {
    StoreCore.unregisterStoreHook(tableId, hookAddress);
  }
}<|MERGE_RESOLUTION|>--- conflicted
+++ resolved
@@ -19,23 +19,14 @@
 
   // Set full record (including full dynamic data)
   function setRecord(
-<<<<<<< HEAD
-    bytes32 table,
-    bytes32[] calldata key,
+    bytes32 tableId,
+    bytes32[] calldata keyTuple,
     bytes calldata staticData,
     PackedCounter encodedLengths,
     bytes calldata dynamicData,
     FieldLayout fieldLayout
   ) public {
-    StoreCore.setRecord(table, key, staticData, encodedLengths, dynamicData, fieldLayout);
-=======
-    bytes32 tableId,
-    bytes32[] calldata keyTuple,
-    bytes calldata data,
-    FieldLayout fieldLayout
-  ) public virtual {
-    StoreCore.setRecord(tableId, keyTuple, data, fieldLayout);
->>>>>>> 4c7fd3eb
+    StoreCore.setRecord(tableId, keyTuple, staticData, encodedLengths, dynamicData, fieldLayout);
   }
 
   // Set partial data at schema index
@@ -90,23 +81,14 @@
 
   // Emit the ephemeral event without modifying storage
   function emitEphemeralRecord(
-<<<<<<< HEAD
-    bytes32 table,
-    bytes32[] calldata key,
+    bytes32 tableId,
+    bytes32[] calldata keyTuple,
     bytes calldata staticData,
     PackedCounter encodedLengths,
     bytes calldata dynamicData,
     FieldLayout fieldLayout
   ) public {
-    StoreCore.emitEphemeralRecord(table, key, staticData, encodedLengths, dynamicData, fieldLayout);
-=======
-    bytes32 tableId,
-    bytes32[] calldata keyTuple,
-    bytes calldata data,
-    FieldLayout fieldLayout
-  ) public virtual {
-    StoreCore.emitEphemeralRecord(tableId, keyTuple, data, fieldLayout);
->>>>>>> 4c7fd3eb
+    StoreCore.emitEphemeralRecord(tableId, keyTuple, staticData, encodedLengths, dynamicData, fieldLayout);
   }
 
   function registerTable(

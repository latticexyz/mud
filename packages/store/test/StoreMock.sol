--- conflicted
+++ resolved
@@ -76,30 +76,19 @@
     StoreCore.deleteRecord(tableId, keyTuple, fieldLayout);
   }
 
-<<<<<<< HEAD
   // Emit StoreSetRecord without modifying storage
   function emitSetRecord(
-    bytes32 table,
+    bytes32 tableId,
     bytes32[] memory keyTuple,
     bytes memory data,
     FieldLayout fieldLayout
   ) public virtual {
-    StoreCore.emitSetRecord(table, keyTuple, data, fieldLayout);
+    StoreCore.emitSetRecord(tableId, keyTuple, data, fieldLayout);
   }
 
   // Emit StoreDeleteRecord without modifying storage
-  function emitDeleteRecord(bytes32 table, bytes32[] calldata keyTuple) public virtual {
-    StoreCore.emitDeleteRecord(table, keyTuple);
-=======
-  // Emit the ephemeral event without modifying storage
-  function emitEphemeralRecord(
-    bytes32 tableId,
-    bytes32[] calldata keyTuple,
-    bytes calldata data,
-    FieldLayout fieldLayout
-  ) public virtual {
-    StoreCore.emitEphemeralRecord(tableId, keyTuple, data, fieldLayout);
->>>>>>> e0377761
+  function emitDeleteRecord(bytes32 tableId, bytes32[] calldata keyTuple) public virtual {
+    StoreCore.emitDeleteRecord(tableId, keyTuple);
   }
 
   function registerTable(
@@ -111,11 +100,7 @@
     string[] calldata keyNames,
     string[] calldata fieldNames
   ) public virtual {
-<<<<<<< HEAD
-    StoreCore.registerTable(table, fieldLayout, keySchema, valueSchema, offchainOnly, keyNames, fieldNames);
-=======
-    StoreCore.registerTable(tableId, fieldLayout, keySchema, valueSchema, keyNames, fieldNames);
->>>>>>> e0377761
+    StoreCore.registerTable(tableId, fieldLayout, keySchema, valueSchema, offchainOnly, keyNames, fieldNames);
   }
 
   // Register hook to be called when a record or field is set or deleted

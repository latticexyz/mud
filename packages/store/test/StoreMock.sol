--- conflicted
+++ resolved
@@ -4,13 +4,8 @@
 import { IStore } from "../src/IStore.sol";
 import { IStoreHook } from "../src/IStoreHook.sol";
 import { StoreSwitch } from "../src/StoreSwitch.sol";
-<<<<<<< HEAD
 import { Store } from "../src/Store.sol";
-import { PackedCounter } from "../src/PackedCounter.sol";
-=======
-import { StoreData } from "../src/StoreData.sol";
 import { EncodedLengths } from "../src/EncodedLengths.sol";
->>>>>>> 3e7d83d0
 import { StoreCore } from "../src/StoreCore.sol";
 import { Schema } from "../src/Schema.sol";
 import { FieldLayout } from "../src/FieldLayout.sol";

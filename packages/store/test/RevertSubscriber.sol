// SPDX-License-Identifier: MIT
pragma solidity >=0.8.0;

<<<<<<< HEAD
import { IStoreHook } from "../src/IStore.sol";
import { FieldLayout } from "../src/FieldLayout.sol";

contract RevertSubscriber is IStoreHook {
  function onBeforeSetRecord(bytes32, bytes32[] memory, bytes memory, FieldLayout) public pure {
=======
import { StoreHook } from "../src/StoreHook.sol";
import { Schema } from "../src/Schema.sol";

contract RevertSubscriber is StoreHook {
  function onBeforeSetRecord(bytes32, bytes32[] memory, bytes memory, Schema) public pure {
>>>>>>> f823e720
    revert("onBeforeSetRecord");
  }

  function onAfterSetRecord(bytes32, bytes32[] memory, bytes memory, FieldLayout) public pure {
    revert("onAfterSetRecord");
  }

  function onBeforeSetField(bytes32, bytes32[] memory, uint8, bytes memory, FieldLayout) public pure {
    revert("onBeforeSetField");
  }

  function onAfterSetField(bytes32, bytes32[] memory, uint8, bytes memory, FieldLayout) public pure {
    revert("onAfterSetField");
  }

  function onBeforeDeleteRecord(bytes32, bytes32[] memory, FieldLayout) public pure {
    revert("onBeforeDeleteRecord");
  }

  function onAfterDeleteRecord(bytes32, bytes32[] memory, FieldLayout) public pure {
    revert("onAfterDeleteRecord");
  }
}<|MERGE_RESOLUTION|>--- conflicted
+++ resolved
@@ -1,19 +1,11 @@
 // SPDX-License-Identifier: MIT
 pragma solidity >=0.8.0;
 
-<<<<<<< HEAD
-import { IStoreHook } from "../src/IStore.sol";
 import { FieldLayout } from "../src/FieldLayout.sol";
-
-contract RevertSubscriber is IStoreHook {
-  function onBeforeSetRecord(bytes32, bytes32[] memory, bytes memory, FieldLayout) public pure {
-=======
 import { StoreHook } from "../src/StoreHook.sol";
-import { Schema } from "../src/Schema.sol";
 
 contract RevertSubscriber is StoreHook {
-  function onBeforeSetRecord(bytes32, bytes32[] memory, bytes memory, Schema) public pure {
->>>>>>> f823e720
+  function onBeforeSetRecord(bytes32, bytes32[] memory, bytes memory, FieldLayout) public pure {
     revert("onBeforeSetRecord");
   }
 

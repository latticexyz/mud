// SPDX-License-Identifier: MIT
pragma solidity >=0.8.0;

import "forge-std/Test.sol";
import { GasReporter } from "@latticexyz/gas-report/src/GasReporter.sol";

import { EchoSubscriber } from "./EchoSubscriber.sol";
import { RevertSubscriber } from "./RevertSubscriber.sol";

import { Hook } from "../src/Hook.sol";
import { StoreHookType } from "../src/StoreHook.sol";
import { StoreHookLib } from "../src/StoreHook.sol";
import { IStoreHook } from "../src/IStore.sol";
<<<<<<< HEAD
import { Schema } from "../src/Schema.sol";
import { PackedCounter } from "../src/PackedCounter.sol";
=======
import { FieldLayout } from "../src/FieldLayout.sol";
>>>>>>> de151fec

contract StoreHookTest is Test, GasReporter {
  event HookCalled(bytes);

  // Testdata
  EchoSubscriber private echoSubscriber = new EchoSubscriber();
  RevertSubscriber private revertSubscriber = new RevertSubscriber();
  bytes32 private tableId = "table";
  bytes32[] private key = new bytes32[](1);
<<<<<<< HEAD
  bytes private staticData = abi.encodePacked(bytes32(0));
  PackedCounter private encodedLengths = PackedCounter.wrap(bytes32(0));
  bytes private dynamicData = new bytes(0);
  uint8 private schemaIndex = 1;
  Schema private valueSchema = Schema.wrap(0);
=======
  bytes private data = "data";
  FieldLayout private fieldLayout = FieldLayout.wrap(0);
>>>>>>> de151fec

  function testEncodeBitmap() public {
    assertEq(
      StoreHookLib.encodeBitmap({
        onBeforeSetRecord: false,
        onAfterSetRecord: false,
        onBeforeSetField: false,
        onAfterSetField: false,
        onBeforeDeleteRecord: false,
        onAfterDeleteRecord: false
      }),
      uint8(0x00),
      "0b00000000"
    );

    assertEq(
      StoreHookLib.encodeBitmap({
        onBeforeSetRecord: true,
        onAfterSetRecord: false,
        onBeforeSetField: false,
        onAfterSetField: false,
        onBeforeDeleteRecord: false,
        onAfterDeleteRecord: false
      }),
      uint8(0x01),
      "0b00000001"
    );

    assertEq(
      StoreHookLib.encodeBitmap({
        onBeforeSetRecord: false,
        onAfterSetRecord: true,
        onBeforeSetField: false,
        onAfterSetField: false,
        onBeforeDeleteRecord: false,
        onAfterDeleteRecord: false
      }),
      uint8(0x02),
      "0b00000010"
    );

    assertEq(
      StoreHookLib.encodeBitmap({
        onBeforeSetRecord: false,
        onAfterSetRecord: false,
        onBeforeSetField: true,
        onAfterSetField: false,
        onBeforeDeleteRecord: false,
        onAfterDeleteRecord: false
      }),
      uint8(0x04),
      "0b00000100"
    );

    assertEq(
      StoreHookLib.encodeBitmap({
        onBeforeSetRecord: false,
        onAfterSetRecord: false,
        onBeforeSetField: false,
        onAfterSetField: true,
        onBeforeDeleteRecord: false,
        onAfterDeleteRecord: false
      }),
      uint8(0x08),
      "0b00001000"
    );

    assertEq(
      StoreHookLib.encodeBitmap({
        onBeforeSetRecord: false,
        onAfterSetRecord: false,
        onBeforeSetField: false,
        onAfterSetField: false,
        onBeforeDeleteRecord: true,
        onAfterDeleteRecord: false
      }),
      uint8(0x10),
      "0b00010000"
    );

    assertEq(
      StoreHookLib.encodeBitmap({
        onBeforeSetRecord: false,
        onAfterSetRecord: false,
        onBeforeSetField: false,
        onAfterSetField: false,
        onBeforeDeleteRecord: false,
        onAfterDeleteRecord: true
      }),
      uint8(0x20),
      "0b00100000"
    );

    assertEq(
      StoreHookLib.encodeBitmap({
        onBeforeSetRecord: true,
        onAfterSetRecord: true,
        onBeforeSetField: true,
        onAfterSetField: true,
        onBeforeDeleteRecord: true,
        onAfterDeleteRecord: true
      }),
      uint8(0x3f),
      "0b00111111"
    );
  }

  function testEncode() public {
    assertEq(
      Hook.unwrap(
        StoreHookLib.encode(
          echoSubscriber,
          StoreHookLib.encodeBitmap({
            onBeforeSetRecord: true,
            onAfterSetRecord: true,
            onBeforeSetField: true,
            onAfterSetField: true,
            onBeforeDeleteRecord: true,
            onAfterDeleteRecord: true
          })
        )
      ),
      bytes21(abi.encodePacked(echoSubscriber, uint8(0x3f)))
    );
  }

  function testFuzzEncode(
    address hookAddress,
    bool enableBeforeSetRecord,
    bool enableAfterSetRecord,
    bool enableBeforeSetField,
    bool enableAfterSetField,
    bool enableBeforeDeleteRecord,
    bool enableAfterDeleteRecord
  ) public {
    uint8 encodedBitmap = StoreHookLib.encodeBitmap({
      onBeforeSetRecord: enableBeforeSetRecord,
      onAfterSetRecord: enableAfterSetRecord,
      onBeforeSetField: enableBeforeSetField,
      onAfterSetField: enableAfterSetField,
      onBeforeDeleteRecord: enableBeforeDeleteRecord,
      onAfterDeleteRecord: enableAfterDeleteRecord
    });
    assertEq(
      Hook.unwrap(StoreHookLib.encode(IStoreHook(hookAddress), encodedBitmap)),
      bytes21(abi.encodePacked(hookAddress, encodedBitmap))
    );
  }

  function testIsEnabled() public {
    Hook storeHook = StoreHookLib.encode(
      echoSubscriber,
      StoreHookLib.encodeBitmap({
        onBeforeSetRecord: false,
        onAfterSetRecord: false,
        onBeforeSetField: true,
        onAfterSetField: false,
        onBeforeDeleteRecord: false,
        onAfterDeleteRecord: false
      })
    );

    startGasReport("check if store hook is enabled");
    storeHook.isEnabled(uint8(StoreHookType.BEFORE_SET_RECORD));
    endGasReport();

    assertEq(storeHook.isEnabled(uint8(StoreHookType.BEFORE_SET_RECORD)), false);
    assertEq(storeHook.isEnabled(uint8(StoreHookType.AFTER_SET_RECORD)), false);
    assertEq(storeHook.isEnabled(uint8(StoreHookType.BEFORE_SET_FIELD)), true);
    assertEq(storeHook.isEnabled(uint8(StoreHookType.AFTER_SET_FIELD)), false);
    assertEq(storeHook.isEnabled(uint8(StoreHookType.BEFORE_DELETE_RECORD)), false);
    assertEq(storeHook.isEnabled(uint8(StoreHookType.AFTER_DELETE_RECORD)), false);
  }

  function testFuzzIsEnabled(
    address hookAddress,
    bool enableBeforeSetRecord,
    bool enableAfterSetRecord,
    bool enableBeforeSetField,
    bool enableAfterSetField,
    bool enableBeforeDeleteRecord,
    bool enableAfterDeleteRecord
  ) public {
    Hook storeHook = StoreHookLib.encode(
      IStoreHook(hookAddress),
      StoreHookLib.encodeBitmap({
        onBeforeSetRecord: enableBeforeSetRecord,
        onAfterSetRecord: enableAfterSetRecord,
        onBeforeSetField: enableBeforeSetField,
        onAfterSetField: enableAfterSetField,
        onBeforeDeleteRecord: enableBeforeDeleteRecord,
        onAfterDeleteRecord: enableAfterDeleteRecord
      })
    );

    assertEq(storeHook.isEnabled(uint8(StoreHookType.BEFORE_SET_RECORD)), enableBeforeSetRecord);
    assertEq(storeHook.isEnabled(uint8(StoreHookType.AFTER_SET_RECORD)), enableAfterSetRecord);
    assertEq(storeHook.isEnabled(uint8(StoreHookType.BEFORE_SET_FIELD)), enableBeforeSetField);
    assertEq(storeHook.isEnabled(uint8(StoreHookType.AFTER_SET_FIELD)), enableAfterSetField);
    assertEq(storeHook.isEnabled(uint8(StoreHookType.BEFORE_DELETE_RECORD)), enableBeforeDeleteRecord);
    assertEq(storeHook.isEnabled(uint8(StoreHookType.AFTER_DELETE_RECORD)), enableAfterDeleteRecord);
  }

  function testGetAddress() public {
    Hook storeHook = StoreHookLib.encode(
      echoSubscriber,
      StoreHookLib.encodeBitmap({
        onBeforeSetRecord: false,
        onAfterSetRecord: false,
        onBeforeSetField: true,
        onAfterSetField: false,
        onBeforeDeleteRecord: false,
        onAfterDeleteRecord: false
      })
    );

    startGasReport("get store hook address");
    storeHook.getAddress();
    endGasReport();

    assertEq(storeHook.getAddress(), address(echoSubscriber));
  }

  function testGetBitmap() public {
    uint8 encodedBitmap = StoreHookLib.encodeBitmap({
      onBeforeSetRecord: false,
      onAfterSetRecord: false,
      onBeforeSetField: true,
      onAfterSetField: false,
      onBeforeDeleteRecord: false,
      onAfterDeleteRecord: false
    });

    Hook storeHook = StoreHookLib.encode(echoSubscriber, encodedBitmap);

    startGasReport("get store hook bitmap");
    storeHook.getBitmap();
    endGasReport();

    assertEq(storeHook.getBitmap(), encodedBitmap);
  }

  function testCallHook() public {
    Hook storeHook = StoreHookLib.encode(
      echoSubscriber,
      StoreHookLib.encodeBitmap({
        onBeforeSetRecord: true,
        onAfterSetRecord: false,
        onBeforeSetField: false,
        onAfterSetField: false,
        onBeforeDeleteRecord: false,
        onAfterDeleteRecord: false
      })
    );

    // TODO temporary variable until https://github.com/foundry-rs/foundry/issues/5811 is fixed
    bytes memory emptyDynamicData = new bytes(0);

    vm.expectEmit(true, true, true, true);
<<<<<<< HEAD
    emit HookCalled(abi.encode(tableId, key, staticData, encodedLengths, emptyDynamicData, valueSchema));
    startGasReport("call an enabled hook");
    if (storeHook.isEnabled(uint8(StoreHookType.BEFORE_SET_RECORD))) {
      IStoreHook(storeHook.getAddress()).onBeforeSetRecord(
        tableId,
        key,
        staticData,
        encodedLengths,
        dynamicData,
        valueSchema
      );
=======
    emit HookCalled(abi.encode(tableId, key, data, fieldLayout));
    startGasReport("call an enabled hook");
    if (storeHook.isEnabled(uint8(StoreHookType.BEFORE_SET_RECORD))) {
      IStoreHook(storeHook.getAddress()).onBeforeSetRecord(tableId, key, data, fieldLayout);
>>>>>>> de151fec
    }
    endGasReport();

    Hook revertHook = StoreHookLib.encode(
      revertSubscriber,
      StoreHookLib.encodeBitmap({
        onBeforeSetRecord: false,
        onAfterSetRecord: false,
        onBeforeSetField: false,
        onAfterSetField: false,
        onBeforeDeleteRecord: false,
        onAfterDeleteRecord: false
      })
    );

    // Expect the to not be called - otherwise the test will fail with a revert
    startGasReport("call a disabled hook");
    if (revertHook.isEnabled(uint8(StoreHookType.BEFORE_SET_RECORD))) {
<<<<<<< HEAD
      IStoreHook(revertHook.getAddress()).onBeforeSetRecord(
        tableId,
        key,
        staticData,
        encodedLengths,
        dynamicData,
        valueSchema
      );
=======
      IStoreHook(revertHook.getAddress()).onBeforeSetRecord(tableId, key, data, fieldLayout);
>>>>>>> de151fec
    }
    endGasReport();
  }
}<|MERGE_RESOLUTION|>--- conflicted
+++ resolved
@@ -11,12 +11,8 @@
 import { StoreHookType } from "../src/StoreHook.sol";
 import { StoreHookLib } from "../src/StoreHook.sol";
 import { IStoreHook } from "../src/IStore.sol";
-<<<<<<< HEAD
-import { Schema } from "../src/Schema.sol";
 import { PackedCounter } from "../src/PackedCounter.sol";
-=======
 import { FieldLayout } from "../src/FieldLayout.sol";
->>>>>>> de151fec
 
 contract StoreHookTest is Test, GasReporter {
   event HookCalled(bytes);
@@ -26,16 +22,11 @@
   RevertSubscriber private revertSubscriber = new RevertSubscriber();
   bytes32 private tableId = "table";
   bytes32[] private key = new bytes32[](1);
-<<<<<<< HEAD
   bytes private staticData = abi.encodePacked(bytes32(0));
   PackedCounter private encodedLengths = PackedCounter.wrap(bytes32(0));
   bytes private dynamicData = new bytes(0);
   uint8 private schemaIndex = 1;
-  Schema private valueSchema = Schema.wrap(0);
-=======
-  bytes private data = "data";
   FieldLayout private fieldLayout = FieldLayout.wrap(0);
->>>>>>> de151fec
 
   function testEncodeBitmap() public {
     assertEq(
@@ -295,8 +286,7 @@
     bytes memory emptyDynamicData = new bytes(0);
 
     vm.expectEmit(true, true, true, true);
-<<<<<<< HEAD
-    emit HookCalled(abi.encode(tableId, key, staticData, encodedLengths, emptyDynamicData, valueSchema));
+    emit HookCalled(abi.encode(tableId, key, staticData, encodedLengths, emptyDynamicData, fieldLayout));
     startGasReport("call an enabled hook");
     if (storeHook.isEnabled(uint8(StoreHookType.BEFORE_SET_RECORD))) {
       IStoreHook(storeHook.getAddress()).onBeforeSetRecord(
@@ -305,14 +295,8 @@
         staticData,
         encodedLengths,
         dynamicData,
-        valueSchema
+        fieldLayout
       );
-=======
-    emit HookCalled(abi.encode(tableId, key, data, fieldLayout));
-    startGasReport("call an enabled hook");
-    if (storeHook.isEnabled(uint8(StoreHookType.BEFORE_SET_RECORD))) {
-      IStoreHook(storeHook.getAddress()).onBeforeSetRecord(tableId, key, data, fieldLayout);
->>>>>>> de151fec
     }
     endGasReport();
 
@@ -331,18 +315,14 @@
     // Expect the to not be called - otherwise the test will fail with a revert
     startGasReport("call a disabled hook");
     if (revertHook.isEnabled(uint8(StoreHookType.BEFORE_SET_RECORD))) {
-<<<<<<< HEAD
       IStoreHook(revertHook.getAddress()).onBeforeSetRecord(
         tableId,
         key,
         staticData,
         encodedLengths,
         dynamicData,
-        valueSchema
+        fieldLayout
       );
-=======
-      IStoreHook(revertHook.getAddress()).onBeforeSetRecord(tableId, key, data, fieldLayout);
->>>>>>> de151fec
     }
     endGasReport();
   }

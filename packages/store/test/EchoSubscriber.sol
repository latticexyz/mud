// SPDX-License-Identifier: MIT
pragma solidity >=0.8.0;

<<<<<<< HEAD
import { IStoreHook } from "../src/IStore.sol";
import { FieldLayout } from "../src/FieldLayout.sol";
=======
import { StoreHook } from "../src/StoreHook.sol";
import { Schema } from "../src/Schema.sol";
>>>>>>> f823e720

contract EchoSubscriber is StoreHook {
  event HookCalled(bytes);

  function onBeforeSetRecord(bytes32 table, bytes32[] memory key, bytes memory data, FieldLayout fieldLayout) public {
    emit HookCalled(abi.encode(table, key, data, fieldLayout));
  }

  function onAfterSetRecord(bytes32 table, bytes32[] memory key, bytes memory data, FieldLayout fieldLayout) public {
    emit HookCalled(abi.encode(table, key, data, fieldLayout));
  }

  function onBeforeSetField(
    bytes32 table,
    bytes32[] memory key,
    uint8 schemaIndex,
    bytes memory data,
    FieldLayout fieldLayout
  ) public {
    emit HookCalled(abi.encode(table, key, schemaIndex, data, fieldLayout));
  }

  function onAfterSetField(
    bytes32 table,
    bytes32[] memory key,
    uint8 schemaIndex,
    bytes memory data,
    FieldLayout fieldLayout
  ) public {
    emit HookCalled(abi.encode(table, key, schemaIndex, data, fieldLayout));
  }

  function onBeforeDeleteRecord(bytes32 table, bytes32[] memory key, FieldLayout fieldLayout) public {
    emit HookCalled(abi.encode(table, key, fieldLayout));
  }

  function onAfterDeleteRecord(bytes32 table, bytes32[] memory key, FieldLayout fieldLayout) public {
    emit HookCalled(abi.encode(table, key, fieldLayout));
  }
}<|MERGE_RESOLUTION|>--- conflicted
+++ resolved
@@ -1,13 +1,8 @@
 // SPDX-License-Identifier: MIT
 pragma solidity >=0.8.0;
 
-<<<<<<< HEAD
-import { IStoreHook } from "../src/IStore.sol";
 import { FieldLayout } from "../src/FieldLayout.sol";
-=======
 import { StoreHook } from "../src/StoreHook.sol";
-import { Schema } from "../src/Schema.sol";
->>>>>>> f823e720
 
 contract EchoSubscriber is StoreHook {
   event HookCalled(bytes);

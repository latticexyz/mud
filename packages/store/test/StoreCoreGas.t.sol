// SPDX-License-Identifier: MIT
pragma solidity >=0.8.24;

import { Test } from "forge-std/Test.sol";
import { GasReporter } from "@latticexyz/gas-report/src/GasReporter.sol";
import { SchemaType } from "@latticexyz/schema-type/src/solidity/SchemaType.sol";
import { StoreCore, StoreCoreInternal } from "../src/StoreCore.sol";
import { Bytes } from "../src/Bytes.sol";
import { SliceLib } from "../src/Slice.sol";
import { EncodeArray } from "../src/tightcoder/EncodeArray.sol";
import { FieldLayout } from "../src/FieldLayout.sol";
import { Schema } from "../src/Schema.sol";
import { EncodedLengths, EncodedLengthsLib } from "../src/EncodedLengths.sol";
import { StoreMock } from "../test/StoreMock.sol";
import { IStoreErrors } from "../src/IStoreErrors.sol";
import { IStore } from "../src/IStore.sol";
import { ResourceId, ResourceIdLib } from "../src/ResourceId.sol";
import { ResourceIds } from "../src/codegen/tables/ResourceIds.sol";
import { RESOURCE_TABLE, RESOURCE_OFFCHAIN_TABLE } from "../src/storeResourceTypes.sol";
import { FieldLayoutEncodeHelper } from "./FieldLayoutEncodeHelper.sol";
import { SchemaEncodeHelper } from "./SchemaEncodeHelper.sol";
import { StoreMock } from "./StoreMock.sol";
import { MirrorSubscriber } from "./MirrorSubscriber.sol";
import { BEFORE_SET_RECORD, AFTER_SET_RECORD, BEFORE_SPLICE_STATIC_DATA, AFTER_SPLICE_STATIC_DATA, BEFORE_SPLICE_DYNAMIC_DATA, AFTER_SPLICE_DYNAMIC_DATA, BEFORE_DELETE_RECORD, AFTER_DELETE_RECORD, BEFORE_ALL } from "../src/storeHookTypes.sol";
import { setDynamicDataLengthAtIndex } from "./setDynamicDataLengthAtIndex.sol";

struct TestStruct {
  uint128 firstData;
  uint32[] secondData;
  uint32[] thirdData;
}

contract StoreCoreGasTest is Test, GasReporter, StoreMock {
  TestStruct private testStruct;

  mapping(uint256 => bytes) private testMapping;
  Schema defaultKeySchema = SchemaEncodeHelper.encode(SchemaType.BYTES32);
  ResourceId _tableId = ResourceIdLib.encode({ typeId: RESOURCE_TABLE, name: "some table" });
  ResourceId _tableId2 = ResourceIdLib.encode({ typeId: RESOURCE_TABLE, name: "some other table" });
  ResourceId _tableId3 = ResourceIdLib.encode({ typeId: RESOURCE_OFFCHAIN_TABLE, name: "some offchain table" });

  function testGetStaticDataLocation() public {
    ResourceId tableId = _tableId;
    bytes32 key = "some key";
    bytes32[] memory keyTuple = new bytes32[](1);
    keyTuple[0] = key;

    startGasReport("get static data location (single key)");
    StoreCoreInternal._getStaticDataLocation(tableId, key);
    endGasReport();

    startGasReport("get static data location (single key tuple)");
    StoreCoreInternal._getStaticDataLocation(tableId, keyTuple);
    endGasReport();
  }

  function testRegisterAndGetFieldLayout() public {
    ResourceId tableId = _tableId;

    FieldLayout fieldLayout = FieldLayoutEncodeHelper.encode(1, 2, 1, 2, 0);
    Schema valueSchema = SchemaEncodeHelper.encode(
      SchemaType.UINT8,
      SchemaType.UINT16,
      SchemaType.UINT8,
      SchemaType.UINT16
    );
    Schema keySchema = SchemaEncodeHelper.encode(SchemaType.UINT8, SchemaType.UINT16);

    string[] memory keyNames = new string[](2);
    keyNames[0] = "key1";
    keyNames[1] = "key2";
    string[] memory fieldNames = new string[](4);
    fieldNames[0] = "value1";
    fieldNames[1] = "value2";
    fieldNames[2] = "value3";
    fieldNames[3] = "value4";

    startGasReport("StoreCore: register table");
    StoreCore.registerTable(tableId, fieldLayout, keySchema, valueSchema, keyNames, fieldNames);
    endGasReport();

    startGasReport("StoreCore: get field layout (warm)");
    StoreCore.getFieldLayout(tableId);
    endGasReport();

    startGasReport("StoreCore: get value schema (warm)");
    StoreCore.getValueSchema(tableId);
    endGasReport();

    startGasReport("StoreCore: get key schema (warm)");
    StoreCore.getKeySchema(tableId);
    endGasReport();
  }

  function testHasFieldLayout() public {
    ResourceId tableId = _tableId;
    ResourceId tableId2 = _tableId2;

    Schema valueSchema = SchemaEncodeHelper.encode(
      SchemaType.UINT8,
      SchemaType.UINT16,
      SchemaType.UINT8,
      SchemaType.UINT16
    );
    FieldLayout fieldLayout = FieldLayoutEncodeHelper.encode(1, 2, 1, 2, 0);
    StoreCore.registerTable(tableId, fieldLayout, defaultKeySchema, valueSchema, new string[](1), new string[](4));

    startGasReport("Check for existence of table (existent)");
    ResourceIds._getExists(tableId);
    endGasReport();

    startGasReport("check for existence of table (non-existent)");
    ResourceIds._getExists(tableId2);
    endGasReport();
  }

  function testSetAndGetDynamicDataLength() public {
    ResourceId tableId = _tableId;

    Schema valueSchema = SchemaEncodeHelper.encode(
      SchemaType.UINT8,
      SchemaType.UINT16,
      SchemaType.UINT32,
      SchemaType.UINT32_ARRAY,
      SchemaType.UINT32_ARRAY
    );

    FieldLayout fieldLayout = FieldLayoutEncodeHelper.encode(1, 2, 4, 2);

    // Register table
    StoreCore.registerTable(tableId, fieldLayout, defaultKeySchema, valueSchema, new string[](1), new string[](5));

    // Create some key
    bytes32[] memory keyTuple = new bytes32[](1);
    keyTuple[0] = bytes32("some key");

    // Set dynamic data length of dynamic index 0
    startGasReport("set dynamic length of dynamic index 0");
    setDynamicDataLengthAtIndex(tableId, keyTuple, 0, 10);
    endGasReport();

    // Set dynamic data length of dynamic index 1
    startGasReport("set dynamic length of dynamic index 1");
    setDynamicDataLengthAtIndex(tableId, keyTuple, 1, 99);
    endGasReport();

    // Reduce dynamic data length of dynamic index 0 again
    startGasReport("reduce dynamic length of dynamic index 0");
    setDynamicDataLengthAtIndex(tableId, keyTuple, 0, 5);
    endGasReport();
  }

  function testSetAndGetStaticData() public {
    ResourceId tableId = _tableId;

    // Register table
    Schema valueSchema = SchemaEncodeHelper.encode(
      SchemaType.UINT8,
      SchemaType.UINT16,
      SchemaType.UINT8,
      SchemaType.UINT16
    );
    FieldLayout fieldLayout = FieldLayoutEncodeHelper.encode(1, 2, 1, 2, 0);
    StoreCore.registerTable(tableId, fieldLayout, defaultKeySchema, valueSchema, new string[](1), new string[](4));

    // Set data
    bytes memory staticData = abi.encodePacked(bytes1(0x01), bytes2(0x0203), bytes1(0x04), bytes2(0x0506));
    bytes memory dynamicData = new bytes(0);
    bytes32[] memory keyTuple = new bytes32[](1);
    keyTuple[0] = keccak256("some.key");

    startGasReport("set static record (1 slot)");
    StoreCore.setRecord(tableId, keyTuple, staticData, EncodedLengths.wrap(bytes32(0)), dynamicData);
    endGasReport();

    // Get data
    startGasReport("get static record (1 slot)");
    StoreCore.getRecord(tableId, keyTuple, fieldLayout);
    endGasReport();
  }

  function testSetAndGetStaticDataSpanningWords() public {
    ResourceId tableId = _tableId;

    // Register table
    Schema valueSchema = SchemaEncodeHelper.encode(SchemaType.UINT128, SchemaType.UINT256);
    FieldLayout fieldLayout = FieldLayoutEncodeHelper.encode(16, 32, 0);
    StoreCore.registerTable(tableId, fieldLayout, defaultKeySchema, valueSchema, new string[](1), new string[](2));

    // Set data
    bytes memory staticData = abi.encodePacked(
      bytes16(0x0102030405060708090a0b0c0d0e0f10),
      bytes32(0x1112131415161718191a1b1c1d1e1f202122232425262728292a2b2c2d2e2f30)
    );
    bytes memory dynamicData = new bytes(0);

    bytes32[] memory keyTuple = new bytes32[](1);
    keyTuple[0] = "some key";

    startGasReport("set static record (2 slots)");
    StoreCore.setRecord(tableId, keyTuple, staticData, EncodedLengths.wrap(bytes32(0)), dynamicData);
    endGasReport();

    // Get data
    startGasReport("get static record (2 slots)");
    StoreCore.getRecord(tableId, keyTuple, fieldLayout);
    endGasReport();
  }

  function testSetAndGetDynamicData() public {
    ResourceId tableId = _tableId;

    // Register table
    FieldLayout fieldLayout = FieldLayoutEncodeHelper.encode(16, 2);
    Schema valueSchema = SchemaEncodeHelper.encode(
      SchemaType.UINT128,
      SchemaType.UINT32_ARRAY,
      SchemaType.UINT32_ARRAY
    );
    StoreCore.registerTable(tableId, fieldLayout, defaultKeySchema, valueSchema, new string[](1), new string[](3));

    bytes16 firstDataBytes = bytes16(0x0102030405060708090a0b0c0d0e0f10);

    bytes memory secondDataBytes;
    {
      uint32[] memory secondData = new uint32[](2);
      secondData[0] = 0x11121314;
      secondData[1] = 0x15161718;
      secondDataBytes = EncodeArray.encode(secondData);
    }

    bytes memory thirdDataBytes;
    {
      uint32[] memory thirdData = new uint32[](3);
      thirdData[0] = 0x191a1b1c;
      thirdData[1] = 0x1d1e1f20;
      thirdData[2] = 0x21222324;
      thirdDataBytes = EncodeArray.encode(thirdData);
    }

    EncodedLengths encodedDynamicLength = EncodedLengthsLib.pack(
      uint40(secondDataBytes.length),
      uint40(thirdDataBytes.length)
    );

    // Concat data
    bytes memory staticData = abi.encodePacked(firstDataBytes);
    bytes memory dynamicData = abi.encodePacked(secondDataBytes, thirdDataBytes);

    // Create keyTuple
    bytes32[] memory keyTuple = new bytes32[](1);
    keyTuple[0] = "some key";

    // Set data
    startGasReport("set complex record with dynamic data (4 slots)");
    StoreCore.setRecord(tableId, keyTuple, staticData, encodedDynamicLength, dynamicData);
    endGasReport();

    // Get data
    startGasReport("get complex record with dynamic data (4 slots)");
    StoreCore.getRecord(tableId, keyTuple, fieldLayout);
    endGasReport();

    // Compare gas - setting the data as raw struct
    TestStruct memory _testStruct = TestStruct(0, new uint32[](2), new uint32[](3));
    _testStruct.firstData = 0x0102030405060708090a0b0c0d0e0f10;
    _testStruct.secondData[0] = 0x11121314;
    _testStruct.secondData[1] = 0x15161718;
    _testStruct.thirdData[0] = 0x191a1b1c;
    _testStruct.thirdData[1] = 0x1d1e1f20;
    _testStruct.thirdData[2] = 0x21222324;

    startGasReport("compare: Set complex record with dynamic data using native solidity");
    testStruct = _testStruct;
    endGasReport();

    startGasReport("compare: Set complex record with dynamic data using abi.encode");
    testMapping[1234] = abi.encode(_testStruct);
    endGasReport();
  }

  function testSetAndGetField() public {
    ResourceId tableId = _tableId;

    // Register table
    FieldLayout fieldLayout = FieldLayoutEncodeHelper.encode(16, 32, 2);
    Schema valueSchema = SchemaEncodeHelper.encode(
      SchemaType.UINT128,
      SchemaType.UINT256,
      SchemaType.UINT32_ARRAY,
      SchemaType.UINT32_ARRAY
    );
    StoreCore.registerTable(tableId, fieldLayout, defaultKeySchema, valueSchema, new string[](1), new string[](4));

    bytes16 firstDataBytes = bytes16(0x0102030405060708090a0b0c0d0e0f10);

    // Create keyTuple
    bytes32[] memory keyTuple = new bytes32[](1);
    keyTuple[0] = "some key";

    bytes memory firstDataPacked = abi.encodePacked(firstDataBytes);

    // Set first field
    startGasReport("set static field (1 slot)");
    StoreCore.setField(tableId, keyTuple, 0, firstDataPacked, fieldLayout);
    endGasReport();

    ////////////////
    // Static data
    ////////////////

    // Get first field
    startGasReport("get static field (1 slot)");
    StoreCore.getField(tableId, keyTuple, 0, fieldLayout);
    endGasReport();

    // Set second field
    bytes32 secondDataBytes = keccak256("some data");
    bytes memory secondDataPacked = abi.encodePacked(secondDataBytes);

    startGasReport("set static field (overlap 2 slot)");
    StoreCore.setField(tableId, keyTuple, 1, secondDataPacked, fieldLayout);
    endGasReport();

    // Get second field
    startGasReport("get static field (overlap 2 slot)");
    StoreCore.getField(tableId, keyTuple, 1, fieldLayout);
    endGasReport();

    ////////////////
    // Dynamic data
    ////////////////

    bytes memory thirdDataBytes;
    {
      uint32[] memory thirdData = new uint32[](2);
      thirdData[0] = 0x11121314;
      thirdData[1] = 0x15161718;
      thirdDataBytes = EncodeArray.encode(thirdData);
    }

    bytes memory fourthDataBytes;
    {
      uint32[] memory fourthData = new uint32[](3);
      fourthData[0] = 0x191a1b1c;
      fourthData[1] = 0x1d1e1f20;
      fourthData[2] = 0x21222324;
      fourthDataBytes = EncodeArray.encode(fourthData);
    }

    // Set third field
    startGasReport("set dynamic field (1 slot, first dynamic field)");
    StoreCore.setField(tableId, keyTuple, 2, thirdDataBytes, fieldLayout);
    endGasReport();

    // Get third field
    startGasReport("get dynamic field (1 slot, first dynamic field)");
    StoreCore.getField(tableId, keyTuple, 2, fieldLayout);
    endGasReport();

    // Set fourth field
    startGasReport("set dynamic field (1 slot, second dynamic field)");
    StoreCore.setField(tableId, keyTuple, 3, fourthDataBytes, fieldLayout);
    endGasReport();

    // Get fourth field
    startGasReport("get dynamic field (1 slot, second dynamic field)");
    StoreCore.getField(tableId, keyTuple, 3, fieldLayout);
    endGasReport();
  }

  function testDeleteData() public {
    ResourceId tableId = _tableId;

    // Register table
    FieldLayout fieldLayout = FieldLayoutEncodeHelper.encode(16, 2);
    Schema valueSchema = SchemaEncodeHelper.encode(
      SchemaType.UINT128,
      SchemaType.UINT32_ARRAY,
      SchemaType.UINT32_ARRAY
    );
    StoreCore.registerTable(tableId, fieldLayout, defaultKeySchema, valueSchema, new string[](1), new string[](3));

    bytes16 firstDataBytes = bytes16(0x0102030405060708090a0b0c0d0e0f10);

    bytes memory secondDataBytes;
    {
      uint32[] memory secondData = new uint32[](2);
      secondData[0] = 0x11121314;
      secondData[1] = 0x15161718;
      secondDataBytes = EncodeArray.encode(secondData);
    }

    bytes memory thirdDataBytes;
    {
      uint32[] memory thirdData = new uint32[](3);
      thirdData[0] = 0x191a1b1c;
      thirdData[1] = 0x1d1e1f20;
      thirdData[2] = 0x21222324;
      thirdDataBytes = EncodeArray.encode(thirdData);
    }

    EncodedLengths encodedDynamicLength = EncodedLengthsLib.pack(
      uint40(secondDataBytes.length),
      uint40(thirdDataBytes.length)
    );

    // Concat data
    bytes memory staticData = abi.encodePacked(firstDataBytes);
    bytes memory dynamicData = abi.encodePacked(secondDataBytes, thirdDataBytes);

    // Create keyTuple
    bytes32[] memory keyTuple = new bytes32[](1);
    keyTuple[0] = "some key";

    // Set data
    StoreCore.setRecord(tableId, keyTuple, staticData, encodedDynamicLength, dynamicData);

    // Delete data
    startGasReport("delete record (complex data, 3 slots)");
    StoreCore.deleteRecord(tableId, keyTuple);
    endGasReport();
  }

  function testPushToDynamicField() public {
    ResourceId tableId = _tableId;

    // Register table
    FieldLayout fieldLayout = FieldLayoutEncodeHelper.encode(32, 2);
    Schema valueSchema = SchemaEncodeHelper.encode(
      SchemaType.UINT256,
      SchemaType.UINT32_ARRAY,
      SchemaType.UINT32_ARRAY
    );
    StoreCore.registerTable(tableId, fieldLayout, defaultKeySchema, valueSchema, new string[](1), new string[](3));

    // Create keyTuple
    bytes32[] memory keyTuple = new bytes32[](1);
    keyTuple[0] = "some key";

    // Create data
    bytes32 firstDataBytes = keccak256("some data");
    bytes memory secondDataBytes;
    {
      uint32[] memory secondData = new uint32[](2);
      secondData[0] = 0x11121314;
      secondData[1] = 0x15161718;
      secondDataBytes = EncodeArray.encode(secondData);
    }
    bytes memory thirdDataBytes;
    {
      uint32[] memory thirdData = new uint32[](3);
      thirdData[0] = 0x191a1b1c;
      thirdData[1] = 0x1d1e1f20;
      thirdData[2] = 0x21222324;
      thirdDataBytes = EncodeArray.encode(thirdData);
    }

    // Set fields
    StoreCore.setField(tableId, keyTuple, 0, abi.encodePacked(firstDataBytes), fieldLayout);
    StoreCore.setField(tableId, keyTuple, 1, secondDataBytes, fieldLayout);
    // Initialize a field with push
    StoreCore.pushToDynamicField(tableId, keyTuple, 1, thirdDataBytes);

    // Create data to push
    bytes memory secondDataToPush;
    {
      uint32[] memory secondData = new uint32[](1);
      secondData[0] = 0x25262728;
      secondDataToPush = EncodeArray.encode(secondData);
    }

    // Push to second field
    startGasReport("push to field (1 slot, 1 uint32 item)");
    StoreCore.pushToDynamicField(tableId, keyTuple, 0, secondDataToPush);
    endGasReport();

    // Create data to push
    bytes memory thirdDataToPush;
    {
      uint32[] memory thirdData = new uint32[](10);
      thirdData[0] = 0x12345678;
      thirdData[1] = 0x9abcdef0;
      thirdData[2] = 0x12345678;
      thirdData[3] = 0x9abcdef0;
      thirdData[4] = 0x12345678;
      thirdData[5] = 0x9abcdef0;
      thirdData[6] = 0x12345678;
      thirdData[7] = 0x9abcdef0;
      thirdData[8] = 0x12345678;
      thirdData[9] = 0x9abcdef0;
      thirdDataToPush = EncodeArray.encode(thirdData);
    }

    // Push to third field
    startGasReport("push to field (2 slots, 10 uint32 items)");
    StoreCore.pushToDynamicField(tableId, keyTuple, 1, thirdDataToPush);
    endGasReport();
  }

  struct TestUpdateInDynamicFieldData {
    bytes32 firstDataBytes;
    bytes secondDataBytes;
    bytes secondDataForUpdate;
    bytes newSecondDataBytes;
    bytes thirdDataBytes;
    bytes thirdDataForUpdate;
    bytes newThirdDataBytes;
  }

  function testUpdateInDynamicField() public {
    ResourceId tableId = _tableId;

    TestUpdateInDynamicFieldData memory data = TestUpdateInDynamicFieldData("", "", "", "", "", "", "");
    // Register table
    FieldLayout fieldLayout = FieldLayoutEncodeHelper.encode(32, 2);
    Schema valueSchema = SchemaEncodeHelper.encode(
      SchemaType.UINT256,
      SchemaType.UINT32_ARRAY,
      SchemaType.UINT64_ARRAY
    );
    StoreCore.registerTable(tableId, fieldLayout, defaultKeySchema, valueSchema, new string[](1), new string[](3));

    // Create keyTuple
    bytes32[] memory keyTuple = new bytes32[](1);
    keyTuple[0] = "some key";

    // Create data
    data.firstDataBytes = keccak256("some data");
    uint32[] memory secondData = new uint32[](2);
    secondData[0] = 0x11121314;
    secondData[1] = 0x15161718;
    data.secondDataBytes = EncodeArray.encode(secondData);

    uint64[] memory thirdData = new uint64[](6);
    thirdData[0] = 0x1111111111111111;
    thirdData[1] = 0x2222222222222222;
    thirdData[2] = 0x3333333333333333;
    thirdData[3] = 0x4444444444444444;
    thirdData[4] = 0x5555555555555555;
    thirdData[5] = 0x6666666666666666;
    data.thirdDataBytes = EncodeArray.encode(thirdData);

    // Set fields
    StoreCore.setField(tableId, keyTuple, 0, abi.encodePacked(data.firstDataBytes), fieldLayout);
    StoreCore.setField(tableId, keyTuple, 1, data.secondDataBytes, fieldLayout);
    StoreCore.setField(tableId, keyTuple, 2, data.thirdDataBytes, fieldLayout);

    // Create data to use for the update
    {
      uint32[] memory _secondDataForUpdate = new uint32[](1);
      _secondDataForUpdate[0] = 0x25262728;
      data.secondDataForUpdate = EncodeArray.encode(_secondDataForUpdate);

      data.newSecondDataBytes = abi.encodePacked(secondData[0], _secondDataForUpdate[0]);
    }

    // Update index 1 in second field (4 = byte length of uint32)
    startGasReport("update in field (1 slot, 1 uint32 item)");
    StoreCore.spliceDynamicData(
      tableId,
      keyTuple,
      0,
      uint40(4 * 1),
      uint40(data.secondDataForUpdate.length),
      data.secondDataForUpdate
    );
    endGasReport();

    // Create data for update
    {
      uint64[] memory _thirdDataForUpdate = new uint64[](4);
      _thirdDataForUpdate[0] = 0x7777777777777777;
      _thirdDataForUpdate[1] = 0x8888888888888888;
      _thirdDataForUpdate[2] = 0x9999999999999999;
      _thirdDataForUpdate[3] = 0x0;
      data.thirdDataForUpdate = EncodeArray.encode(_thirdDataForUpdate);

      data.newThirdDataBytes = abi.encodePacked(
        thirdData[0],
        _thirdDataForUpdate[0],
        _thirdDataForUpdate[1],
        _thirdDataForUpdate[2],
        _thirdDataForUpdate[3],
        thirdData[5]
      );
    }

    // Update indexes 1,2,3,4 in third field (8 = byte length of uint64)
    startGasReport("push to field (2 slots, 6 uint64 items)");
    StoreCore.spliceDynamicData(
      tableId,
      keyTuple,
      1,
      uint40(8 * 1),
      uint40(data.thirdDataForUpdate.length),
      data.thirdDataForUpdate
    );
    endGasReport();
  }

  function testAccessEmptyData() public {
    ResourceId tableId = _tableId;

    FieldLayout fieldLayout = FieldLayoutEncodeHelper.encode(4, 1);
    Schema valueSchema = SchemaEncodeHelper.encode(SchemaType.UINT32, SchemaType.UINT32_ARRAY);

    StoreCore.registerTable(tableId, fieldLayout, defaultKeySchema, valueSchema, new string[](1), new string[](2));

    // Create keyTuple
    bytes32[] memory keyTuple = new bytes32[](1);
    keyTuple[0] = "some key";

    startGasReport("access non-existing record");
    StoreCore.getRecord(tableId, keyTuple, fieldLayout);
    endGasReport();

    startGasReport("access static field of non-existing record");
    StoreCore.getField(tableId, keyTuple, 0, fieldLayout);
    endGasReport();

    startGasReport("access dynamic field of non-existing record");
    StoreCore.getField(tableId, keyTuple, 1, fieldLayout);
    endGasReport();

    startGasReport("access length of dynamic field of non-existing record");
    StoreCore.getFieldLength(tableId, keyTuple, 1, fieldLayout);
    endGasReport();

    vm.expectRevert(abi.encodeWithSelector(IStoreErrors.Store_IndexOutOfBounds.selector, 0, 0));
    StoreCore.getDynamicFieldSlice(tableId, keyTuple, 0, 0, 0);
  }

  function testHooks() public {
    ResourceId tableId = _tableId;

    bytes32[] memory keyTuple = new bytes32[](1);
    keyTuple[0] = keccak256("some key");

    // Register table
    FieldLayout fieldLayout = FieldLayoutEncodeHelper.encode(16, 0);
    Schema valueSchema = SchemaEncodeHelper.encode(SchemaType.UINT128);
    StoreCore.registerTable(tableId, fieldLayout, defaultKeySchema, valueSchema, new string[](1), new string[](1));

    // Create subscriber
    MirrorSubscriber subscriber = new MirrorSubscriber(
      tableId,
      fieldLayout,
      defaultKeySchema,
      valueSchema,
      new string[](1),
      new string[](1)
    );

    startGasReport("register subscriber");
    StoreCore.registerStoreHook(tableId, subscriber, BEFORE_ALL);
    endGasReport();

    bytes memory staticData = abi.encodePacked(bytes16(0x0102030405060708090a0b0c0d0e0f10));
    bytes memory dynamicData = new bytes(0);

    startGasReport("set record on table with subscriber");
    StoreCore.setRecord(tableId, keyTuple, staticData, EncodedLengths.wrap(bytes32(0)), dynamicData);
    endGasReport();

    staticData = abi.encodePacked(bytes16(0x1112131415161718191a1b1c1d1e1f20));

    startGasReport("set static field on table with subscriber");
    StoreCore.setField(tableId, keyTuple, 0, staticData, fieldLayout);
    endGasReport();

    startGasReport("delete record on table with subscriber");
    StoreCore.deleteRecord(tableId, keyTuple);
    endGasReport();
  }

  function testHooksDynamicData() public {
    ResourceId tableId = _tableId;

    bytes32[] memory keyTuple = new bytes32[](1);
    keyTuple[0] = keccak256("some key");

    // Register table
    FieldLayout fieldLayout = FieldLayoutEncodeHelper.encode(16, 1);
    Schema valueSchema = SchemaEncodeHelper.encode(SchemaType.UINT128, SchemaType.UINT32_ARRAY);
    StoreCore.registerTable(tableId, fieldLayout, defaultKeySchema, valueSchema, new string[](1), new string[](2));

    // Create subscriber
    MirrorSubscriber subscriber = new MirrorSubscriber(
      tableId,
      fieldLayout,
      defaultKeySchema,
      valueSchema,
      new string[](1),
      new string[](2)
    );

    startGasReport("register subscriber");
    StoreCore.registerStoreHook(tableId, subscriber, BEFORE_ALL);
    endGasReport();

    uint32[] memory arrayData = new uint32[](1);
    arrayData[0] = 0x01020304;
    bytes memory arrayDataBytes = EncodeArray.encode(arrayData);
    EncodedLengths encodedArrayDataLength = EncodedLengthsLib.pack(uint40(arrayDataBytes.length));
    bytes memory dynamicData = arrayDataBytes;
    bytes memory staticData = abi.encodePacked(bytes16(0x0102030405060708090a0b0c0d0e0f10));
    bytes memory data = abi.encodePacked(staticData, encodedArrayDataLength, dynamicData);

    startGasReport("set (dynamic) record on table with subscriber");
    StoreCore.setRecord(tableId, keyTuple, staticData, encodedArrayDataLength, dynamicData);
    endGasReport();

    // Update dynamic data
    arrayData[0] = 0x11121314;
    arrayDataBytes = EncodeArray.encode(arrayData);
    dynamicData = arrayDataBytes;
    data = abi.encodePacked(staticData, encodedArrayDataLength, dynamicData);

    startGasReport("set (dynamic) field on table with subscriber");
    StoreCore.setField(tableId, keyTuple, 1, arrayDataBytes, fieldLayout);
    endGasReport();

    startGasReport("delete (dynamic) record on table with subscriber");
    StoreCore.deleteRecord(tableId, keyTuple);
    endGasReport();
  }

  function testSetDataOffchainTable() public {
    ResourceId tableId = _tableId3;

    // Register offchain table
    FieldLayout fieldLayout = FieldLayoutEncodeHelper.encode(1, 2, 1, 2, 0);
    Schema valueSchema = SchemaEncodeHelper.encode(
      SchemaType.UINT8,
      SchemaType.UINT16,
      SchemaType.UINT8,
      SchemaType.UINT16
    );

    this.registerTable(tableId, fieldLayout, defaultKeySchema, valueSchema, new string[](1), new string[](4));

    // Set data
    bytes memory staticData = abi.encodePacked(bytes1(0x01), bytes2(0x0203), bytes1(0x04), bytes2(0x0506));

    bytes32[] memory keyTuple = new bytes32[](1);
    keyTuple[0] = "some key";

    // Expect a Store_SetRecord event to be emitted
    vm.expectEmit(true, true, true, true);
    emit Store_SetRecord(tableId, keyTuple, staticData, EncodedLengths.wrap(bytes32(0)), new bytes(0));

    startGasReport("StoreCore: set record in offchain table");
<<<<<<< HEAD
    this.setRecord(tableId, keyTuple, staticData, PackedCounter.wrap(bytes32(0)), new bytes(0));
=======
    IStore(this).setRecord(tableId, keyTuple, staticData, EncodedLengths.wrap(bytes32(0)), new bytes(0));
>>>>>>> 3e7d83d0
    endGasReport();
  }

  function testDeleteDataOffchainTable() public {
    ResourceId tableId = _tableId3;

    // Register table
    FieldLayout fieldLayout = FieldLayoutEncodeHelper.encode(16, 2);
    {
      Schema valueSchema = SchemaEncodeHelper.encode(
        SchemaType.UINT128,
        SchemaType.UINT32_ARRAY,
        SchemaType.UINT32_ARRAY
      );
      this.registerTable(tableId, fieldLayout, defaultKeySchema, valueSchema, new string[](1), new string[](3));
    }

    bytes16 firstDataBytes = bytes16(0x0102030405060708090a0b0c0d0e0f10);

    bytes memory secondDataBytes;
    {
      uint32[] memory secondData = new uint32[](2);
      secondData[0] = 0x11121314;
      secondData[1] = 0x15161718;
      secondDataBytes = EncodeArray.encode(secondData);
    }

    bytes memory thirdDataBytes;
    {
      uint32[] memory thirdData = new uint32[](3);
      thirdData[0] = 0x191a1b1c;
      thirdData[1] = 0x1d1e1f20;
      thirdData[2] = 0x21222324;
      thirdDataBytes = EncodeArray.encode(thirdData);
    }

    EncodedLengths encodedDynamicLength;
    {
      encodedDynamicLength = EncodedLengthsLib.pack(uint40(secondDataBytes.length), uint40(thirdDataBytes.length));
    }

    // Concat data
    bytes memory staticData = abi.encodePacked(firstDataBytes);
    bytes memory dynamicData = abi.encodePacked(secondDataBytes, thirdDataBytes);

    // Create keyTuple
    bytes32[] memory keyTuple = new bytes32[](1);
    keyTuple[0] = bytes32("some key");

    // Set data
    this.setRecord(tableId, keyTuple, staticData, encodedDynamicLength, dynamicData);

    // Expect a Store_DeleteRecord event to be emitted
    vm.expectEmit(true, true, true, true);
    emit Store_DeleteRecord(tableId, keyTuple);

    // Delete data
    startGasReport("StoreCore: delete record in offchain table");
    this.deleteRecord(tableId, keyTuple);
    endGasReport();
  }
}<|MERGE_RESOLUTION|>--- conflicted
+++ resolved
@@ -751,11 +751,7 @@
     emit Store_SetRecord(tableId, keyTuple, staticData, EncodedLengths.wrap(bytes32(0)), new bytes(0));
 
     startGasReport("StoreCore: set record in offchain table");
-<<<<<<< HEAD
-    this.setRecord(tableId, keyTuple, staticData, PackedCounter.wrap(bytes32(0)), new bytes(0));
-=======
-    IStore(this).setRecord(tableId, keyTuple, staticData, EncodedLengths.wrap(bytes32(0)), new bytes(0));
->>>>>>> 3e7d83d0
+    this.setRecord(tableId, keyTuple, staticData, EncodedLengths.wrap(bytes32(0)), new bytes(0));
     endGasReport();
   }
 

// SPDX-License-Identifier: MIT
pragma solidity >=0.8.0;

import { Test } from "forge-std/Test.sol";
import { GasReporter } from "@latticexyz/gas-report/src/GasReporter.sol";
import { SchemaType } from "@latticexyz/schema-type/src/solidity/SchemaType.sol";
import { StoreCore, StoreCoreInternal } from "../src/StoreCore.sol";
import { Bytes } from "../src/Bytes.sol";
import { SliceLib } from "../src/Slice.sol";
import { EncodeArray } from "../src/tightcoder/EncodeArray.sol";
import { FieldLayout } from "../src/FieldLayout.sol";
import { Schema } from "../src/Schema.sol";
import { PackedCounter, PackedCounterLib } from "../src/PackedCounter.sol";
import { StoreReadWithStubs } from "../src/StoreReadWithStubs.sol";
import { IStoreErrors } from "../src/IStoreErrors.sol";
import { IStore } from "../src/IStore.sol";
import { FieldLayoutEncodeHelper } from "./FieldLayoutEncodeHelper.sol";
import { StoreHookLib } from "../src/StoreHook.sol";
import { SchemaEncodeHelper } from "./SchemaEncodeHelper.sol";
import { StoreMock } from "./StoreMock.sol";
import { MirrorSubscriber } from "./MirrorSubscriber.sol";

struct TestStruct {
  uint128 firstData;
  uint32[] secondData;
  uint32[] thirdData;
}

contract StoreCoreGasTest is Test, GasReporter, StoreMock {
  TestStruct private testStruct;

  mapping(uint256 => bytes) private testMapping;
  Schema defaultKeySchema = SchemaEncodeHelper.encode(SchemaType.BYTES32);

  function testRegisterAndGetFieldLayout() public {
    FieldLayout fieldLayout = FieldLayoutEncodeHelper.encode(1, 2, 1, 2, 0);
    Schema valueSchema = SchemaEncodeHelper.encode(
      SchemaType.UINT8,
      SchemaType.UINT16,
      SchemaType.UINT8,
      SchemaType.UINT16
    );
    Schema keySchema = SchemaEncodeHelper.encode(SchemaType.UINT8, SchemaType.UINT16);
    bytes32 table = keccak256("some.table");

    string[] memory keyNames = new string[](2);
    keyNames[0] = "key1";
    keyNames[1] = "key2";
    string[] memory fieldNames = new string[](4);
    fieldNames[0] = "value1";
    fieldNames[1] = "value2";
    fieldNames[2] = "value3";
    fieldNames[3] = "value4";

    startGasReport("StoreCore: register table");
    StoreCore.registerTable(table, fieldLayout, keySchema, valueSchema, keyNames, fieldNames);
    endGasReport();

    startGasReport("StoreCore: get field layout (warm)");
    StoreCore.getFieldLayout(table);
    endGasReport();

    startGasReport("StoreCore: get schema (warm)");
    StoreCore.getValueSchema(table);
    endGasReport();

    startGasReport("StoreCore: get key schema (warm)");
    StoreCore.getKeySchema(table);
    endGasReport();
  }

  function testHasFieldLayout() public {
    Schema valueSchema = SchemaEncodeHelper.encode(
      SchemaType.UINT8,
      SchemaType.UINT16,
      SchemaType.UINT8,
      SchemaType.UINT16
    );
    FieldLayout fieldLayout = FieldLayoutEncodeHelper.encode(1, 2, 1, 2, 0);
    bytes32 table = keccak256("some.table");
    bytes32 table2 = keccak256("other.table");
    StoreCore.registerTable(table, fieldLayout, defaultKeySchema, valueSchema, new string[](1), new string[](4));

    startGasReport("Check for existence of table (existent)");
    StoreCore.hasTable(table);
    endGasReport();

    startGasReport("check for existence of table (non-existent)");
    StoreCore.hasTable(table2);
    endGasReport();
  }

  function testSetAndGetDynamicDataLength() public {
    bytes32 table = keccak256("some.table");

    Schema valueSchema = SchemaEncodeHelper.encode(
      SchemaType.UINT8,
      SchemaType.UINT16,
      SchemaType.UINT32,
      SchemaType.UINT32_ARRAY,
      SchemaType.UINT32_ARRAY
    );

    FieldLayout fieldLayout = FieldLayoutEncodeHelper.encode(1, 2, 4, 2);

    // Register schema
    StoreCore.registerTable(table, fieldLayout, defaultKeySchema, valueSchema, new string[](1), new string[](5));

    // Create some key
    bytes32[] memory key = new bytes32[](1);
    key[0] = bytes32("some key");

    // Set dynamic data length of dynamic index 0
    startGasReport("set dynamic length of dynamic index 0");
    StoreCoreInternal._setDynamicDataLengthAtIndex(table, key, 0, 10);
    endGasReport();

    // Set dynamic data length of dynamic index 1
    startGasReport("set dynamic length of dynamic index 1");
    StoreCoreInternal._setDynamicDataLengthAtIndex(table, key, 1, 99);
    endGasReport();

    // Reduce dynamic data length of dynamic index 0 again
    startGasReport("reduce dynamic length of dynamic index 0");
    StoreCoreInternal._setDynamicDataLengthAtIndex(table, key, 0, 5);
    endGasReport();
  }

  function testSetAndGetStaticData() public {
    // Register table's schema
    Schema valueSchema = SchemaEncodeHelper.encode(
      SchemaType.UINT8,
      SchemaType.UINT16,
      SchemaType.UINT8,
      SchemaType.UINT16
    );
    FieldLayout fieldLayout = FieldLayoutEncodeHelper.encode(1, 2, 1, 2, 0);
    bytes32 table = keccak256("some.table");
    StoreCore.registerTable(table, fieldLayout, defaultKeySchema, valueSchema, new string[](1), new string[](4));

    // Set data
    bytes memory staticData = abi.encodePacked(bytes1(0x01), bytes2(0x0203), bytes1(0x04), bytes2(0x0506));
    bytes memory dynamicData = new bytes(0);
    bytes32[] memory key = new bytes32[](1);
    key[0] = keccak256("some.key");

    startGasReport("set static record (1 slot)");
<<<<<<< HEAD
    StoreCore.setRecord(table, key, staticData, PackedCounter.wrap(bytes32(0)), dynamicData, valueSchema);
=======
    StoreCore.setRecord(table, key, data, fieldLayout);
>>>>>>> de151fec
    endGasReport();

    // Get data
    startGasReport("get static record (1 slot)");
    StoreCore.getRecord(table, key, fieldLayout);
    endGasReport();
  }

  function testSetAndGetStaticDataSpanningWords() public {
    // Register table's schema
    Schema valueSchema = SchemaEncodeHelper.encode(SchemaType.UINT128, SchemaType.UINT256);
    FieldLayout fieldLayout = FieldLayoutEncodeHelper.encode(16, 32, 0);
    bytes32 table = keccak256("some.table");
    StoreCore.registerTable(table, fieldLayout, defaultKeySchema, valueSchema, new string[](1), new string[](2));

    // Set data
    bytes memory staticData = abi.encodePacked(
      bytes16(0x0102030405060708090a0b0c0d0e0f10),
      bytes32(0x1112131415161718191a1b1c1d1e1f202122232425262728292a2b2c2d2e2f30)
    );
    bytes memory dynamicData = new bytes(0);

    bytes32[] memory key = new bytes32[](1);
    key[0] = keccak256("some.key");

    startGasReport("set static record (2 slots)");
<<<<<<< HEAD
    StoreCore.setRecord(table, key, staticData, PackedCounter.wrap(bytes32(0)), dynamicData, valueSchema);
=======
    StoreCore.setRecord(table, key, data, fieldLayout);
>>>>>>> de151fec
    endGasReport();

    // Get data
    startGasReport("get static record (2 slots)");
    StoreCore.getRecord(table, key, fieldLayout);
    endGasReport();
  }

  function testSetAndGetDynamicData() public {
    bytes32 table = keccak256("some.table");

    // Register table's schema
    FieldLayout fieldLayout = FieldLayoutEncodeHelper.encode(16, 2);
    Schema valueSchema = SchemaEncodeHelper.encode(
      SchemaType.UINT128,
      SchemaType.UINT32_ARRAY,
      SchemaType.UINT32_ARRAY
    );
    StoreCore.registerTable(table, fieldLayout, defaultKeySchema, valueSchema, new string[](1), new string[](3));

    bytes16 firstDataBytes = bytes16(0x0102030405060708090a0b0c0d0e0f10);

    bytes memory secondDataBytes;
    {
      uint32[] memory secondData = new uint32[](2);
      secondData[0] = 0x11121314;
      secondData[1] = 0x15161718;
      secondDataBytes = EncodeArray.encode(secondData);
    }

    bytes memory thirdDataBytes;
    {
      uint32[] memory thirdData = new uint32[](3);
      thirdData[0] = 0x191a1b1c;
      thirdData[1] = 0x1d1e1f20;
      thirdData[2] = 0x21222324;
      thirdDataBytes = EncodeArray.encode(thirdData);
    }

    PackedCounter encodedDynamicLength = PackedCounterLib.pack(
      uint40(secondDataBytes.length),
      uint40(thirdDataBytes.length)
    );

    // Concat data
    bytes memory staticData = abi.encodePacked(firstDataBytes);
    bytes memory dynamicData = abi.encodePacked(secondDataBytes, thirdDataBytes);

    // Create key
    bytes32[] memory key = new bytes32[](1);
    key[0] = bytes32("some.key");

    // Set data
    startGasReport("set complex record with dynamic data (4 slots)");
<<<<<<< HEAD
    StoreCore.setRecord(table, key, staticData, encodedDynamicLength, dynamicData, valueSchema);
=======
    StoreCore.setRecord(table, key, data, fieldLayout);
>>>>>>> de151fec
    endGasReport();

    // Get data
    startGasReport("get complex record with dynamic data (4 slots)");
    StoreCore.getRecord(table, key, fieldLayout);
    endGasReport();

    // Compare gas - setting the data as raw struct
    TestStruct memory _testStruct = TestStruct(0, new uint32[](2), new uint32[](3));
    _testStruct.firstData = 0x0102030405060708090a0b0c0d0e0f10;
    _testStruct.secondData[0] = 0x11121314;
    _testStruct.secondData[1] = 0x15161718;
    _testStruct.thirdData[0] = 0x191a1b1c;
    _testStruct.thirdData[1] = 0x1d1e1f20;
    _testStruct.thirdData[2] = 0x21222324;

    startGasReport("compare: Set complex record with dynamic data using native solidity");
    testStruct = _testStruct;
    endGasReport();

    startGasReport("compare: Set complex record with dynamic data using abi.encode");
    testMapping[1234] = abi.encode(_testStruct);
    endGasReport();
  }

  function testSetAndGetField() public {
    bytes32 table = keccak256("some.table");

    // Register table's schema
    FieldLayout fieldLayout = FieldLayoutEncodeHelper.encode(16, 32, 2);
    Schema valueSchema = SchemaEncodeHelper.encode(
      SchemaType.UINT128,
      SchemaType.UINT256,
      SchemaType.UINT32_ARRAY,
      SchemaType.UINT32_ARRAY
    );
    StoreCore.registerTable(table, fieldLayout, defaultKeySchema, valueSchema, new string[](1), new string[](4));

    bytes16 firstDataBytes = bytes16(0x0102030405060708090a0b0c0d0e0f10);

    // Create key
    bytes32[] memory key = new bytes32[](1);
    key[0] = bytes32("some.key");

    bytes memory firstDataPacked = abi.encodePacked(firstDataBytes);

    // Set first field
    startGasReport("set static field (1 slot)");
    StoreCore.setField(table, key, 0, firstDataPacked, fieldLayout);
    endGasReport();

    ////////////////
    // Static data
    ////////////////

    // Get first field
    startGasReport("get static field (1 slot)");
    StoreCore.getField(table, key, 0, fieldLayout);
    endGasReport();

    // Set second field
    bytes32 secondDataBytes = keccak256("some data");
    bytes memory secondDataPacked = abi.encodePacked(secondDataBytes);

    startGasReport("set static field (overlap 2 slot)");
    StoreCore.setField(table, key, 1, secondDataPacked, fieldLayout);
    endGasReport();

    // Get second field
    startGasReport("get static field (overlap 2 slot)");
    StoreCore.getField(table, key, 1, fieldLayout);
    endGasReport();

    ////////////////
    // Dynamic data
    ////////////////

    bytes memory thirdDataBytes;
    {
      uint32[] memory thirdData = new uint32[](2);
      thirdData[0] = 0x11121314;
      thirdData[1] = 0x15161718;
      thirdDataBytes = EncodeArray.encode(thirdData);
    }

    bytes memory fourthDataBytes;
    {
      uint32[] memory fourthData = new uint32[](3);
      fourthData[0] = 0x191a1b1c;
      fourthData[1] = 0x1d1e1f20;
      fourthData[2] = 0x21222324;
      fourthDataBytes = EncodeArray.encode(fourthData);
    }

    // Set third field
    startGasReport("set dynamic field (1 slot, first dynamic field)");
    StoreCore.setField(table, key, 2, thirdDataBytes, fieldLayout);
    endGasReport();

    // Get third field
    startGasReport("get dynamic field (1 slot, first dynamic field)");
    StoreCore.getField(table, key, 2, fieldLayout);
    endGasReport();

    // Set fourth field
    startGasReport("set dynamic field (1 slot, second dynamic field)");
    StoreCore.setField(table, key, 3, fourthDataBytes, fieldLayout);
    endGasReport();

    // Get fourth field
    startGasReport("get dynamic field (1 slot, second dynamic field)");
    StoreCore.getField(table, key, 3, fieldLayout);
    endGasReport();
  }

  function testDeleteData() public {
    bytes32 table = keccak256("some.table");

    // Register table's schema
    FieldLayout fieldLayout = FieldLayoutEncodeHelper.encode(16, 2);
    Schema valueSchema = SchemaEncodeHelper.encode(
      SchemaType.UINT128,
      SchemaType.UINT32_ARRAY,
      SchemaType.UINT32_ARRAY
    );
    StoreCore.registerTable(table, fieldLayout, defaultKeySchema, valueSchema, new string[](1), new string[](3));

    bytes16 firstDataBytes = bytes16(0x0102030405060708090a0b0c0d0e0f10);

    bytes memory secondDataBytes;
    {
      uint32[] memory secondData = new uint32[](2);
      secondData[0] = 0x11121314;
      secondData[1] = 0x15161718;
      secondDataBytes = EncodeArray.encode(secondData);
    }

    bytes memory thirdDataBytes;
    {
      uint32[] memory thirdData = new uint32[](3);
      thirdData[0] = 0x191a1b1c;
      thirdData[1] = 0x1d1e1f20;
      thirdData[2] = 0x21222324;
      thirdDataBytes = EncodeArray.encode(thirdData);
    }

    PackedCounter encodedDynamicLength = PackedCounterLib.pack(
      uint40(secondDataBytes.length),
      uint40(thirdDataBytes.length)
    );

    // Concat data
    bytes memory staticData = abi.encodePacked(firstDataBytes);
    bytes memory dynamicData = abi.encodePacked(secondDataBytes, thirdDataBytes);

    // Create key
    bytes32[] memory key = new bytes32[](1);
    key[0] = bytes32("some.key");

    // Set data
<<<<<<< HEAD
    StoreCore.setRecord(table, key, staticData, encodedDynamicLength, dynamicData, valueSchema);
=======
    StoreCore.setRecord(table, key, data, fieldLayout);
>>>>>>> de151fec

    // Delete data
    startGasReport("delete record (complex data, 3 slots)");
    StoreCore.deleteRecord(table, key, fieldLayout);
    endGasReport();
  }

  function testPushToField() public {
    bytes32 table = keccak256("some.table");

    // Register table's schema
    FieldLayout fieldLayout = FieldLayoutEncodeHelper.encode(32, 2);
    Schema valueSchema = SchemaEncodeHelper.encode(
      SchemaType.UINT256,
      SchemaType.UINT32_ARRAY,
      SchemaType.UINT32_ARRAY
    );
    StoreCore.registerTable(table, fieldLayout, defaultKeySchema, valueSchema, new string[](1), new string[](3));

    // Create key
    bytes32[] memory key = new bytes32[](1);
    key[0] = bytes32("some.key");

    // Create data
    bytes32 firstDataBytes = keccak256("some data");
    bytes memory secondDataBytes;
    {
      uint32[] memory secondData = new uint32[](2);
      secondData[0] = 0x11121314;
      secondData[1] = 0x15161718;
      secondDataBytes = EncodeArray.encode(secondData);
    }
    bytes memory thirdDataBytes;
    {
      uint32[] memory thirdData = new uint32[](3);
      thirdData[0] = 0x191a1b1c;
      thirdData[1] = 0x1d1e1f20;
      thirdData[2] = 0x21222324;
      thirdDataBytes = EncodeArray.encode(thirdData);
    }

    // Set fields
    StoreCore.setField(table, key, 0, abi.encodePacked(firstDataBytes), fieldLayout);
    StoreCore.setField(table, key, 1, secondDataBytes, fieldLayout);
    // Initialize a field with push
    StoreCore.pushToField(table, key, 2, thirdDataBytes, fieldLayout);

    // Create data to push
    bytes memory secondDataToPush;
    {
      uint32[] memory secondData = new uint32[](1);
      secondData[0] = 0x25262728;
      secondDataToPush = EncodeArray.encode(secondData);
    }

    // Push to second field
    startGasReport("push to field (1 slot, 1 uint32 item)");
    StoreCore.pushToField(table, key, 1, secondDataToPush, fieldLayout);
    endGasReport();

    // Create data to push
    bytes memory thirdDataToPush;
    {
      uint32[] memory thirdData = new uint32[](10);
      thirdData[0] = 0x12345678;
      thirdData[1] = 0x9abcdef0;
      thirdData[2] = 0x12345678;
      thirdData[3] = 0x9abcdef0;
      thirdData[4] = 0x12345678;
      thirdData[5] = 0x9abcdef0;
      thirdData[6] = 0x12345678;
      thirdData[7] = 0x9abcdef0;
      thirdData[8] = 0x12345678;
      thirdData[9] = 0x9abcdef0;
      thirdDataToPush = EncodeArray.encode(thirdData);
    }

    // Push to third field
    startGasReport("push to field (2 slots, 10 uint32 items)");
    StoreCore.pushToField(table, key, 2, thirdDataToPush, fieldLayout);
    endGasReport();
  }

  struct TestUpdateInFieldData {
    bytes32 firstDataBytes;
    bytes secondDataBytes;
    bytes secondDataForUpdate;
    bytes newSecondDataBytes;
    bytes thirdDataBytes;
    bytes thirdDataForUpdate;
    bytes newThirdDataBytes;
  }

  function testUpdateInField() public {
    TestUpdateInFieldData memory data = TestUpdateInFieldData("", "", "", "", "", "", "");
    bytes32 table = keccak256("some.table");

    // Register table's schema
    FieldLayout fieldLayout = FieldLayoutEncodeHelper.encode(32, 2);
    Schema valueSchema = SchemaEncodeHelper.encode(
      SchemaType.UINT256,
      SchemaType.UINT32_ARRAY,
      SchemaType.UINT64_ARRAY
    );
    StoreCore.registerTable(table, fieldLayout, defaultKeySchema, valueSchema, new string[](1), new string[](3));

    // Create key
    bytes32[] memory key = new bytes32[](1);
    key[0] = bytes32("some.key");

    // Create data
    data.firstDataBytes = keccak256("some data");
    uint32[] memory secondData = new uint32[](2);
    secondData[0] = 0x11121314;
    secondData[1] = 0x15161718;
    data.secondDataBytes = EncodeArray.encode(secondData);

    uint64[] memory thirdData = new uint64[](6);
    thirdData[0] = 0x1111111111111111;
    thirdData[1] = 0x2222222222222222;
    thirdData[2] = 0x3333333333333333;
    thirdData[3] = 0x4444444444444444;
    thirdData[4] = 0x5555555555555555;
    thirdData[5] = 0x6666666666666666;
    data.thirdDataBytes = EncodeArray.encode(thirdData);

    // Set fields
    StoreCore.setField(table, key, 0, abi.encodePacked(data.firstDataBytes), fieldLayout);
    StoreCore.setField(table, key, 1, data.secondDataBytes, fieldLayout);
    StoreCore.setField(table, key, 2, data.thirdDataBytes, fieldLayout);

    // Create data to use for the update
    {
      uint32[] memory _secondDataForUpdate = new uint32[](1);
      _secondDataForUpdate[0] = 0x25262728;
      data.secondDataForUpdate = EncodeArray.encode(_secondDataForUpdate);

      data.newSecondDataBytes = abi.encodePacked(secondData[0], _secondDataForUpdate[0]);
    }

    // Update index 1 in second field (4 = byte length of uint32)
    startGasReport("update in field (1 slot, 1 uint32 item)");
    StoreCore.updateInField(table, key, 1, 4 * 1, data.secondDataForUpdate, fieldLayout);
    endGasReport();

    // Create data for update
    {
      uint64[] memory _thirdDataForUpdate = new uint64[](4);
      _thirdDataForUpdate[0] = 0x7777777777777777;
      _thirdDataForUpdate[1] = 0x8888888888888888;
      _thirdDataForUpdate[2] = 0x9999999999999999;
      _thirdDataForUpdate[3] = 0x0;
      data.thirdDataForUpdate = EncodeArray.encode(_thirdDataForUpdate);

      data.newThirdDataBytes = abi.encodePacked(
        thirdData[0],
        _thirdDataForUpdate[0],
        _thirdDataForUpdate[1],
        _thirdDataForUpdate[2],
        _thirdDataForUpdate[3],
        thirdData[5]
      );
    }

    // Update indexes 1,2,3,4 in third field (8 = byte length of uint64)
    startGasReport("push to field (2 slots, 6 uint64 items)");
    StoreCore.updateInField(table, key, 2, 8 * 1, data.thirdDataForUpdate, fieldLayout);
    endGasReport();
  }

  function testAccessEmptyData() public {
    bytes32 table = keccak256("some.table");
    FieldLayout fieldLayout = FieldLayoutEncodeHelper.encode(4, 1);
    Schema valueSchema = SchemaEncodeHelper.encode(SchemaType.UINT32, SchemaType.UINT32_ARRAY);

    StoreCore.registerTable(table, fieldLayout, defaultKeySchema, valueSchema, new string[](1), new string[](2));

    // Create key
    bytes32[] memory key = new bytes32[](1);
    key[0] = bytes32("some.key");

    startGasReport("access non-existing record");
    StoreCore.getRecord(table, key, fieldLayout);
    endGasReport();

    startGasReport("access static field of non-existing record");
    StoreCore.getField(table, key, 0, fieldLayout);
    endGasReport();

    startGasReport("access dynamic field of non-existing record");
    StoreCore.getField(table, key, 1, fieldLayout);
    endGasReport();

    startGasReport("access length of dynamic field of non-existing record");
    StoreCore.getFieldLength(table, key, 1, fieldLayout);
    endGasReport();

    startGasReport("access slice of dynamic field of non-existing record");
    StoreCore.getFieldSlice(table, key, 1, fieldLayout, 0, 0);
    endGasReport();
  }

  function testHooks() public {
    bytes32 table = keccak256("some.table");
    bytes32[] memory key = new bytes32[](1);
    key[0] = keccak256("some key");

    // Register table's schema
    FieldLayout fieldLayout = FieldLayoutEncodeHelper.encode(16, 0);
    Schema valueSchema = SchemaEncodeHelper.encode(SchemaType.UINT128);
    StoreCore.registerTable(table, fieldLayout, defaultKeySchema, valueSchema, new string[](1), new string[](1));

    // Create subscriber
    MirrorSubscriber subscriber = new MirrorSubscriber(
      table,
      fieldLayout,
      defaultKeySchema,
      valueSchema,
      new string[](1),
      new string[](1)
    );

    startGasReport("register subscriber");
    StoreCore.registerStoreHook(
      table,
      subscriber,
      StoreHookLib.encodeBitmap({
        onBeforeSetRecord: true,
        onAfterSetRecord: false,
        onBeforeSetField: true,
        onAfterSetField: false,
        onBeforeDeleteRecord: true,
        onAfterDeleteRecord: false
      })
    );
    endGasReport();

    bytes memory staticData = abi.encodePacked(bytes16(0x0102030405060708090a0b0c0d0e0f10));
    bytes memory dynamicData = new bytes(0);

    startGasReport("set record on table with subscriber");
<<<<<<< HEAD
    StoreCore.setRecord(table, key, staticData, PackedCounter.wrap(bytes32(0)), dynamicData, valueSchema);
=======
    StoreCore.setRecord(table, key, data, fieldLayout);
>>>>>>> de151fec
    endGasReport();

    staticData = abi.encodePacked(bytes16(0x1112131415161718191a1b1c1d1e1f20));

    startGasReport("set static field on table with subscriber");
<<<<<<< HEAD
    StoreCore.setField(table, key, 0, staticData, valueSchema);
=======
    StoreCore.setField(table, key, 0, data, fieldLayout);
>>>>>>> de151fec
    endGasReport();

    startGasReport("delete record on table with subscriber");
    StoreCore.deleteRecord(table, key, fieldLayout);
    endGasReport();
  }

  function testHooksDynamicData() public {
    bytes32 table = keccak256("some.table");
    bytes32[] memory key = new bytes32[](1);
    key[0] = keccak256("some key");

    // Register table's schema
    FieldLayout fieldLayout = FieldLayoutEncodeHelper.encode(16, 1);
    Schema valueSchema = SchemaEncodeHelper.encode(SchemaType.UINT128, SchemaType.UINT32_ARRAY);
    StoreCore.registerTable(table, fieldLayout, defaultKeySchema, valueSchema, new string[](1), new string[](2));

    // Create subscriber
    MirrorSubscriber subscriber = new MirrorSubscriber(
      table,
      fieldLayout,
      defaultKeySchema,
      valueSchema,
      new string[](1),
      new string[](2)
    );

    startGasReport("register subscriber");
    StoreCore.registerStoreHook(
      table,
      subscriber,
      StoreHookLib.encodeBitmap({
        onBeforeSetRecord: true,
        onAfterSetRecord: false,
        onBeforeSetField: true,
        onAfterSetField: false,
        onBeforeDeleteRecord: true,
        onAfterDeleteRecord: false
      })
    );
    endGasReport();

    uint32[] memory arrayData = new uint32[](1);
    arrayData[0] = 0x01020304;
    bytes memory arrayDataBytes = EncodeArray.encode(arrayData);
    PackedCounter encodedArrayDataLength = PackedCounterLib.pack(uint40(arrayDataBytes.length));
    bytes memory dynamicData = arrayDataBytes;
    bytes memory staticData = abi.encodePacked(bytes16(0x0102030405060708090a0b0c0d0e0f10));
    bytes memory data = abi.encodePacked(staticData, encodedArrayDataLength, dynamicData);

    startGasReport("set (dynamic) record on table with subscriber");
<<<<<<< HEAD
    StoreCore.setRecord(table, key, staticData, encodedArrayDataLength, dynamicData, valueSchema);
=======
    StoreCore.setRecord(table, key, data, fieldLayout);
>>>>>>> de151fec
    endGasReport();

    // Update dynamic data
    arrayData[0] = 0x11121314;
    arrayDataBytes = EncodeArray.encode(arrayData);
    dynamicData = arrayDataBytes;
    data = abi.encodePacked(staticData, encodedArrayDataLength, dynamicData);

    startGasReport("set (dynamic) field on table with subscriber");
    StoreCore.setField(table, key, 1, arrayDataBytes, fieldLayout);
    endGasReport();

    startGasReport("delete (dynamic) record on table with subscriber");
    StoreCore.deleteRecord(table, key, fieldLayout);
    endGasReport();
  }
}<|MERGE_RESOLUTION|>--- conflicted
+++ resolved
@@ -145,11 +145,7 @@
     key[0] = keccak256("some.key");
 
     startGasReport("set static record (1 slot)");
-<<<<<<< HEAD
-    StoreCore.setRecord(table, key, staticData, PackedCounter.wrap(bytes32(0)), dynamicData, valueSchema);
-=======
-    StoreCore.setRecord(table, key, data, fieldLayout);
->>>>>>> de151fec
+    StoreCore.setRecord(table, key, staticData, PackedCounter.wrap(bytes32(0)), dynamicData, fieldLayout);
     endGasReport();
 
     // Get data
@@ -176,11 +172,7 @@
     key[0] = keccak256("some.key");
 
     startGasReport("set static record (2 slots)");
-<<<<<<< HEAD
-    StoreCore.setRecord(table, key, staticData, PackedCounter.wrap(bytes32(0)), dynamicData, valueSchema);
-=======
-    StoreCore.setRecord(table, key, data, fieldLayout);
->>>>>>> de151fec
+    StoreCore.setRecord(table, key, staticData, PackedCounter.wrap(bytes32(0)), dynamicData, fieldLayout);
     endGasReport();
 
     // Get data
@@ -235,11 +227,7 @@
 
     // Set data
     startGasReport("set complex record with dynamic data (4 slots)");
-<<<<<<< HEAD
-    StoreCore.setRecord(table, key, staticData, encodedDynamicLength, dynamicData, valueSchema);
-=======
-    StoreCore.setRecord(table, key, data, fieldLayout);
->>>>>>> de151fec
+    StoreCore.setRecord(table, key, staticData, encodedDynamicLength, dynamicData, fieldLayout);
     endGasReport();
 
     // Get data
@@ -400,11 +388,7 @@
     key[0] = bytes32("some.key");
 
     // Set data
-<<<<<<< HEAD
-    StoreCore.setRecord(table, key, staticData, encodedDynamicLength, dynamicData, valueSchema);
-=======
-    StoreCore.setRecord(table, key, data, fieldLayout);
->>>>>>> de151fec
+    StoreCore.setRecord(table, key, staticData, encodedDynamicLength, dynamicData, fieldLayout);
 
     // Delete data
     startGasReport("delete record (complex data, 3 slots)");
@@ -646,21 +630,13 @@
     bytes memory dynamicData = new bytes(0);
 
     startGasReport("set record on table with subscriber");
-<<<<<<< HEAD
-    StoreCore.setRecord(table, key, staticData, PackedCounter.wrap(bytes32(0)), dynamicData, valueSchema);
-=======
-    StoreCore.setRecord(table, key, data, fieldLayout);
->>>>>>> de151fec
+    StoreCore.setRecord(table, key, staticData, PackedCounter.wrap(bytes32(0)), dynamicData, fieldLayout);
     endGasReport();
 
     staticData = abi.encodePacked(bytes16(0x1112131415161718191a1b1c1d1e1f20));
 
     startGasReport("set static field on table with subscriber");
-<<<<<<< HEAD
-    StoreCore.setField(table, key, 0, staticData, valueSchema);
-=======
-    StoreCore.setField(table, key, 0, data, fieldLayout);
->>>>>>> de151fec
+    StoreCore.setField(table, key, 0, staticData, fieldLayout);
     endGasReport();
 
     startGasReport("delete record on table with subscriber");
@@ -712,11 +688,7 @@
     bytes memory data = abi.encodePacked(staticData, encodedArrayDataLength, dynamicData);
 
     startGasReport("set (dynamic) record on table with subscriber");
-<<<<<<< HEAD
-    StoreCore.setRecord(table, key, staticData, encodedArrayDataLength, dynamicData, valueSchema);
-=======
-    StoreCore.setRecord(table, key, data, fieldLayout);
->>>>>>> de151fec
+    StoreCore.setRecord(table, key, staticData, encodedArrayDataLength, dynamicData, fieldLayout);
     endGasReport();
 
     // Update dynamic data

// SPDX-License-Identifier: MIT
pragma solidity >=0.8.0;

import { Test } from "forge-std/Test.sol";
import { GasReporter } from "@latticexyz/gas-report/src/GasReporter.sol";
import { SchemaType } from "@latticexyz/schema-type/src/solidity/SchemaType.sol";
import { StoreCore, StoreCoreInternal } from "../src/StoreCore.sol";
import { Bytes } from "../src/Bytes.sol";
import { SliceLib } from "../src/Slice.sol";
import { EncodeArray } from "../src/tightcoder/EncodeArray.sol";
import { FieldLayout } from "../src/FieldLayout.sol";
import { Schema } from "../src/Schema.sol";
import { PackedCounter, PackedCounterLib } from "../src/PackedCounter.sol";
import { StoreMock } from "../test/StoreMock.sol";
import { IStoreErrors } from "../src/IStoreErrors.sol";
import { IStore } from "../src/IStore.sol";
import { FieldLayoutEncodeHelper } from "./FieldLayoutEncodeHelper.sol";
import { StoreHookLib } from "../src/StoreHook.sol";
import { SchemaEncodeHelper } from "./SchemaEncodeHelper.sol";
import { StoreMock } from "./StoreMock.sol";
import { MirrorSubscriber } from "./MirrorSubscriber.sol";

struct TestStruct {
  uint128 firstData;
  uint32[] secondData;
  uint32[] thirdData;
}

contract StoreCoreGasTest is Test, GasReporter, StoreMock {
  TestStruct private testStruct;

  mapping(uint256 => bytes) private testMapping;
  Schema defaultKeySchema = SchemaEncodeHelper.encode(SchemaType.BYTES32);

  function testRegisterAndGetFieldLayout() public {
    FieldLayout fieldLayout = FieldLayoutEncodeHelper.encode(1, 2, 1, 2, 0);
    Schema valueSchema = SchemaEncodeHelper.encode(
      SchemaType.UINT8,
      SchemaType.UINT16,
      SchemaType.UINT8,
      SchemaType.UINT16
    );
    Schema keySchema = SchemaEncodeHelper.encode(SchemaType.UINT8, SchemaType.UINT16);
    bytes32 tableId = keccak256("some.tableId");

    string[] memory keyNames = new string[](2);
    keyNames[0] = "key1";
    keyNames[1] = "key2";
    string[] memory fieldNames = new string[](4);
    fieldNames[0] = "value1";
    fieldNames[1] = "value2";
    fieldNames[2] = "value3";
    fieldNames[3] = "value4";

    startGasReport("StoreCore: Register table");
    StoreCore.registerTable(tableId, fieldLayout, keySchema, valueSchema, keyNames, fieldNames);
    endGasReport();

    startGasReport("StoreCore: get field layout (warm)");
    StoreCore.getFieldLayout(tableId);
    endGasReport();

    startGasReport("StoreCore: get value schema (warm)");
    StoreCore.getValueSchema(tableId);
    endGasReport();

    startGasReport("StoreCore: get keyTuple schema (warm)");
    StoreCore.getKeySchema(tableId);
    endGasReport();
  }

  function testHasFieldLayout() public {
    Schema valueSchema = SchemaEncodeHelper.encode(
      SchemaType.UINT8,
      SchemaType.UINT16,
      SchemaType.UINT8,
      SchemaType.UINT16
    );
    FieldLayout fieldLayout = FieldLayoutEncodeHelper.encode(1, 2, 1, 2, 0);
    bytes32 tableId = keccak256("some.tableId");
    bytes32 tableId2 = keccak256("other.tableId");
    StoreCore.registerTable(tableId, fieldLayout, defaultKeySchema, valueSchema, new string[](1), new string[](4));

    startGasReport("Check for existence of table (existent)");
    StoreCore.hasTable(tableId);
    endGasReport();

    startGasReport("check for existence of table (non-existent)");
    StoreCore.hasTable(tableId2);
    endGasReport();
  }

  function testSetAndGetDynamicDataLength() public {
    bytes32 tableId = keccak256("some.tableId");

    Schema valueSchema = SchemaEncodeHelper.encode(
      SchemaType.UINT8,
      SchemaType.UINT16,
      SchemaType.UINT32,
      SchemaType.UINT32_ARRAY,
      SchemaType.UINT32_ARRAY
    );

    FieldLayout fieldLayout = FieldLayoutEncodeHelper.encode(1, 2, 4, 2);

    // Register table
    StoreCore.registerTable(tableId, fieldLayout, defaultKeySchema, valueSchema, new string[](1), new string[](5));

    // Create some key
    bytes32[] memory keyTuple = new bytes32[](1);
    keyTuple[0] = bytes32("some key");

    // Set dynamic data length of dynamic index 0
    startGasReport("set dynamic length of dynamic index 0");
    StoreCoreInternal._setDynamicDataLengthAtIndex(tableId, keyTuple, 0, 10);
    endGasReport();

    // Set dynamic data length of dynamic index 1
    startGasReport("set dynamic length of dynamic index 1");
    StoreCoreInternal._setDynamicDataLengthAtIndex(tableId, keyTuple, 1, 99);
    endGasReport();

    // Reduce dynamic data length of dynamic index 0 again
    startGasReport("reduce dynamic length of dynamic index 0");
    StoreCoreInternal._setDynamicDataLengthAtIndex(tableId, keyTuple, 0, 5);
    endGasReport();
  }

  function testSetAndGetStaticData() public {
    // Register table
    Schema valueSchema = SchemaEncodeHelper.encode(
      SchemaType.UINT8,
      SchemaType.UINT16,
      SchemaType.UINT8,
      SchemaType.UINT16
    );
    FieldLayout fieldLayout = FieldLayoutEncodeHelper.encode(1, 2, 1, 2, 0);
    bytes32 tableId = keccak256("some.tableId");
    StoreCore.registerTable(tableId, fieldLayout, defaultKeySchema, valueSchema, new string[](1), new string[](4));

    // Set data
    bytes memory data = abi.encodePacked(bytes1(0x01), bytes2(0x0203), bytes1(0x04), bytes2(0x0506));
    bytes32[] memory keyTuple = new bytes32[](1);
    keyTuple[0] = keccak256("some.keyTuple");

    startGasReport("set static record (1 slot)");
    StoreCore.setRecord(tableId, keyTuple, data, fieldLayout);
    endGasReport();

    // Get data
    startGasReport("get static record (1 slot)");
    StoreCore.getRecord(tableId, keyTuple, fieldLayout);
    endGasReport();
  }

  function testSetAndGetStaticDataSpanningWords() public {
    // Register table
    Schema valueSchema = SchemaEncodeHelper.encode(SchemaType.UINT128, SchemaType.UINT256);
    FieldLayout fieldLayout = FieldLayoutEncodeHelper.encode(16, 32, 0);
    bytes32 tableId = keccak256("some.tableId");
    StoreCore.registerTable(tableId, fieldLayout, defaultKeySchema, valueSchema, new string[](1), new string[](2));

    // Set data
    bytes memory data = abi.encodePacked(
      bytes16(0x0102030405060708090a0b0c0d0e0f10),
      bytes32(0x1112131415161718191a1b1c1d1e1f202122232425262728292a2b2c2d2e2f30)
    );

    bytes32[] memory keyTuple = new bytes32[](1);
    keyTuple[0] = keccak256("some.keyTuple");

    startGasReport("set static record (2 slots)");
    StoreCore.setRecord(tableId, keyTuple, data, fieldLayout);
    endGasReport();

    // Get data
    startGasReport("get static record (2 slots)");
    StoreCore.getRecord(tableId, keyTuple, fieldLayout);
    endGasReport();
  }

  function testSetAndGetDynamicData() public {
    bytes32 tableId = keccak256("some.tableId");

    // Register table
    FieldLayout fieldLayout = FieldLayoutEncodeHelper.encode(16, 2);
    Schema valueSchema = SchemaEncodeHelper.encode(
      SchemaType.UINT128,
      SchemaType.UINT32_ARRAY,
      SchemaType.UINT32_ARRAY
    );
    StoreCore.registerTable(tableId, fieldLayout, defaultKeySchema, valueSchema, new string[](1), new string[](3));

    bytes16 firstDataBytes = bytes16(0x0102030405060708090a0b0c0d0e0f10);

    bytes memory secondDataBytes;
    {
      uint32[] memory secondData = new uint32[](2);
      secondData[0] = 0x11121314;
      secondData[1] = 0x15161718;
      secondDataBytes = EncodeArray.encode(secondData);
    }

    bytes memory thirdDataBytes;
    {
      uint32[] memory thirdData = new uint32[](3);
      thirdData[0] = 0x191a1b1c;
      thirdData[1] = 0x1d1e1f20;
      thirdData[2] = 0x21222324;
      thirdDataBytes = EncodeArray.encode(thirdData);
    }

    PackedCounter encodedDynamicLength = PackedCounterLib.pack(
      uint40(secondDataBytes.length),
      uint40(thirdDataBytes.length)
    );

    // Concat data
    bytes memory data = abi.encodePacked(
      firstDataBytes,
      encodedDynamicLength.unwrap(),
      secondDataBytes,
      thirdDataBytes
    );

    // Create keyTuple
    bytes32[] memory keyTuple = new bytes32[](1);
    keyTuple[0] = bytes32("some.keyTuple");

    // Set data
    startGasReport("set complex record with dynamic data (4 slots)");
    StoreCore.setRecord(tableId, keyTuple, data, fieldLayout);
    endGasReport();

    // Get data
    startGasReport("get complex record with dynamic data (4 slots)");
    StoreCore.getRecord(tableId, keyTuple, fieldLayout);
    endGasReport();

    // Compare gas - setting the data as raw struct
    TestStruct memory _testStruct = TestStruct(0, new uint32[](2), new uint32[](3));
    _testStruct.firstData = 0x0102030405060708090a0b0c0d0e0f10;
    _testStruct.secondData[0] = 0x11121314;
    _testStruct.secondData[1] = 0x15161718;
    _testStruct.thirdData[0] = 0x191a1b1c;
    _testStruct.thirdData[1] = 0x1d1e1f20;
    _testStruct.thirdData[2] = 0x21222324;

    startGasReport("compare: Set complex record with dynamic data using native solidity");
    testStruct = _testStruct;
    endGasReport();

    startGasReport("compare: Set complex record with dynamic data using abi.encode");
    testMapping[1234] = abi.encode(_testStruct);
    endGasReport();
  }

  function testSetAndGetField() public {
    bytes32 tableId = keccak256("some.tableId");

    // Register table
    FieldLayout fieldLayout = FieldLayoutEncodeHelper.encode(16, 32, 2);
    Schema valueSchema = SchemaEncodeHelper.encode(
      SchemaType.UINT128,
      SchemaType.UINT256,
      SchemaType.UINT32_ARRAY,
      SchemaType.UINT32_ARRAY
    );
    StoreCore.registerTable(tableId, fieldLayout, defaultKeySchema, valueSchema, new string[](1), new string[](4));

    bytes16 firstDataBytes = bytes16(0x0102030405060708090a0b0c0d0e0f10);

    // Create keyTuple
    bytes32[] memory keyTuple = new bytes32[](1);
    keyTuple[0] = bytes32("some.keyTuple");

    bytes memory firstDataPacked = abi.encodePacked(firstDataBytes);

    // Set first field
    startGasReport("set static field (1 slot)");
    StoreCore.setField(tableId, keyTuple, 0, firstDataPacked, fieldLayout);
    endGasReport();

    ////////////////
    // Static data
    ////////////////

    // Get first field
    startGasReport("get static field (1 slot)");
    StoreCore.getField(tableId, keyTuple, 0, fieldLayout);
    endGasReport();

    // Set second field
    bytes32 secondDataBytes = keccak256("some data");
    bytes memory secondDataPacked = abi.encodePacked(secondDataBytes);

    startGasReport("set static field (overlap 2 slot)");
    StoreCore.setField(tableId, keyTuple, 1, secondDataPacked, fieldLayout);
    endGasReport();

    // Get second field
    startGasReport("get static field (overlap 2 slot)");
    StoreCore.getField(tableId, keyTuple, 1, fieldLayout);
    endGasReport();

    ////////////////
    // Dynamic data
    ////////////////

    bytes memory thirdDataBytes;
    {
      uint32[] memory thirdData = new uint32[](2);
      thirdData[0] = 0x11121314;
      thirdData[1] = 0x15161718;
      thirdDataBytes = EncodeArray.encode(thirdData);
    }

    bytes memory fourthDataBytes;
    {
      uint32[] memory fourthData = new uint32[](3);
      fourthData[0] = 0x191a1b1c;
      fourthData[1] = 0x1d1e1f20;
      fourthData[2] = 0x21222324;
      fourthDataBytes = EncodeArray.encode(fourthData);
    }

    // Set third field
    startGasReport("set dynamic field (1 slot, first dynamic field)");
    StoreCore.setField(tableId, keyTuple, 2, thirdDataBytes, fieldLayout);
    endGasReport();

    // Get third field
    startGasReport("get dynamic field (1 slot, first dynamic field)");
    StoreCore.getField(tableId, keyTuple, 2, fieldLayout);
    endGasReport();

    // Set fourth field
    startGasReport("set dynamic field (1 slot, second dynamic field)");
    StoreCore.setField(tableId, keyTuple, 3, fourthDataBytes, fieldLayout);
    endGasReport();

    // Get fourth field
    startGasReport("get dynamic field (1 slot, second dynamic field)");
    StoreCore.getField(tableId, keyTuple, 3, fieldLayout);
    endGasReport();
  }

  function testDeleteData() public {
    bytes32 tableId = keccak256("some.tableId");

    // Register table
    FieldLayout fieldLayout = FieldLayoutEncodeHelper.encode(16, 2);
    Schema valueSchema = SchemaEncodeHelper.encode(
      SchemaType.UINT128,
      SchemaType.UINT32_ARRAY,
      SchemaType.UINT32_ARRAY
    );
    StoreCore.registerTable(tableId, fieldLayout, defaultKeySchema, valueSchema, new string[](1), new string[](3));

    bytes16 firstDataBytes = bytes16(0x0102030405060708090a0b0c0d0e0f10);

    bytes memory secondDataBytes;
    {
      uint32[] memory secondData = new uint32[](2);
      secondData[0] = 0x11121314;
      secondData[1] = 0x15161718;
      secondDataBytes = EncodeArray.encode(secondData);
    }

    bytes memory thirdDataBytes;
    {
      uint32[] memory thirdData = new uint32[](3);
      thirdData[0] = 0x191a1b1c;
      thirdData[1] = 0x1d1e1f20;
      thirdData[2] = 0x21222324;
      thirdDataBytes = EncodeArray.encode(thirdData);
    }

    PackedCounter encodedDynamicLength = PackedCounterLib.pack(
      uint40(secondDataBytes.length),
      uint40(thirdDataBytes.length)
    );

    // Concat data
    bytes memory data = abi.encodePacked(
      firstDataBytes,
      encodedDynamicLength.unwrap(),
      secondDataBytes,
      thirdDataBytes
    );

    // Create keyTuple
    bytes32[] memory keyTuple = new bytes32[](1);
    keyTuple[0] = bytes32("some.keyTuple");

    // Set data
    StoreCore.setRecord(tableId, keyTuple, data, fieldLayout);

    // Delete data
    startGasReport("delete record (complex data, 3 slots)");
    StoreCore.deleteRecord(tableId, keyTuple, fieldLayout);
    endGasReport();
  }

  function testPushToField() public {
    bytes32 tableId = keccak256("some.tableId");

    // Register table
    FieldLayout fieldLayout = FieldLayoutEncodeHelper.encode(32, 2);
    Schema valueSchema = SchemaEncodeHelper.encode(
      SchemaType.UINT256,
      SchemaType.UINT32_ARRAY,
      SchemaType.UINT32_ARRAY
    );
    StoreCore.registerTable(tableId, fieldLayout, defaultKeySchema, valueSchema, new string[](1), new string[](3));

    // Create keyTuple
    bytes32[] memory keyTuple = new bytes32[](1);
    keyTuple[0] = bytes32("some.keyTuple");

    // Create data
    bytes32 firstDataBytes = keccak256("some data");
    bytes memory secondDataBytes;
    {
      uint32[] memory secondData = new uint32[](2);
      secondData[0] = 0x11121314;
      secondData[1] = 0x15161718;
      secondDataBytes = EncodeArray.encode(secondData);
    }
    bytes memory thirdDataBytes;
    {
      uint32[] memory thirdData = new uint32[](3);
      thirdData[0] = 0x191a1b1c;
      thirdData[1] = 0x1d1e1f20;
      thirdData[2] = 0x21222324;
      thirdDataBytes = EncodeArray.encode(thirdData);
    }

    // Set fields
    StoreCore.setField(tableId, keyTuple, 0, abi.encodePacked(firstDataBytes), fieldLayout);
    StoreCore.setField(tableId, keyTuple, 1, secondDataBytes, fieldLayout);
    // Initialize a field with push
    StoreCore.pushToField(tableId, keyTuple, 2, thirdDataBytes, fieldLayout);

    // Create data to push
    bytes memory secondDataToPush;
    {
      uint32[] memory secondData = new uint32[](1);
      secondData[0] = 0x25262728;
      secondDataToPush = EncodeArray.encode(secondData);
    }

    // Push to second field
    startGasReport("push to field (1 slot, 1 uint32 item)");
    StoreCore.pushToField(tableId, keyTuple, 1, secondDataToPush, fieldLayout);
    endGasReport();

    // Create data to push
    bytes memory thirdDataToPush;
    {
      uint32[] memory thirdData = new uint32[](10);
      thirdData[0] = 0x12345678;
      thirdData[1] = 0x9abcdef0;
      thirdData[2] = 0x12345678;
      thirdData[3] = 0x9abcdef0;
      thirdData[4] = 0x12345678;
      thirdData[5] = 0x9abcdef0;
      thirdData[6] = 0x12345678;
      thirdData[7] = 0x9abcdef0;
      thirdData[8] = 0x12345678;
      thirdData[9] = 0x9abcdef0;
      thirdDataToPush = EncodeArray.encode(thirdData);
    }

    // Push to third field
    startGasReport("push to field (2 slots, 10 uint32 items)");
    StoreCore.pushToField(tableId, keyTuple, 2, thirdDataToPush, fieldLayout);
    endGasReport();
  }

  struct TestUpdateInFieldData {
    bytes32 firstDataBytes;
    bytes secondDataBytes;
    bytes secondDataForUpdate;
    bytes newSecondDataBytes;
    bytes thirdDataBytes;
    bytes thirdDataForUpdate;
    bytes newThirdDataBytes;
  }

  function testUpdateInField() public {
    TestUpdateInFieldData memory data = TestUpdateInFieldData("", "", "", "", "", "", "");
    bytes32 tableId = keccak256("some.tableId");

    // Register table
    FieldLayout fieldLayout = FieldLayoutEncodeHelper.encode(32, 2);
    Schema valueSchema = SchemaEncodeHelper.encode(
      SchemaType.UINT256,
      SchemaType.UINT32_ARRAY,
      SchemaType.UINT64_ARRAY
    );
    StoreCore.registerTable(tableId, fieldLayout, defaultKeySchema, valueSchema, new string[](1), new string[](3));

    // Create keyTuple
    bytes32[] memory keyTuple = new bytes32[](1);
    keyTuple[0] = bytes32("some.keyTuple");

    // Create data
    data.firstDataBytes = keccak256("some data");
    uint32[] memory secondData = new uint32[](2);
    secondData[0] = 0x11121314;
    secondData[1] = 0x15161718;
    data.secondDataBytes = EncodeArray.encode(secondData);

    uint64[] memory thirdData = new uint64[](6);
    thirdData[0] = 0x1111111111111111;
    thirdData[1] = 0x2222222222222222;
    thirdData[2] = 0x3333333333333333;
    thirdData[3] = 0x4444444444444444;
    thirdData[4] = 0x5555555555555555;
    thirdData[5] = 0x6666666666666666;
    data.thirdDataBytes = EncodeArray.encode(thirdData);

    // Set fields
    StoreCore.setField(tableId, keyTuple, 0, abi.encodePacked(data.firstDataBytes), fieldLayout);
    StoreCore.setField(tableId, keyTuple, 1, data.secondDataBytes, fieldLayout);
    StoreCore.setField(tableId, keyTuple, 2, data.thirdDataBytes, fieldLayout);

    // Create data to use for the update
    {
      uint32[] memory _secondDataForUpdate = new uint32[](1);
      _secondDataForUpdate[0] = 0x25262728;
      data.secondDataForUpdate = EncodeArray.encode(_secondDataForUpdate);

      data.newSecondDataBytes = abi.encodePacked(secondData[0], _secondDataForUpdate[0]);
    }

    // Update index 1 in second field (4 = byte length of uint32)
    startGasReport("update in field (1 slot, 1 uint32 item)");
    StoreCore.updateInField(tableId, keyTuple, 1, 4 * 1, data.secondDataForUpdate, fieldLayout);
    endGasReport();

    // Create data for update
    {
      uint64[] memory _thirdDataForUpdate = new uint64[](4);
      _thirdDataForUpdate[0] = 0x7777777777777777;
      _thirdDataForUpdate[1] = 0x8888888888888888;
      _thirdDataForUpdate[2] = 0x9999999999999999;
      _thirdDataForUpdate[3] = 0x0;
      data.thirdDataForUpdate = EncodeArray.encode(_thirdDataForUpdate);

      data.newThirdDataBytes = abi.encodePacked(
        thirdData[0],
        _thirdDataForUpdate[0],
        _thirdDataForUpdate[1],
        _thirdDataForUpdate[2],
        _thirdDataForUpdate[3],
        thirdData[5]
      );
    }

    // Update indexes 1,2,3,4 in third field (8 = byte length of uint64)
    startGasReport("push to field (2 slots, 6 uint64 items)");
    StoreCore.updateInField(tableId, keyTuple, 2, 8 * 1, data.thirdDataForUpdate, fieldLayout);
    endGasReport();
  }

  function testAccessEmptyData() public {
    bytes32 tableId = keccak256("some.tableId");
    FieldLayout fieldLayout = FieldLayoutEncodeHelper.encode(4, 1);
    Schema valueSchema = SchemaEncodeHelper.encode(SchemaType.UINT32, SchemaType.UINT32_ARRAY);

    StoreCore.registerTable(tableId, fieldLayout, defaultKeySchema, valueSchema, new string[](1), new string[](2));

    // Create keyTuple
    bytes32[] memory keyTuple = new bytes32[](1);
    keyTuple[0] = bytes32("some.keyTuple");

    startGasReport("access non-existing record");
    StoreCore.getRecord(tableId, keyTuple, fieldLayout);
    endGasReport();

    startGasReport("access static field of non-existing record");
    StoreCore.getField(tableId, keyTuple, 0, fieldLayout);
    endGasReport();

    startGasReport("access dynamic field of non-existing record");
    StoreCore.getField(tableId, keyTuple, 1, fieldLayout);
    endGasReport();

    startGasReport("access length of dynamic field of non-existing record");
    StoreCore.getFieldLength(tableId, keyTuple, 1, fieldLayout);
    endGasReport();

    startGasReport("access slice of dynamic field of non-existing record");
    StoreCore.getFieldSlice(tableId, keyTuple, 1, fieldLayout, 0, 0);
    endGasReport();
  }

  function testHooks() public {
    bytes32 tableId = keccak256("some.tableId");
    bytes32[] memory keyTuple = new bytes32[](1);
    keyTuple[0] = keccak256("some key");

    // Register table
    FieldLayout fieldLayout = FieldLayoutEncodeHelper.encode(16, 0);
    Schema valueSchema = SchemaEncodeHelper.encode(SchemaType.UINT128);
    StoreCore.registerTable(tableId, fieldLayout, defaultKeySchema, valueSchema, new string[](1), new string[](1));

    // Create subscriber
    MirrorSubscriber subscriber = new MirrorSubscriber(
      tableId,
      fieldLayout,
      defaultKeySchema,
      valueSchema,
      new string[](1),
      new string[](1)
    );

    startGasReport("register subscriber");
    StoreCore.registerStoreHook(
      tableId,
      subscriber,
      StoreHookLib.encodeBitmap({
        onBeforeSetRecord: true,
        onAfterSetRecord: false,
        onBeforeSetField: true,
        onAfterSetField: false,
        onBeforeDeleteRecord: true,
        onAfterDeleteRecord: false
      })
    );
    endGasReport();

    bytes memory data = abi.encodePacked(bytes16(0x0102030405060708090a0b0c0d0e0f10));

<<<<<<< HEAD
    startGasReport("set record on tableId with subscriber");
    StoreCore.setRecord(tableId, keyTuple, data, fieldLayout);
=======
    startGasReport("set record on table with subscriber");
    StoreCore.setRecord(tableId, key, data, fieldLayout);
>>>>>>> fb85f106
    endGasReport();

    data = abi.encodePacked(bytes16(0x1112131415161718191a1b1c1d1e1f20));

<<<<<<< HEAD
    startGasReport("set static field on tableId with subscriber");
    StoreCore.setField(tableId, keyTuple, 0, data, fieldLayout);
    endGasReport();

    startGasReport("delete record on tableId with subscriber");
    StoreCore.deleteRecord(tableId, keyTuple, fieldLayout);
=======
    startGasReport("set static field on table with subscriber");
    StoreCore.setField(tableId, key, 0, data, fieldLayout);
    endGasReport();

    startGasReport("delete record on table with subscriber");
    StoreCore.deleteRecord(tableId, key, fieldLayout);
>>>>>>> fb85f106
    endGasReport();
  }

  function testHooksDynamicData() public {
    bytes32 tableId = keccak256("some.tableId");
    bytes32[] memory keyTuple = new bytes32[](1);
    keyTuple[0] = keccak256("some key");

    // Register table
    FieldLayout fieldLayout = FieldLayoutEncodeHelper.encode(16, 1);
    Schema valueSchema = SchemaEncodeHelper.encode(SchemaType.UINT128, SchemaType.UINT32_ARRAY);
    StoreCore.registerTable(tableId, fieldLayout, defaultKeySchema, valueSchema, new string[](1), new string[](2));

    // Create subscriber
    MirrorSubscriber subscriber = new MirrorSubscriber(
      tableId,
      fieldLayout,
      defaultKeySchema,
      valueSchema,
      new string[](1),
      new string[](2)
    );

    startGasReport("register subscriber");
    StoreCore.registerStoreHook(
      tableId,
      subscriber,
      StoreHookLib.encodeBitmap({
        onBeforeSetRecord: true,
        onAfterSetRecord: false,
        onBeforeSetField: true,
        onAfterSetField: false,
        onBeforeDeleteRecord: true,
        onAfterDeleteRecord: false
      })
    );
    endGasReport();

    uint32[] memory arrayData = new uint32[](1);
    arrayData[0] = 0x01020304;
    bytes memory arrayDataBytes = EncodeArray.encode(arrayData);
    PackedCounter encodedArrayDataLength = PackedCounterLib.pack(uint40(arrayDataBytes.length));
    bytes memory dynamicData = abi.encodePacked(encodedArrayDataLength.unwrap(), arrayDataBytes);
    bytes memory staticData = abi.encodePacked(bytes16(0x0102030405060708090a0b0c0d0e0f10));
    bytes memory data = abi.encodePacked(staticData, dynamicData);

<<<<<<< HEAD
    startGasReport("set (dynamic) record on tableId with subscriber");
    StoreCore.setRecord(tableId, keyTuple, data, fieldLayout);
=======
    startGasReport("set (dynamic) record on table with subscriber");
    StoreCore.setRecord(tableId, key, data, fieldLayout);
>>>>>>> fb85f106
    endGasReport();

    // Update dynamic data
    arrayData[0] = 0x11121314;
    arrayDataBytes = EncodeArray.encode(arrayData);
    dynamicData = abi.encodePacked(encodedArrayDataLength.unwrap(), arrayDataBytes);
    data = abi.encodePacked(staticData, dynamicData);

<<<<<<< HEAD
    startGasReport("set (dynamic) field on tableId with subscriber");
    StoreCore.setField(tableId, keyTuple, 1, arrayDataBytes, fieldLayout);
    endGasReport();

    startGasReport("delete (dynamic) record on tableId with subscriber");
    StoreCore.deleteRecord(tableId, keyTuple, fieldLayout);
=======
    startGasReport("set (dynamic) field on table with subscriber");
    StoreCore.setField(tableId, key, 1, arrayDataBytes, fieldLayout);
    endGasReport();

    startGasReport("delete (dynamic) record on table with subscriber");
    StoreCore.deleteRecord(tableId, key, fieldLayout);
>>>>>>> fb85f106
    endGasReport();
  }
}<|MERGE_RESOLUTION|>--- conflicted
+++ resolved
@@ -634,32 +634,18 @@
 
     bytes memory data = abi.encodePacked(bytes16(0x0102030405060708090a0b0c0d0e0f10));
 
-<<<<<<< HEAD
-    startGasReport("set record on tableId with subscriber");
+    startGasReport("set record on table with subscriber");
     StoreCore.setRecord(tableId, keyTuple, data, fieldLayout);
-=======
-    startGasReport("set record on table with subscriber");
-    StoreCore.setRecord(tableId, key, data, fieldLayout);
->>>>>>> fb85f106
     endGasReport();
 
     data = abi.encodePacked(bytes16(0x1112131415161718191a1b1c1d1e1f20));
 
-<<<<<<< HEAD
-    startGasReport("set static field on tableId with subscriber");
+    startGasReport("set static field on table with subscriber");
     StoreCore.setField(tableId, keyTuple, 0, data, fieldLayout);
     endGasReport();
 
-    startGasReport("delete record on tableId with subscriber");
+    startGasReport("delete record on table with subscriber");
     StoreCore.deleteRecord(tableId, keyTuple, fieldLayout);
-=======
-    startGasReport("set static field on table with subscriber");
-    StoreCore.setField(tableId, key, 0, data, fieldLayout);
-    endGasReport();
-
-    startGasReport("delete record on table with subscriber");
-    StoreCore.deleteRecord(tableId, key, fieldLayout);
->>>>>>> fb85f106
     endGasReport();
   }
 
@@ -706,13 +692,8 @@
     bytes memory staticData = abi.encodePacked(bytes16(0x0102030405060708090a0b0c0d0e0f10));
     bytes memory data = abi.encodePacked(staticData, dynamicData);
 
-<<<<<<< HEAD
-    startGasReport("set (dynamic) record on tableId with subscriber");
+    startGasReport("set (dynamic) record on table with subscriber");
     StoreCore.setRecord(tableId, keyTuple, data, fieldLayout);
-=======
-    startGasReport("set (dynamic) record on table with subscriber");
-    StoreCore.setRecord(tableId, key, data, fieldLayout);
->>>>>>> fb85f106
     endGasReport();
 
     // Update dynamic data
@@ -721,21 +702,12 @@
     dynamicData = abi.encodePacked(encodedArrayDataLength.unwrap(), arrayDataBytes);
     data = abi.encodePacked(staticData, dynamicData);
 
-<<<<<<< HEAD
-    startGasReport("set (dynamic) field on tableId with subscriber");
+    startGasReport("set (dynamic) field on table with subscriber");
     StoreCore.setField(tableId, keyTuple, 1, arrayDataBytes, fieldLayout);
     endGasReport();
 
-    startGasReport("delete (dynamic) record on tableId with subscriber");
+    startGasReport("delete (dynamic) record on table with subscriber");
     StoreCore.deleteRecord(tableId, keyTuple, fieldLayout);
-=======
-    startGasReport("set (dynamic) field on table with subscriber");
-    StoreCore.setField(tableId, key, 1, arrayDataBytes, fieldLayout);
-    endGasReport();
-
-    startGasReport("delete (dynamic) record on table with subscriber");
-    StoreCore.deleteRecord(tableId, key, fieldLayout);
->>>>>>> fb85f106
     endGasReport();
   }
 }
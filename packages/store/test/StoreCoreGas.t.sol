// SPDX-License-Identifier: MIT
pragma solidity >=0.8.0;

import { Test } from "forge-std/Test.sol";
import { GasReporter } from "@latticexyz/gas-report/src/GasReporter.sol";
import { SchemaType } from "@latticexyz/schema-type/src/solidity/SchemaType.sol";
import { StoreCore, StoreCoreInternal } from "../src/StoreCore.sol";
import { Bytes } from "../src/Bytes.sol";
import { SliceLib } from "../src/Slice.sol";
import { EncodeArray } from "../src/tightcoder/EncodeArray.sol";
import { FieldLayout } from "../src/FieldLayout.sol";
import { Schema } from "../src/Schema.sol";
import { PackedCounter, PackedCounterLib } from "../src/PackedCounter.sol";
import { StoreMock } from "../test/StoreMock.sol";
import { IStoreErrors } from "../src/IStoreErrors.sol";
import { IStore } from "../src/IStore.sol";
import { FieldLayoutEncodeHelper } from "./FieldLayoutEncodeHelper.sol";
import { StoreHookLib } from "../src/StoreHook.sol";
import { SchemaEncodeHelper } from "./SchemaEncodeHelper.sol";
import { StoreMock } from "./StoreMock.sol";
import { MirrorSubscriber } from "./MirrorSubscriber.sol";

struct TestStruct {
  uint128 firstData;
  uint32[] secondData;
  uint32[] thirdData;
}

contract StoreCoreGasTest is Test, GasReporter, StoreMock {
  TestStruct private testStruct;

  mapping(uint256 => bytes) private testMapping;
  Schema defaultKeySchema = SchemaEncodeHelper.encode(SchemaType.BYTES32);

  function testRegisterAndGetFieldLayout() public {
    FieldLayout fieldLayout = FieldLayoutEncodeHelper.encode(1, 2, 1, 2, 0);
    Schema valueSchema = SchemaEncodeHelper.encode(
      SchemaType.UINT8,
      SchemaType.UINT16,
      SchemaType.UINT8,
      SchemaType.UINT16
    );
    Schema keySchema = SchemaEncodeHelper.encode(SchemaType.UINT8, SchemaType.UINT16);
    bytes32 tableId = keccak256("some.tableId");

    string[] memory keyNames = new string[](2);
    keyNames[0] = "key1";
    keyNames[1] = "key2";
    string[] memory fieldNames = new string[](4);
    fieldNames[0] = "value1";
    fieldNames[1] = "value2";
    fieldNames[2] = "value3";
    fieldNames[3] = "value4";

    startGasReport("StoreCore: register table");
<<<<<<< HEAD
    StoreCore.registerTable(table, fieldLayout, keySchema, valueSchema, false, keyNames, fieldNames);
=======
    StoreCore.registerTable(tableId, fieldLayout, keySchema, valueSchema, keyNames, fieldNames);
>>>>>>> e0377761
    endGasReport();

    startGasReport("StoreCore: get field layout (warm)");
    StoreCore.getFieldLayout(tableId);
    endGasReport();

    startGasReport("StoreCore: get value schema (warm)");
    StoreCore.getValueSchema(tableId);
    endGasReport();

    startGasReport("StoreCore: get key schema (warm)");
    StoreCore.getKeySchema(tableId);
    endGasReport();
  }

  function testHasFieldLayout() public {
    Schema valueSchema = SchemaEncodeHelper.encode(
      SchemaType.UINT8,
      SchemaType.UINT16,
      SchemaType.UINT8,
      SchemaType.UINT16
    );
    FieldLayout fieldLayout = FieldLayoutEncodeHelper.encode(1, 2, 1, 2, 0);
<<<<<<< HEAD
    bytes32 table = keccak256("some.table");
    bytes32 table2 = keccak256("other.table");
    StoreCore.registerTable(table, fieldLayout, defaultKeySchema, valueSchema, false, new string[](1), new string[](4));
=======
    bytes32 tableId = keccak256("some.tableId");
    bytes32 tableId2 = keccak256("other.tableId");
    StoreCore.registerTable(tableId, fieldLayout, defaultKeySchema, valueSchema, new string[](1), new string[](4));
>>>>>>> e0377761

    startGasReport("Check for existence of table (existent)");
    StoreCore.hasTable(tableId);
    endGasReport();

    startGasReport("check for existence of table (non-existent)");
    StoreCore.hasTable(tableId2);
    endGasReport();
  }

  function testSetAndGetDynamicDataLength() public {
    bytes32 tableId = keccak256("some.tableId");

    Schema valueSchema = SchemaEncodeHelper.encode(
      SchemaType.UINT8,
      SchemaType.UINT16,
      SchemaType.UINT32,
      SchemaType.UINT32_ARRAY,
      SchemaType.UINT32_ARRAY
    );

    FieldLayout fieldLayout = FieldLayoutEncodeHelper.encode(1, 2, 4, 2);

<<<<<<< HEAD
    // Register schema
    StoreCore.registerTable(table, fieldLayout, defaultKeySchema, valueSchema, false, new string[](1), new string[](5));
=======
    // Register table
    StoreCore.registerTable(tableId, fieldLayout, defaultKeySchema, valueSchema, new string[](1), new string[](5));
>>>>>>> e0377761

    // Create some key
    bytes32[] memory keyTuple = new bytes32[](1);
    keyTuple[0] = bytes32("some key");

    // Set dynamic data length of dynamic index 0
    startGasReport("set dynamic length of dynamic index 0");
    StoreCoreInternal._setDynamicDataLengthAtIndex(tableId, keyTuple, 0, 10);
    endGasReport();

    // Set dynamic data length of dynamic index 1
    startGasReport("set dynamic length of dynamic index 1");
    StoreCoreInternal._setDynamicDataLengthAtIndex(tableId, keyTuple, 1, 99);
    endGasReport();

    // Reduce dynamic data length of dynamic index 0 again
    startGasReport("reduce dynamic length of dynamic index 0");
    StoreCoreInternal._setDynamicDataLengthAtIndex(tableId, keyTuple, 0, 5);
    endGasReport();
  }

  function testSetAndGetStaticData() public {
    // Register table
    Schema valueSchema = SchemaEncodeHelper.encode(
      SchemaType.UINT8,
      SchemaType.UINT16,
      SchemaType.UINT8,
      SchemaType.UINT16
    );
    FieldLayout fieldLayout = FieldLayoutEncodeHelper.encode(1, 2, 1, 2, 0);
<<<<<<< HEAD
    bytes32 table = keccak256("some.table");
    StoreCore.registerTable(table, fieldLayout, defaultKeySchema, valueSchema, false, new string[](1), new string[](4));
=======
    bytes32 tableId = keccak256("some.tableId");
    StoreCore.registerTable(tableId, fieldLayout, defaultKeySchema, valueSchema, new string[](1), new string[](4));
>>>>>>> e0377761

    // Set data
    bytes memory data = abi.encodePacked(bytes1(0x01), bytes2(0x0203), bytes1(0x04), bytes2(0x0506));
    bytes32[] memory keyTuple = new bytes32[](1);
    keyTuple[0] = "some key";

    startGasReport("set static record (1 slot)");
    StoreCore.setRecord(tableId, keyTuple, data, fieldLayout);
    endGasReport();

    // Get data
    startGasReport("get static record (1 slot)");
    StoreCore.getRecord(tableId, keyTuple, fieldLayout);
    endGasReport();
  }

  function testSetAndGetStaticDataSpanningWords() public {
    // Register table
    Schema valueSchema = SchemaEncodeHelper.encode(SchemaType.UINT128, SchemaType.UINT256);
    FieldLayout fieldLayout = FieldLayoutEncodeHelper.encode(16, 32, 0);
<<<<<<< HEAD
    bytes32 table = keccak256("some.table");
    StoreCore.registerTable(table, fieldLayout, defaultKeySchema, valueSchema, false, new string[](1), new string[](2));
=======
    bytes32 tableId = keccak256("some.tableId");
    StoreCore.registerTable(tableId, fieldLayout, defaultKeySchema, valueSchema, new string[](1), new string[](2));
>>>>>>> e0377761

    // Set data
    bytes memory data = abi.encodePacked(
      bytes16(0x0102030405060708090a0b0c0d0e0f10),
      bytes32(0x1112131415161718191a1b1c1d1e1f202122232425262728292a2b2c2d2e2f30)
    );

    bytes32[] memory keyTuple = new bytes32[](1);
    keyTuple[0] = "some key";

    startGasReport("set static record (2 slots)");
    StoreCore.setRecord(tableId, keyTuple, data, fieldLayout);
    endGasReport();

    // Get data
    startGasReport("get static record (2 slots)");
    StoreCore.getRecord(tableId, keyTuple, fieldLayout);
    endGasReport();
  }

  function testSetAndGetDynamicData() public {
    bytes32 tableId = keccak256("some.tableId");

    // Register table
    FieldLayout fieldLayout = FieldLayoutEncodeHelper.encode(16, 2);
    Schema valueSchema = SchemaEncodeHelper.encode(
      SchemaType.UINT128,
      SchemaType.UINT32_ARRAY,
      SchemaType.UINT32_ARRAY
    );
<<<<<<< HEAD
    StoreCore.registerTable(table, fieldLayout, defaultKeySchema, valueSchema, false, new string[](1), new string[](3));
=======
    StoreCore.registerTable(tableId, fieldLayout, defaultKeySchema, valueSchema, new string[](1), new string[](3));
>>>>>>> e0377761

    bytes16 firstDataBytes = bytes16(0x0102030405060708090a0b0c0d0e0f10);

    bytes memory secondDataBytes;
    {
      uint32[] memory secondData = new uint32[](2);
      secondData[0] = 0x11121314;
      secondData[1] = 0x15161718;
      secondDataBytes = EncodeArray.encode(secondData);
    }

    bytes memory thirdDataBytes;
    {
      uint32[] memory thirdData = new uint32[](3);
      thirdData[0] = 0x191a1b1c;
      thirdData[1] = 0x1d1e1f20;
      thirdData[2] = 0x21222324;
      thirdDataBytes = EncodeArray.encode(thirdData);
    }

    PackedCounter encodedDynamicLength = PackedCounterLib.pack(
      uint40(secondDataBytes.length),
      uint40(thirdDataBytes.length)
    );

    // Concat data
    bytes memory data = abi.encodePacked(
      firstDataBytes,
      encodedDynamicLength.unwrap(),
      secondDataBytes,
      thirdDataBytes
    );

    // Create keyTuple
    bytes32[] memory keyTuple = new bytes32[](1);
    keyTuple[0] = "some key";

    // Set data
    startGasReport("set complex record with dynamic data (4 slots)");
    StoreCore.setRecord(tableId, keyTuple, data, fieldLayout);
    endGasReport();

    // Get data
    startGasReport("get complex record with dynamic data (4 slots)");
    StoreCore.getRecord(tableId, keyTuple, fieldLayout);
    endGasReport();

    // Compare gas - setting the data as raw struct
    TestStruct memory _testStruct = TestStruct(0, new uint32[](2), new uint32[](3));
    _testStruct.firstData = 0x0102030405060708090a0b0c0d0e0f10;
    _testStruct.secondData[0] = 0x11121314;
    _testStruct.secondData[1] = 0x15161718;
    _testStruct.thirdData[0] = 0x191a1b1c;
    _testStruct.thirdData[1] = 0x1d1e1f20;
    _testStruct.thirdData[2] = 0x21222324;

    startGasReport("compare: Set complex record with dynamic data using native solidity");
    testStruct = _testStruct;
    endGasReport();

    startGasReport("compare: Set complex record with dynamic data using abi.encode");
    testMapping[1234] = abi.encode(_testStruct);
    endGasReport();
  }

  function testSetAndGetField() public {
    bytes32 tableId = keccak256("some.tableId");

    // Register table
    FieldLayout fieldLayout = FieldLayoutEncodeHelper.encode(16, 32, 2);
    Schema valueSchema = SchemaEncodeHelper.encode(
      SchemaType.UINT128,
      SchemaType.UINT256,
      SchemaType.UINT32_ARRAY,
      SchemaType.UINT32_ARRAY
    );
<<<<<<< HEAD
    StoreCore.registerTable(table, fieldLayout, defaultKeySchema, valueSchema, false, new string[](1), new string[](4));
=======
    StoreCore.registerTable(tableId, fieldLayout, defaultKeySchema, valueSchema, new string[](1), new string[](4));
>>>>>>> e0377761

    bytes16 firstDataBytes = bytes16(0x0102030405060708090a0b0c0d0e0f10);

    // Create keyTuple
    bytes32[] memory keyTuple = new bytes32[](1);
    keyTuple[0] = "some key";

    bytes memory firstDataPacked = abi.encodePacked(firstDataBytes);

    // Set first field
    startGasReport("set static field (1 slot)");
    StoreCore.setField(tableId, keyTuple, 0, firstDataPacked, fieldLayout);
    endGasReport();

    ////////////////
    // Static data
    ////////////////

    // Get first field
    startGasReport("get static field (1 slot)");
    StoreCore.getField(tableId, keyTuple, 0, fieldLayout);
    endGasReport();

    // Set second field
    bytes32 secondDataBytes = keccak256("some data");
    bytes memory secondDataPacked = abi.encodePacked(secondDataBytes);

    startGasReport("set static field (overlap 2 slot)");
    StoreCore.setField(tableId, keyTuple, 1, secondDataPacked, fieldLayout);
    endGasReport();

    // Get second field
    startGasReport("get static field (overlap 2 slot)");
    StoreCore.getField(tableId, keyTuple, 1, fieldLayout);
    endGasReport();

    ////////////////
    // Dynamic data
    ////////////////

    bytes memory thirdDataBytes;
    {
      uint32[] memory thirdData = new uint32[](2);
      thirdData[0] = 0x11121314;
      thirdData[1] = 0x15161718;
      thirdDataBytes = EncodeArray.encode(thirdData);
    }

    bytes memory fourthDataBytes;
    {
      uint32[] memory fourthData = new uint32[](3);
      fourthData[0] = 0x191a1b1c;
      fourthData[1] = 0x1d1e1f20;
      fourthData[2] = 0x21222324;
      fourthDataBytes = EncodeArray.encode(fourthData);
    }

    // Set third field
    startGasReport("set dynamic field (1 slot, first dynamic field)");
    StoreCore.setField(tableId, keyTuple, 2, thirdDataBytes, fieldLayout);
    endGasReport();

    // Get third field
    startGasReport("get dynamic field (1 slot, first dynamic field)");
    StoreCore.getField(tableId, keyTuple, 2, fieldLayout);
    endGasReport();

    // Set fourth field
    startGasReport("set dynamic field (1 slot, second dynamic field)");
    StoreCore.setField(tableId, keyTuple, 3, fourthDataBytes, fieldLayout);
    endGasReport();

    // Get fourth field
    startGasReport("get dynamic field (1 slot, second dynamic field)");
    StoreCore.getField(tableId, keyTuple, 3, fieldLayout);
    endGasReport();
  }

  function testDeleteData() public {
    bytes32 tableId = keccak256("some.tableId");

    // Register table
    FieldLayout fieldLayout = FieldLayoutEncodeHelper.encode(16, 2);
    Schema valueSchema = SchemaEncodeHelper.encode(
      SchemaType.UINT128,
      SchemaType.UINT32_ARRAY,
      SchemaType.UINT32_ARRAY
    );
<<<<<<< HEAD
    StoreCore.registerTable(table, fieldLayout, defaultKeySchema, valueSchema, false, new string[](1), new string[](3));
=======
    StoreCore.registerTable(tableId, fieldLayout, defaultKeySchema, valueSchema, new string[](1), new string[](3));
>>>>>>> e0377761

    bytes16 firstDataBytes = bytes16(0x0102030405060708090a0b0c0d0e0f10);

    bytes memory secondDataBytes;
    {
      uint32[] memory secondData = new uint32[](2);
      secondData[0] = 0x11121314;
      secondData[1] = 0x15161718;
      secondDataBytes = EncodeArray.encode(secondData);
    }

    bytes memory thirdDataBytes;
    {
      uint32[] memory thirdData = new uint32[](3);
      thirdData[0] = 0x191a1b1c;
      thirdData[1] = 0x1d1e1f20;
      thirdData[2] = 0x21222324;
      thirdDataBytes = EncodeArray.encode(thirdData);
    }

    PackedCounter encodedDynamicLength = PackedCounterLib.pack(
      uint40(secondDataBytes.length),
      uint40(thirdDataBytes.length)
    );

    // Concat data
    bytes memory data = abi.encodePacked(
      firstDataBytes,
      encodedDynamicLength.unwrap(),
      secondDataBytes,
      thirdDataBytes
    );

    // Create keyTuple
    bytes32[] memory keyTuple = new bytes32[](1);
    keyTuple[0] = "some key";

    // Set data
    StoreCore.setRecord(tableId, keyTuple, data, fieldLayout);

    // Delete data
    startGasReport("delete record (complex data, 3 slots)");
    StoreCore.deleteRecord(tableId, keyTuple, fieldLayout);
    endGasReport();
  }

  function testPushToField() public {
    bytes32 tableId = keccak256("some.tableId");

    // Register table
    FieldLayout fieldLayout = FieldLayoutEncodeHelper.encode(32, 2);
    Schema valueSchema = SchemaEncodeHelper.encode(
      SchemaType.UINT256,
      SchemaType.UINT32_ARRAY,
      SchemaType.UINT32_ARRAY
    );
<<<<<<< HEAD
    StoreCore.registerTable(table, fieldLayout, defaultKeySchema, valueSchema, false, new string[](1), new string[](3));
=======
    StoreCore.registerTable(tableId, fieldLayout, defaultKeySchema, valueSchema, new string[](1), new string[](3));
>>>>>>> e0377761

    // Create keyTuple
    bytes32[] memory keyTuple = new bytes32[](1);
    keyTuple[0] = "some key";

    // Create data
    bytes32 firstDataBytes = keccak256("some data");
    bytes memory secondDataBytes;
    {
      uint32[] memory secondData = new uint32[](2);
      secondData[0] = 0x11121314;
      secondData[1] = 0x15161718;
      secondDataBytes = EncodeArray.encode(secondData);
    }
    bytes memory thirdDataBytes;
    {
      uint32[] memory thirdData = new uint32[](3);
      thirdData[0] = 0x191a1b1c;
      thirdData[1] = 0x1d1e1f20;
      thirdData[2] = 0x21222324;
      thirdDataBytes = EncodeArray.encode(thirdData);
    }

    // Set fields
    StoreCore.setField(tableId, keyTuple, 0, abi.encodePacked(firstDataBytes), fieldLayout);
    StoreCore.setField(tableId, keyTuple, 1, secondDataBytes, fieldLayout);
    // Initialize a field with push
    StoreCore.pushToField(tableId, keyTuple, 2, thirdDataBytes, fieldLayout);

    // Create data to push
    bytes memory secondDataToPush;
    {
      uint32[] memory secondData = new uint32[](1);
      secondData[0] = 0x25262728;
      secondDataToPush = EncodeArray.encode(secondData);
    }

    // Push to second field
    startGasReport("push to field (1 slot, 1 uint32 item)");
    StoreCore.pushToField(tableId, keyTuple, 1, secondDataToPush, fieldLayout);
    endGasReport();

    // Create data to push
    bytes memory thirdDataToPush;
    {
      uint32[] memory thirdData = new uint32[](10);
      thirdData[0] = 0x12345678;
      thirdData[1] = 0x9abcdef0;
      thirdData[2] = 0x12345678;
      thirdData[3] = 0x9abcdef0;
      thirdData[4] = 0x12345678;
      thirdData[5] = 0x9abcdef0;
      thirdData[6] = 0x12345678;
      thirdData[7] = 0x9abcdef0;
      thirdData[8] = 0x12345678;
      thirdData[9] = 0x9abcdef0;
      thirdDataToPush = EncodeArray.encode(thirdData);
    }

    // Push to third field
    startGasReport("push to field (2 slots, 10 uint32 items)");
    StoreCore.pushToField(tableId, keyTuple, 2, thirdDataToPush, fieldLayout);
    endGasReport();
  }

  struct TestUpdateInFieldData {
    bytes32 firstDataBytes;
    bytes secondDataBytes;
    bytes secondDataForUpdate;
    bytes newSecondDataBytes;
    bytes thirdDataBytes;
    bytes thirdDataForUpdate;
    bytes newThirdDataBytes;
  }

  function testUpdateInField() public {
    TestUpdateInFieldData memory data = TestUpdateInFieldData("", "", "", "", "", "", "");
    bytes32 tableId = keccak256("some.tableId");

    // Register table
    FieldLayout fieldLayout = FieldLayoutEncodeHelper.encode(32, 2);
    Schema valueSchema = SchemaEncodeHelper.encode(
      SchemaType.UINT256,
      SchemaType.UINT32_ARRAY,
      SchemaType.UINT64_ARRAY
    );
<<<<<<< HEAD
    StoreCore.registerTable(table, fieldLayout, defaultKeySchema, valueSchema, false, new string[](1), new string[](3));
=======
    StoreCore.registerTable(tableId, fieldLayout, defaultKeySchema, valueSchema, new string[](1), new string[](3));
>>>>>>> e0377761

    // Create keyTuple
    bytes32[] memory keyTuple = new bytes32[](1);
    keyTuple[0] = "some key";

    // Create data
    data.firstDataBytes = keccak256("some data");
    uint32[] memory secondData = new uint32[](2);
    secondData[0] = 0x11121314;
    secondData[1] = 0x15161718;
    data.secondDataBytes = EncodeArray.encode(secondData);

    uint64[] memory thirdData = new uint64[](6);
    thirdData[0] = 0x1111111111111111;
    thirdData[1] = 0x2222222222222222;
    thirdData[2] = 0x3333333333333333;
    thirdData[3] = 0x4444444444444444;
    thirdData[4] = 0x5555555555555555;
    thirdData[5] = 0x6666666666666666;
    data.thirdDataBytes = EncodeArray.encode(thirdData);

    // Set fields
    StoreCore.setField(tableId, keyTuple, 0, abi.encodePacked(data.firstDataBytes), fieldLayout);
    StoreCore.setField(tableId, keyTuple, 1, data.secondDataBytes, fieldLayout);
    StoreCore.setField(tableId, keyTuple, 2, data.thirdDataBytes, fieldLayout);

    // Create data to use for the update
    {
      uint32[] memory _secondDataForUpdate = new uint32[](1);
      _secondDataForUpdate[0] = 0x25262728;
      data.secondDataForUpdate = EncodeArray.encode(_secondDataForUpdate);

      data.newSecondDataBytes = abi.encodePacked(secondData[0], _secondDataForUpdate[0]);
    }

    // Update index 1 in second field (4 = byte length of uint32)
    startGasReport("update in field (1 slot, 1 uint32 item)");
    StoreCore.updateInField(tableId, keyTuple, 1, 4 * 1, data.secondDataForUpdate, fieldLayout);
    endGasReport();

    // Create data for update
    {
      uint64[] memory _thirdDataForUpdate = new uint64[](4);
      _thirdDataForUpdate[0] = 0x7777777777777777;
      _thirdDataForUpdate[1] = 0x8888888888888888;
      _thirdDataForUpdate[2] = 0x9999999999999999;
      _thirdDataForUpdate[3] = 0x0;
      data.thirdDataForUpdate = EncodeArray.encode(_thirdDataForUpdate);

      data.newThirdDataBytes = abi.encodePacked(
        thirdData[0],
        _thirdDataForUpdate[0],
        _thirdDataForUpdate[1],
        _thirdDataForUpdate[2],
        _thirdDataForUpdate[3],
        thirdData[5]
      );
    }

    // Update indexes 1,2,3,4 in third field (8 = byte length of uint64)
    startGasReport("push to field (2 slots, 6 uint64 items)");
    StoreCore.updateInField(tableId, keyTuple, 2, 8 * 1, data.thirdDataForUpdate, fieldLayout);
    endGasReport();
  }

  function testAccessEmptyData() public {
    bytes32 tableId = keccak256("some.tableId");
    FieldLayout fieldLayout = FieldLayoutEncodeHelper.encode(4, 1);
    Schema valueSchema = SchemaEncodeHelper.encode(SchemaType.UINT32, SchemaType.UINT32_ARRAY);

<<<<<<< HEAD
    StoreCore.registerTable(table, fieldLayout, defaultKeySchema, valueSchema, false, new string[](1), new string[](2));
=======
    StoreCore.registerTable(tableId, fieldLayout, defaultKeySchema, valueSchema, new string[](1), new string[](2));
>>>>>>> e0377761

    // Create keyTuple
    bytes32[] memory keyTuple = new bytes32[](1);
    keyTuple[0] = "some key";

    startGasReport("access non-existing record");
    StoreCore.getRecord(tableId, keyTuple, fieldLayout);
    endGasReport();

    startGasReport("access static field of non-existing record");
    StoreCore.getField(tableId, keyTuple, 0, fieldLayout);
    endGasReport();

    startGasReport("access dynamic field of non-existing record");
    StoreCore.getField(tableId, keyTuple, 1, fieldLayout);
    endGasReport();

    startGasReport("access length of dynamic field of non-existing record");
    StoreCore.getFieldLength(tableId, keyTuple, 1, fieldLayout);
    endGasReport();

    startGasReport("access slice of dynamic field of non-existing record");
    StoreCore.getFieldSlice(tableId, keyTuple, 1, fieldLayout, 0, 0);
    endGasReport();
  }

  function testHooks() public {
    bytes32 tableId = keccak256("some.tableId");
    bytes32[] memory keyTuple = new bytes32[](1);
    keyTuple[0] = keccak256("some key");

    // Register table
    FieldLayout fieldLayout = FieldLayoutEncodeHelper.encode(16, 0);
    Schema valueSchema = SchemaEncodeHelper.encode(SchemaType.UINT128);
<<<<<<< HEAD
    StoreCore.registerTable(table, fieldLayout, defaultKeySchema, valueSchema, false, new string[](1), new string[](1));
=======
    StoreCore.registerTable(tableId, fieldLayout, defaultKeySchema, valueSchema, new string[](1), new string[](1));
>>>>>>> e0377761

    // Create subscriber
    MirrorSubscriber subscriber = new MirrorSubscriber(
      tableId,
      fieldLayout,
      defaultKeySchema,
      valueSchema,
      false,
      new string[](1),
      new string[](1)
    );

    startGasReport("register subscriber");
    StoreCore.registerStoreHook(
      tableId,
      subscriber,
      StoreHookLib.encodeBitmap({
        onBeforeSetRecord: true,
        onAfterSetRecord: false,
        onBeforeSetField: true,
        onAfterSetField: false,
        onBeforeDeleteRecord: true,
        onAfterDeleteRecord: false
      })
    );
    endGasReport();

    bytes memory data = abi.encodePacked(bytes16(0x0102030405060708090a0b0c0d0e0f10));

    startGasReport("set record on table with subscriber");
    StoreCore.setRecord(tableId, keyTuple, data, fieldLayout);
    endGasReport();

    data = abi.encodePacked(bytes16(0x1112131415161718191a1b1c1d1e1f20));

    startGasReport("set static field on table with subscriber");
    StoreCore.setField(tableId, keyTuple, 0, data, fieldLayout);
    endGasReport();

    startGasReport("delete record on table with subscriber");
    StoreCore.deleteRecord(tableId, keyTuple, fieldLayout);
    endGasReport();
  }

  function testHooksDynamicData() public {
    bytes32 tableId = keccak256("some.tableId");
    bytes32[] memory keyTuple = new bytes32[](1);
    keyTuple[0] = keccak256("some key");

    // Register table
    FieldLayout fieldLayout = FieldLayoutEncodeHelper.encode(16, 1);
    Schema valueSchema = SchemaEncodeHelper.encode(SchemaType.UINT128, SchemaType.UINT32_ARRAY);
<<<<<<< HEAD
    StoreCore.registerTable(table, fieldLayout, defaultKeySchema, valueSchema, false, new string[](1), new string[](2));
=======
    StoreCore.registerTable(tableId, fieldLayout, defaultKeySchema, valueSchema, new string[](1), new string[](2));
>>>>>>> e0377761

    // Create subscriber
    MirrorSubscriber subscriber = new MirrorSubscriber(
      tableId,
      fieldLayout,
      defaultKeySchema,
      valueSchema,
      false,
      new string[](1),
      new string[](2)
    );

    startGasReport("register subscriber");
    StoreCore.registerStoreHook(
      tableId,
      subscriber,
      StoreHookLib.encodeBitmap({
        onBeforeSetRecord: true,
        onAfterSetRecord: false,
        onBeforeSetField: true,
        onAfterSetField: false,
        onBeforeDeleteRecord: true,
        onAfterDeleteRecord: false
      })
    );
    endGasReport();

    uint32[] memory arrayData = new uint32[](1);
    arrayData[0] = 0x01020304;
    bytes memory arrayDataBytes = EncodeArray.encode(arrayData);
    PackedCounter encodedArrayDataLength = PackedCounterLib.pack(uint40(arrayDataBytes.length));
    bytes memory dynamicData = abi.encodePacked(encodedArrayDataLength.unwrap(), arrayDataBytes);
    bytes memory staticData = abi.encodePacked(bytes16(0x0102030405060708090a0b0c0d0e0f10));
    bytes memory data = abi.encodePacked(staticData, dynamicData);

    startGasReport("set (dynamic) record on table with subscriber");
    StoreCore.setRecord(tableId, keyTuple, data, fieldLayout);
    endGasReport();

    // Update dynamic data
    arrayData[0] = 0x11121314;
    arrayDataBytes = EncodeArray.encode(arrayData);
    dynamicData = abi.encodePacked(encodedArrayDataLength.unwrap(), arrayDataBytes);
    data = abi.encodePacked(staticData, dynamicData);

    startGasReport("set (dynamic) field on table with subscriber");
    StoreCore.setField(tableId, keyTuple, 1, arrayDataBytes, fieldLayout);
    endGasReport();

    startGasReport("delete (dynamic) record on table with subscriber");
    StoreCore.deleteRecord(tableId, keyTuple, fieldLayout);
    endGasReport();
  }
}<|MERGE_RESOLUTION|>--- conflicted
+++ resolved
@@ -53,11 +53,7 @@
     fieldNames[3] = "value4";
 
     startGasReport("StoreCore: register table");
-<<<<<<< HEAD
-    StoreCore.registerTable(table, fieldLayout, keySchema, valueSchema, false, keyNames, fieldNames);
-=======
-    StoreCore.registerTable(tableId, fieldLayout, keySchema, valueSchema, keyNames, fieldNames);
->>>>>>> e0377761
+    StoreCore.registerTable(tableId, fieldLayout, keySchema, valueSchema, false, keyNames, fieldNames);
     endGasReport();
 
     startGasReport("StoreCore: get field layout (warm)");
@@ -81,15 +77,17 @@
       SchemaType.UINT16
     );
     FieldLayout fieldLayout = FieldLayoutEncodeHelper.encode(1, 2, 1, 2, 0);
-<<<<<<< HEAD
-    bytes32 table = keccak256("some.table");
-    bytes32 table2 = keccak256("other.table");
-    StoreCore.registerTable(table, fieldLayout, defaultKeySchema, valueSchema, false, new string[](1), new string[](4));
-=======
     bytes32 tableId = keccak256("some.tableId");
     bytes32 tableId2 = keccak256("other.tableId");
-    StoreCore.registerTable(tableId, fieldLayout, defaultKeySchema, valueSchema, new string[](1), new string[](4));
->>>>>>> e0377761
+    StoreCore.registerTable(
+      tableId,
+      fieldLayout,
+      defaultKeySchema,
+      valueSchema,
+      false,
+      new string[](1),
+      new string[](4)
+    );
 
     startGasReport("Check for existence of table (existent)");
     StoreCore.hasTable(tableId);
@@ -113,13 +111,16 @@
 
     FieldLayout fieldLayout = FieldLayoutEncodeHelper.encode(1, 2, 4, 2);
 
-<<<<<<< HEAD
-    // Register schema
-    StoreCore.registerTable(table, fieldLayout, defaultKeySchema, valueSchema, false, new string[](1), new string[](5));
-=======
-    // Register table
-    StoreCore.registerTable(tableId, fieldLayout, defaultKeySchema, valueSchema, new string[](1), new string[](5));
->>>>>>> e0377761
+    // Register table
+    StoreCore.registerTable(
+      tableId,
+      fieldLayout,
+      defaultKeySchema,
+      valueSchema,
+      false,
+      new string[](1),
+      new string[](5)
+    );
 
     // Create some key
     bytes32[] memory keyTuple = new bytes32[](1);
@@ -150,13 +151,16 @@
       SchemaType.UINT16
     );
     FieldLayout fieldLayout = FieldLayoutEncodeHelper.encode(1, 2, 1, 2, 0);
-<<<<<<< HEAD
-    bytes32 table = keccak256("some.table");
-    StoreCore.registerTable(table, fieldLayout, defaultKeySchema, valueSchema, false, new string[](1), new string[](4));
-=======
-    bytes32 tableId = keccak256("some.tableId");
-    StoreCore.registerTable(tableId, fieldLayout, defaultKeySchema, valueSchema, new string[](1), new string[](4));
->>>>>>> e0377761
+    bytes32 tableId = keccak256("some.tableId");
+    StoreCore.registerTable(
+      tableId,
+      fieldLayout,
+      defaultKeySchema,
+      valueSchema,
+      false,
+      new string[](1),
+      new string[](4)
+    );
 
     // Set data
     bytes memory data = abi.encodePacked(bytes1(0x01), bytes2(0x0203), bytes1(0x04), bytes2(0x0506));
@@ -177,13 +181,16 @@
     // Register table
     Schema valueSchema = SchemaEncodeHelper.encode(SchemaType.UINT128, SchemaType.UINT256);
     FieldLayout fieldLayout = FieldLayoutEncodeHelper.encode(16, 32, 0);
-<<<<<<< HEAD
-    bytes32 table = keccak256("some.table");
-    StoreCore.registerTable(table, fieldLayout, defaultKeySchema, valueSchema, false, new string[](1), new string[](2));
-=======
-    bytes32 tableId = keccak256("some.tableId");
-    StoreCore.registerTable(tableId, fieldLayout, defaultKeySchema, valueSchema, new string[](1), new string[](2));
->>>>>>> e0377761
+    bytes32 tableId = keccak256("some.tableId");
+    StoreCore.registerTable(
+      tableId,
+      fieldLayout,
+      defaultKeySchema,
+      valueSchema,
+      false,
+      new string[](1),
+      new string[](2)
+    );
 
     // Set data
     bytes memory data = abi.encodePacked(
@@ -214,11 +221,15 @@
       SchemaType.UINT32_ARRAY,
       SchemaType.UINT32_ARRAY
     );
-<<<<<<< HEAD
-    StoreCore.registerTable(table, fieldLayout, defaultKeySchema, valueSchema, false, new string[](1), new string[](3));
-=======
-    StoreCore.registerTable(tableId, fieldLayout, defaultKeySchema, valueSchema, new string[](1), new string[](3));
->>>>>>> e0377761
+    StoreCore.registerTable(
+      tableId,
+      fieldLayout,
+      defaultKeySchema,
+      valueSchema,
+      false,
+      new string[](1),
+      new string[](3)
+    );
 
     bytes16 firstDataBytes = bytes16(0x0102030405060708090a0b0c0d0e0f10);
 
@@ -295,11 +306,15 @@
       SchemaType.UINT32_ARRAY,
       SchemaType.UINT32_ARRAY
     );
-<<<<<<< HEAD
-    StoreCore.registerTable(table, fieldLayout, defaultKeySchema, valueSchema, false, new string[](1), new string[](4));
-=======
-    StoreCore.registerTable(tableId, fieldLayout, defaultKeySchema, valueSchema, new string[](1), new string[](4));
->>>>>>> e0377761
+    StoreCore.registerTable(
+      tableId,
+      fieldLayout,
+      defaultKeySchema,
+      valueSchema,
+      false,
+      new string[](1),
+      new string[](4)
+    );
 
     bytes16 firstDataBytes = bytes16(0x0102030405060708090a0b0c0d0e0f10);
 
@@ -388,11 +403,15 @@
       SchemaType.UINT32_ARRAY,
       SchemaType.UINT32_ARRAY
     );
-<<<<<<< HEAD
-    StoreCore.registerTable(table, fieldLayout, defaultKeySchema, valueSchema, false, new string[](1), new string[](3));
-=======
-    StoreCore.registerTable(tableId, fieldLayout, defaultKeySchema, valueSchema, new string[](1), new string[](3));
->>>>>>> e0377761
+    StoreCore.registerTable(
+      tableId,
+      fieldLayout,
+      defaultKeySchema,
+      valueSchema,
+      false,
+      new string[](1),
+      new string[](3)
+    );
 
     bytes16 firstDataBytes = bytes16(0x0102030405060708090a0b0c0d0e0f10);
 
@@ -449,11 +468,15 @@
       SchemaType.UINT32_ARRAY,
       SchemaType.UINT32_ARRAY
     );
-<<<<<<< HEAD
-    StoreCore.registerTable(table, fieldLayout, defaultKeySchema, valueSchema, false, new string[](1), new string[](3));
-=======
-    StoreCore.registerTable(tableId, fieldLayout, defaultKeySchema, valueSchema, new string[](1), new string[](3));
->>>>>>> e0377761
+    StoreCore.registerTable(
+      tableId,
+      fieldLayout,
+      defaultKeySchema,
+      valueSchema,
+      false,
+      new string[](1),
+      new string[](3)
+    );
 
     // Create keyTuple
     bytes32[] memory keyTuple = new bytes32[](1);
@@ -540,11 +563,15 @@
       SchemaType.UINT32_ARRAY,
       SchemaType.UINT64_ARRAY
     );
-<<<<<<< HEAD
-    StoreCore.registerTable(table, fieldLayout, defaultKeySchema, valueSchema, false, new string[](1), new string[](3));
-=======
-    StoreCore.registerTable(tableId, fieldLayout, defaultKeySchema, valueSchema, new string[](1), new string[](3));
->>>>>>> e0377761
+    StoreCore.registerTable(
+      tableId,
+      fieldLayout,
+      defaultKeySchema,
+      valueSchema,
+      false,
+      new string[](1),
+      new string[](3)
+    );
 
     // Create keyTuple
     bytes32[] memory keyTuple = new bytes32[](1);
@@ -615,11 +642,15 @@
     FieldLayout fieldLayout = FieldLayoutEncodeHelper.encode(4, 1);
     Schema valueSchema = SchemaEncodeHelper.encode(SchemaType.UINT32, SchemaType.UINT32_ARRAY);
 
-<<<<<<< HEAD
-    StoreCore.registerTable(table, fieldLayout, defaultKeySchema, valueSchema, false, new string[](1), new string[](2));
-=======
-    StoreCore.registerTable(tableId, fieldLayout, defaultKeySchema, valueSchema, new string[](1), new string[](2));
->>>>>>> e0377761
+    StoreCore.registerTable(
+      tableId,
+      fieldLayout,
+      defaultKeySchema,
+      valueSchema,
+      false,
+      new string[](1),
+      new string[](2)
+    );
 
     // Create keyTuple
     bytes32[] memory keyTuple = new bytes32[](1);
@@ -654,11 +685,15 @@
     // Register table
     FieldLayout fieldLayout = FieldLayoutEncodeHelper.encode(16, 0);
     Schema valueSchema = SchemaEncodeHelper.encode(SchemaType.UINT128);
-<<<<<<< HEAD
-    StoreCore.registerTable(table, fieldLayout, defaultKeySchema, valueSchema, false, new string[](1), new string[](1));
-=======
-    StoreCore.registerTable(tableId, fieldLayout, defaultKeySchema, valueSchema, new string[](1), new string[](1));
->>>>>>> e0377761
+    StoreCore.registerTable(
+      tableId,
+      fieldLayout,
+      defaultKeySchema,
+      valueSchema,
+      false,
+      new string[](1),
+      new string[](1)
+    );
 
     // Create subscriber
     MirrorSubscriber subscriber = new MirrorSubscriber(
@@ -711,11 +746,15 @@
     // Register table
     FieldLayout fieldLayout = FieldLayoutEncodeHelper.encode(16, 1);
     Schema valueSchema = SchemaEncodeHelper.encode(SchemaType.UINT128, SchemaType.UINT32_ARRAY);
-<<<<<<< HEAD
-    StoreCore.registerTable(table, fieldLayout, defaultKeySchema, valueSchema, false, new string[](1), new string[](2));
-=======
-    StoreCore.registerTable(tableId, fieldLayout, defaultKeySchema, valueSchema, new string[](1), new string[](2));
->>>>>>> e0377761
+    StoreCore.registerTable(
+      tableId,
+      fieldLayout,
+      defaultKeySchema,
+      valueSchema,
+      false,
+      new string[](1),
+      new string[](2)
+    );
 
     // Create subscriber
     MirrorSubscriber subscriber = new MirrorSubscriber(

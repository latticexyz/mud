--- conflicted
+++ resolved
@@ -33,12 +33,6 @@
         y: "uint32",
       },
     },
-<<<<<<< HEAD
-    SignedKeys: {
-      keySchema: {
-        x: "int32",
-        y: "int32",
-=======
     KeyEncoding: {
       keySchema: {
         k1: "uint256",
@@ -47,7 +41,6 @@
         k4: "address",
         k5: "bool",
         k6: "ExampleEnum",
->>>>>>> 22efa6ed
       },
       schema: "bool",
     },

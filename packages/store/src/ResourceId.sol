// SPDX-License-Identifier: MIT
pragma solidity >=0.8.21;

/**
 * @title ResourceId type definition and related utilities
 * @dev A ResourceId is a bytes32 data structure that consists of a
 * type and a name
 */
type ResourceId is bytes32;

/// @dev Number of bits reserved for the type in the ResourceId.
<<<<<<< HEAD
uint256 constant TYPE_BITS = 2 * 8;
=======
uint256 constant TYPE_BITS = 2 * 8; // 2 bytes * 8 bits per byte
/// @dev Number of bits reserved for the name in the ResourceId.
uint256 constant NAME_BITS = 32 * 8 - TYPE_BITS; // 32 bytes * 8 bits per byte - type bits

/// @dev Bitmask to extract the type from the ResourceId.
bytes32 constant TYPE_MASK = bytes32(hex"ffff");
>>>>>>> b1f58168

/**
 * @title ResourceIdLib Library
 * @dev Provides functions to encode data into the ResourceId
 */
library ResourceIdLib {
  /**
   * @notice Encodes given typeId and name into a ResourceId.
   * @param typeId The type identifier to be encoded. Must be 2 bytes.
   * @param name The name to be encoded. Must be 30 bytes.
   * @return A ResourceId containing the encoded typeId and name.
   */
  function encode(bytes2 typeId, bytes30 name) internal pure returns (ResourceId) {
    return ResourceId.wrap(bytes32(typeId) | (bytes32(name) >> TYPE_BITS));
  }
}

/**
 * @title ResourceIdInstance Library
 * @dev Provides functions to extract data from a ResourceId.
 */
library ResourceIdInstance {
  /**
   * @notice Extracts the type identifier from a given ResourceId.
   * @param resourceId The ResourceId from which the type identifier should be extracted.
   * @return The extracted 2-byte type identifier.
   */
  function getType(ResourceId resourceId) internal pure returns (bytes2) {
    return bytes2(ResourceId.unwrap(resourceId));
  }
}<|MERGE_RESOLUTION|>--- conflicted
+++ resolved
@@ -9,16 +9,7 @@
 type ResourceId is bytes32;
 
 /// @dev Number of bits reserved for the type in the ResourceId.
-<<<<<<< HEAD
-uint256 constant TYPE_BITS = 2 * 8;
-=======
 uint256 constant TYPE_BITS = 2 * 8; // 2 bytes * 8 bits per byte
-/// @dev Number of bits reserved for the name in the ResourceId.
-uint256 constant NAME_BITS = 32 * 8 - TYPE_BITS; // 32 bytes * 8 bits per byte - type bits
-
-/// @dev Bitmask to extract the type from the ResourceId.
-bytes32 constant TYPE_MASK = bytes32(hex"ffff");
->>>>>>> b1f58168
 
 /**
  * @title ResourceIdLib Library

// SPDX-License-Identifier: MIT
pragma solidity >=0.8.0;

<<<<<<< HEAD
import { IStore, IStoreHook } from "./IStore.sol";
import { PackedCounter } from "../src/PackedCounter.sol";
=======
import { IStore } from "./IStore.sol";
import { IStoreHook } from "./IStoreHook.sol";
>>>>>>> de151fec
import { StoreCore } from "./StoreCore.sol";
import { Schema } from "./Schema.sol";
import { FieldLayout } from "./FieldLayout.sol";

/**
 * Call IStore functions on self or msg.sender, depending on whether the call is a delegatecall or regular call.
 */
library StoreSwitch {
  bytes32 private constant STORAGE_SLOT = keccak256("mud.store.storage.StoreSwitch");

  struct StorageSlotLayout {
    address storeAddress;
  }

  function _layout() private pure returns (StorageSlotLayout storage layout) {
    bytes32 slot = STORAGE_SLOT;
    assembly {
      layout.slot := slot
    }
  }

  /**
   * Get the Store address for use by other StoreSwitch functions.
   * 0x00 is a magic number for msg.sender
   * (which means that uninitialized storeAddress is msg.sender by default)
   */
  function getStoreAddress() internal view returns (address) {
    address _storeAddress = _layout().storeAddress;
    if (_storeAddress == address(0)) {
      return msg.sender;
    } else {
      return _storeAddress;
    }
  }

  /**
   * Set the Store address for use by other StoreSwitch functions.
   * If it stays uninitialized, StoreSwitch falls back to calling store methods on msg.sender.
   */
  function setStoreAddress(address _storeAddress) internal {
    _layout().storeAddress = _storeAddress;
  }

  function registerStoreHook(bytes32 table, IStoreHook hookAddress, uint8 enabledHooksBitmap) internal {
    address _storeAddress = getStoreAddress();
    if (_storeAddress == address(this)) {
      StoreCore.registerStoreHook(table, hookAddress, enabledHooksBitmap);
    } else {
      IStore(_storeAddress).registerStoreHook(table, hookAddress, enabledHooksBitmap);
    }
  }

  function unregisterStoreHook(bytes32 table, IStoreHook hookAddress) internal {
    address _storeAddress = getStoreAddress();
    if (_storeAddress == address(this)) {
      StoreCore.unregisterStoreHook(table, hookAddress);
    } else {
      IStore(_storeAddress).unregisterStoreHook(table, hookAddress);
    }
  }

  function getFieldLayout(bytes32 table) internal view returns (FieldLayout fieldLayout) {
    address _storeAddress = getStoreAddress();
    if (_storeAddress == address(this)) {
      fieldLayout = StoreCore.getFieldLayout(table);
    } else {
      fieldLayout = IStore(_storeAddress).getFieldLayout(table);
    }
  }

  function getValueSchema(bytes32 table) internal view returns (Schema valueSchema) {
    address _storeAddress = getStoreAddress();
    if (_storeAddress == address(this)) {
      valueSchema = StoreCore.getValueSchema(table);
    } else {
      valueSchema = IStore(_storeAddress).getValueSchema(table);
    }
  }

  function getKeySchema(bytes32 table) internal view returns (Schema keySchema) {
    address _storeAddress = getStoreAddress();
    if (_storeAddress == address(this)) {
      keySchema = StoreCore.getKeySchema(table);
    } else {
      keySchema = IStore(_storeAddress).getKeySchema(table);
    }
  }

  function registerTable(
    bytes32 table,
    FieldLayout fieldLayout,
    Schema keySchema,
    Schema valueSchema,
    string[] memory keyNames,
    string[] memory fieldNames
  ) internal {
    address _storeAddress = getStoreAddress();
    if (_storeAddress == address(this)) {
      StoreCore.registerTable(table, fieldLayout, keySchema, valueSchema, keyNames, fieldNames);
    } else {
      IStore(_storeAddress).registerTable(table, fieldLayout, keySchema, valueSchema, keyNames, fieldNames);
    }
  }

<<<<<<< HEAD
  function setRecord(
    bytes32 table,
    bytes32[] memory key,
    bytes memory staticData,
    PackedCounter encodedLengths,
    bytes memory dynamicData,
    Schema valueSchema
  ) internal {
    address _storeAddress = getStoreAddress();
    if (_storeAddress == address(this)) {
      StoreCore.setRecord(table, key, staticData, encodedLengths, dynamicData, valueSchema);
    } else {
      IStore(_storeAddress).setRecord(table, key, staticData, encodedLengths, dynamicData, valueSchema);
=======
  function setRecord(bytes32 table, bytes32[] memory key, bytes memory data, FieldLayout fieldLayout) internal {
    address _storeAddress = getStoreAddress();
    if (_storeAddress == address(this)) {
      StoreCore.setRecord(table, key, data, fieldLayout);
    } else {
      IStore(_storeAddress).setRecord(table, key, data, fieldLayout);
>>>>>>> de151fec
    }
  }

  function setField(
    bytes32 table,
    bytes32[] memory key,
    uint8 fieldIndex,
    bytes memory data,
    FieldLayout fieldLayout
  ) internal {
    address _storeAddress = getStoreAddress();
    if (_storeAddress == address(this)) {
      StoreCore.setField(table, key, fieldIndex, data, fieldLayout);
    } else {
      IStore(_storeAddress).setField(table, key, fieldIndex, data, fieldLayout);
    }
  }

  function pushToField(
    bytes32 table,
    bytes32[] memory key,
    uint8 fieldIndex,
    bytes memory dataToPush,
    FieldLayout fieldLayout
  ) internal {
    address _storeAddress = getStoreAddress();
    if (_storeAddress == address(this)) {
      StoreCore.pushToField(table, key, fieldIndex, dataToPush, fieldLayout);
    } else {
      IStore(_storeAddress).pushToField(table, key, fieldIndex, dataToPush, fieldLayout);
    }
  }

  function popFromField(
    bytes32 table,
    bytes32[] memory key,
    uint8 fieldIndex,
    uint256 byteLengthToPop,
    FieldLayout fieldLayout
  ) internal {
    address _storeAddress = getStoreAddress();
    if (_storeAddress == address(this)) {
      StoreCore.popFromField(table, key, fieldIndex, byteLengthToPop, fieldLayout);
    } else {
      IStore(_storeAddress).popFromField(table, key, fieldIndex, byteLengthToPop, fieldLayout);
    }
  }

  function updateInField(
    bytes32 table,
    bytes32[] memory key,
    uint8 fieldIndex,
    uint256 startByteIndex,
    bytes memory dataToSet,
    FieldLayout fieldLayout
  ) internal {
    address _storeAddress = getStoreAddress();
    if (_storeAddress == address(this)) {
      StoreCore.updateInField(table, key, fieldIndex, startByteIndex, dataToSet, fieldLayout);
    } else {
      IStore(_storeAddress).updateInField(table, key, fieldIndex, startByteIndex, dataToSet, fieldLayout);
    }
  }

  function deleteRecord(bytes32 table, bytes32[] memory key, FieldLayout fieldLayout) internal {
    address _storeAddress = getStoreAddress();
    if (_storeAddress == address(this)) {
      StoreCore.deleteRecord(table, key, fieldLayout);
    } else {
      IStore(_storeAddress).deleteRecord(table, key, fieldLayout);
    }
  }

  function emitEphemeralRecord(
    bytes32 table,
    bytes32[] memory key,
<<<<<<< HEAD
    bytes memory staticData,
    PackedCounter encodedLengths,
    bytes memory dynamicData,
    Schema valueSchema
  ) internal {
    address _storeAddress = getStoreAddress();
    if (_storeAddress == address(this)) {
      StoreCore.emitEphemeralRecord(table, key, staticData, encodedLengths, dynamicData, valueSchema);
    } else {
      IStore(_storeAddress).emitEphemeralRecord(table, key, staticData, encodedLengths, dynamicData, valueSchema);
=======
    bytes memory data,
    FieldLayout fieldLayout
  ) internal {
    address _storeAddress = getStoreAddress();
    if (_storeAddress == address(this)) {
      StoreCore.emitEphemeralRecord(table, key, data, fieldLayout);
    } else {
      IStore(_storeAddress).emitEphemeralRecord(table, key, data, fieldLayout);
>>>>>>> de151fec
    }
  }

  function getRecord(
    bytes32 table,
    bytes32[] memory key,
    FieldLayout fieldLayout
  ) internal view returns (bytes memory) {
    address _storeAddress = getStoreAddress();
    if (_storeAddress == address(this)) {
      return StoreCore.getRecord(table, key, fieldLayout);
    } else {
      return IStore(_storeAddress).getRecord(table, key, fieldLayout);
    }
  }

  function getField(
    bytes32 table,
    bytes32[] memory key,
    uint8 fieldIndex,
    FieldLayout fieldLayout
  ) internal view returns (bytes memory) {
    address _storeAddress = getStoreAddress();
    if (_storeAddress == address(this)) {
      return StoreCore.getField(table, key, fieldIndex, fieldLayout);
    } else {
      return IStore(_storeAddress).getField(table, key, fieldIndex, fieldLayout);
    }
  }

  function getFieldLength(
    bytes32 table,
    bytes32[] memory key,
    uint8 fieldIndex,
    FieldLayout fieldLayout
  ) internal view returns (uint256) {
    address _storeAddress = getStoreAddress();
    if (_storeAddress == address(this)) {
      return StoreCore.getFieldLength(table, key, fieldIndex, fieldLayout);
    } else {
      return IStore(_storeAddress).getFieldLength(table, key, fieldIndex, fieldLayout);
    }
  }

  function getFieldSlice(
    bytes32 table,
    bytes32[] memory key,
    uint8 fieldIndex,
    FieldLayout fieldLayout,
    uint256 start,
    uint256 end
  ) internal view returns (bytes memory) {
    address _storeAddress = getStoreAddress();
    if (_storeAddress == address(this)) {
      return StoreCore.getFieldSlice(table, key, fieldIndex, fieldLayout, start, end);
    } else {
      return IStore(_storeAddress).getFieldSlice(table, key, fieldIndex, fieldLayout, start, end);
    }
  }
}<|MERGE_RESOLUTION|>--- conflicted
+++ resolved
@@ -1,13 +1,9 @@
 // SPDX-License-Identifier: MIT
 pragma solidity >=0.8.0;
 
-<<<<<<< HEAD
-import { IStore, IStoreHook } from "./IStore.sol";
+import { IStore } from "./IStore.sol";
 import { PackedCounter } from "../src/PackedCounter.sol";
-=======
-import { IStore } from "./IStore.sol";
 import { IStoreHook } from "./IStoreHook.sol";
->>>>>>> de151fec
 import { StoreCore } from "./StoreCore.sol";
 import { Schema } from "./Schema.sol";
 import { FieldLayout } from "./FieldLayout.sol";
@@ -112,28 +108,19 @@
     }
   }
 
-<<<<<<< HEAD
   function setRecord(
     bytes32 table,
     bytes32[] memory key,
     bytes memory staticData,
     PackedCounter encodedLengths,
     bytes memory dynamicData,
-    Schema valueSchema
-  ) internal {
-    address _storeAddress = getStoreAddress();
-    if (_storeAddress == address(this)) {
-      StoreCore.setRecord(table, key, staticData, encodedLengths, dynamicData, valueSchema);
-    } else {
-      IStore(_storeAddress).setRecord(table, key, staticData, encodedLengths, dynamicData, valueSchema);
-=======
-  function setRecord(bytes32 table, bytes32[] memory key, bytes memory data, FieldLayout fieldLayout) internal {
-    address _storeAddress = getStoreAddress();
-    if (_storeAddress == address(this)) {
-      StoreCore.setRecord(table, key, data, fieldLayout);
-    } else {
-      IStore(_storeAddress).setRecord(table, key, data, fieldLayout);
->>>>>>> de151fec
+    FieldLayout fieldLayout
+  ) internal {
+    address _storeAddress = getStoreAddress();
+    if (_storeAddress == address(this)) {
+      StoreCore.setRecord(table, key, staticData, encodedLengths, dynamicData, fieldLayout);
+    } else {
+      IStore(_storeAddress).setRecord(table, key, staticData, encodedLengths, dynamicData, fieldLayout);
     }
   }
 
@@ -210,27 +197,16 @@
   function emitEphemeralRecord(
     bytes32 table,
     bytes32[] memory key,
-<<<<<<< HEAD
     bytes memory staticData,
     PackedCounter encodedLengths,
     bytes memory dynamicData,
-    Schema valueSchema
-  ) internal {
-    address _storeAddress = getStoreAddress();
-    if (_storeAddress == address(this)) {
-      StoreCore.emitEphemeralRecord(table, key, staticData, encodedLengths, dynamicData, valueSchema);
-    } else {
-      IStore(_storeAddress).emitEphemeralRecord(table, key, staticData, encodedLengths, dynamicData, valueSchema);
-=======
-    bytes memory data,
-    FieldLayout fieldLayout
-  ) internal {
-    address _storeAddress = getStoreAddress();
-    if (_storeAddress == address(this)) {
-      StoreCore.emitEphemeralRecord(table, key, data, fieldLayout);
-    } else {
-      IStore(_storeAddress).emitEphemeralRecord(table, key, data, fieldLayout);
->>>>>>> de151fec
+    FieldLayout fieldLayout
+  ) internal {
+    address _storeAddress = getStoreAddress();
+    if (_storeAddress == address(this)) {
+      StoreCore.emitEphemeralRecord(table, key, staticData, encodedLengths, dynamicData, fieldLayout);
+    } else {
+      IStore(_storeAddress).emitEphemeralRecord(table, key, staticData, encodedLengths, dynamicData, fieldLayout);
     }
   }
 

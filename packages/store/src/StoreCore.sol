--- conflicted
+++ resolved
@@ -481,11 +481,7 @@
     uint8 schemaIndex,
     Schema valueSchema
   ) internal view returns (uint256) {
-<<<<<<< HEAD
-    uint8 numStaticFields = uint8(schema.numStaticFields());
-=======
-    uint8 numStaticFields = valueSchema.numStaticFields();
->>>>>>> c32a9269
+    uint8 numStaticFields = uint8(valueSchema.numStaticFields());
     if (schemaIndex < numStaticFields) {
       SchemaType schemaType = valueSchema.atIndex(schemaIndex);
       return schemaType.getStaticByteLength();
@@ -508,13 +504,8 @@
     uint256 start,
     uint256 end
   ) internal view returns (bytes memory) {
-<<<<<<< HEAD
-    uint8 numStaticFields = uint8(schema.numStaticFields());
-    if (schemaIndex < schema.numStaticFields()) {
-=======
-    uint8 numStaticFields = valueSchema.numStaticFields();
+    uint8 numStaticFields = uint8(valueSchema.numStaticFields());
     if (schemaIndex < valueSchema.numStaticFields()) {
->>>>>>> c32a9269
       revert IStoreErrors.StoreCore_NotDynamicField();
     }
 
@@ -561,11 +552,7 @@
     uint8 schemaIndex,
     bytes memory data
   ) internal {
-<<<<<<< HEAD
-    uint8 dynamicSchemaIndex = schemaIndex - uint8(schema.numStaticFields());
-=======
-    uint8 dynamicSchemaIndex = schemaIndex - valueSchema.numStaticFields();
->>>>>>> c32a9269
+    uint8 dynamicSchemaIndex = schemaIndex - uint8(valueSchema.numStaticFields());
 
     // Update the dynamic data length
     _setDynamicDataLengthAtIndex(tableId, key, dynamicSchemaIndex, data.length);
@@ -582,11 +569,7 @@
     uint8 schemaIndex,
     bytes memory dataToPush
   ) internal {
-<<<<<<< HEAD
-    uint8 dynamicSchemaIndex = schemaIndex - uint8(schema.numStaticFields());
-=======
-    uint8 dynamicSchemaIndex = schemaIndex - valueSchema.numStaticFields();
->>>>>>> c32a9269
+    uint8 dynamicSchemaIndex = schemaIndex - uint8(valueSchema.numStaticFields());
 
     // Load dynamic data length from storage
     uint256 dynamicSchemaLengthSlot = _getDynamicDataLengthLocation(tableId, key);
@@ -610,11 +593,7 @@
     uint8 schemaIndex,
     uint256 byteLengthToPop
   ) internal {
-<<<<<<< HEAD
-    uint8 dynamicSchemaIndex = schemaIndex - uint8(schema.numStaticFields());
-=======
-    uint8 dynamicSchemaIndex = schemaIndex - valueSchema.numStaticFields();
->>>>>>> c32a9269
+    uint8 dynamicSchemaIndex = schemaIndex - uint8(valueSchema.numStaticFields());
 
     // Load dynamic data length from storage
     uint256 dynamicSchemaLengthSlot = _getDynamicDataLengthLocation(tableId, key);
@@ -639,11 +618,7 @@
     uint256 startByteIndex,
     bytes memory dataToSet
   ) internal {
-<<<<<<< HEAD
-    uint8 dynamicSchemaIndex = schemaIndex - uint8(schema.numStaticFields());
-=======
-    uint8 dynamicSchemaIndex = schemaIndex - valueSchema.numStaticFields();
->>>>>>> c32a9269
+    uint8 dynamicSchemaIndex = schemaIndex - uint8(valueSchema.numStaticFields());
 
     // Set `dataToSet` at the given index
     _setPartialDynamicData(tableId, key, dynamicSchemaIndex, startByteIndex, dataToSet);
@@ -696,11 +671,7 @@
     Schema valueSchema
   ) internal view returns (bytes memory) {
     // Get the length and storage location of the dynamic field
-<<<<<<< HEAD
-    uint8 dynamicSchemaIndex = schemaIndex - uint8(schema.numStaticFields());
-=======
-    uint8 dynamicSchemaIndex = schemaIndex - valueSchema.numStaticFields();
->>>>>>> c32a9269
+    uint8 dynamicSchemaIndex = schemaIndex - uint8(valueSchema.numStaticFields());
     uint256 location = _getDynamicDataLocation(tableId, key, dynamicSchemaIndex);
     uint256 dataLength = _loadEncodedDynamicDataLength(tableId, key).atIndex(dynamicSchemaIndex);
 

--- conflicted
+++ resolved
@@ -23,19 +23,6 @@
   event StoreSetField(uint256 tableId, bytes32[] key, uint8 schemaIndex, bytes data);
   event StoreDeleteRecord(uint256 tableId, bytes32[] key);
 
-<<<<<<< HEAD
-  // Errors include a stringified version of the tableId for easier debugging if cleartext tableIds are used
-  error StoreCore_TableAlreadyExists(uint256 tableId, string tableIdString);
-  error StoreCore_TableNotFound(uint256 tableId, string tableIdString);
-
-  error StoreCore_NotImplemented();
-  error StoreCore_NotDynamicField();
-  error StoreCore_InvalidDataLength(uint256 expected, uint256 received);
-  error StoreCore_InvalidFieldNamesLength(uint256 expected, uint256 received);
-  error StoreCore_DataIndexOverflow(uint256 length, uint256 received);
-
-=======
->>>>>>> cbef50d0
   /**
    * Initialize internal tables.
    * Consumers must call this function in their constructor.
@@ -315,12 +302,12 @@
     Schema schema = getSchema(tableId);
 
     if (schemaIndex < schema.numStaticFields()) {
-      revert StoreCore_NotDynamicField();
+      revert IErrors.StoreCore_NotDynamicField();
     }
     // index must be checked because it could be arbitrarily large
     // (but dataToSet.length can be unchecked - it won't overflow into another slot due to gas costs and hashed slots)
     if (startByteIndex > type(uint16).max) {
-      revert StoreCore_DataIndexOverflow(type(uint16).max, startByteIndex);
+      revert IErrors.StoreCore_DataIndexOverflow(type(uint16).max, startByteIndex);
     }
 
     // TODO add setItem-specific event and hook to avoid the storage read? (https://github.com/latticexyz/mud/issues/444)

--- conflicted
+++ resolved
@@ -17,25 +17,30 @@
 
 library StoreCore {
   // note: the preimage of the tuple of keys used to index is part of the event, so it can be used by indexers
-<<<<<<< HEAD
-  event StoreSetRecord(bytes32 table, bytes32[] key, bytes staticData, bytes32 encodedLengths, bytes dynamicData);
-  event StoreSpliceStaticData(bytes32 table, bytes32[] key, uint48 start, uint40 deleteCount, bytes data);
+  event StoreSetRecord(
+    bytes32 tableId,
+    bytes32[] keyTuple,
+    bytes staticData,
+    bytes32 encodedLengths,
+    bytes dynamicData
+  );
+  event StoreSpliceStaticData(bytes32 tableId, bytes32[] keyTuple, uint48 start, uint40 deleteCount, bytes data);
   event StoreSpliceDynamicData(
-    bytes32 table,
-    bytes32[] key,
+    bytes32 tableId,
+    bytes32[] keyTuple,
     uint48 start,
     uint40 deleteCount,
     bytes data,
     bytes32 encodedLengths
   );
-  event StoreDeleteRecord(bytes32 table, bytes32[] key);
-  event StoreEphemeralRecord(bytes32 table, bytes32[] key, bytes staticData, bytes32 encodedLengths, bytes dynamicData);
-=======
-  event StoreSetRecord(bytes32 tableId, bytes32[] keyTuple, bytes data);
-  event StoreSetField(bytes32 tableId, bytes32[] keyTuple, uint8 fieldIndex, bytes data);
   event StoreDeleteRecord(bytes32 tableId, bytes32[] keyTuple);
-  event StoreEphemeralRecord(bytes32 tableId, bytes32[] keyTuple, bytes data);
->>>>>>> 4c7fd3eb
+  event StoreEphemeralRecord(
+    bytes32 tableId,
+    bytes32[] keyTuple,
+    bytes staticData,
+    bytes32 encodedLengths,
+    bytes dynamicData
+  );
 
   /**
    * Intialize the store address to use in StoreSwitch.
@@ -179,60 +184,42 @@
   /**
    * Set full data record for the given tableId and key tuple and field layout
    */
-<<<<<<< HEAD
   function setRecord(
     bytes32 tableId,
-    bytes32[] memory key,
+    bytes32[] memory keyTuple,
     bytes memory staticData,
     PackedCounter encodedLengths,
     bytes memory dynamicData,
     FieldLayout fieldLayout
   ) internal {
     // verify the value has the correct length for the tableId (based on the tableId's field layout)
-=======
-  function setRecord(bytes32 tableId, bytes32[] memory keyTuple, bytes memory data, FieldLayout fieldLayout) internal {
-    // verify the value has the correct length for the table (based on the table's field layout)
->>>>>>> 4c7fd3eb
     // to prevent invalid data from being stored
 
     // Verify static data length + dynamic data length matches the given data
     StoreCoreInternal._validateDataLength(fieldLayout, staticData, encodedLengths, dynamicData);
 
     // Emit event to notify indexers
-<<<<<<< HEAD
-    emit StoreSetRecord(tableId, key, staticData, encodedLengths.unwrap(), dynamicData);
-=======
-    emit StoreSetRecord(tableId, keyTuple, data);
->>>>>>> 4c7fd3eb
+    emit StoreSetRecord(tableId, keyTuple, staticData, encodedLengths.unwrap(), dynamicData);
 
     // Call onBeforeSetRecord hooks (before actually modifying the state, so observers have access to the previous state if needed)
     bytes21[] memory hooks = StoreHooks.get(tableId);
     for (uint256 i; i < hooks.length; i++) {
       Hook hook = Hook.wrap(hooks[i]);
       if (hook.isEnabled(uint8(StoreHookType.BEFORE_SET_RECORD))) {
-<<<<<<< HEAD
         IStoreHook(hook.getAddress()).onBeforeSetRecord(
           tableId,
-          key,
+          keyTuple,
           staticData,
           encodedLengths,
           dynamicData,
           fieldLayout
         );
-=======
-        IStoreHook(hook.getAddress()).onBeforeSetRecord(tableId, keyTuple, data, fieldLayout);
->>>>>>> 4c7fd3eb
       }
     }
 
     // Store the static data at the static data location
-<<<<<<< HEAD
-    uint256 staticDataLocation = StoreCoreInternal._getStaticDataLocation(tableId, key);
+    uint256 staticDataLocation = StoreCoreInternal._getStaticDataLocation(tableId, keyTuple);
     uint256 memoryPointer = Memory.dataPointer(staticData);
-=======
-    uint256 staticDataLocation = StoreCoreInternal._getStaticDataLocation(tableId, keyTuple);
-    uint256 memoryPointer = Memory.dataPointer(data);
->>>>>>> 4c7fd3eb
     Storage.store({
       storagePointer: staticDataLocation,
       offset: 0,
@@ -243,28 +230,18 @@
     // Set the dynamic data if there are dynamic fields
     if (fieldLayout.numDynamicFields() > 0) {
       // Store the dynamic data length at the dynamic data length location
-<<<<<<< HEAD
-      uint256 dynamicDataLengthLocation = StoreCoreInternal._getDynamicDataLengthLocation(tableId, key);
+      uint256 dynamicDataLengthLocation = StoreCoreInternal._getDynamicDataLengthLocation(tableId, keyTuple);
       Storage.store({ storagePointer: dynamicDataLengthLocation, data: encodedLengths.unwrap() });
 
       // Move the memory pointer to the start of the dynamic data
       memoryPointer = Memory.dataPointer(dynamicData);
-=======
-      uint256 dynamicDataLengthLocation = StoreCoreInternal._getDynamicDataLengthLocation(tableId, keyTuple);
-      Storage.store({ storagePointer: dynamicDataLengthLocation, data: dynamicLength.unwrap() });
->>>>>>> 4c7fd3eb
 
       // For every dynamic element, slice off the dynamic data and store it at the dynamic location
       uint256 dynamicDataLocation;
       uint256 dynamicDataLength;
       for (uint8 i; i < fieldLayout.numDynamicFields(); ) {
-<<<<<<< HEAD
-        dynamicDataLocation = StoreCoreInternal._getDynamicDataLocation(tableId, key, i);
+        dynamicDataLocation = StoreCoreInternal._getDynamicDataLocation(tableId, keyTuple, i);
         dynamicDataLength = encodedLengths.atIndex(i);
-=======
-        dynamicDataLocation = StoreCoreInternal._getDynamicDataLocation(tableId, keyTuple, i);
-        dynamicDataLength = dynamicLength.atIndex(i);
->>>>>>> 4c7fd3eb
         Storage.store({
           storagePointer: dynamicDataLocation,
           offset: 0,
@@ -282,18 +259,14 @@
     for (uint256 i; i < hooks.length; i++) {
       Hook hook = Hook.wrap(hooks[i]);
       if (hook.isEnabled(uint8(StoreHookType.AFTER_SET_RECORD))) {
-<<<<<<< HEAD
         IStoreHook(hook.getAddress()).onAfterSetRecord(
           tableId,
-          key,
+          keyTuple,
           staticData,
           encodedLengths,
           dynamicData,
           fieldLayout
         );
-=======
-        IStoreHook(hook.getAddress()).onAfterSetRecord(tableId, keyTuple, data, fieldLayout);
->>>>>>> 4c7fd3eb
       }
     }
   }
@@ -308,12 +281,6 @@
     bytes memory data,
     FieldLayout fieldLayout
   ) internal {
-<<<<<<< HEAD
-=======
-    // Emit event to notify indexers
-    emit StoreSetField(tableId, keyTuple, schemaIndex, data);
-
->>>>>>> 4c7fd3eb
     // Call onBeforeSetField hooks (before modifying the state)
     bytes21[] memory hooks = StoreHooks.get(tableId);
     for (uint256 i; i < hooks.length; i++) {
@@ -393,12 +360,6 @@
       dataToPush
     );
 
-<<<<<<< HEAD
-=======
-    // Emit event to notify indexers
-    emit StoreSetField(tableId, keyTuple, schemaIndex, fullData);
-
->>>>>>> 4c7fd3eb
     // Call onBeforeSetField hooks (before modifying the state)
     bytes21[] memory hooks = StoreHooks.get(tableId);
     for (uint256 i; i < hooks.length; i++) {
@@ -440,12 +401,6 @@
       fullData = SliceLib.getSubslice(oldData, 0, oldData.length - byteLengthToPop).toBytes();
     }
 
-<<<<<<< HEAD
-=======
-    // Emit event to notify indexers
-    emit StoreSetField(tableId, keyTuple, schemaIndex, fullData);
-
->>>>>>> 4c7fd3eb
     // Call onBeforeSetField hooks (before modifying the state)
     bytes21[] memory hooks = StoreHooks.get(tableId);
     for (uint256 i; i < hooks.length; i++) {
@@ -497,12 +452,6 @@
       );
     }
 
-<<<<<<< HEAD
-=======
-    // Emit event to notify indexers
-    emit StoreSetField(tableId, keyTuple, schemaIndex, fullData);
-
->>>>>>> 4c7fd3eb
     // Call onBeforeSetField hooks (before modifying the state)
     bytes21[] memory hooks = StoreHooks.get(tableId);
     for (uint256 i; i < hooks.length; i++) {
@@ -534,26 +483,17 @@
    */
   function emitEphemeralRecord(
     bytes32 tableId,
-<<<<<<< HEAD
-    bytes32[] memory key,
+    bytes32[] memory keyTuple,
     bytes memory staticData,
     PackedCounter encodedLengths,
     bytes memory dynamicData,
-=======
-    bytes32[] memory keyTuple,
-    bytes memory data,
->>>>>>> 4c7fd3eb
     FieldLayout fieldLayout
   ) internal {
     // Verify static data length + dynamic data length matches the given data
     StoreCoreInternal._validateDataLength(fieldLayout, staticData, encodedLengths, dynamicData);
 
     // Emit event to notify indexers
-<<<<<<< HEAD
-    emit StoreEphemeralRecord(tableId, key, staticData, encodedLengths.unwrap(), dynamicData);
-=======
-    emit StoreEphemeralRecord(tableId, keyTuple, data);
->>>>>>> 4c7fd3eb
+    emit StoreEphemeralRecord(tableId, keyTuple, staticData, encodedLengths.unwrap(), dynamicData);
   }
 
   /************************************************************************
@@ -693,18 +633,7 @@
     uint8 schemaIndex,
     bytes memory data
   ) internal {
-<<<<<<< HEAD
-    uint256 location = _getStaticDataLocation(tableId, key);
-=======
-    // verify the value has the correct length for the field
-    uint256 staticByteLength = fieldLayout.atIndex(schemaIndex);
-    if (staticByteLength != data.length) {
-      revert IStoreErrors.StoreCore_InvalidDataLength(staticByteLength, data.length);
-    }
-
-    // Store the provided value in storage
     uint256 location = _getStaticDataLocation(tableId, keyTuple);
->>>>>>> 4c7fd3eb
     uint256 offset = _getStaticDataOffset(fieldLayout, schemaIndex);
 
     Storage.store({ storagePointer: location, offset: offset, data: data });
@@ -714,7 +643,7 @@
     uint256 deleteCount = fieldLayout.atIndex(schemaIndex);
 
     // Emit event to notify indexers
-    emit StoreCore.StoreSpliceStaticData(tableId, key, uint48(start), uint40(deleteCount), data);
+    emit StoreCore.StoreSpliceStaticData(tableId, keyTuple, uint48(start), uint40(deleteCount), data);
   }
 
   function _setDynamicField(
@@ -726,20 +655,16 @@
   ) internal {
     uint8 dynamicSchemaIndex = schemaIndex - uint8(fieldLayout.numStaticFields());
 
-<<<<<<< HEAD
     // Load dynamic data length from storage
-    uint256 dynamicSchemaLengthSlot = _getDynamicDataLengthLocation(tableId, key);
+    uint256 dynamicSchemaLengthSlot = _getDynamicDataLengthLocation(tableId, keyTuple);
     PackedCounter encodedLengths = PackedCounter.wrap(Storage.load({ storagePointer: dynamicSchemaLengthSlot }));
 
     // Update the encoded length
     uint256 oldFieldLength = encodedLengths.atIndex(dynamicSchemaIndex);
     encodedLengths = encodedLengths.setAtIndex(dynamicSchemaIndex, data.length);
+
     // Set the new lengths
     Storage.store({ storagePointer: dynamicSchemaLengthSlot, data: encodedLengths.unwrap() });
-=======
-    // Update the dynamic data length
-    _setDynamicDataLengthAtIndex(tableId, keyTuple, dynamicSchemaIndex, data.length);
->>>>>>> 4c7fd3eb
 
     // Store the provided value in storage
     uint256 dynamicDataLocation = _getDynamicDataLocation(tableId, keyTuple, dynamicSchemaIndex);
@@ -757,7 +682,7 @@
     // Emit event to notify indexers
     emit StoreCore.StoreSpliceDynamicData(
       tableId,
-      key,
+      keyTuple,
       uint48(start),
       uint40(deleteCount),
       data,
@@ -785,8 +710,7 @@
     Storage.store({ storagePointer: dynamicDataLengthSlot, data: encodedLengths.unwrap() });
 
     // Append `dataToPush` to the end of the data in storage
-<<<<<<< HEAD
-    _setPartialDynamicData(tableId, key, dynamicSchemaIndex, oldFieldLength, dataToPush);
+    _setPartialDynamicData(tableId, keyTuple, dynamicSchemaIndex, oldFieldLength, dataToPush);
 
     // Prepare data for the splice event
     uint256 start = oldFieldLength;
@@ -800,15 +724,12 @@
     // Emit event to notify indexers
     emit StoreCore.StoreSpliceDynamicData(
       tableId,
-      key,
+      keyTuple,
       uint48(start),
       uint40(deleteCount),
       dataToPush,
       encodedLengths.unwrap()
     );
-=======
-    _setPartialDynamicData(tableId, keyTuple, dynamicSchemaIndex, oldFieldLength, dataToPush);
->>>>>>> 4c7fd3eb
   }
 
   function _popFromDynamicField(
@@ -848,7 +769,7 @@
     // Emit event to notify indexers
     emit StoreCore.StoreSpliceDynamicData(
       tableId,
-      key,
+      keyTuple,
       uint48(start),
       uint40(deleteCount),
       new bytes(0),
@@ -868,12 +789,11 @@
     uint8 dynamicSchemaIndex = schemaIndex - uint8(fieldLayout.numStaticFields());
 
     // Load dynamic data length from storage
-    uint256 dynamicSchemaLengthSlot = _getDynamicDataLengthLocation(tableId, key);
+    uint256 dynamicSchemaLengthSlot = _getDynamicDataLengthLocation(tableId, keyTuple);
     PackedCounter encodedLengths = PackedCounter.wrap(Storage.load({ storagePointer: dynamicSchemaLengthSlot }));
 
     // Set `dataToSet` at the given index
-<<<<<<< HEAD
-    _setPartialDynamicData(tableId, key, dynamicSchemaIndex, startByteIndex, dataToSet);
+    _setPartialDynamicData(tableId, keyTuple, dynamicSchemaIndex, startByteIndex, dataToSet);
 
     // Prepare data for the splice event
     uint256 start;
@@ -889,15 +809,12 @@
     // Emit event to notify indexers
     emit StoreCore.StoreSpliceDynamicData(
       tableId,
-      key,
+      keyTuple,
       uint48(start),
       uint40(deleteCount),
       dataToSet,
       encodedLengths.unwrap()
     );
-=======
-    _setPartialDynamicData(tableId, keyTuple, dynamicSchemaIndex, startByteIndex, dataToSet);
->>>>>>> 4c7fd3eb
   }
 
   /************************************************************************

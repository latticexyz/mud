// SPDX-License-Identifier: MIT
pragma solidity >=0.8.0;

import { Bytes } from "./Bytes.sol";
import { Storage } from "./Storage.sol";
import { Memory } from "./Memory.sol";
import { FieldLayout, FieldLayoutLib } from "./FieldLayout.sol";
import { Schema, SchemaLib } from "./Schema.sol";
import { PackedCounter } from "./PackedCounter.sol";
import { Slice, SliceLib } from "./Slice.sol";
import { StoreHooks, Tables, StoreHooksTableId } from "./codegen/Tables.sol";
import { IStoreErrors } from "./IStoreErrors.sol";
import { IStoreHook } from "./IStoreHook.sol";
import { StoreSwitch } from "./StoreSwitch.sol";
import { Hook, HookLib } from "./Hook.sol";
import { StoreHookLib, StoreHookType } from "./StoreHook.sol";

library StoreCore {
  // note: the preimage of the tuple of keys used to index is part of the event, so it can be used by indexers
  event StoreSetRecord(
    bytes32 tableId,
    bytes32[] keyTuple,
    bytes staticData,
    bytes32 encodedLengths,
    bytes dynamicData
  );
  event StoreSpliceStaticData(bytes32 tableId, bytes32[] keyTuple, uint48 start, uint40 deleteCount, bytes data);
  event StoreSpliceDynamicData(
    bytes32 tableId,
    bytes32[] keyTuple,
    uint48 start,
    uint40 deleteCount,
    bytes data,
    bytes32 encodedLengths
  );
  event StoreDeleteRecord(bytes32 tableId, bytes32[] keyTuple);
  event StoreEphemeralRecord(
    bytes32 tableId,
    bytes32[] keyTuple,
    bytes staticData,
    bytes32 encodedLengths,
    bytes dynamicData
  );

  /**
   * Intialize the store address to use in StoreSwitch.
   * Consumers must call this function in their constructor.
   */
  function initialize() internal {
    // StoreSwitch uses the storeAddress to decide where to write data to.
    // If StoreSwitch is called in the context of a Store contract (storeAddress == address(this)),
    // StoreSwitch uses internal methods to write data instead of external calls.
    StoreSwitch.setStoreAddress(address(this));
  }

  /**
   * Register core tables.
   * Consumers must call this function in their constructor before setting
   * any table data to allow indexers to decode table events.
   */
  function registerCoreTables() internal {
    // Register core tables
    Tables.register();
    StoreHooks.register();
  }

  /************************************************************************
   *
   *    SCHEMA
   *
   ************************************************************************/

  /**
   * Get the field layout for the given tableId
   */
  function getFieldLayout(bytes32 tableId) internal view returns (FieldLayout fieldLayout) {
    fieldLayout = FieldLayout.wrap(Tables.getFieldLayout(tableId));
    if (fieldLayout.isEmpty()) {
      revert IStoreErrors.StoreCore_TableNotFound(tableId, string(abi.encodePacked(tableId)));
    }
  }

  /**
   * Get the key schema for the given tableId
   */
  function getKeySchema(bytes32 tableId) internal view returns (Schema keySchema) {
    keySchema = Schema.wrap(Tables.getKeySchema(tableId));
    // key schemas can be empty for singleton tables, so we can't depend on key schema for table check
    if (!hasTable(tableId)) {
      revert IStoreErrors.StoreCore_TableNotFound(tableId, string(abi.encodePacked(tableId)));
    }
  }

  /**
   * Get the schema for the given tableId
   */
  function getValueSchema(bytes32 tableId) internal view returns (Schema valueSchema) {
    valueSchema = Schema.wrap(Tables.getValueSchema(tableId));
    if (valueSchema.isEmpty()) {
      revert IStoreErrors.StoreCore_TableNotFound(tableId, string(abi.encodePacked(tableId)));
    }
  }

  /**
   * Check if a table with the given tableId exists
   */
  function hasTable(bytes32 tableId) internal view returns (bool) {
    return Tables.getFieldLayout(tableId) != bytes32(0);
  }

  /**
   * Register a new table the given config
   */
  function registerTable(
    bytes32 tableId,
    FieldLayout fieldLayout,
    Schema keySchema,
    Schema valueSchema,
    string[] memory keyNames,
    string[] memory fieldNames
  ) internal {
    // Verify the field layout is valid
    fieldLayout.validate({ allowEmpty: false });

    // Verify the schema is valid
    keySchema.validate({ allowEmpty: true });
    valueSchema.validate({ allowEmpty: false });

    // Verify the number of key names matches the number of key schema types
    if (keyNames.length != keySchema.numFields()) {
      revert IStoreErrors.StoreCore_InvalidKeyNamesLength(keySchema.numFields(), keyNames.length);
    }

    // Verify the number of value names
    if (fieldNames.length != fieldLayout.numFields()) {
      revert IStoreErrors.StoreCore_InvalidFieldNamesLength(fieldLayout.numFields(), fieldNames.length);
    }

    // Verify the number of value schema types
    if (valueSchema.numFields() != fieldLayout.numFields()) {
      revert IStoreErrors.StoreCore_InvalidValueSchemaLength(fieldLayout.numFields(), valueSchema.numFields());
    }

    // Verify the field layout doesn't exist yet
    if (hasTable(tableId)) {
      revert IStoreErrors.StoreCore_TableAlreadyExists(tableId, string(abi.encodePacked(tableId)));
    }

    // Register the table metadata
    Tables.set(
      tableId,
      FieldLayout.unwrap(fieldLayout),
      Schema.unwrap(keySchema),
      Schema.unwrap(valueSchema),
      abi.encode(keyNames),
      abi.encode(fieldNames)
    );
  }

  /************************************************************************
   *
   *    REGISTER HOOKS
   *
   ************************************************************************/

  /*
   * Register hooks to be called when a record or field is set or deleted
   */
  function registerStoreHook(bytes32 tableId, IStoreHook hookAddress, uint8 enabledHooksBitmap) internal {
    StoreHooks.push(tableId, Hook.unwrap(StoreHookLib.encode(hookAddress, enabledHooksBitmap)));
  }

  /**
   * Unregister a hook from the given tableId
   */
  function unregisterStoreHook(bytes32 tableId, IStoreHook hookAddress) internal {
    HookLib.filterListByAddress(StoreHooksTableId, tableId, address(hookAddress));
  }

  /************************************************************************
   *
   *    SET DATA
   *
   ************************************************************************/

  /**
   * Set full data record for the given tableId and key tuple and field layout
   */
  function setRecord(
    bytes32 tableId,
    bytes32[] memory keyTuple,
    bytes memory staticData,
    PackedCounter encodedLengths,
    bytes memory dynamicData,
    FieldLayout fieldLayout
  ) internal {
    // verify the value has the correct length for the tableId (based on the tableId's field layout)
    // to prevent invalid data from being stored

    // Verify static data length + dynamic data length matches the given data
    StoreCoreInternal._validateDataLength(fieldLayout, staticData, encodedLengths, dynamicData);

    // Emit event to notify indexers
    emit StoreSetRecord(tableId, keyTuple, staticData, encodedLengths.unwrap(), dynamicData);

    // Call onBeforeSetRecord hooks (before actually modifying the state, so observers have access to the previous state if needed)
    bytes21[] memory hooks = StoreHooks.get(tableId);
    for (uint256 i; i < hooks.length; i++) {
      Hook hook = Hook.wrap(hooks[i]);
      if (hook.isEnabled(uint8(StoreHookType.BEFORE_SET_RECORD))) {
        IStoreHook(hook.getAddress()).onBeforeSetRecord(
          tableId,
          keyTuple,
          staticData,
          encodedLengths,
          dynamicData,
          fieldLayout
        );
      }
    }

    // Store the static data at the static data location
    uint256 staticDataLocation = StoreCoreInternal._getStaticDataLocation(tableId, keyTuple);
    uint256 memoryPointer = Memory.dataPointer(staticData);
    Storage.store({
      storagePointer: staticDataLocation,
      offset: 0,
      memoryPointer: memoryPointer,
      length: staticData.length
    });

    // Set the dynamic data if there are dynamic fields
    if (fieldLayout.numDynamicFields() > 0) {
      // Store the dynamic data length at the dynamic data length location
      uint256 dynamicDataLengthLocation = StoreCoreInternal._getDynamicDataLengthLocation(tableId, keyTuple);
      Storage.store({ storagePointer: dynamicDataLengthLocation, data: encodedLengths.unwrap() });

      // Move the memory pointer to the start of the dynamic data
      memoryPointer = Memory.dataPointer(dynamicData);

      // For every dynamic element, slice off the dynamic data and store it at the dynamic location
      uint256 dynamicDataLocation;
      uint256 dynamicDataLength;
      for (uint8 i; i < fieldLayout.numDynamicFields(); ) {
        dynamicDataLocation = StoreCoreInternal._getDynamicDataLocation(tableId, keyTuple, i);
        dynamicDataLength = encodedLengths.atIndex(i);
        Storage.store({
          storagePointer: dynamicDataLocation,
          offset: 0,
          memoryPointer: memoryPointer,
          length: dynamicDataLength
        });
        memoryPointer += dynamicDataLength; // move the memory pointer to the start of the next dynamic data
        unchecked {
          i++;
        }
      }
    }

    // Call onAfterSetRecord hooks (after modifying the state)
    for (uint256 i; i < hooks.length; i++) {
      Hook hook = Hook.wrap(hooks[i]);
      if (hook.isEnabled(uint8(StoreHookType.AFTER_SET_RECORD))) {
        IStoreHook(hook.getAddress()).onAfterSetRecord(
          tableId,
          keyTuple,
          staticData,
          encodedLengths,
          dynamicData,
          fieldLayout
        );
      }
    }
  }

  /**
   * Set data for a field in a table with the given tableId, key tuple and value field layout
   */
  function setField(
    bytes32 tableId,
    bytes32[] memory keyTuple,
    uint8 fieldIndex,
    bytes memory data,
    FieldLayout fieldLayout
  ) internal {
    // Call onBeforeSetField hooks (before modifying the state)
    bytes21[] memory hooks = StoreHooks.get(tableId);
    for (uint256 i; i < hooks.length; i++) {
      Hook hook = Hook.wrap(hooks[i]);
      if (hook.isEnabled(uint8(StoreHookType.BEFORE_SET_FIELD))) {
        IStoreHook(hook.getAddress()).onBeforeSetField(tableId, keyTuple, fieldIndex, data, fieldLayout);
      }
    }

    if (fieldIndex < fieldLayout.numStaticFields()) {
      StoreCoreInternal._setStaticField(tableId, keyTuple, fieldLayout, fieldIndex, data);
    } else {
      StoreCoreInternal._setDynamicField(tableId, keyTuple, fieldLayout, fieldIndex, data);
    }

    // Call onAfterSetField hooks (after modifying the state)
    for (uint256 i; i < hooks.length; i++) {
      Hook hook = Hook.wrap(hooks[i]);
      if (hook.isEnabled(uint8(StoreHookType.AFTER_SET_FIELD))) {
        IStoreHook(hook.getAddress()).onAfterSetField(tableId, keyTuple, fieldIndex, data, fieldLayout);
      }
    }
  }

  /**
   * Delete a record for the given tableId, key tuple and value field layout
   */
  function deleteRecord(bytes32 tableId, bytes32[] memory keyTuple, FieldLayout fieldLayout) internal {
    // Emit event to notify indexers
    emit StoreDeleteRecord(tableId, keyTuple);

    // Call onBeforeDeleteRecord hooks (before actually modifying the state, so observers have access to the previous state if needed)
    bytes21[] memory hooks = StoreHooks.get(tableId);
    for (uint256 i; i < hooks.length; i++) {
      Hook hook = Hook.wrap(hooks[i]);
      if (hook.isEnabled(uint8(StoreHookType.BEFORE_DELETE_RECORD))) {
        IStoreHook(hook.getAddress()).onBeforeDeleteRecord(tableId, keyTuple, fieldLayout);
      }
    }

    // Delete static data
    uint256 staticDataLocation = StoreCoreInternal._getStaticDataLocation(tableId, keyTuple);
    Storage.store({ storagePointer: staticDataLocation, offset: 0, data: new bytes(fieldLayout.staticDataLength()) });

    // If there are dynamic fields, delete the dynamic data length
    if (fieldLayout.numDynamicFields() > 0) {
      uint256 dynamicDataLengthLocation = StoreCoreInternal._getDynamicDataLengthLocation(tableId, keyTuple);
      Storage.store({ storagePointer: dynamicDataLengthLocation, data: bytes32(0) });
    }

    // Call onAfterDeleteRecord hooks
    for (uint256 i; i < hooks.length; i++) {
      Hook hook = Hook.wrap(hooks[i]);
      if (hook.isEnabled(uint8(StoreHookType.AFTER_DELETE_RECORD))) {
        IStoreHook(hook.getAddress()).onAfterDeleteRecord(tableId, keyTuple, fieldLayout);
      }
    }
  }

  /**
   * Push data to a field in a table with the given tableId, keyTuple tuple and value field layout
   */
  function pushToField(
    bytes32 tableId,
    bytes32[] memory keyTuple,
    uint8 fieldIndex,
    bytes memory dataToPush,
    FieldLayout fieldLayout
  ) internal {
    if (fieldIndex < fieldLayout.numStaticFields()) {
      revert IStoreErrors.StoreCore_NotDynamicField();
    }

    // TODO add push-specific hook to avoid the storage read? (https://github.com/latticexyz/mud/issues/444)
    bytes memory fullData = abi.encodePacked(
      StoreCoreInternal._getDynamicField(tableId, keyTuple, fieldIndex, fieldLayout),
      dataToPush
    );

    // Call onBeforeSetField hooks (before modifying the state)
    bytes21[] memory hooks = StoreHooks.get(tableId);
    for (uint256 i; i < hooks.length; i++) {
      Hook hook = Hook.wrap(hooks[i]);
      if (hook.isEnabled(uint8(StoreHookType.BEFORE_SET_FIELD))) {
        IStoreHook(hook.getAddress()).onBeforeSetField(tableId, keyTuple, fieldIndex, fullData, fieldLayout);
      }
    }

    StoreCoreInternal._pushToDynamicField(tableId, keyTuple, fieldLayout, fieldIndex, dataToPush);

    // Call onAfterSetField hooks (after modifying the state)
    for (uint256 i; i < hooks.length; i++) {
      Hook hook = Hook.wrap(hooks[i]);
      if (hook.isEnabled(uint8(StoreHookType.AFTER_SET_FIELD))) {
        IStoreHook(hook.getAddress()).onAfterSetField(tableId, keyTuple, fieldIndex, fullData, fieldLayout);
      }
    }
  }

  /**
   * Pop data from a field in a table with the given tableId, key tuple and value field layout
   */
  function popFromField(
    bytes32 tableId,
    bytes32[] memory keyTuple,
    uint8 fieldIndex,
    uint256 byteLengthToPop,
    FieldLayout fieldLayout
  ) internal {
    if (fieldIndex < fieldLayout.numStaticFields()) {
      revert IStoreErrors.StoreCore_NotDynamicField();
    }

    // TODO add pop-specific hook to avoid the storage read? (https://github.com/latticexyz/mud/issues/444)
    bytes memory fullData;
    {
      bytes memory oldData = StoreCoreInternal._getDynamicField(tableId, keyTuple, fieldIndex, fieldLayout);
      fullData = SliceLib.getSubslice(oldData, 0, oldData.length - byteLengthToPop).toBytes();
    }

    // Call onBeforeSetField hooks (before modifying the state)
    bytes21[] memory hooks = StoreHooks.get(tableId);
    for (uint256 i; i < hooks.length; i++) {
      Hook hook = Hook.wrap(hooks[i]);
      if (hook.isEnabled(uint8(StoreHookType.BEFORE_SET_FIELD))) {
        IStoreHook(hook.getAddress()).onBeforeSetField(tableId, keyTuple, fieldIndex, fullData, fieldLayout);
      }
    }

    StoreCoreInternal._popFromDynamicField(tableId, keyTuple, fieldLayout, fieldIndex, byteLengthToPop);

    // Call onAfterSetField hooks (after modifying the state)
    for (uint256 i; i < hooks.length; i++) {
      Hook hook = Hook.wrap(hooks[i]);
      if (hook.isEnabled(uint8(StoreHookType.AFTER_SET_FIELD))) {
        IStoreHook(hook.getAddress()).onAfterSetField(tableId, keyTuple, fieldIndex, fullData, fieldLayout);
      }
    }
  }

  /**
   * Update data in a field in a table with the given tableId, key tuple and value field layout
   */
  function updateInField(
    bytes32 tableId,
    bytes32[] memory keyTuple,
    uint8 fieldIndex,
    uint256 startByteIndex,
    bytes memory dataToSet,
    FieldLayout fieldLayout
  ) internal {
    if (fieldIndex < fieldLayout.numStaticFields()) {
      revert IStoreErrors.StoreCore_NotDynamicField();
    }

    // index must be checked because it could be arbitrarily large
    // (but dataToSet.length can be unchecked - it won't overflow into another slot due to gas costs and hashed slots)
    if (startByteIndex > type(uint40).max) {
      revert IStoreErrors.StoreCore_DataIndexOverflow(type(uint40).max, startByteIndex);
    }

    // TODO add setItem-specific hook to avoid the storage read? (https://github.com/latticexyz/mud/issues/444)
    bytes memory fullData;
    {
      bytes memory oldData = StoreCoreInternal._getDynamicField(tableId, keyTuple, fieldIndex, fieldLayout);
      fullData = abi.encodePacked(
        SliceLib.getSubslice(oldData, 0, startByteIndex).toBytes(),
        dataToSet,
        SliceLib.getSubslice(oldData, startByteIndex + dataToSet.length, oldData.length).toBytes()
      );
    }

    // Call onBeforeSetField hooks (before modifying the state)
    bytes21[] memory hooks = StoreHooks.get(tableId);
    for (uint256 i; i < hooks.length; i++) {
      Hook hook = Hook.wrap(hooks[i]);
      if (hook.isEnabled(uint8(StoreHookType.BEFORE_SET_FIELD))) {
        IStoreHook(hook.getAddress()).onBeforeSetField(tableId, keyTuple, fieldIndex, fullData, fieldLayout);
      }
    }

    StoreCoreInternal._setDynamicFieldItem(tableId, keyTuple, fieldLayout, fieldIndex, startByteIndex, dataToSet);

    // Call onAfterSetField hooks (after modifying the state)
    for (uint256 i; i < hooks.length; i++) {
      Hook hook = Hook.wrap(hooks[i]);
      if (hook.isEnabled(uint8(StoreHookType.AFTER_SET_FIELD))) {
        IStoreHook(hook.getAddress()).onAfterSetField(tableId, keyTuple, fieldIndex, fullData, fieldLayout);
      }
    }
  }

  /************************************************************************
   *
   *    EPHEMERAL SET DATA
   *
   ************************************************************************/

  /**
   * Emit the ephemeral event without modifying storage for the full data of the given tableId and key tuple
   */
  function emitEphemeralRecord(
    bytes32 tableId,
    bytes32[] memory keyTuple,
    bytes memory staticData,
    PackedCounter encodedLengths,
    bytes memory dynamicData,
    FieldLayout fieldLayout
  ) internal {
    // Verify static data length + dynamic data length matches the given data
    StoreCoreInternal._validateDataLength(fieldLayout, staticData, encodedLengths, dynamicData);

    // Emit event to notify indexers
    emit StoreEphemeralRecord(tableId, keyTuple, staticData, encodedLengths.unwrap(), dynamicData);
  }

  /************************************************************************
   *
   *    GET DATA
   *
   ************************************************************************/

  /**
   * Get full record (all fields, static and dynamic data) for the given tableId and key tuple, with the given value field layout
   */
  function getRecord(
    bytes32 tableId,
    bytes32[] memory keyTuple,
    FieldLayout fieldLayout
  ) internal view returns (bytes memory) {
    // Get the static data length
    uint256 staticLength = fieldLayout.staticDataLength();
    uint256 outputLength = staticLength;

    // Load the dynamic data length if there are dynamic fields
    PackedCounter dynamicDataLength;
    uint256 numDynamicFields = fieldLayout.numDynamicFields();
    if (numDynamicFields > 0) {
      dynamicDataLength = StoreCoreInternal._loadEncodedDynamicDataLength(tableId, keyTuple);
      // TODO should total output include dynamic data length even if it's 0?
      if (dynamicDataLength.total() > 0) {
        outputLength += 32 + dynamicDataLength.total(); // encoded length + data
      }
    }

    // Allocate length for the full packed data (static and dynamic)
    bytes memory data = new bytes(outputLength);
    uint256 memoryPointer = Memory.dataPointer(data);

    // Load the static data from storage
    StoreCoreInternal._getStaticData(tableId, keyTuple, staticLength, memoryPointer);

    // Early return if there are no dynamic fields
    if (dynamicDataLength.total() == 0) return data;

    // Advance memoryPointer to the dynamic data section
    memoryPointer += staticLength;

    // Append the encoded dynamic length
    assembly {
      mstore(memoryPointer, dynamicDataLength)
    }
    // Advance memoryPointer by the length of `dynamicDataLength` (1 word)
    memoryPointer += 0x20;

    // Append dynamic data
    for (uint8 i; i < numDynamicFields; i++) {
      uint256 dynamicDataLocation = StoreCoreInternal._getDynamicDataLocation(tableId, keyTuple, i);
      uint256 length = dynamicDataLength.atIndex(i);
      Storage.load({ storagePointer: dynamicDataLocation, length: length, offset: 0, memoryPointer: memoryPointer });

      // Advance memoryPointer by the length of this dynamic field
      memoryPointer += length;
    }

    // Return the packed data
    return data;
  }

  /**
   * Get a single field from the given tableId and key tuple, with the given value field layout
   */
  function getField(
    bytes32 tableId,
    bytes32[] memory keyTuple,
    uint8 fieldIndex,
    FieldLayout fieldLayout
  ) internal view returns (bytes memory) {
    if (fieldIndex < fieldLayout.numStaticFields()) {
      return StoreCoreInternal._getStaticField(tableId, keyTuple, fieldIndex, fieldLayout);
    } else {
      return StoreCoreInternal._getDynamicField(tableId, keyTuple, fieldIndex, fieldLayout);
    }
  }

  /**
   * Get the byte length of a single field from the given tableId and key tuple, with the given value field layout
   */
  function getFieldLength(
    bytes32 tableId,
    bytes32[] memory keyTuple,
    uint8 fieldIndex,
    FieldLayout fieldLayout
  ) internal view returns (uint256) {
    uint8 numStaticFields = uint8(fieldLayout.numStaticFields());
    if (fieldIndex < numStaticFields) {
      return fieldLayout.atIndex(fieldIndex);
    } else {
      // Get the length and storage location of the dynamic field
      uint8 dynamicFieldLayoutIndex = fieldIndex - numStaticFields;
      return StoreCoreInternal._loadEncodedDynamicDataLength(tableId, keyTuple).atIndex(dynamicFieldLayoutIndex);
    }
  }

  /**
   * Get a byte slice (including start, excluding end) of a single dynamic field from the given tableId and key tuple, with the given value field layout.
   * The slice is unchecked and will return invalid data if `start`:`end` overflow.
   */
  function getFieldSlice(
    bytes32 tableId,
    bytes32[] memory keyTuple,
    uint8 fieldIndex,
    FieldLayout fieldLayout,
    uint256 start,
    uint256 end
  ) internal view returns (bytes memory) {
    uint8 numStaticFields = uint8(fieldLayout.numStaticFields());
    if (fieldIndex < fieldLayout.numStaticFields()) {
      revert IStoreErrors.StoreCore_NotDynamicField();
    }

    // Get the length and storage location of the dynamic field
    uint8 dynamicSchemaIndex = fieldIndex - numStaticFields;
    uint256 location = StoreCoreInternal._getDynamicDataLocation(tableId, keyTuple, dynamicSchemaIndex);

    return Storage.load({ storagePointer: location, length: end - start, offset: start });
  }
}

library StoreCoreInternal {
  bytes32 internal constant SLOT = keccak256("mud.store");
  bytes32 internal constant DYNMAIC_DATA_SLOT = keccak256("mud.store.dynamicData");
  bytes32 internal constant DYNAMIC_DATA_LENGTH_SLOT = keccak256("mud.store.dynamicDataLength");

  /************************************************************************
   *
   *    SET DATA
   *
   ************************************************************************/

  function _setStaticField(
    bytes32 tableId,
    bytes32[] memory keyTuple,
    FieldLayout fieldLayout,
    uint8 fieldIndex,
    bytes memory data
  ) internal {
    uint256 location = _getStaticDataLocation(tableId, keyTuple);
    uint256 offset = _getStaticDataOffset(fieldLayout, fieldIndex);

    Storage.store({ storagePointer: location, offset: offset, data: data });

    // Emit event to notify indexers
    emit StoreCore.StoreSpliceStaticData({
      tableId: tableId,
      keyTuple: keyTuple,
      start: uint48(offset),
      deleteCount: uint40(fieldLayout.atIndex(fieldIndex)),
      data: data
    });
  }

  function _setDynamicField(
    bytes32 tableId,
    bytes32[] memory keyTuple,
    FieldLayout fieldLayout,
    uint8 fieldIndex,
    bytes memory data
  ) internal {
    uint8 dynamicSchemaIndex = fieldIndex - uint8(fieldLayout.numStaticFields());

    // Load dynamic data length from storage
    uint256 dynamicSchemaLengthSlot = _getDynamicDataLengthLocation(tableId, keyTuple);
    PackedCounter encodedLengths = PackedCounter.wrap(Storage.load({ storagePointer: dynamicSchemaLengthSlot }));

    // Update the encoded length
    uint256 oldFieldLength = encodedLengths.atIndex(dynamicSchemaIndex);
    encodedLengths = encodedLengths.setAtIndex(dynamicSchemaIndex, data.length);

    // Set the new lengths
    Storage.store({ storagePointer: dynamicSchemaLengthSlot, data: encodedLengths.unwrap() });

    // Store the provided value in storage
    uint256 dynamicDataLocation = _getDynamicDataLocation(tableId, keyTuple, dynamicSchemaIndex);
    Storage.store({ storagePointer: dynamicDataLocation, offset: 0, data: data });

    // Compute start index for the splice event
    uint256 start;
    unchecked {
      // (safe because it's a few uint40 values, which can't overflow uint48)
      for (uint8 i; i < dynamicSchemaIndex; i++) {
        start += encodedLengths.atIndex(i);
      }
    }

    // Emit event to notify indexers
    emit StoreCore.StoreSpliceDynamicData({
      tableId: tableId,
      keyTuple: keyTuple,
      start: uint48(start),
      deleteCount: uint40(oldFieldLength),
      data: data,
      encodedLengths: encodedLengths.unwrap()
    });
  }

  function _pushToDynamicField(
    bytes32 tableId,
    bytes32[] memory keyTuple,
    FieldLayout fieldLayout,
    uint8 fieldIndex,
    bytes memory dataToPush
  ) internal {
    uint8 dynamicSchemaIndex = fieldIndex - uint8(fieldLayout.numStaticFields());

    // Load dynamic data length from storage
    uint256 dynamicDataLengthSlot = _getDynamicDataLengthLocation(tableId, keyTuple);
    PackedCounter encodedLengths = PackedCounter.wrap(Storage.load({ storagePointer: dynamicDataLengthSlot }));

    // Update the encoded length
    uint256 oldFieldLength = encodedLengths.atIndex(dynamicSchemaIndex);
    encodedLengths = encodedLengths.setAtIndex(dynamicSchemaIndex, oldFieldLength + dataToPush.length);

    // Set the new length
    Storage.store({ storagePointer: dynamicDataLengthSlot, data: encodedLengths.unwrap() });

    // Append `dataToPush` to the end of the data in storage
    _setPartialDynamicData(tableId, keyTuple, dynamicSchemaIndex, oldFieldLength, dataToPush);

    // Compute start index for the splice event
    uint256 start = oldFieldLength;
    unchecked {
      // (safe because it's a few uint40 values, which can't overflow uint48)
      for (uint8 i; i < dynamicSchemaIndex; i++) {
        start += encodedLengths.atIndex(i);
      }
    }

    // Emit event to notify indexers
    emit StoreCore.StoreSpliceDynamicData({
      tableId: tableId,
      keyTuple: keyTuple,
      start: uint48(start),
      deleteCount: uint40(0),
      data: dataToPush,
      encodedLengths: encodedLengths.unwrap()
    });
  }

  function _popFromDynamicField(
    bytes32 tableId,
    bytes32[] memory keyTuple,
    FieldLayout fieldLayout,
    uint8 fieldIndex,
    uint256 byteLengthToPop
  ) internal {
    uint8 dynamicSchemaIndex = fieldIndex - uint8(fieldLayout.numStaticFields());

    // Load dynamic data length from storage
    uint256 dynamicDataLengthSlot = _getDynamicDataLengthLocation(tableId, keyTuple);
    PackedCounter encodedLengths = PackedCounter.wrap(Storage.load({ storagePointer: dynamicDataLengthSlot }));

    // Update the encoded length
    uint256 oldFieldLength = encodedLengths.atIndex(dynamicSchemaIndex);
    encodedLengths = encodedLengths.setAtIndex(dynamicSchemaIndex, oldFieldLength - byteLengthToPop);

    // Set the new length
    Storage.store({ storagePointer: dynamicDataLengthSlot, data: encodedLengths.unwrap() });

    // Data can be left unchanged, push/set do not assume storage to be 0s

    // Compute start index for the splice event
    uint256 start;
    unchecked {
      // (safe because it's a few uint40 values, which can't overflow uint48)
      start = oldFieldLength;
      for (uint8 i; i < dynamicSchemaIndex; i++) {
        start += encodedLengths.atIndex(i);
      }
      start -= byteLengthToPop;
    }

    // Emit event to notify indexers
    emit StoreCore.StoreSpliceDynamicData({
      tableId: tableId,
      keyTuple: keyTuple,
      start: uint48(start),
      deleteCount: uint40(byteLengthToPop),
      data: new bytes(0),
      encodedLengths: encodedLengths.unwrap()
    });
  }

  // startOffset is measured in bytes
  function _setDynamicFieldItem(
    bytes32 tableId,
    bytes32[] memory keyTuple,
    FieldLayout fieldLayout,
    uint8 fieldIndex,
    uint256 startByteIndex,
    bytes memory dataToSet
  ) internal {
    uint8 dynamicSchemaIndex = fieldIndex - uint8(fieldLayout.numStaticFields());

    // Load dynamic data length from storage
    uint256 dynamicSchemaLengthSlot = _getDynamicDataLengthLocation(tableId, keyTuple);
    PackedCounter encodedLengths = PackedCounter.wrap(Storage.load({ storagePointer: dynamicSchemaLengthSlot }));

    // Set `dataToSet` at the given index
    _setPartialDynamicData(tableId, keyTuple, dynamicSchemaIndex, startByteIndex, dataToSet);

    // Compute start index for the splice event
    uint256 start;
    unchecked {
      // (safe because it's a few uint40 values, which can't overflow uint48)
      start = startByteIndex;
      for (uint8 i; i < dynamicSchemaIndex; i++) {
        start += encodedLengths.atIndex(i);
      }
    }

    // Emit event to notify indexers
    emit StoreCore.StoreSpliceDynamicData({
      tableId: tableId,
      keyTuple: keyTuple,
      start: uint48(start),
      deleteCount: uint40(dataToSet.length),
      data: dataToSet,
      encodedLengths: encodedLengths.unwrap()
    });
  }

  /************************************************************************
   *
   *    GET DATA
   *
   ************************************************************************/

  /**
   * Get full static data for the given tableId and key tuple, with the given static length
   */
  function _getStaticData(
    bytes32 tableId,
    bytes32[] memory keyTuple,
    uint256 length,
    uint256 memoryPointer
  ) internal view {
    if (length == 0) return;

    // Load the data from storage
    uint256 location = _getStaticDataLocation(tableId, keyTuple);
    Storage.load({ storagePointer: location, length: length, offset: 0, memoryPointer: memoryPointer });
  }

  /**
   * Get a single static field from the given tableId and key tuple, with the given value field layout
   */
  function _getStaticField(
    bytes32 tableId,
    bytes32[] memory keyTuple,
    uint8 fieldIndex,
    FieldLayout fieldLayout
  ) internal view returns (bytes memory) {
    // Get the length, storage location and offset of the static field
    uint256 staticByteLength = fieldLayout.atIndex(fieldIndex);
    uint256 location = _getStaticDataLocation(tableId, keyTuple);
    uint256 offset = _getStaticDataOffset(fieldLayout, fieldIndex);

    // Load the data from storage
    return Storage.load({ storagePointer: location, length: staticByteLength, offset: offset });
  }

  /**
   * Get a single dynamic field from the given tableId and key tuple, with the given value field layout
   */
  function _getDynamicField(
    bytes32 tableId,
    bytes32[] memory keyTuple,
    uint8 fieldIndex,
    FieldLayout fieldLayout
  ) internal view returns (bytes memory) {
    // Get the length and storage location of the dynamic field
    uint8 dynamicSchemaIndex = fieldIndex - uint8(fieldLayout.numStaticFields());
    uint256 location = _getDynamicDataLocation(tableId, keyTuple, dynamicSchemaIndex);
    uint256 dataLength = _loadEncodedDynamicDataLength(tableId, keyTuple).atIndex(dynamicSchemaIndex);

    return Storage.load({ storagePointer: location, length: dataLength, offset: 0 });
  }

  /************************************************************************
   *
   *    HELPER FUNCTIONS
   *
   ************************************************************************/

  /**
   * Verify static data length + dynamic data length matches the given data
   * Returns the static and dynamic lengths
   */
  function _validateDataLength(
    FieldLayout fieldLayout,
    bytes memory staticData,
    PackedCounter encodedLengths,
    bytes memory dynamicData
  ) internal pure {
    if (fieldLayout.staticDataLength() != staticData.length) {
      revert IStoreErrors.StoreCore_InvalidStaticDataLength(fieldLayout.staticDataLength(), staticData.length);
    }
    if (encodedLengths.total() != dynamicData.length) {
      revert IStoreErrors.StoreCore_InvalidDynamicDataLength(encodedLengths.total(), dynamicData.length);
    }
  }

  /////////////////////////////////////////////////////////////////////////
  //    STATIC DATA
  /////////////////////////////////////////////////////////////////////////

  /**
   * Compute the storage location based on tableId id and index tuple
   */
  function _getStaticDataLocation(bytes32 tableId, bytes32[] memory keyTuple) internal pure returns (uint256) {
    return uint256(SLOT ^ keccak256(abi.encodePacked(tableId, keyTuple)));
  }

  /**
   * Get storage offset for the given value field layout and (static length) index
   */
  function _getStaticDataOffset(FieldLayout fieldLayout, uint8 fieldIndex) internal pure returns (uint256) {
    uint256 offset = 0;
    for (uint256 i; i < fieldIndex; i++) {
      offset += fieldLayout.atIndex(i);
    }
    return offset;
  }

  /////////////////////////////////////////////////////////////////////////
  //    DYNAMIC DATA
  /////////////////////////////////////////////////////////////////////////

  /**
   * Compute the storage location based on tableId id and index tuple
   */
  function _getDynamicDataLocation(
    bytes32 tableId,
    bytes32[] memory keyTuple,
    uint8 fieldIndex
  ) internal pure returns (uint256) {
<<<<<<< HEAD
    return uint256(DYNMAIC_DATA_SLOT ^ bytes1(schemaIndex) ^ keccak256(abi.encodePacked(tableId, keyTuple)));
=======
    return uint256(keccak256(abi.encode(SLOT, tableId, keyTuple, fieldIndex)));
>>>>>>> 211be2a1
  }

  /**
   * Compute the storage location for the length of the dynamic data
   */
  function _getDynamicDataLengthLocation(bytes32 tableId, bytes32[] memory keyTuple) internal pure returns (uint256) {
    return uint256(DYNAMIC_DATA_LENGTH_SLOT ^ keccak256(abi.encodePacked(tableId, keyTuple)));
  }

  /**
   * Get the length of the dynamic data for the given value field layout and index
   */
  function _loadEncodedDynamicDataLength(
    bytes32 tableId,
    bytes32[] memory keyTuple
  ) internal view returns (PackedCounter) {
    // Load dynamic data length from storage
    uint256 dynamicDataLengthSlot = _getDynamicDataLengthLocation(tableId, keyTuple);
    return PackedCounter.wrap(Storage.load({ storagePointer: dynamicDataLengthSlot }));
  }

  /**
   * Set the length of the dynamic data (in bytes) for the given value field layout and index
   */
  function _setDynamicDataLengthAtIndex(
    bytes32 tableId,
    bytes32[] memory keyTuple,
    uint8 dynamicSchemaIndex, // fieldIndex - numStaticFields
    uint256 newLengthAtIndex
  ) internal {
    // Load dynamic data length from storage
    uint256 dynamicDataLengthSlot = _getDynamicDataLengthLocation(tableId, keyTuple);
    PackedCounter encodedLengths = PackedCounter.wrap(Storage.load({ storagePointer: dynamicDataLengthSlot }));

    // Update the encoded lengths
    encodedLengths = encodedLengths.setAtIndex(dynamicSchemaIndex, newLengthAtIndex);

    // Set the new lengths
    Storage.store({ storagePointer: dynamicDataLengthSlot, data: encodedLengths.unwrap() });
  }

  /**
   * Modify a part of the dynamic field's data (without changing the field's length)
   */
  function _setPartialDynamicData(
    bytes32 tableId,
    bytes32[] memory keyTuple,
    uint8 dynamicSchemaIndex,
    uint256 startByteIndex,
    bytes memory partialData
  ) internal {
    uint256 dynamicDataLocation = _getDynamicDataLocation(tableId, keyTuple, dynamicSchemaIndex);
    // start index is in bytes, whereas storage slots are in 32-byte words
    dynamicDataLocation += startByteIndex / 32;

    // partial storage slot offset (there is no inherent offset, as each dynamic field starts at its own storage slot)
    uint256 offset = startByteIndex % 32;
    Storage.store({ storagePointer: dynamicDataLocation, offset: offset, data: partialData });
  }
}<|MERGE_RESOLUTION|>--- conflicted
+++ resolved
@@ -940,11 +940,7 @@
     bytes32[] memory keyTuple,
     uint8 fieldIndex
   ) internal pure returns (uint256) {
-<<<<<<< HEAD
-    return uint256(DYNMAIC_DATA_SLOT ^ bytes1(schemaIndex) ^ keccak256(abi.encodePacked(tableId, keyTuple)));
-=======
-    return uint256(keccak256(abi.encode(SLOT, tableId, keyTuple, fieldIndex)));
->>>>>>> 211be2a1
+    return uint256(DYNMAIC_DATA_SLOT ^ bytes1(fieldIndex) ^ keccak256(abi.encodePacked(tableId, keyTuple)));
   }
 
   /**

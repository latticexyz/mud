--- conflicted
+++ resolved
@@ -259,16 +259,12 @@
       revert IStoreErrors.Store_InvalidResourceType(RESOURCE_TABLE, tableId, string(abi.encodePacked(tableId)));
     }
 
-<<<<<<< HEAD
-    StoreHooks._push(tableId, Hook.unwrap(HookLib.encode(address(hookAddress), enabledHooksBitmap)));
-=======
     // Require the table to exist
     if (!ResourceIds._getExists(tableId)) {
       revert IStoreErrors.Store_TableNotFound(tableId, string(abi.encodePacked(tableId)));
     }
 
-    StoreHooks.push(tableId, Hook.unwrap(HookLib.encode(address(hookAddress), enabledHooksBitmap)));
->>>>>>> 745485cd
+    StoreHooks._push(tableId, Hook.unwrap(HookLib.encode(address(hookAddress), enabledHooksBitmap)));
   }
 
   /**

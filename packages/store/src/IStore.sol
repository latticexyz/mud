--- conflicted
+++ resolved
@@ -84,11 +84,7 @@
   function registerStoreHook(bytes32 table, IStoreHook hook) external;
 }
 
-<<<<<<< HEAD
-interface IStore is IStoreData, IStoreRegistration, IStoreErrors {}
-=======
 interface IStore is IStoreData, IStoreRegistration, IStoreEphemeral, IStoreErrors {}
->>>>>>> 33362e7a
 
 interface IStoreHook {
   function onSetRecord(bytes32 table, bytes32[] memory key, bytes memory data) external;

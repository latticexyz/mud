--- conflicted
+++ resolved
@@ -141,13 +141,9 @@
 interface IStore is IStoreData, IStoreRegistration, IStoreEphemeral, IStoreErrors {}
 
 interface IStoreHook {
-<<<<<<< HEAD
-  function onSetRecord(bytes32 table, bytes32[] memory key, bytes memory data, FieldLayout fieldLayout) external;
-=======
-  function onBeforeSetRecord(bytes32 table, bytes32[] memory key, bytes memory data, Schema valueSchema) external;
+  function onBeforeSetRecord(bytes32 table, bytes32[] memory key, bytes memory data, FieldLayout fieldLayout) external;
 
-  function onAfterSetRecord(bytes32 table, bytes32[] memory key, bytes memory data, Schema valueSchema) external;
->>>>>>> d3049a2e
+  function onAfterSetRecord(bytes32 table, bytes32[] memory key, bytes memory data, FieldLayout fieldLayout) external;
 
   function onBeforeSetField(
     bytes32 table,
@@ -165,11 +161,7 @@
     FieldLayout fieldLayout
   ) external;
 
-<<<<<<< HEAD
-  function onDeleteRecord(bytes32 table, bytes32[] memory key, FieldLayout fieldLayout) external;
-=======
-  function onBeforeDeleteRecord(bytes32 table, bytes32[] memory key, Schema valueSchema) external;
+  function onBeforeDeleteRecord(bytes32 table, bytes32[] memory key, FieldLayout fieldLayout) external;
 
-  function onAfterDeleteRecord(bytes32 table, bytes32[] memory key, Schema valueSchema) external;
->>>>>>> d3049a2e
+  function onAfterDeleteRecord(bytes32 table, bytes32[] memory key, FieldLayout fieldLayout) external;
 }
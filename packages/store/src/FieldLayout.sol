// SPDX-License-Identifier: MIT
pragma solidity >=0.8.21;

import { WORD_SIZE, WORD_LAST_INDEX, BYTE_TO_BITS, MAX_TOTAL_FIELDS, MAX_DYNAMIC_FIELDS, LayoutOffsets } from "./constants.sol";

/**
 * @title FieldLayout
 * @dev Represents a field layout encoded into a single bytes32.
 * From left to right, the bytes are laid out as follows:
 * - 2 bytes for total length of all static fields
 * - 1 byte for number of static size fields
 * - 1 byte for number of dynamic size fields
 * - 28 bytes for 28 static field lengths
 * (MAX_DYNAMIC_FIELDS allows PackedCounter to pack the dynamic lengths into 1 word)
 */
type FieldLayout is bytes32;

// When importing FieldLayout, attach FieldLayoutInstance to it
using FieldLayoutInstance for FieldLayout global;

/**
 * @title FieldLayoutLib
 * @dev A library for handling field layout encoding into a single bytes32.
 * It provides a function to encode static and dynamic fields and ensure
 * various constraints regarding the length and size of the fields.
 */
library FieldLayoutLib {
<<<<<<< HEAD
  error FieldLayoutLib_InvalidLength(uint256 length);
  error FieldLayoutLib_StaticLengthIsZero(uint256 index);
  error FieldLayoutLib_StaticLengthIsNotZero(uint256 index);
=======
  error FieldLayoutLib_TooManyFields(uint256 numFields, uint256 maxFields);
  error FieldLayoutLib_TooManyDynamicFields(uint256 numFields, uint256 maxFields);
  error FieldLayoutLib_Empty();
  error FieldLayoutLib_StaticLengthIsZero();
>>>>>>> 103f635e
  error FieldLayoutLib_StaticLengthDoesNotFitInAWord();

  /**
   * @notice Encodes the given field layout into a single bytes32.
   * @dev Ensures various constraints on the length and size of the fields.
   * Reverts if total fields, static field length, or static byte length exceed allowed limits.
   * @param _staticFields An array of static field lengths.
   * @param numDynamicFields The number of dynamic fields.
   * @return A FieldLayout structure containing the encoded field layout.
   */
  function encode(uint256[] memory _staticFields, uint256 numDynamicFields) internal pure returns (FieldLayout) {
    uint256 fieldLayout;
    uint256 totalLength;
    uint256 totalFields = _staticFields.length + numDynamicFields;
    if (totalFields > MAX_TOTAL_FIELDS) revert FieldLayoutLib_TooManyFields(totalFields, MAX_TOTAL_FIELDS);
    if (numDynamicFields > MAX_DYNAMIC_FIELDS)
      revert FieldLayoutLib_TooManyDynamicFields(numDynamicFields, MAX_DYNAMIC_FIELDS);

    // Compute the total static length and store the field lengths in the encoded fieldLayout
    for (uint256 i = 0; i < _staticFields.length; ) {
      uint256 staticByteLength = _staticFields[i];
      if (staticByteLength == 0) {
        revert FieldLayoutLib_StaticLengthIsZero(i);
      } else if (staticByteLength > WORD_SIZE) {
        revert FieldLayoutLib_StaticLengthDoesNotFitInAWord();
      }

      unchecked {
        // (safe because 28 (max _staticFields.length) * 32 (max static length) < 2**16)
        totalLength += staticByteLength;
        // Sequentially store lengths after the first 4 bytes (which are reserved for total length and field numbers)
        // (safe because of the initial _staticFields.length check)
        fieldLayout |= uint256(_staticFields[i]) << ((WORD_LAST_INDEX - 4 - i) * BYTE_TO_BITS);
        i++;
      }
    }

    // Store total static length in the first 2 bytes,
    // number of static fields in the 3rd byte,
    // number of dynamic fields in the 4th byte
    // (optimizer can handle this, no need for unchecked or single-line assignment)
    fieldLayout |= totalLength << LayoutOffsets.TOTAL_LENGTH;
    fieldLayout |= _staticFields.length << LayoutOffsets.NUM_STATIC_FIELDS;
    fieldLayout |= numDynamicFields << LayoutOffsets.NUM_DYNAMIC_FIELDS;

    return FieldLayout.wrap(bytes32(fieldLayout));
  }
}

/**
 * @title FieldLayoutInstance
 * @dev Provides instance functions for obtaining information from an encoded FieldLayout.
 */
library FieldLayoutInstance {
  /**
   * @notice Get the static byte length at the given index from the field layout.
   * @param fieldLayout The FieldLayout to extract the byte length from.
   * @param index The field index to get the static byte length from.
   * @return The static byte length at the specified index.
   */
  function atIndex(FieldLayout fieldLayout, uint256 index) internal pure returns (uint256) {
    unchecked {
      return uint8(uint256(fieldLayout.unwrap()) >> ((WORD_LAST_INDEX - 4 - index) * BYTE_TO_BITS));
    }
  }

  /**
   * @notice Get the total static byte length for the given field layout.
   * @param fieldLayout The FieldLayout to extract the total static byte length from.
   * @return The total static byte length.
   */
  function staticDataLength(FieldLayout fieldLayout) internal pure returns (uint256) {
    return uint256(FieldLayout.unwrap(fieldLayout)) >> LayoutOffsets.TOTAL_LENGTH;
  }

  /**
   * @notice Get the number of static fields for the field layout.
   * @param fieldLayout The FieldLayout to extract the number of static fields from.
   * @return The number of static fields.
   */
  function numStaticFields(FieldLayout fieldLayout) internal pure returns (uint256) {
    return uint8(uint256(fieldLayout.unwrap()) >> LayoutOffsets.NUM_STATIC_FIELDS);
  }

  /**
   * @notice Get the number of dynamic length fields for the field layout.
   * @param fieldLayout The FieldLayout to extract the number of dynamic fields from.
   * @return The number of dynamic length fields.
   */
  function numDynamicFields(FieldLayout fieldLayout) internal pure returns (uint256) {
    return uint8(uint256(fieldLayout.unwrap()) >> LayoutOffsets.NUM_DYNAMIC_FIELDS);
  }

  /**
   * @notice Get the total number of fields for the field layout.
   * @param fieldLayout The FieldLayout to extract the total number of fields from.
   * @return The total number of fields.
   */
  function numFields(FieldLayout fieldLayout) internal pure returns (uint256) {
    unchecked {
      return
        uint8(uint256(fieldLayout.unwrap()) >> LayoutOffsets.NUM_STATIC_FIELDS) +
        uint8(uint256(fieldLayout.unwrap()) >> LayoutOffsets.NUM_DYNAMIC_FIELDS);
    }
  }

  /**
   * @notice Check if the field layout is empty.
   * @param fieldLayout The FieldLayout to check.
   * @return True if the field layout is empty, false otherwise.
   */
  function isEmpty(FieldLayout fieldLayout) internal pure returns (bool) {
    return FieldLayout.unwrap(fieldLayout) == bytes32(0);
  }

  /**
   * @notice Validate the field layout with various checks on the length and size of the fields.
   * @dev Reverts if total fields, static field length, or static byte length exceed allowed limits.
   * @param fieldLayout The FieldLayout to validate.
   * @param allowEmpty A flag to determine if empty field layouts are allowed.
   */
  function validate(FieldLayout fieldLayout, bool allowEmpty) internal pure {
    // FieldLayout must not be empty
    if (!allowEmpty && fieldLayout.isEmpty()) revert FieldLayoutLib.FieldLayoutLib_Empty();

    // FieldLayout must have no more than MAX_DYNAMIC_FIELDS
    uint256 _numDynamicFields = fieldLayout.numDynamicFields();
    if (_numDynamicFields > MAX_DYNAMIC_FIELDS)
      revert FieldLayoutLib.FieldLayoutLib_TooManyDynamicFields(_numDynamicFields, MAX_DYNAMIC_FIELDS);

    uint256 _numStaticFields = fieldLayout.numStaticFields();
    // FieldLayout must not have more than MAX_TOTAL_FIELDS in total
    uint256 _numTotalFields = _numStaticFields + _numDynamicFields;
    if (_numTotalFields > MAX_TOTAL_FIELDS)
      revert FieldLayoutLib.FieldLayoutLib_TooManyFields(_numTotalFields, MAX_TOTAL_FIELDS);

    // Static lengths must be valid
    uint256 _staticDataLength;
    for (uint256 i; i < _numStaticFields; ) {
      uint256 staticByteLength = fieldLayout.atIndex(i);
      if (staticByteLength == 0) {
        revert FieldLayoutLib.FieldLayoutLib_StaticLengthIsZero(i);
      } else if (staticByteLength > WORD_SIZE) {
        revert FieldLayoutLib.FieldLayoutLib_StaticLengthDoesNotFitInAWord();
      }
      _staticDataLength += staticByteLength;
      unchecked {
        i++;
      }
    }
    // Static length sums must match
    if (_staticDataLength != fieldLayout.staticDataLength()) {
      revert FieldLayoutLib.FieldLayoutLib_InvalidLength(fieldLayout.staticDataLength());
    }
    // Unused fields must be zero
    for (uint256 i = _numStaticFields; i < MAX_TOTAL_FIELDS; i++) {
      uint256 staticByteLength = fieldLayout.atIndex(i);
      if (staticByteLength != 0) {
        revert FieldLayoutLib.FieldLayoutLib_StaticLengthIsNotZero(i);
      }
    }
  }

  /**
   * @notice Unwrap the field layout to obtain the raw bytes32 representation.
   * @param fieldLayout The FieldLayout to unwrap.
   * @return The unwrapped bytes32 representation of the FieldLayout.
   */
  function unwrap(FieldLayout fieldLayout) internal pure returns (bytes32) {
    return FieldLayout.unwrap(fieldLayout);
  }
}<|MERGE_RESOLUTION|>--- conflicted
+++ resolved
@@ -25,16 +25,12 @@
  * various constraints regarding the length and size of the fields.
  */
 library FieldLayoutLib {
-<<<<<<< HEAD
-  error FieldLayoutLib_InvalidLength(uint256 length);
-  error FieldLayoutLib_StaticLengthIsZero(uint256 index);
-  error FieldLayoutLib_StaticLengthIsNotZero(uint256 index);
-=======
   error FieldLayoutLib_TooManyFields(uint256 numFields, uint256 maxFields);
   error FieldLayoutLib_TooManyDynamicFields(uint256 numFields, uint256 maxFields);
   error FieldLayoutLib_Empty();
-  error FieldLayoutLib_StaticLengthIsZero();
->>>>>>> 103f635e
+  error FieldLayoutLib_InvalidStaticDataLength(uint256 staticDataLength, uint256 computedStaticDataLength);
+  error FieldLayoutLib_StaticLengthIsZero(uint256 index);
+  error FieldLayoutLib_StaticLengthIsNotZero(uint256 index);
   error FieldLayoutLib_StaticLengthDoesNotFitInAWord();
 
   /**
@@ -187,7 +183,7 @@
     }
     // Static length sums must match
     if (_staticDataLength != fieldLayout.staticDataLength()) {
-      revert FieldLayoutLib.FieldLayoutLib_InvalidLength(fieldLayout.staticDataLength());
+      revert FieldLayoutLib.FieldLayoutLib_InvalidStaticDataLength(fieldLayout.staticDataLength(), _staticDataLength);
     }
     // Unused fields must be zero
     for (uint256 i = _numStaticFields; i < MAX_TOTAL_FIELDS; i++) {

<<<<<<< HEAD
import { AbiType, AbiTypes, StaticAbiType, StaticAbiTypes } from "@latticexyz/schema-type";
import { RefinementCtx, z, ZodIssueCode } from "zod";
import { AsDependent, ExtractUserTypes, RequireKeys, StaticArray, StringForUnion } from "@latticexyz/common/type-utils";
import {
  // validation utils
  getDuplicates,
  parseStaticArray,
  STORE_SELECTOR_MAX_LENGTH,
  // config
  MUDCoreUserConfig,
  MUDCoreConfig,
  mudCoreConfig,
  // schemas
  zObjectName,
  zSelector,
  zUserEnum,
  zValueName,
} from "@latticexyz/config";

const zTableName = zObjectName;
const zKeyName = zValueName;
const zColumnName = zValueName;
const zUserEnumName = zObjectName;

// Fields can use AbiType or one of user-defined wrapper types
// (user types are refined later, based on the appropriate config options)
const zFieldData = z.string();

type FieldData<UserTypes extends StringForUnion> = AbiType | StaticArray | UserTypes;

// Primary keys allow only static types
// (user types are refined later, based on the appropriate config options)
const zPrimaryKey = z.string();
const zPrimaryKeys = z.record(zKeyName, zPrimaryKey).default({ key: "bytes32" });

type PrimaryKey<StaticUserTypes extends StringForUnion> = StaticAbiType | StaticUserTypes;

/************************************************************************
 *
 *    TABLE SCHEMA
 *
 ************************************************************************/

export type FullSchemaConfig<UserTypes extends StringForUnion = StringForUnion> = Record<string, FieldData<UserTypes>>;
export type ShorthandSchemaConfig<UserTypes extends StringForUnion = StringForUnion> = FieldData<UserTypes>;
export type SchemaConfig<UserTypes extends StringForUnion = StringForUnion> =
  | FullSchemaConfig<UserTypes>
  | ShorthandSchemaConfig<UserTypes>;

const zFullSchemaConfig = z
  .record(zColumnName, zFieldData)
  .refine((arg) => Object.keys(arg).length > 0, "Table schema may not be empty");

const zShorthandSchemaConfig = zFieldData.transform((fieldData) => {
  return zFullSchemaConfig.parse({
    value: fieldData,
  });
});

export const zSchemaConfig = zFullSchemaConfig.or(zShorthandSchemaConfig);

/************************************************************************
 *
 *    TABLE
 *
 ************************************************************************/

export interface TableConfig<
  UserTypes extends StringForUnion = StringForUnion,
  StaticUserTypes extends StringForUnion = StringForUnion
> {
  /** Output directory path for the file. Default is "tables" */
  directory?: string;
  /**
   * The name is used with the namespace to register the table and construct its id.
   * The table id will be uint256(bytes32(abi.encodePacked(bytes16(namespace), bytes16(name)))).
   * Default is "<tableName>"
   * */
  name?: string;
  /** Make methods accept `tableId` argument instead of it being a hardcoded constant. Default is false */
  tableIdArgument?: boolean;
  /** Include methods that accept a manual `IStore` argument. Default is true. */
  storeArgument?: boolean;
  /** Include a data struct and methods for it. Default is false for 1-column tables; true for multi-column tables. */
  dataStruct?: boolean;
  /** Generate only `emitEphemeral` which emits an event without writing to storage. Default is false. */
  ephemeral?: boolean;
  /** Table's primary key names mapped to their types. Default is `{ key: "bytes32" }` */
  primaryKeys?: Record<string, PrimaryKey<StaticUserTypes>>;
  /** Table's column names mapped to their types. Table name's 1st letter should be lowercase. */
  schema: SchemaConfig<UserTypes>;
}

export type FullTableConfig<
  UserTypes extends StringForUnion = StringForUnion,
  StaticUserTypes extends StringForUnion = StringForUnion
> = Required<TableConfig<UserTypes, StaticUserTypes>> & {
  schema: FullSchemaConfig<UserTypes>;
};

const zFullTableConfig = z
  .object({
    directory: z.string().default("tables"),
    name: zSelector.optional(),
    tableIdArgument: z.boolean().default(false),
    storeArgument: z.boolean().default(true),
    primaryKeys: zPrimaryKeys,
    schema: zSchemaConfig,
    dataStruct: z.boolean().optional(),
    ephemeral: z.boolean().default(false),
  })
  .transform((arg) => {
    // default dataStruct value depends on schema's length
    if (Object.keys(arg.schema).length === 1) {
      arg.dataStruct ??= false;
    } else {
      arg.dataStruct ??= true;
    }
    return arg as RequireKeys<typeof arg, "dataStruct">;
  });

const zShorthandTableConfig = zFieldData.transform((fieldData) => {
  return zFullTableConfig.parse({
    schema: {
      value: fieldData,
    },
  });
});

export const zTableConfig = zFullTableConfig.or(zShorthandTableConfig);

/************************************************************************
 *
 *    TABLES
 *
 ************************************************************************/

export type TablesConfig<
  UserTypes extends StringForUnion = StringForUnion,
  StaticUserTypes extends StringForUnion = StringForUnion
> = Record<string, TableConfig<UserTypes, StaticUserTypes> | FieldData<UserTypes>>;

export const zTablesConfig = z.record(zTableName, zTableConfig).transform((tables) => {
  // default name depends on tableName
  for (const tableName of Object.keys(tables)) {
    const table = tables[tableName];
    table.name ??= tableName.slice(0, STORE_SELECTOR_MAX_LENGTH);

    tables[tableName] = table;
  }
  return tables as Record<string, RequireKeys<(typeof tables)[string], "name">>;
});

export type FullTablesConfig<
  UserTypes extends StringForUnion = StringForUnion,
  StaticUserTypes extends StringForUnion = StringForUnion
> = Record<string, FullTableConfig<UserTypes, StaticUserTypes>>;

/************************************************************************
 *
 *    USER TYPES
 *
 ************************************************************************/

export type EnumsConfig<EnumNames extends StringForUnion> = never extends EnumNames
  ? {
      /**
       * Enum names mapped to lists of their member names
       *
       * (enums are inferred to be absent)
       */
      enums?: Record<EnumNames, string[]>;
    }
  : StringForUnion extends EnumNames
  ? {
      /**
       * Enum names mapped to lists of their member names
       *
       * (enums aren't inferred - use `mudConfig` or `storeConfig` helper, and `as const` for variables)
       */
      enums?: Record<EnumNames, string[]>;
    }
  : {
      /**
       * Enum names mapped to lists of their member names
       *
       * Enums defined here can be used as types in table schemas/keys
       */
      enums: Record<EnumNames, string[]>;
    };

export type FullEnumsConfig<EnumNames extends StringForUnion> = {
  enums: Record<EnumNames, string[]>;
};

export const zEnumsConfig = z.object({
  enums: z.record(zUserEnumName, zUserEnum).default({}),
});

/************************************************************************
 *
 *    FINAL
 *
 ************************************************************************/

// zod doesn't preserve doc comments
/** MUDCoreUserConfig wrapper to use generics in some options for better type inference */
export type MUDUserConfig<
  EnumNames extends StringForUnion = StringForUnion,
  StaticUserTypes extends ExtractUserTypes<EnumNames> = ExtractUserTypes<EnumNames>
> = MUDCoreUserConfig &
  EnumsConfig<EnumNames> & {
    /**
     * Configuration for each table.
     *
     * The key is the table name (capitalized).
     *
     * The value:
     *  - abi or user type for a single-value table.
     *  - FullTableConfig object for multi-value tables (or for customizable options).
     */
    tables: TablesConfig<AsDependent<StaticUserTypes>, AsDependent<StaticUserTypes>>;
    /** The namespace for table ids. Default is "" (empty string) */
    namespace?: string;
    /** Path for store package imports. Default is "@latticexyz/store/src/" */
    storeImportPath?: string;
    /** Path to the file where common user types will be generated and imported from. Default is "Types" */
    userTypesPath?: string;
    /** Path to the directory where generated files will be placed. (Default is "codegen") */
    codegenDirectory?: string;
  };

export type MUDConfig<
  EnumNames extends StringForUnion = StringForUnion,
  StaticUserTypes extends ExtractUserTypes<EnumNames> = ExtractUserTypes<EnumNames>
> = MUDCoreConfig &
  FullEnumsConfig<EnumNames> & {
    tables: FullTablesConfig<StaticUserTypes, StaticUserTypes>;
  };

/** mudCoreConfig wrapper to use generics in some options for better type inference */
export function mudConfig<
  // (`never` is overridden by inference, so only the defined enums can be used by default)
  EnumNames extends StringForUnion = never,
  StaticUserTypes extends ExtractUserTypes<EnumNames> = ExtractUserTypes<EnumNames>
>(config: MUDUserConfig<EnumNames, StaticUserTypes>): MUDConfig<EnumNames, StaticUserTypes> {
  // eslint-disable-next-line @typescript-eslint/no-explicit-any
  return mudCoreConfig(config) as any;
}

const StoreConfigUnrefined = z
  .object({
    namespace: zSelector.default(""),
    storeImportPath: z.string().default("@latticexyz/store/src/"),
    tables: zTablesConfig,
    userTypesPath: z.string().default("Types"),
    codegenDirectory: z.string().default("codegen"),
  })
  .merge(zEnumsConfig);

// finally validate global conditions
export const zStoreConfig = StoreConfigUnrefined.superRefine(validateStoreConfig);

export type StoreUserConfig = z.input<typeof zStoreConfig>;
export type StoreConfig = z.output<typeof zStoreConfig>;
export type FactoryConfig = {
  templates: Record<string, any>;
};

// Catchall preserves other plugins' options
export const zPluginStoreConfig = StoreConfigUnrefined.catchall(z.any()).superRefine(validateStoreConfig);

/************************************************************************
 *
 *    HELPERS
 *
 ************************************************************************/

// Validate conditions that check multiple different config options simultaneously
function validateStoreConfig(config: z.output<typeof StoreConfigUnrefined>, ctx: RefinementCtx) {
  // Local table variables must be unique within the table
  for (const table of Object.values(config.tables)) {
    const primaryKeyNames = Object.keys(table.primaryKeys);
    const fieldNames = Object.keys(table.schema);
    const duplicateVariableNames = getDuplicates([...primaryKeyNames, ...fieldNames]);
    if (duplicateVariableNames.length > 0) {
      ctx.addIssue({
        code: ZodIssueCode.custom,
        message: `Field and primary key names within one table must be unique: ${duplicateVariableNames.join(", ")}`,
      });
    }
  }
  // Global names must be unique
  const tableLibraryNames = Object.keys(config.tables);
  const staticUserTypeNames = Object.keys(config.enums);
  const userTypeNames = staticUserTypeNames;
  const globalNames = [...tableLibraryNames, ...userTypeNames];
  const duplicateGlobalNames = getDuplicates(globalNames);
  if (duplicateGlobalNames.length > 0) {
    ctx.addIssue({
      code: ZodIssueCode.custom,
      message: `Table library names, enum names must be globally unique: ${duplicateGlobalNames.join(", ")}`,
    });
  }
  // Table names used for tableId must be unique
  const tableNames = Object.values(config.tables).map(({ name }) => name);
  const duplicateTableNames = getDuplicates(tableNames);
  if (duplicateTableNames.length > 0) {
    ctx.addIssue({
      code: ZodIssueCode.custom,
      message: `Table names must be unique: ${duplicateTableNames.join(", ")}`,
    });
  }
  // User types must exist
  for (const table of Object.values(config.tables)) {
    for (const primaryKeyType of Object.values(table.primaryKeys)) {
      validateStaticAbiOrUserType(staticUserTypeNames, primaryKeyType, ctx);
    }
    for (const fieldType of Object.values(table.schema)) {
      validateAbiOrUserType(userTypeNames, staticUserTypeNames, fieldType, ctx);
    }
  }
}

function validateAbiOrUserType(
  userTypeNames: string[],
  staticUserTypeNames: string[],
  type: string,
  ctx: RefinementCtx
) {
  if (!(AbiTypes as string[]).includes(type) && !userTypeNames.includes(type)) {
    const staticArray = parseStaticArray(type);
    if (staticArray) {
      validateStaticArray(staticUserTypeNames, staticArray.elementType, staticArray.staticLength, ctx);
    } else {
      ctx.addIssue({
        code: ZodIssueCode.custom,
        message: `${type} is not a valid abi type, and is not defined in userTypes`,
      });
    }
  }
}

function validateStaticAbiOrUserType(staticUserTypeNames: string[], type: string, ctx: RefinementCtx) {
  if (!(StaticAbiTypes as string[]).includes(type) && !staticUserTypeNames.includes(type)) {
    ctx.addIssue({
      code: ZodIssueCode.custom,
      message: `${type} is not a static type`,
    });
  }
}

function validateStaticArray(
  staticUserTypeNames: string[],
  elementType: string,
  staticLength: number,
  ctx: RefinementCtx
) {
  validateStaticAbiOrUserType(staticUserTypeNames, elementType, ctx);

  if (staticLength === 0) {
    ctx.addIssue({
      code: ZodIssueCode.custom,
      message: `Static array length must not be 0`,
    });
  } else if (staticLength >= 2 ** 16) {
    ctx.addIssue({
      code: ZodIssueCode.custom,
      message: `Static array length must be less than 2**16`,
    });
  }
}
=======
export * from "./defaults";
export * from "./storeConfig";
>>>>>>> c1fa59f5
<|MERGE_RESOLUTION|>--- conflicted
+++ resolved
@@ -1,377 +1,2 @@
-<<<<<<< HEAD
-import { AbiType, AbiTypes, StaticAbiType, StaticAbiTypes } from "@latticexyz/schema-type";
-import { RefinementCtx, z, ZodIssueCode } from "zod";
-import { AsDependent, ExtractUserTypes, RequireKeys, StaticArray, StringForUnion } from "@latticexyz/common/type-utils";
-import {
-  // validation utils
-  getDuplicates,
-  parseStaticArray,
-  STORE_SELECTOR_MAX_LENGTH,
-  // config
-  MUDCoreUserConfig,
-  MUDCoreConfig,
-  mudCoreConfig,
-  // schemas
-  zObjectName,
-  zSelector,
-  zUserEnum,
-  zValueName,
-} from "@latticexyz/config";
-
-const zTableName = zObjectName;
-const zKeyName = zValueName;
-const zColumnName = zValueName;
-const zUserEnumName = zObjectName;
-
-// Fields can use AbiType or one of user-defined wrapper types
-// (user types are refined later, based on the appropriate config options)
-const zFieldData = z.string();
-
-type FieldData<UserTypes extends StringForUnion> = AbiType | StaticArray | UserTypes;
-
-// Primary keys allow only static types
-// (user types are refined later, based on the appropriate config options)
-const zPrimaryKey = z.string();
-const zPrimaryKeys = z.record(zKeyName, zPrimaryKey).default({ key: "bytes32" });
-
-type PrimaryKey<StaticUserTypes extends StringForUnion> = StaticAbiType | StaticUserTypes;
-
-/************************************************************************
- *
- *    TABLE SCHEMA
- *
- ************************************************************************/
-
-export type FullSchemaConfig<UserTypes extends StringForUnion = StringForUnion> = Record<string, FieldData<UserTypes>>;
-export type ShorthandSchemaConfig<UserTypes extends StringForUnion = StringForUnion> = FieldData<UserTypes>;
-export type SchemaConfig<UserTypes extends StringForUnion = StringForUnion> =
-  | FullSchemaConfig<UserTypes>
-  | ShorthandSchemaConfig<UserTypes>;
-
-const zFullSchemaConfig = z
-  .record(zColumnName, zFieldData)
-  .refine((arg) => Object.keys(arg).length > 0, "Table schema may not be empty");
-
-const zShorthandSchemaConfig = zFieldData.transform((fieldData) => {
-  return zFullSchemaConfig.parse({
-    value: fieldData,
-  });
-});
-
-export const zSchemaConfig = zFullSchemaConfig.or(zShorthandSchemaConfig);
-
-/************************************************************************
- *
- *    TABLE
- *
- ************************************************************************/
-
-export interface TableConfig<
-  UserTypes extends StringForUnion = StringForUnion,
-  StaticUserTypes extends StringForUnion = StringForUnion
-> {
-  /** Output directory path for the file. Default is "tables" */
-  directory?: string;
-  /**
-   * The name is used with the namespace to register the table and construct its id.
-   * The table id will be uint256(bytes32(abi.encodePacked(bytes16(namespace), bytes16(name)))).
-   * Default is "<tableName>"
-   * */
-  name?: string;
-  /** Make methods accept `tableId` argument instead of it being a hardcoded constant. Default is false */
-  tableIdArgument?: boolean;
-  /** Include methods that accept a manual `IStore` argument. Default is true. */
-  storeArgument?: boolean;
-  /** Include a data struct and methods for it. Default is false for 1-column tables; true for multi-column tables. */
-  dataStruct?: boolean;
-  /** Generate only `emitEphemeral` which emits an event without writing to storage. Default is false. */
-  ephemeral?: boolean;
-  /** Table's primary key names mapped to their types. Default is `{ key: "bytes32" }` */
-  primaryKeys?: Record<string, PrimaryKey<StaticUserTypes>>;
-  /** Table's column names mapped to their types. Table name's 1st letter should be lowercase. */
-  schema: SchemaConfig<UserTypes>;
-}
-
-export type FullTableConfig<
-  UserTypes extends StringForUnion = StringForUnion,
-  StaticUserTypes extends StringForUnion = StringForUnion
-> = Required<TableConfig<UserTypes, StaticUserTypes>> & {
-  schema: FullSchemaConfig<UserTypes>;
-};
-
-const zFullTableConfig = z
-  .object({
-    directory: z.string().default("tables"),
-    name: zSelector.optional(),
-    tableIdArgument: z.boolean().default(false),
-    storeArgument: z.boolean().default(true),
-    primaryKeys: zPrimaryKeys,
-    schema: zSchemaConfig,
-    dataStruct: z.boolean().optional(),
-    ephemeral: z.boolean().default(false),
-  })
-  .transform((arg) => {
-    // default dataStruct value depends on schema's length
-    if (Object.keys(arg.schema).length === 1) {
-      arg.dataStruct ??= false;
-    } else {
-      arg.dataStruct ??= true;
-    }
-    return arg as RequireKeys<typeof arg, "dataStruct">;
-  });
-
-const zShorthandTableConfig = zFieldData.transform((fieldData) => {
-  return zFullTableConfig.parse({
-    schema: {
-      value: fieldData,
-    },
-  });
-});
-
-export const zTableConfig = zFullTableConfig.or(zShorthandTableConfig);
-
-/************************************************************************
- *
- *    TABLES
- *
- ************************************************************************/
-
-export type TablesConfig<
-  UserTypes extends StringForUnion = StringForUnion,
-  StaticUserTypes extends StringForUnion = StringForUnion
-> = Record<string, TableConfig<UserTypes, StaticUserTypes> | FieldData<UserTypes>>;
-
-export const zTablesConfig = z.record(zTableName, zTableConfig).transform((tables) => {
-  // default name depends on tableName
-  for (const tableName of Object.keys(tables)) {
-    const table = tables[tableName];
-    table.name ??= tableName.slice(0, STORE_SELECTOR_MAX_LENGTH);
-
-    tables[tableName] = table;
-  }
-  return tables as Record<string, RequireKeys<(typeof tables)[string], "name">>;
-});
-
-export type FullTablesConfig<
-  UserTypes extends StringForUnion = StringForUnion,
-  StaticUserTypes extends StringForUnion = StringForUnion
-> = Record<string, FullTableConfig<UserTypes, StaticUserTypes>>;
-
-/************************************************************************
- *
- *    USER TYPES
- *
- ************************************************************************/
-
-export type EnumsConfig<EnumNames extends StringForUnion> = never extends EnumNames
-  ? {
-      /**
-       * Enum names mapped to lists of their member names
-       *
-       * (enums are inferred to be absent)
-       */
-      enums?: Record<EnumNames, string[]>;
-    }
-  : StringForUnion extends EnumNames
-  ? {
-      /**
-       * Enum names mapped to lists of their member names
-       *
-       * (enums aren't inferred - use `mudConfig` or `storeConfig` helper, and `as const` for variables)
-       */
-      enums?: Record<EnumNames, string[]>;
-    }
-  : {
-      /**
-       * Enum names mapped to lists of their member names
-       *
-       * Enums defined here can be used as types in table schemas/keys
-       */
-      enums: Record<EnumNames, string[]>;
-    };
-
-export type FullEnumsConfig<EnumNames extends StringForUnion> = {
-  enums: Record<EnumNames, string[]>;
-};
-
-export const zEnumsConfig = z.object({
-  enums: z.record(zUserEnumName, zUserEnum).default({}),
-});
-
-/************************************************************************
- *
- *    FINAL
- *
- ************************************************************************/
-
-// zod doesn't preserve doc comments
-/** MUDCoreUserConfig wrapper to use generics in some options for better type inference */
-export type MUDUserConfig<
-  EnumNames extends StringForUnion = StringForUnion,
-  StaticUserTypes extends ExtractUserTypes<EnumNames> = ExtractUserTypes<EnumNames>
-> = MUDCoreUserConfig &
-  EnumsConfig<EnumNames> & {
-    /**
-     * Configuration for each table.
-     *
-     * The key is the table name (capitalized).
-     *
-     * The value:
-     *  - abi or user type for a single-value table.
-     *  - FullTableConfig object for multi-value tables (or for customizable options).
-     */
-    tables: TablesConfig<AsDependent<StaticUserTypes>, AsDependent<StaticUserTypes>>;
-    /** The namespace for table ids. Default is "" (empty string) */
-    namespace?: string;
-    /** Path for store package imports. Default is "@latticexyz/store/src/" */
-    storeImportPath?: string;
-    /** Path to the file where common user types will be generated and imported from. Default is "Types" */
-    userTypesPath?: string;
-    /** Path to the directory where generated files will be placed. (Default is "codegen") */
-    codegenDirectory?: string;
-  };
-
-export type MUDConfig<
-  EnumNames extends StringForUnion = StringForUnion,
-  StaticUserTypes extends ExtractUserTypes<EnumNames> = ExtractUserTypes<EnumNames>
-> = MUDCoreConfig &
-  FullEnumsConfig<EnumNames> & {
-    tables: FullTablesConfig<StaticUserTypes, StaticUserTypes>;
-  };
-
-/** mudCoreConfig wrapper to use generics in some options for better type inference */
-export function mudConfig<
-  // (`never` is overridden by inference, so only the defined enums can be used by default)
-  EnumNames extends StringForUnion = never,
-  StaticUserTypes extends ExtractUserTypes<EnumNames> = ExtractUserTypes<EnumNames>
->(config: MUDUserConfig<EnumNames, StaticUserTypes>): MUDConfig<EnumNames, StaticUserTypes> {
-  // eslint-disable-next-line @typescript-eslint/no-explicit-any
-  return mudCoreConfig(config) as any;
-}
-
-const StoreConfigUnrefined = z
-  .object({
-    namespace: zSelector.default(""),
-    storeImportPath: z.string().default("@latticexyz/store/src/"),
-    tables: zTablesConfig,
-    userTypesPath: z.string().default("Types"),
-    codegenDirectory: z.string().default("codegen"),
-  })
-  .merge(zEnumsConfig);
-
-// finally validate global conditions
-export const zStoreConfig = StoreConfigUnrefined.superRefine(validateStoreConfig);
-
-export type StoreUserConfig = z.input<typeof zStoreConfig>;
-export type StoreConfig = z.output<typeof zStoreConfig>;
-export type FactoryConfig = {
-  templates: Record<string, any>;
-};
-
-// Catchall preserves other plugins' options
-export const zPluginStoreConfig = StoreConfigUnrefined.catchall(z.any()).superRefine(validateStoreConfig);
-
-/************************************************************************
- *
- *    HELPERS
- *
- ************************************************************************/
-
-// Validate conditions that check multiple different config options simultaneously
-function validateStoreConfig(config: z.output<typeof StoreConfigUnrefined>, ctx: RefinementCtx) {
-  // Local table variables must be unique within the table
-  for (const table of Object.values(config.tables)) {
-    const primaryKeyNames = Object.keys(table.primaryKeys);
-    const fieldNames = Object.keys(table.schema);
-    const duplicateVariableNames = getDuplicates([...primaryKeyNames, ...fieldNames]);
-    if (duplicateVariableNames.length > 0) {
-      ctx.addIssue({
-        code: ZodIssueCode.custom,
-        message: `Field and primary key names within one table must be unique: ${duplicateVariableNames.join(", ")}`,
-      });
-    }
-  }
-  // Global names must be unique
-  const tableLibraryNames = Object.keys(config.tables);
-  const staticUserTypeNames = Object.keys(config.enums);
-  const userTypeNames = staticUserTypeNames;
-  const globalNames = [...tableLibraryNames, ...userTypeNames];
-  const duplicateGlobalNames = getDuplicates(globalNames);
-  if (duplicateGlobalNames.length > 0) {
-    ctx.addIssue({
-      code: ZodIssueCode.custom,
-      message: `Table library names, enum names must be globally unique: ${duplicateGlobalNames.join(", ")}`,
-    });
-  }
-  // Table names used for tableId must be unique
-  const tableNames = Object.values(config.tables).map(({ name }) => name);
-  const duplicateTableNames = getDuplicates(tableNames);
-  if (duplicateTableNames.length > 0) {
-    ctx.addIssue({
-      code: ZodIssueCode.custom,
-      message: `Table names must be unique: ${duplicateTableNames.join(", ")}`,
-    });
-  }
-  // User types must exist
-  for (const table of Object.values(config.tables)) {
-    for (const primaryKeyType of Object.values(table.primaryKeys)) {
-      validateStaticAbiOrUserType(staticUserTypeNames, primaryKeyType, ctx);
-    }
-    for (const fieldType of Object.values(table.schema)) {
-      validateAbiOrUserType(userTypeNames, staticUserTypeNames, fieldType, ctx);
-    }
-  }
-}
-
-function validateAbiOrUserType(
-  userTypeNames: string[],
-  staticUserTypeNames: string[],
-  type: string,
-  ctx: RefinementCtx
-) {
-  if (!(AbiTypes as string[]).includes(type) && !userTypeNames.includes(type)) {
-    const staticArray = parseStaticArray(type);
-    if (staticArray) {
-      validateStaticArray(staticUserTypeNames, staticArray.elementType, staticArray.staticLength, ctx);
-    } else {
-      ctx.addIssue({
-        code: ZodIssueCode.custom,
-        message: `${type} is not a valid abi type, and is not defined in userTypes`,
-      });
-    }
-  }
-}
-
-function validateStaticAbiOrUserType(staticUserTypeNames: string[], type: string, ctx: RefinementCtx) {
-  if (!(StaticAbiTypes as string[]).includes(type) && !staticUserTypeNames.includes(type)) {
-    ctx.addIssue({
-      code: ZodIssueCode.custom,
-      message: `${type} is not a static type`,
-    });
-  }
-}
-
-function validateStaticArray(
-  staticUserTypeNames: string[],
-  elementType: string,
-  staticLength: number,
-  ctx: RefinementCtx
-) {
-  validateStaticAbiOrUserType(staticUserTypeNames, elementType, ctx);
-
-  if (staticLength === 0) {
-    ctx.addIssue({
-      code: ZodIssueCode.custom,
-      message: `Static array length must not be 0`,
-    });
-  } else if (staticLength >= 2 ** 16) {
-    ctx.addIssue({
-      code: ZodIssueCode.custom,
-      message: `Static array length must be less than 2**16`,
-    });
-  }
-}
-=======
 export * from "./defaults";
-export * from "./storeConfig";
->>>>>>> c1fa59f5
+export * from "./storeConfig";
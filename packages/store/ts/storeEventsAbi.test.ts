--- conflicted
+++ resolved
@@ -7,13 +7,11 @@
 
 describe("storeEventsAbi", () => {
   it("should match the store ABI", () => {
-<<<<<<< HEAD
-    const expectedAbi = IStoreAbi.filter((item) => item.type === "event")
-      .filter((item) => item.name !== "HelloStore")
-=======
-    const expectedEvents = IStoreAbi.filter((item) => item.type === "event") as readonly AbiEvent[];
+    const expectedEvents = IStoreAbi.filter((item) => item.type === "event").filter(
+      (item) => item.name !== "HelloStore"
+    ) as readonly AbiEvent[];
+
     const expectedAbi = expectedEvents
->>>>>>> 99ab9cd6
       .map((item) => ({
         // return data in a shape that matches abitype's parseAbi
         type: item.type,

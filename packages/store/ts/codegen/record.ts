--- conflicted
+++ resolved
@@ -32,23 +32,13 @@
     storeArgument,
     (_typedStore, _store, _commentSuffix, _untypedStore, _methodNamePrefix) => `
       /** Set the full data using individual values${_commentSuffix} */
-<<<<<<< HEAD
       function ${_methodNamePrefix}set(${renderArguments([
       _typedStore,
       _typedTableId,
       _typedKeyArgs,
       renderArguments(options.fields.map(({ name, typeWithLocation }) => `${typeWithLocation} ${name}`)),
     ])}) internal {
-        bytes memory _data = encode(${renderArguments(options.fields.map(({ name }) => name))});
-=======
-      function set(${renderArguments([
-        _typedStore,
-        _typedTableId,
-        _typedKeyArgs,
-        renderArguments(options.fields.map(({ name, typeWithLocation }) => `${typeWithLocation} ${name}`)),
-      ])}) internal {
         ${renderRecordData(options)}
->>>>>>> 55ab88a6
 
         ${_keyTupleDefinition}
 

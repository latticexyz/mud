--- conflicted
+++ resolved
@@ -31,16 +31,6 @@
   result += renderWithStore(
     storeArgument,
     (_typedStore, _store, _commentSuffix) => `
-<<<<<<< HEAD
-    /** Set the full data using individual values${_commentSuffix} */
-    function set(${renderArguments([
-      _typedStore,
-      _typedTableId,
-      _typedKeyArgs,
-      renderArguments(options.fields.map(({ name, typeWithLocation }) => `${typeWithLocation} ${name}`)),
-    ])}) internal {
-      ${renderRecordData(options)}
-=======
       /** Set the full data using individual values${_commentSuffix} */
       function set(${renderArguments([
         _typedStore,
@@ -48,20 +38,13 @@
         _typedKeyArgs,
         renderArguments(options.fields.map(({ name, typeWithLocation }) => `${typeWithLocation} ${name}`)),
       ])}) internal {
-        bytes memory _data = encode(${renderArguments(options.fields.map(({ name }) => name))});
->>>>>>> 6bff8601
+        ${renderRecordData(options)}
 
         ${_keyTupleDefinition}
 
-<<<<<<< HEAD
-      ${_store}.setRecord(_tableId, _keyTuple, _staticData, _encodedLengths, _dynamicData, getFieldLayout());
-    }
-  `
-=======
-        ${_store}.setRecord(_tableId, _keyTuple, _data, getFieldLayout());
+        ${_store}.setRecord(_tableId, _keyTuple, _staticData, _encodedLengths, _dynamicData, getFieldLayout());
       }
     `
->>>>>>> 6bff8601
   );
 
   if (structName !== undefined) {
@@ -136,63 +119,63 @@
     const totalStaticLength = staticFields.reduce((acc, { staticByteLength }) => acc + staticByteLength, 0);
     // decode static (optionally) and dynamic data
     return `
-    /**
-     * Decode the tightly packed blob using this table's field layout.
-     * Undefined behaviour for invalid blobs.
-     */
-    function decode(bytes memory _blob) internal pure returns (${renderedDecodedRecord}) {
-      // ${totalStaticLength} is the total byte length of static data
-      PackedCounter _encodedLengths = PackedCounter.wrap(Bytes.slice32(_blob, ${totalStaticLength})); 
-
-      ${renderList(
-        staticFields,
-        (field, index) => `
-        ${fieldNamePrefix}${field.name} = ${renderDecodeValueType(field, staticOffsets[index])};
-        `
-      )}
-      // Store trims the blob if dynamic fields are all empty
-      if (_blob.length > ${totalStaticLength}) {
+      /**
+       * Decode the tightly packed blob using this table's field layout.
+       * Undefined behaviour for invalid blobs.
+       */
+      function decode(bytes memory _blob) internal pure returns (${renderedDecodedRecord}) {
+        // ${totalStaticLength} is the total byte length of static data
+        PackedCounter _encodedLengths = PackedCounter.wrap(Bytes.slice32(_blob, ${totalStaticLength})); 
+
         ${renderList(
-          dynamicFields,
-          // unchecked is only dangerous if _encodedLengths (and _blob) is invalid,
-          // but it's assumed to be valid, and this function is meant to be mostly used internally
-          (field, index) => {
-            if (index === 0) {
-              return `
-              // skip static data length + dynamic lengths word
-              uint256 _start = ${totalStaticLength + 32};
-              uint256 _end;
-              unchecked {
-                _end = ${totalStaticLength + 32} + _encodedLengths.atIndex(${index});
+          staticFields,
+          (field, index) => `
+            ${fieldNamePrefix}${field.name} = ${renderDecodeValueType(field, staticOffsets[index])};
+          `
+        )}
+        // Store trims the blob if dynamic fields are all empty
+        if (_blob.length > ${totalStaticLength}) {
+          ${renderList(
+            dynamicFields,
+            // unchecked is only dangerous if _encodedLengths (and _blob) is invalid,
+            // but it's assumed to be valid, and this function is meant to be mostly used internally
+            (field, index) => {
+              if (index === 0) {
+                return `
+                  // skip static data length + dynamic lengths word
+                  uint256 _start = ${totalStaticLength + 32};
+                  uint256 _end;
+                  unchecked {
+                    _end = ${totalStaticLength + 32} + _encodedLengths.atIndex(${index});
+                  }
+                  ${fieldNamePrefix}${field.name} = ${renderDecodeDynamicFieldPartial(field)};
+                `;
+              } else {
+                return `
+                  _start = _end;
+                  unchecked {
+                    _end += _encodedLengths.atIndex(${index});
+                  }
+                  ${fieldNamePrefix}${field.name} = ${renderDecodeDynamicFieldPartial(field)};
+                `;
               }
-              ${fieldNamePrefix}${field.name} = ${renderDecodeDynamicFieldPartial(field)};
-              `;
-            } else {
-              return `
-              _start = _end;
-              unchecked {
-                _end += _encodedLengths.atIndex(${index});
-              }
-              ${fieldNamePrefix}${field.name} = ${renderDecodeDynamicFieldPartial(field)};
-              `;
             }
-          }
-        )}
-      }
-    }
-  `;
+          )}
+        }
+      }
+    `;
   } else {
     // decode only static data
     return `
-    /** Decode the tightly packed blob using this table's field layout */
-    function decode(bytes memory _blob) internal pure returns (${renderedDecodedRecord}) {
-      ${renderList(
-        staticFields,
-        (field, index) => `
-        ${fieldNamePrefix}${field.name} = ${renderDecodeValueType(field, staticOffsets[index])};
-        `
-      )}
-    }
+      /** Decode the tightly packed blob using this table's field layout */
+      function decode(bytes memory _blob) internal pure returns (${renderedDecodedRecord}) {
+        ${renderList(
+          staticFields,
+          (field, index) => `
+          ${fieldNamePrefix}${field.name} = ${renderDecodeValueType(field, staticOffsets[index])};
+          `
+        )}
+      }
     `;
   }
 }

import { renderArguments, renderCommonData, renderWithStore } from "@latticexyz/common/codegen";
import { RenderTableOptions } from "./types";
import { renderRecordData } from "./record";

export function renderEphemeralMethods(options: RenderTableOptions) {
  const { structName, storeArgument } = options;
  const { _tableId, _typedTableId, _keyArgs, _typedKeyArgs, _keyTupleDefinition } = renderCommonData(options);

  let result = renderWithStore(
    storeArgument,
    (_typedStore, _store, _commentSuffix) => `
      /** Emit the ephemeral event using individual values${_commentSuffix} */
      function emitEphemeral(${renderArguments([
        _typedStore,
        _typedTableId,
        _typedKeyArgs,
        renderArguments(options.fields.map(({ name, typeWithLocation }) => `${typeWithLocation} ${name}`)),
      ])}) internal {
        ${renderRecordData(options)}

        ${_keyTupleDefinition}

<<<<<<< HEAD
        ${_store}.emitEphemeralRecord(_tableId, _keyTuple, _data, _fieldLayout);
=======
        ${_store}.emitEphemeralRecord(_tableId, _keyTuple, _staticData, _encodedLengths, _dynamicData, getFieldLayout());
>>>>>>> 331dbfdc
      }
    `
  );

  if (structName !== undefined) {
    result += renderWithStore(
      storeArgument,
      (_typedStore, _store, _commentSuffix, _untypedStore) => `
        /** Emit the ephemeral event using the data struct${_commentSuffix} */
        function emitEphemeral(${renderArguments([
          _typedStore,
          _typedTableId,
          _typedKeyArgs,
          `${structName} memory _table`,
        ])}) internal {
          emitEphemeral(${renderArguments([
            _untypedStore,
            _tableId,
            _keyArgs,
            renderArguments(options.fields.map(({ name }) => `_table.${name}`)),
          ])});
        }
      `
    );
  }

  return result;
}<|MERGE_RESOLUTION|>--- conflicted
+++ resolved
@@ -20,11 +20,7 @@
 
         ${_keyTupleDefinition}
 
-<<<<<<< HEAD
-        ${_store}.emitEphemeralRecord(_tableId, _keyTuple, _data, _fieldLayout);
-=======
-        ${_store}.emitEphemeralRecord(_tableId, _keyTuple, _staticData, _encodedLengths, _dynamicData, getFieldLayout());
->>>>>>> 331dbfdc
+        ${_store}.emitEphemeralRecord(_tableId, _keyTuple, _staticData, _encodedLengths, _dynamicData, _fieldLayout);
       }
     `
   );

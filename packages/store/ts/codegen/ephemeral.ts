--- conflicted
+++ resolved
@@ -10,23 +10,13 @@
     storeArgument,
     (_typedStore, _store, _commentSuffix, _untypedStore, _methodNamePrefix) => `
       /** Emit the ephemeral event using individual values${_commentSuffix} */
-<<<<<<< HEAD
       function ${_methodNamePrefix}emitEphemeral(${renderArguments([
       _typedStore,
       _typedTableId,
       _typedKeyArgs,
       renderArguments(options.fields.map(({ name, typeWithLocation }) => `${typeWithLocation} ${name}`)),
     ])}) internal {
-        bytes memory _data = encode(${renderArguments(options.fields.map(({ name }) => name))});
-=======
-      function emitEphemeral(${renderArguments([
-        _typedStore,
-        _typedTableId,
-        _typedKeyArgs,
-        renderArguments(options.fields.map(({ name, typeWithLocation }) => `${typeWithLocation} ${name}`)),
-      ])}) internal {
         ${renderRecordData(options)}
->>>>>>> 55ab88a6
 
         ${_keyTupleDefinition}
 

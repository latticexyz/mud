import {
  RenderDynamicField,
  renderArguments,
  renderCommonData,
  renderList,
  renderRelativeImports,
  renderTableId,
  renderTypeHelpers,
  renderWithStore,
  renderedSolidityHeader,
<<<<<<< HEAD
=======
  RenderDynamicField,
  RenderStaticField,
>>>>>>> 55ab88a6
} from "@latticexyz/common/codegen";
import { renderEphemeralMethods } from "./ephemeral";
import { renderEncodeFieldSingle, renderFieldMethods } from "./field";
import { renderRecordData, renderRecordMethods } from "./record";
import { renderFieldLayout } from "./renderFieldLayout";
import { RenderTableOptions } from "./types";

export function renderTable(options: RenderTableOptions) {
  const {
    imports,
    libraryName,
    structName,
    staticResourceData,
    storeImportPath,
    fields,
    staticFields,
    dynamicFields,
    withFieldMethods,
    withRecordMethods,
    withEphemeralMethods,
    storeArgument,
    keyTuple,
  } = options;

  const { _typedTableId, _typedKeyArgs, _keyTupleDefinition } = renderCommonData(options);
  const shouldRenderDelete = !withEphemeralMethods;

  return `
    ${renderedSolidityHeader}

    // Import schema type
    import { SchemaType } from "@latticexyz/schema-type/src/solidity/SchemaType.sol";

    // Import store internals
    import { IStore } from "${storeImportPath}IStore.sol";
    import { StoreSwitch } from "${storeImportPath}StoreSwitch.sol";
    import { StoreCore } from "${storeImportPath}StoreCore.sol";
    import { Bytes } from "${storeImportPath}Bytes.sol";
    import { Memory } from "${storeImportPath}Memory.sol";
    import { SliceLib } from "${storeImportPath}Slice.sol";
    import { EncodeArray } from "${storeImportPath}tightcoder/EncodeArray.sol";
    import { FieldLayout, FieldLayoutLib } from "${storeImportPath}FieldLayout.sol";
    import { Schema, SchemaLib } from "${storeImportPath}Schema.sol";
    import { PackedCounter, PackedCounterLib } from "${storeImportPath}PackedCounter.sol";

    ${
      imports.length > 0
        ? `
          // Import user types
          ${renderRelativeImports(imports)}
          `
        : ""
    }

    ${staticResourceData ? renderTableId(staticResourceData).tableIdDefinition : ""}

    ${renderFieldLayout(fields)}

    ${
      !structName
        ? ""
        : `
          struct ${structName} {
            ${renderList(fields, ({ name, typeId }) => `${typeId} ${name};`)}
          }
          `
    }

    library ${libraryName} {
      /** Get the table values' field layout */
      function getFieldLayout() internal pure returns (FieldLayout) {
        return _fieldLayout;
      }

      /** Get the table's key schema */
      function getKeySchema() internal pure returns (Schema) {
        SchemaType[] memory _keySchema = new SchemaType[](${keyTuple.length});
        ${renderList(keyTuple, ({ enumName }, index) => `_keySchema[${index}] = SchemaType.${enumName};`)}

        return SchemaLib.encode(_keySchema);
      }

      /** Get the table's value schema */
      function getValueSchema() internal pure returns (Schema) {
        SchemaType[] memory _valueSchema = new SchemaType[](${fields.length});
        ${renderList(fields, ({ enumName }, index) => `_valueSchema[${index}] = SchemaType.${enumName};`)}

        return SchemaLib.encode(_valueSchema);
      }

      /** Get the table's key names */
      function getKeyNames() internal pure returns (string[] memory keyNames) {
        keyNames = new string[](${keyTuple.length});
        ${renderList(keyTuple, (keyElement, index) => `keyNames[${index}] = "${keyElement.name}";`)}
      }

      /** Get the table's field names */
      function getFieldNames() internal pure returns (string[] memory fieldNames) {
        fieldNames = new string[](${fields.length});
        ${renderList(fields, (field, index) => `fieldNames[${index}] = "${field.name}";`)}
      }

      ${renderWithStore(
        storeArgument,
<<<<<<< HEAD
        (_typedStore, _store, _commentSuffix, _untypedStore, _methodNamePrefix) => `
        /** Register the table with its config${_commentSuffix} */
        function ${_methodNamePrefix}register(${renderArguments([_typedStore, _typedTableId])}) internal {
          ${_store}.registerTable(_tableId, getFieldLayout(), getKeySchema(), getValueSchema(), getKeyNames(), getFieldNames());
        }
      `
=======
        (_typedStore, _store, _commentSuffix) => `
          /** Register the table with its config${_commentSuffix} */
          function register(${renderArguments([_typedStore, _typedTableId])}) internal {
            ${_store}.registerTable(_tableId, _fieldLayout, getKeySchema(), getValueSchema(), getKeyNames(), getFieldNames());
          }
        `
>>>>>>> 55ab88a6
      )}

      ${withFieldMethods ? renderFieldMethods(options) : ""}

      ${withRecordMethods ? renderRecordMethods(options) : ""}

      ${withEphemeralMethods ? renderEphemeralMethods(options) : ""}

      ${renderEncodeStatic(staticFields)}

      ${renderEncodedLengths(dynamicFields)}

      ${renderEncodeDynamic(dynamicFields)}

      /** Tightly pack full data using this table's field layout */
      function encode(${renderArguments(
        options.fields.map(({ name, typeWithLocation }) => `${typeWithLocation} ${name}`)
      )}) internal pure returns (bytes memory) {
        ${renderRecordData(options)}

        return abi.encodePacked(_staticData, _encodedLengths, _dynamicData);
      }
      
      /** Encode keys as a bytes32 array using this table's field layout */
      function encodeKeyTuple(${renderArguments([_typedKeyArgs])}) internal pure returns (bytes32[] memory) {
        ${_keyTupleDefinition}
        return _keyTuple;
      }

      ${
        shouldRenderDelete
          ? renderWithStore(
              storeArgument,
              (_typedStore, _store, _commentSuffix, _untypedStore, _methodNamePrefix) => `
                /* Delete all data for given keys${_commentSuffix} */
                function ${_methodNamePrefix}deleteRecord(${renderArguments([
                _typedStore,
                _typedTableId,
                _typedKeyArgs,
              ])}) internal {
                  ${_keyTupleDefinition}
                  ${_store}.deleteRecord(_tableId, _keyTuple, _fieldLayout);
                }
              `
            )
          : ""
      }
    }

    ${renderTypeHelpers(options)}
  `;
}

function renderEncodeStatic(staticFields: RenderStaticField[]) {
  if (staticFields.length === 0) return "";

  return `
    /** Tightly pack static data using this table's schema */
    function encodeStatic(${renderArguments(
      staticFields.map(({ name, typeWithLocation }) => `${typeWithLocation} ${name}`)
    )}) internal pure returns (bytes memory) {
      return abi.encodePacked(${renderArguments(staticFields.map(({ name }) => name))});
    }
  `;
}

function renderEncodedLengths(dynamicFields: RenderDynamicField[]) {
  if (dynamicFields.length === 0) return "";

  return `
    /** Tightly pack dynamic data using this table's schema */
    function encodeLengths(${renderArguments(
      dynamicFields.map(({ name, typeWithLocation }) => `${typeWithLocation} ${name}`)
    )}) internal pure returns (PackedCounter _encodedLengths) {
      // Lengths are effectively checked during copy by 2**40 bytes exceeding gas limits
      unchecked {
        _encodedLengths = PackedCounterLib.pack(
          ${renderArguments(
            dynamicFields.map(({ name, arrayElement }) => {
              if (arrayElement) {
                return `${name}.length * ${arrayElement.staticByteLength}`;
              } else {
                return `bytes(${name}).length`;
              }
            })
          )}
        );
      }
    }
  `;
}

function renderEncodeDynamic(dynamicFields: RenderDynamicField[]) {
  if (dynamicFields.length === 0) return "";

  return `
    /** Tightly pack dynamic data using this table's schema */
    function encodeDynamic(${renderArguments(
      dynamicFields.map(({ name, typeWithLocation }) => `${typeWithLocation} ${name}`)
    )}) internal pure returns (bytes memory) {
      return abi.encodePacked(${renderArguments(dynamicFields.map((field) => renderEncodeFieldSingle(field)))});
    }
  `;
}<|MERGE_RESOLUTION|>--- conflicted
+++ resolved
@@ -8,11 +8,7 @@
   renderTypeHelpers,
   renderWithStore,
   renderedSolidityHeader,
-<<<<<<< HEAD
-=======
-  RenderDynamicField,
   RenderStaticField,
->>>>>>> 55ab88a6
 } from "@latticexyz/common/codegen";
 import { renderEphemeralMethods } from "./ephemeral";
 import { renderEncodeFieldSingle, renderFieldMethods } from "./field";
@@ -117,21 +113,12 @@
 
       ${renderWithStore(
         storeArgument,
-<<<<<<< HEAD
         (_typedStore, _store, _commentSuffix, _untypedStore, _methodNamePrefix) => `
-        /** Register the table with its config${_commentSuffix} */
-        function ${_methodNamePrefix}register(${renderArguments([_typedStore, _typedTableId])}) internal {
-          ${_store}.registerTable(_tableId, getFieldLayout(), getKeySchema(), getValueSchema(), getKeyNames(), getFieldNames());
-        }
-      `
-=======
-        (_typedStore, _store, _commentSuffix) => `
           /** Register the table with its config${_commentSuffix} */
-          function register(${renderArguments([_typedStore, _typedTableId])}) internal {
+          function ${_methodNamePrefix}register(${renderArguments([_typedStore, _typedTableId])}) internal {
             ${_store}.registerTable(_tableId, _fieldLayout, getKeySchema(), getValueSchema(), getKeyNames(), getFieldNames());
           }
         `
->>>>>>> 55ab88a6
       )}
 
       ${withFieldMethods ? renderFieldMethods(options) : ""}

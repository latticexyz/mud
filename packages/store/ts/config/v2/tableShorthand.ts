--- conflicted
+++ resolved
@@ -1,10 +1,6 @@
 import { ErrorMessage, conform } from "@arktype/util";
 import { FixedArrayAbiType, isFixedArrayAbiType, isStaticAbiType } from "@latticexyz/schema-type/internal";
-<<<<<<< HEAD
-import { get, hasOwnKey, isObject, mergeIfUndefined } from "./generics";
-=======
 import { get, hasOwnKey, isObject } from "./generics";
->>>>>>> 0a1fff9a
 import { isSchemaInput } from "./schema";
 import { AbiTypeScope, Scope, getStaticAbiTypeKeys } from "./scope";
 import { SchemaInput, ScopedSchemaInput, TablesWithShorthandsInput } from "./input";

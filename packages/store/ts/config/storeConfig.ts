import { AbiType, AbiTypes, StaticAbiType, StaticAbiTypes, StaticArray } from "@latticexyz/schema-type/deprecated";
import { RefinementCtx, z, ZodIssueCode } from "zod";
import type {
  AsDependent,
  ExtractUserTypes,
  OrDefaults,
  RequireKeys,
  StringForUnion,
} from "@latticexyz/common/type-utils";
import {
  // validation utils
  getDuplicates,
  parseStaticArray,
  STORE_SELECTOR_MAX_LENGTH,
  // config
  MUDCoreUserConfig,
  // schemas
  zObjectName,
  zSelector,
  zUserEnum,
  zValueName,
} from "@latticexyz/config";
import { DEFAULTS, PATH_DEFAULTS, TABLE_DEFAULTS } from "./defaults";

const zTableName = zObjectName;
const zKeyName = zValueName;
const zColumnName = zValueName;
const zUserEnumName = zObjectName;

// Fields can use AbiType or one of user-defined wrapper types
// (user types are refined later, based on the appropriate config options)
const zFieldData = z.string();

export type FieldData<UserTypes extends StringForUnion> = AbiType | StaticArray | UserTypes;

// Primary keys allow only static types
// (user types are refined later, based on the appropriate config options)
const zKeyElementSchema = z.string();
const zKeySchema = z.record(zKeyName, zKeyElementSchema).default(TABLE_DEFAULTS.keySchema);

type KeySchema<StaticUserTypes extends StringForUnion> = StaticAbiType | StaticUserTypes;

/************************************************************************
 *
 *    TABLE SCHEMA
 *
 ************************************************************************/

export type FullSchemaConfig<UserTypes extends StringForUnion = StringForUnion> = Record<string, FieldData<UserTypes>>;
export type ShorthandSchemaConfig<UserTypes extends StringForUnion = StringForUnion> = FieldData<UserTypes>;
export type SchemaConfig<UserTypes extends StringForUnion = StringForUnion> =
  | FullSchemaConfig<UserTypes>
  | ShorthandSchemaConfig<UserTypes>;

export type ExpandSchemaConfig<TSchemaConfig extends SchemaConfig<string>> =
  TSchemaConfig extends ShorthandSchemaConfig<string> ? { value: TSchemaConfig } : TSchemaConfig;

const zFullSchemaConfig = z
  .record(zColumnName, zFieldData)
  .refine((arg) => Object.keys(arg).length > 0, "Table schema may not be empty");

const zShorthandSchemaConfig = zFieldData.transform((fieldData) => {
  return zFullSchemaConfig.parse({
    value: fieldData,
  });
});

export const zSchemaConfig = zFullSchemaConfig.or(zShorthandSchemaConfig);

/************************************************************************
 *
 *    TABLE
 *
 ************************************************************************/

export interface TableConfig<
  UserTypes extends StringForUnion = StringForUnion,
  StaticUserTypes extends StringForUnion = StringForUnion
> {
  /** Output directory path for the file. Default is "tables" */
  directory?: string;
  /** Make methods accept `tableId` argument instead of it being a hardcoded constant. Default is false */
  tableIdArgument?: boolean;
  /** Include methods that accept a manual `IStore` argument. Default is true. */
  storeArgument?: boolean;
  /** Include a data struct and methods for it. Default is false for 1-column tables; true for multi-column tables. */
  dataStruct?: boolean;
<<<<<<< HEAD
  /** Generate only `emitSet` and `emitDelete`, which emit an event without writing to storage. Default is false. */
  offchainOnly?: boolean;
  /** Table's key schema names mapped to their types. Default is `{ key: "bytes32" }` */
=======
  /** Generate only `emitEphemeral` which emits an event without writing to storage. Default is false. */
  ephemeral?: boolean;
  /**
   * Table's key names mapped to their types.
   * Default is `{ key: "bytes32" }`
   * Key names' first letter should be lowercase.
   */
>>>>>>> e0377761
  keySchema?: Record<string, KeySchema<StaticUserTypes>>;
  /**
   * Table's field names mapped to their types.
   * Field names' first letter should be lowercase.
   */
  valueSchema: SchemaConfig<UserTypes>;
}

export type FullTableConfig<
  UserTypes extends StringForUnion = StringForUnion,
  StaticUserTypes extends StringForUnion = StringForUnion
> = Required<TableConfig<UserTypes, StaticUserTypes>> & {
  valueSchema: FullSchemaConfig<UserTypes>;
};

export interface ExpandTableConfig<T extends TableConfig<string, string>, TableName extends string>
  extends OrDefaults<
    T,
    {
      directory: typeof TABLE_DEFAULTS.directory;
      name: TableName;
      tableIdArgument: typeof TABLE_DEFAULTS.tableIdArgument;
      storeArgument: typeof TABLE_DEFAULTS.storeArgument;
      // dataStruct isn't expanded, because its value is conditional on the number of value schema fields
      dataStruct: boolean;
      keySchema: typeof TABLE_DEFAULTS.keySchema;
      offchainOnly: typeof TABLE_DEFAULTS.offchainOnly;
    }
  > {
  valueSchema: ExpandSchemaConfig<T["valueSchema"]>;
}

const zFullTableConfig = z
  .object({
    directory: z.string().default(TABLE_DEFAULTS.directory),
    name: zSelector.optional(),
    tableIdArgument: z.boolean().default(TABLE_DEFAULTS.tableIdArgument),
    storeArgument: z.boolean().default(TABLE_DEFAULTS.storeArgument),
    dataStruct: z.boolean().optional(),
    keySchema: zKeySchema,
<<<<<<< HEAD
    schema: zSchemaConfig,
    offchainOnly: z.boolean().default(TABLE_DEFAULTS.offchainOnly),
=======
    valueSchema: zSchemaConfig,
    ephemeral: z.boolean().default(TABLE_DEFAULTS.ephemeral),
>>>>>>> e0377761
  })
  .transform((arg) => {
    // default dataStruct value depends on value schema's length
    if (Object.keys(arg.valueSchema).length === 1) {
      arg.dataStruct ??= false;
    } else {
      arg.dataStruct ??= true;
    }
    return arg as RequireKeys<typeof arg, "dataStruct">;
  });

const zShorthandTableConfig = zFieldData.transform((fieldData) => {
  return zFullTableConfig.parse({
    valueSchema: {
      value: fieldData,
    },
  });
});

export const zTableConfig = zFullTableConfig.or(zShorthandTableConfig);

/************************************************************************
 *
 *    TABLES
 *
 ************************************************************************/

export type TablesConfig<
  UserTypes extends StringForUnion = StringForUnion,
  StaticUserTypes extends StringForUnion = StringForUnion
> = Record<string, TableConfig<UserTypes, StaticUserTypes> | FieldData<UserTypes>>;

export const zTablesConfig = z.record(zTableName, zTableConfig).transform((tables) => {
  // default name depends on tableName
  for (const tableName of Object.keys(tables)) {
    const table = tables[tableName];
    table.name = tableName.slice(0, STORE_SELECTOR_MAX_LENGTH);

    tables[tableName] = table;
  }
  return tables as Record<string, RequireKeys<(typeof tables)[string], "name">>;
});

export type FullTablesConfig<
  UserTypes extends StringForUnion = StringForUnion,
  StaticUserTypes extends StringForUnion = StringForUnion
> = Record<string, FullTableConfig<UserTypes, StaticUserTypes>>;

export type ExpandTablesConfig<T extends TablesConfig<string, string>> = {
  [TableName in keyof T]: T[TableName] extends FieldData<string>
    ? ExpandTableConfig<{ valueSchema: { value: T[TableName] } }, TableName extends string ? TableName : never>
    : T[TableName] extends TableConfig<string, string>
    ? ExpandTableConfig<T[TableName], TableName extends string ? TableName : never>
    : // Weakly typed values get a weakly typed expansion.
      // This shouldn't normally happen within `mudConfig`, but can be manually triggered via `ExpandMUDUserConfig`
      ExpandTableConfig<TableConfig<string, string>, TableName extends string ? TableName : string>;
};

/************************************************************************
 *
 *    USER TYPES
 *
 ************************************************************************/

export type EnumsConfig<EnumNames extends StringForUnion> = never extends EnumNames
  ? {
      /**
       * Enum names mapped to lists of their member names
       *
       * (enums are inferred to be absent)
       */
      enums?: Record<EnumNames, string[]>;
    }
  : StringForUnion extends EnumNames
  ? {
      /**
       * Enum names mapped to lists of their member names
       *
       * (enums aren't inferred - use `mudConfig` or `storeConfig` helper, and `as const` for variables)
       */
      enums?: Record<EnumNames, string[]>;
    }
  : {
      /**
       * Enum names mapped to lists of their member names
       *
       * Enums defined here can be used as types in table schemas/keys
       */
      enums: Record<EnumNames, string[]>;
    };

export type FullEnumsConfig<EnumNames extends StringForUnion> = {
  enums: Record<EnumNames, string[]>;
};

export const zEnumsConfig = z.object({
  enums: z.record(zUserEnumName, zUserEnum).default(DEFAULTS.enums),
});

/************************************************************************
 *
 *    FINAL
 *
 ************************************************************************/

// zod doesn't preserve doc comments
/** MUDCoreUserConfig wrapper to use generics in some options for better type inference */
export type MUDUserConfig<
  T extends MUDCoreUserConfig = MUDCoreUserConfig,
  EnumNames extends StringForUnion = StringForUnion,
  StaticUserTypes extends ExtractUserTypes<EnumNames> = ExtractUserTypes<EnumNames>
> = T &
  EnumsConfig<EnumNames> & {
    /**
     * Configuration for each table.
     *
     * The key is the table name (capitalized).
     *
     * The value:
     *  - abi or user type for a single-value table.
     *  - FullTableConfig object for multi-value tables (or for customizable options).
     */
    tables: TablesConfig<AsDependent<StaticUserTypes>, AsDependent<StaticUserTypes>>;
    /** The namespace for table ids. Default is "" (ROOT) */
    namespace?: string;
    /** Path for store package imports. Default is "@latticexyz/store/src/" */
    storeImportPath?: string;
    /** Path to the file where common user types will be generated and imported from. Default is "Types" */
    userTypesPath?: string;
    /** Path to the directory where generated files will be placed. (Default is "codegen") */
    codegenDirectory?: string;
  };

const StoreConfigUnrefined = z
  .object({
    namespace: zSelector.default(DEFAULTS.namespace),
    storeImportPath: z.string().default(PATH_DEFAULTS.storeImportPath),
    tables: zTablesConfig,
    userTypesPath: z.string().default(PATH_DEFAULTS.userTypesPath),
    codegenDirectory: z.string().default(PATH_DEFAULTS.codegenDirectory),
  })
  .merge(zEnumsConfig);

// finally validate global conditions
export const zStoreConfig = StoreConfigUnrefined.superRefine(validateStoreConfig);

export type StoreUserConfig = z.input<typeof zStoreConfig>;
export type StoreConfig = z.output<typeof zStoreConfig>;

// Catchall preserves other plugins' options
export const zPluginStoreConfig = StoreConfigUnrefined.catchall(z.any()).superRefine(validateStoreConfig);

/************************************************************************
 *
 *    HELPERS
 *
 ************************************************************************/

// Validate conditions that check multiple different config options simultaneously
function validateStoreConfig(config: z.output<typeof StoreConfigUnrefined>, ctx: RefinementCtx) {
  // Local table variables must be unique within the table
  for (const table of Object.values(config.tables)) {
    const keySchemaNames = Object.keys(table.keySchema);
    const fieldNames = Object.keys(table.valueSchema);
    const duplicateVariableNames = getDuplicates([...keySchemaNames, ...fieldNames]);
    if (duplicateVariableNames.length > 0) {
      ctx.addIssue({
        code: ZodIssueCode.custom,
        message: `Field and key names within one table must be unique: ${duplicateVariableNames.join(", ")}`,
      });
    }
  }
  // Global names must be unique
  const tableLibraryNames = Object.keys(config.tables);
  const staticUserTypeNames = Object.keys(config.enums);
  const userTypeNames = staticUserTypeNames;
  const globalNames = [...tableLibraryNames, ...userTypeNames];
  const duplicateGlobalNames = getDuplicates(globalNames);
  if (duplicateGlobalNames.length > 0) {
    ctx.addIssue({
      code: ZodIssueCode.custom,
      message: `Table library names, enum names must be globally unique: ${duplicateGlobalNames.join(", ")}`,
    });
  }
  // Table names used for tableId must be unique
  const tableNames = Object.values(config.tables).map(({ name }) => name);
  const duplicateTableNames = getDuplicates(tableNames);
  if (duplicateTableNames.length > 0) {
    ctx.addIssue({
      code: ZodIssueCode.custom,
      message: `Table names must be unique: ${duplicateTableNames.join(", ")}`,
    });
  }
  // User types must exist
  for (const table of Object.values(config.tables)) {
    for (const keySchemaType of Object.values(table.keySchema)) {
      validateStaticAbiOrUserType(staticUserTypeNames, keySchemaType, ctx);
    }
    for (const fieldType of Object.values(table.valueSchema)) {
      validateAbiOrUserType(userTypeNames, staticUserTypeNames, fieldType, ctx);
    }
  }
}

function validateAbiOrUserType(
  userTypeNames: string[],
  staticUserTypeNames: string[],
  type: string,
  ctx: RefinementCtx
) {
  if (!(AbiTypes as string[]).includes(type) && !userTypeNames.includes(type)) {
    const staticArray = parseStaticArray(type);
    if (staticArray) {
      validateStaticArray(staticUserTypeNames, staticArray.elementType, staticArray.staticLength, ctx);
    } else {
      ctx.addIssue({
        code: ZodIssueCode.custom,
        message: `${type} is not a valid abi type, and is not defined in userTypes`,
      });
    }
  }
}

function validateStaticAbiOrUserType(staticUserTypeNames: string[], type: string, ctx: RefinementCtx) {
  if (!(StaticAbiTypes as string[]).includes(type) && !staticUserTypeNames.includes(type)) {
    ctx.addIssue({
      code: ZodIssueCode.custom,
      message: `${type} is not a static type`,
    });
  }
}

function validateStaticArray(
  staticUserTypeNames: string[],
  elementType: string,
  staticLength: number,
  ctx: RefinementCtx
) {
  validateStaticAbiOrUserType(staticUserTypeNames, elementType, ctx);

  if (staticLength === 0) {
    ctx.addIssue({
      code: ZodIssueCode.custom,
      message: `Static array length must not be 0`,
    });
  } else if (staticLength >= 2 ** 16) {
    ctx.addIssue({
      code: ZodIssueCode.custom,
      message: `Static array length must be less than 2**16`,
    });
  }
}<|MERGE_RESOLUTION|>--- conflicted
+++ resolved
@@ -85,19 +85,13 @@
   storeArgument?: boolean;
   /** Include a data struct and methods for it. Default is false for 1-column tables; true for multi-column tables. */
   dataStruct?: boolean;
-<<<<<<< HEAD
   /** Generate only `emitSet` and `emitDelete`, which emit an event without writing to storage. Default is false. */
   offchainOnly?: boolean;
-  /** Table's key schema names mapped to their types. Default is `{ key: "bytes32" }` */
-=======
-  /** Generate only `emitEphemeral` which emits an event without writing to storage. Default is false. */
-  ephemeral?: boolean;
   /**
    * Table's key names mapped to their types.
    * Default is `{ key: "bytes32" }`
    * Key names' first letter should be lowercase.
    */
->>>>>>> e0377761
   keySchema?: Record<string, KeySchema<StaticUserTypes>>;
   /**
    * Table's field names mapped to their types.
@@ -138,13 +132,8 @@
     storeArgument: z.boolean().default(TABLE_DEFAULTS.storeArgument),
     dataStruct: z.boolean().optional(),
     keySchema: zKeySchema,
-<<<<<<< HEAD
-    schema: zSchemaConfig,
+    valueSchema: zSchemaConfig,
     offchainOnly: z.boolean().default(TABLE_DEFAULTS.offchainOnly),
-=======
-    valueSchema: zSchemaConfig,
-    ephemeral: z.boolean().default(TABLE_DEFAULTS.ephemeral),
->>>>>>> e0377761
   })
   .transform((arg) => {
     // default dataStruct value depends on value schema's length

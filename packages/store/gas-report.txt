--- conflicted
+++ resolved
@@ -15,15 +15,9 @@
 (test/Gas.t.sol) | pass abi encoded bytes to external contract [someContract.doSomethingWithBytes(abiEncoded)]: 6554
 (test/Gas.t.sol) | pass custom encoded bytes to external contract [someContract.doSomethingWithBytes(customEncoded)]: 1381
 (test/Mixed.t.sol) | store Mixed struct in storage (native solidity) [testMixed = mixed]: 92050
-<<<<<<< HEAD
 (test/Mixed.t.sol) | register Mixed schema [Mixed.registerSchema()]: 61195
 (test/Mixed.t.sol) | set record in Mixed [Mixed.set({ key: key, u32: 1, u128: 2, a32: a32, s: s })]: 112057
-(test/Mixed.t.sol) | get record from Mixed [MixedData memory mixed = Mixed.get(key)]: 13396
-=======
-(test/Mixed.t.sol) | register Mixed schema [Mixed.registerSchema()]: 61173
-(test/Mixed.t.sol) | set record in Mixed [Mixed.set({ key: key, u32: 1, u128: 2, a32: a32, s: s })]: 112013
-(test/Mixed.t.sol) | get record from Mixed [MixedData memory mixed = Mixed.get(key)]: 13400
->>>>>>> cbef50d0
+(test/Mixed.t.sol) | get record from Mixed [MixedData memory mixed = Mixed.get(key)]: 13422
 (test/PackedCounter.t.sol) | get value at index of PackedCounter [packedCounter.atIndex(3)]: 261
 (test/PackedCounter.t.sol) | set value at index of PackedCounter [packedCounter = packedCounter.setAtIndex(2, 5)]: 799
 (test/PackedCounter.t.sol) | pack uint16 array into PackedCounter [PackedCounter packedCounter = PackedCounterLib.pack(counters)]: 2152
@@ -89,17 +83,11 @@
 (test/StoreCore.t.sol) | get static record (1 slot) [bytes memory loadedData = StoreCore.getRecord(table, key, schema)]: 1335
 (test/StoreCore.t.sol) | set static record (2 slots) [StoreCore.setRecord(table, key, data)]: 59833
 (test/StoreCore.t.sol) | get static record (2 slots) [bytes memory loadedData = StoreCore.getRecord(table, key, schema)]: 1580
-<<<<<<< HEAD
 (test/StoreCore.t.sol) | StoreCore: set table metadata [StoreCore.setMetadata(table, tableName, fieldNames)]: 251702
 (test/StoreCore.t.sol) | update in field (1 slot, 1 uint32 item) [StoreCore.updateInField(table, key, 1, 4 * 1, secondDataForUpdate)]: 16544
 (test/StoreCore.t.sol) | push to field (2 slots, 6 uint64 items) [StoreCore.updateInField(table, key, 2, 8 * 1, thirdDataForUpdate)]: 17646
 (test/StoreMetadata.t.sol) | set record in StoreMetadataTable [StoreMetadata.set({ tableId: tableId, tableName: tableName, abiEncodedFieldNames: abi.encode(fieldNames) })]: 250220
-(test/StoreMetadata.t.sol) | get record from StoreMetadataTable [StoreMetadataData memory metadata = StoreMetadata.get(tableId)]: 12132
-=======
-(test/StoreCore.t.sol) | StoreCore: set table metadata [StoreCore.setMetadata(table, tableName, fieldNames)]: 251710
-(test/StoreMetadata.t.sol) | set record in StoreMetadataTable [StoreMetadata.set({ tableId: tableId, tableName: tableName, abiEncodedFieldNames: abi.encode(fieldNames) })]: 250184
-(test/StoreMetadata.t.sol) | get record from StoreMetadataTable [StoreMetadataData memory metadata = StoreMetadata.get(tableId)]: 12133
->>>>>>> cbef50d0
+(test/StoreMetadata.t.sol) | get record from StoreMetadataTable [StoreMetadataData memory metadata = StoreMetadata.get(tableId)]: 12155
 (test/StoreSwitch.t.sol) | check if delegatecall [isDelegate = StoreSwitch.isDelegateCall()]: 671
 (test/StoreSwitch.t.sol) | check if delegatecall [isDelegate = StoreSwitch.isDelegateCall()]: 627
 (test/Vector2.t.sol) | register Vector2 schema [Vector2.registerSchema()]: 57971

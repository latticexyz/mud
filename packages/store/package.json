{
  "name": "@latticexyz/store",
  "license": "MIT",
  "version": "1.41.0",
  "description": "Store",
  "exports": {
    "./mud.config.mjs": "./dist/mud.config.mjs",
    "./abi/*": "./abi/*",
    "./types/*": "./types/*",
    "./src/*": "./src/*"
  },
  "repository": {
    "type": "git",
    "url": "https://github.com/latticexyz/mud.git",
    "directory": "packages/store"
  },
  "scripts": {
    "prepare": "pnpm build",
    "codegen": "ts-node ./scripts/codegen.ts",
    "tablegen": "../cli/dist/mud.js tablegen",
    "test": "pnpm codegen && forge test",
    "build": "pnpm codegen && rimraf out && forge build && pnpm dist && pnpm types && tsup",
    "dist": "rimraf abi && mkdir abi && cp -rf out/*.sol/*.json abi/ && pnpm rimraf abi/*.metadata.json",
    "types": "rimraf types && typechain --target=ethers-v5 abi/*.json",
    "prettier": "prettier --write 'src/**/*.sol'",
    "solhint": "solhint --config ./.solhint.json 'src/**/*.sol'",
    "lint": "pnpm prettier && pnpm solhint",
    "link": "pnpm link",
    "docs": "rimraf API && hardhat docgen && echo 'label: API\norder: 50' > API/index.yml",
    "release": "npm publish --access=public",
    "gas-report": "mud gas-report --path test/** --save gas-report.txt"
  },
  "devDependencies": {
<<<<<<< HEAD
    "@ethersproject/providers": "^5.7.2",
    "@ethersproject/abi": "^5.7.0",
    "ethers": "^5.7.2",
    "@latticexyz/cli": "workspace:*",
    "@latticexyz/schema-type": "workspace:*",
    "@typechain/ethers-v5": "^10.2.0",
=======
    "@latticexyz/cli": "^1.41.0",
    "@latticexyz/config": "^1.41.0",
    "@latticexyz/schema-type": "^1.41.0",
    "@typechain/ethers-v5": "^9.0.0",
>>>>>>> cd224a52
    "@types/ejs": "^3.1.1",
    "@types/mocha": "^9.1.1",
    "ds-test": "https://github.com/dapphub/ds-test.git#c9ce3f25bde29fc5eb9901842bf02850dfd2d084",
    "ejs": "^3.1.8",
    "forge-std": "https://github.com/foundry-rs/forge-std.git#b4f121555729b3afb3c5ffccb62ff4b6e2818fd3",
    "hardhat": "^2.10.1",
    "prettier": "^2.8.4",
    "prettier-plugin-solidity": "^1.1.2",
    "rimraf": "^3.0.2",
    "solhint": "^3.3.7",
    "solidity-docgen": "^0.6.0-beta.22",
    "ts-node": "^10.9.1",
    "tsup": "^6.7.0",
    "typechain": "^8.1.1",
    "typedoc": "^0.23.10"
  },
  "peerDependencies": {
    "@ethersproject/providers": "^5.7.2",
    "@ethersproject/abi": "^5.7.0",
    "ethers": "^5.7.2",
    "@latticexyz/cli": "latest",
    "@latticexyz/schema-type": "latest",
    "ds-test": "https://github.com/dapphub/ds-test.git#c9ce3f25bde29fc5eb9901842bf02850dfd2d084",
    "forge-std": "https://github.com/foundry-rs/forge-std.git#b4f121555729b3afb3c5ffccb62ff4b6e2818fd3"
  },
  "gitHead": "914a1e0ae4a573d685841ca2ea921435057deb8f"
}<|MERGE_RESOLUTION|>--- conflicted
+++ resolved
@@ -31,19 +31,12 @@
     "gas-report": "mud gas-report --path test/** --save gas-report.txt"
   },
   "devDependencies": {
-<<<<<<< HEAD
     "@ethersproject/providers": "^5.7.2",
     "@ethersproject/abi": "^5.7.0",
     "ethers": "^5.7.2",
-    "@latticexyz/cli": "workspace:*",
+    "@latticexyz/config": "workspace:*",
     "@latticexyz/schema-type": "workspace:*",
     "@typechain/ethers-v5": "^10.2.0",
-=======
-    "@latticexyz/cli": "^1.41.0",
-    "@latticexyz/config": "^1.41.0",
-    "@latticexyz/schema-type": "^1.41.0",
-    "@typechain/ethers-v5": "^9.0.0",
->>>>>>> cd224a52
     "@types/ejs": "^3.1.1",
     "@types/mocha": "^9.1.1",
     "ds-test": "https://github.com/dapphub/ds-test.git#c9ce3f25bde29fc5eb9901842bf02850dfd2d084",
@@ -64,7 +57,6 @@
     "@ethersproject/providers": "^5.7.2",
     "@ethersproject/abi": "^5.7.0",
     "ethers": "^5.7.2",
-    "@latticexyz/cli": "latest",
     "@latticexyz/schema-type": "latest",
     "ds-test": "https://github.com/dapphub/ds-test.git#c9ce3f25bde29fc5eb9901842bf02850dfd2d084",
     "forge-std": "https://github.com/foundry-rs/forge-std.git#b4f121555729b3afb3c5ffccb62ff4b6e2818fd3"

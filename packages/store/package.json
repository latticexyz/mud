{
  "name": "@latticexyz/store",
  "version": "2.1.1",
  "description": "Store",
  "repository": {
    "type": "git",
    "url": "https://github.com/latticexyz/mud.git",
    "directory": "packages/store"
  },
  "license": "MIT",
  "type": "module",
  "exports": {
    ".": "./dist/index.js",
    "./internal": "./dist/internal.js",
    "./mud.config": "./dist/mud.config.js",
    "./codegen": "./dist/codegen.js",
    "./config/v2": "./dist/config/v2.js",
    "./out/*": "./out/*"
  },
  "typesVersions": {
    "*": {
      "index": [
        "./dist/index.d.ts"
      ],
      "internal": [
        "./dist/internal.d.ts"
      ],
      "mud.config": [
        "./dist/mud.config.d.ts"
      ],
      "codegen": [
        "./dist/codegen.d.ts"
      ],
      "config/v2": [
        "./dist/config/v2.d.ts"
      ]
    }
  },
  "files": [
    "dist",
    "out",
    "src"
  ],
  "scripts": {
    "build": "pnpm run build:tightcoder && pnpm run build:mud && pnpm run build:abi && pnpm run build:abi-ts && pnpm run build:js",
    "build:abi": "forge build",
    "build:abi-ts": "abi-ts",
    "build:js": "tsup",
    "build:mud": "tsx ./ts/scripts/build.ts && tsx ./ts/scripts/generate-test-tables.ts",
    "build:tightcoder": "tsx ./ts/scripts/generate-tightcoder.ts",
    "clean": "pnpm run clean:abi && pnpm run clean:js && pnpm run clean:mud",
    "clean:abi": "forge clean",
    "clean:js": "rimraf dist",
    "clean:mud": "rimraf src/codegen && rimraf test/codegen",
    "dev": "tsup --watch",
    "gas-report": "gas-report --save gas-report.json",
    "lint": "solhint --config ./.solhint.json 'src/**/*.sol'",
    "test": "vitest --run --passWithNoTests && forge test",
    "test:ci": "pnpm run test"
  },
  "dependencies": {
    "@ark/util": "catalog:",
    "@latticexyz/common": "workspace:*",
    "@latticexyz/config": "workspace:*",
    "@latticexyz/protocol-parser": "workspace:*",
    "@latticexyz/schema-type": "workspace:*",
<<<<<<< HEAD
    "abitype": "1.0.0",
    "arktype": "catalog:",
    "viem": "2.9.20"
=======
    "abitype": "catalog:",
    "arktype": "catalog:",
    "viem": "catalog:"
>>>>>>> 1a965441
  },
  "devDependencies": {
    "@latticexyz/abi-ts": "workspace:*",
    "@latticexyz/gas-report": "workspace:*",
    "@types/ejs": "^3.1.1",
    "@types/mocha": "^9.1.1",
    "@types/node": "^18.15.11",
    "ds-test": "https://github.com/dapphub/ds-test.git#e282159d5170298eb2455a6c05280ab5a73a4ef0",
    "forge-std": "https://github.com/foundry-rs/forge-std.git#74cfb77e308dd188d2f58864aaf44963ae6b88b1",
    "solhint": "^3.3.7",
    "tsup": "^6.7.0",
    "tsx": "^3.12.6",
    "vitest": "0.34.6"
  }
}<|MERGE_RESOLUTION|>--- conflicted
+++ resolved
@@ -64,15 +64,9 @@
     "@latticexyz/config": "workspace:*",
     "@latticexyz/protocol-parser": "workspace:*",
     "@latticexyz/schema-type": "workspace:*",
-<<<<<<< HEAD
-    "abitype": "1.0.0",
-    "arktype": "catalog:",
-    "viem": "2.9.20"
-=======
     "abitype": "catalog:",
     "arktype": "catalog:",
     "viem": "catalog:"
->>>>>>> 1a965441
   },
   "devDependencies": {
     "@latticexyz/abi-ts": "workspace:*",

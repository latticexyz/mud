--- conflicted
+++ resolved
@@ -339,11 +339,7 @@
     "file": "test/KeyEncoding.t.sol",
     "test": "testRegisterAndGetFieldLayout",
     "name": "register KeyEncoding table",
-<<<<<<< HEAD
-    "gasUsed": 696776
-=======
-    "gasUsed": 691073
->>>>>>> 211be2a1
+    "gasUsed": 690015
   },
   {
     "file": "test/Mixed.t.sol",
@@ -355,31 +351,19 @@
     "file": "test/Mixed.t.sol",
     "test": "testRegisterAndGetFieldLayout",
     "name": "register Mixed table",
-<<<<<<< HEAD
-    "gasUsed": 558938
-=======
-    "gasUsed": 552911
->>>>>>> 211be2a1
+    "gasUsed": 551833
   },
   {
     "file": "test/Mixed.t.sol",
     "test": "testSetAndGet",
     "name": "set record in Mixed",
-<<<<<<< HEAD
-    "gasUsed": 107648
-=======
-    "gasUsed": 105912
->>>>>>> 211be2a1
+    "gasUsed": 104922
   },
   {
     "file": "test/Mixed.t.sol",
     "test": "testSetAndGet",
     "name": "get record from Mixed",
-<<<<<<< HEAD
-    "gasUsed": 8998
-=======
-    "gasUsed": 7821
->>>>>>> 211be2a1
+    "gasUsed": 7181
   },
   {
     "file": "test/PackedCounter.t.sol",
@@ -565,47 +549,31 @@
     "file": "test/StoreCoreDynamic.t.sol",
     "test": "testGetFieldSlice",
     "name": "get field slice (cold, 1 slot)",
-<<<<<<< HEAD
-    "gasUsed": 8282
-=======
-    "gasUsed": 8424
->>>>>>> 211be2a1
+    "gasUsed": 8281
   },
   {
     "file": "test/StoreCoreDynamic.t.sol",
     "test": "testGetFieldSlice",
     "name": "get field slice (warm, 1 slot)",
-<<<<<<< HEAD
     "gasUsed": 2349
-=======
-    "gasUsed": 2492
->>>>>>> 211be2a1
   },
   {
     "file": "test/StoreCoreDynamic.t.sol",
     "test": "testGetFieldSlice",
     "name": "get field slice (semi-cold, 1 slot)",
-    "gasUsed": 4354
+    "gasUsed": 4353
   },
   {
     "file": "test/StoreCoreDynamic.t.sol",
     "test": "testGetFieldSlice",
     "name": "get field slice (warm, 2 slots)",
-<<<<<<< HEAD
     "gasUsed": 4580
-=======
-    "gasUsed": 4724
->>>>>>> 211be2a1
   },
   {
     "file": "test/StoreCoreDynamic.t.sol",
     "test": "testGetSecondFieldLength",
     "name": "get field length (cold, 1 slot)",
-<<<<<<< HEAD
-    "gasUsed": 7757
-=======
-    "gasUsed": 7965
->>>>>>> 211be2a1
+    "gasUsed": 7756
   },
   {
     "file": "test/StoreCoreDynamic.t.sol",
@@ -617,7 +585,7 @@
     "file": "test/StoreCoreDynamic.t.sol",
     "test": "testGetThirdFieldLength",
     "name": "get field length (warm due to , 2 slots)",
-    "gasUsed": 7757
+    "gasUsed": 7756
   },
   {
     "file": "test/StoreCoreDynamic.t.sol",
@@ -629,47 +597,31 @@
     "file": "test/StoreCoreDynamic.t.sol",
     "test": "testPopFromSecondField",
     "name": "pop from field (cold, 1 slot, 1 uint32 item)",
-<<<<<<< HEAD
-    "gasUsed": 21982
-=======
-    "gasUsed": 22215
->>>>>>> 211be2a1
+    "gasUsed": 21297
   },
   {
     "file": "test/StoreCoreDynamic.t.sol",
     "test": "testPopFromSecondField",
     "name": "pop from field (warm, 1 slot, 1 uint32 item)",
-<<<<<<< HEAD
-    "gasUsed": 15990
-=======
-    "gasUsed": 16250
->>>>>>> 211be2a1
+    "gasUsed": 15309
   },
   {
     "file": "test/StoreCoreDynamic.t.sol",
     "test": "testPopFromThirdField",
     "name": "pop from field (cold, 2 slots, 10 uint32 items)",
-<<<<<<< HEAD
-    "gasUsed": 23731
-=======
-    "gasUsed": 24412
->>>>>>> 211be2a1
+    "gasUsed": 23493
   },
   {
     "file": "test/StoreCoreDynamic.t.sol",
     "test": "testPopFromThirdField",
     "name": "pop from field (warm, 2 slots, 10 uint32 items)",
-<<<<<<< HEAD
-    "gasUsed": 15739
-=======
-    "gasUsed": 16447
->>>>>>> 211be2a1
+    "gasUsed": 15505
   },
   {
     "file": "test/StoreCoreGas.t.sol",
     "test": "testAccessEmptyData",
     "name": "access non-existing record",
-    "gasUsed": 6198
+    "gasUsed": 6197
   },
   {
     "file": "test/StoreCoreGas.t.sol",
@@ -699,191 +651,115 @@
     "file": "test/StoreCoreGas.t.sol",
     "test": "testDeleteData",
     "name": "delete record (complex data, 3 slots)",
-<<<<<<< HEAD
-    "gasUsed": 8768
-=======
-    "gasUsed": 8403
->>>>>>> 211be2a1
+    "gasUsed": 7702
   },
   {
     "file": "test/StoreCoreGas.t.sol",
     "test": "testHasFieldLayout",
     "name": "Check for existence of table (existent)",
-<<<<<<< HEAD
-    "gasUsed": 4340
-=======
-    "gasUsed": 2303
->>>>>>> 211be2a1
+    "gasUsed": 2178
   },
   {
     "file": "test/StoreCoreGas.t.sol",
     "test": "testHasFieldLayout",
     "name": "check for existence of table (non-existent)",
-<<<<<<< HEAD
-    "gasUsed": 6342
-=======
-    "gasUsed": 4305
->>>>>>> 211be2a1
+    "gasUsed": 4180
   },
   {
     "file": "test/StoreCoreGas.t.sol",
     "test": "testHooks",
     "name": "register subscriber",
-<<<<<<< HEAD
-    "gasUsed": 60975
-=======
-    "gasUsed": 60434
->>>>>>> 211be2a1
+    "gasUsed": 59474
   },
   {
     "file": "test/StoreCoreGas.t.sol",
     "test": "testHooks",
     "name": "set record on table with subscriber",
-<<<<<<< HEAD
-    "gasUsed": 72842
-=======
-    "gasUsed": 74048
->>>>>>> 211be2a1
+    "gasUsed": 73142
   },
   {
     "file": "test/StoreCoreGas.t.sol",
     "test": "testHooks",
     "name": "set static field on table with subscriber",
-<<<<<<< HEAD
-    "gasUsed": 24535
-=======
-    "gasUsed": 23815
->>>>>>> 211be2a1
+    "gasUsed": 22908
   },
   {
     "file": "test/StoreCoreGas.t.sol",
     "test": "testHooks",
     "name": "delete record on table with subscriber",
-<<<<<<< HEAD
-    "gasUsed": 20577
-=======
-    "gasUsed": 19366
->>>>>>> 211be2a1
+    "gasUsed": 18460
   },
   {
     "file": "test/StoreCoreGas.t.sol",
     "test": "testHooksDynamicData",
     "name": "register subscriber",
-<<<<<<< HEAD
-    "gasUsed": 60975
-=======
-    "gasUsed": 60434
->>>>>>> 211be2a1
+    "gasUsed": 59474
   },
   {
     "file": "test/StoreCoreGas.t.sol",
     "test": "testHooksDynamicData",
     "name": "set (dynamic) record on table with subscriber",
-<<<<<<< HEAD
-    "gasUsed": 166229
-=======
-    "gasUsed": 167817
->>>>>>> 211be2a1
+    "gasUsed": 166238
   },
   {
     "file": "test/StoreCoreGas.t.sol",
     "test": "testHooksDynamicData",
     "name": "set (dynamic) field on table with subscriber",
-<<<<<<< HEAD
-    "gasUsed": 26926
-=======
-    "gasUsed": 27452
->>>>>>> 211be2a1
+    "gasUsed": 26108
   },
   {
     "file": "test/StoreCoreGas.t.sol",
     "test": "testHooksDynamicData",
     "name": "delete (dynamic) record on table with subscriber",
-<<<<<<< HEAD
-    "gasUsed": 21562
-=======
-    "gasUsed": 20750
->>>>>>> 211be2a1
+    "gasUsed": 19445
   },
   {
     "file": "test/StoreCoreGas.t.sol",
     "test": "testPushToField",
     "name": "push to field (1 slot, 1 uint32 item)",
-<<<<<<< HEAD
-    "gasUsed": 13461
-=======
-    "gasUsed": 14154
->>>>>>> 211be2a1
+    "gasUsed": 13053
   },
   {
     "file": "test/StoreCoreGas.t.sol",
     "test": "testPushToField",
     "name": "push to field (2 slots, 10 uint32 items)",
-<<<<<<< HEAD
-    "gasUsed": 36091
-=======
-    "gasUsed": 36926
->>>>>>> 211be2a1
+    "gasUsed": 35807
   },
   {
     "file": "test/StoreCoreGas.t.sol",
     "test": "testRegisterAndGetFieldLayout",
     "name": "StoreCore: register table",
-<<<<<<< HEAD
-    "gasUsed": 619276
-=======
-    "gasUsed": 615037
->>>>>>> 211be2a1
+    "gasUsed": 613985
   },
   {
     "file": "test/StoreCoreGas.t.sol",
     "test": "testRegisterAndGetFieldLayout",
     "name": "StoreCore: get field layout (warm)",
-<<<<<<< HEAD
-    "gasUsed": 4353
-=======
-    "gasUsed": 2317
->>>>>>> 211be2a1
+    "gasUsed": 2191
   },
   {
     "file": "test/StoreCoreGas.t.sol",
     "test": "testRegisterAndGetFieldLayout",
     "name": "StoreCore: get value schema (warm)",
-<<<<<<< HEAD
-    "gasUsed": 4906
-=======
-    "gasUsed": 2870
->>>>>>> 211be2a1
+    "gasUsed": 2744
   },
   {
     "file": "test/StoreCoreGas.t.sol",
     "test": "testRegisterAndGetFieldLayout",
     "name": "StoreCore: get key schema (warm)",
-<<<<<<< HEAD
-    "gasUsed": 9026
-=======
-    "gasUsed": 4952
->>>>>>> 211be2a1
+    "gasUsed": 4699
   },
   {
     "file": "test/StoreCoreGas.t.sol",
     "test": "testSetAndGetDynamicData",
     "name": "set complex record with dynamic data (4 slots)",
-<<<<<<< HEAD
-    "gasUsed": 103869
-=======
-    "gasUsed": 103828
->>>>>>> 211be2a1
+    "gasUsed": 102843
   },
   {
     "file": "test/StoreCoreGas.t.sol",
     "test": "testSetAndGetDynamicData",
     "name": "get complex record with dynamic data (4 slots)",
-<<<<<<< HEAD
-    "gasUsed": 4470
-=======
-    "gasUsed": 5104
->>>>>>> 211be2a1
+    "gasUsed": 4469
   },
   {
     "file": "test/StoreCoreGas.t.sol",
@@ -901,11 +777,7 @@
     "file": "test/StoreCoreGas.t.sol",
     "test": "testSetAndGetDynamicDataLength",
     "name": "set dynamic length of dynamic index 0",
-<<<<<<< HEAD
     "gasUsed": 22870
-=======
-    "gasUsed": 23081
->>>>>>> 211be2a1
   },
   {
     "file": "test/StoreCoreGas.t.sol",
@@ -917,53 +789,37 @@
     "file": "test/StoreCoreGas.t.sol",
     "test": "testSetAndGetDynamicDataLength",
     "name": "reduce dynamic length of dynamic index 0",
-    "gasUsed": 960
+    "gasUsed": 961
   },
   {
     "file": "test/StoreCoreGas.t.sol",
     "test": "testSetAndGetField",
     "name": "set static field (1 slot)",
-<<<<<<< HEAD
-    "gasUsed": 33349
-=======
-    "gasUsed": 33047
->>>>>>> 211be2a1
+    "gasUsed": 32564
   },
   {
     "file": "test/StoreCoreGas.t.sol",
     "test": "testSetAndGetField",
     "name": "get static field (1 slot)",
-<<<<<<< HEAD
-    "gasUsed": 1358
-=======
-    "gasUsed": 1483
->>>>>>> 211be2a1
+    "gasUsed": 1357
   },
   {
     "file": "test/StoreCoreGas.t.sol",
     "test": "testSetAndGetField",
     "name": "set static field (overlap 2 slot)",
-<<<<<<< HEAD
-    "gasUsed": 31991
-=======
-    "gasUsed": 31694
->>>>>>> 211be2a1
+    "gasUsed": 31204
   },
   {
     "file": "test/StoreCoreGas.t.sol",
     "test": "testSetAndGetField",
     "name": "get static field (overlap 2 slot)",
-    "gasUsed": 1884
+    "gasUsed": 1883
   },
   {
     "file": "test/StoreCoreGas.t.sol",
     "test": "testSetAndGetField",
     "name": "set dynamic field (1 slot, first dynamic field)",
-<<<<<<< HEAD
-    "gasUsed": 54462
-=======
-    "gasUsed": 54826
->>>>>>> 211be2a1
+    "gasUsed": 54090
   },
   {
     "file": "test/StoreCoreGas.t.sol",
@@ -975,51 +831,31 @@
     "file": "test/StoreCoreGas.t.sol",
     "test": "testSetAndGetField",
     "name": "set dynamic field (1 slot, second dynamic field)",
-<<<<<<< HEAD
-    "gasUsed": 32569
-=======
-    "gasUsed": 33064
->>>>>>> 211be2a1
+    "gasUsed": 32317
   },
   {
     "file": "test/StoreCoreGas.t.sol",
     "test": "testSetAndGetField",
     "name": "get dynamic field (1 slot, second dynamic field)",
-<<<<<<< HEAD
     "gasUsed": 2260
-=======
-    "gasUsed": 2633
->>>>>>> 211be2a1
   },
   {
     "file": "test/StoreCoreGas.t.sol",
     "test": "testSetAndGetStaticData",
     "name": "set static record (1 slot)",
-<<<<<<< HEAD
-    "gasUsed": 33698
-=======
-    "gasUsed": 33629
->>>>>>> 211be2a1
+    "gasUsed": 33148
   },
   {
     "file": "test/StoreCoreGas.t.sol",
     "test": "testSetAndGetStaticData",
     "name": "get static record (1 slot)",
-<<<<<<< HEAD
-    "gasUsed": 1609
-=======
-    "gasUsed": 1733
->>>>>>> 211be2a1
+    "gasUsed": 1608
   },
   {
     "file": "test/StoreCoreGas.t.sol",
     "test": "testSetAndGetStaticDataSpanningWords",
     "name": "set static record (2 slots)",
-<<<<<<< HEAD
-    "gasUsed": 56203
-=======
-    "gasUsed": 56133
->>>>>>> 211be2a1
+    "gasUsed": 55652
   },
   {
     "file": "test/StoreCoreGas.t.sol",
@@ -1031,21 +867,13 @@
     "file": "test/StoreCoreGas.t.sol",
     "test": "testUpdateInField",
     "name": "update in field (1 slot, 1 uint32 item)",
-<<<<<<< HEAD
-    "gasUsed": 13955
-=======
-    "gasUsed": 15192
->>>>>>> 211be2a1
+    "gasUsed": 14090
   },
   {
     "file": "test/StoreCoreGas.t.sol",
     "test": "testUpdateInField",
     "name": "push to field (2 slots, 6 uint64 items)",
-<<<<<<< HEAD
-    "gasUsed": 14971
-=======
-    "gasUsed": 16012
->>>>>>> 211be2a1
+    "gasUsed": 14894
   },
   {
     "file": "test/StoreHook.t.sol",
@@ -1093,201 +921,121 @@
     "file": "test/tables/Callbacks.t.sol",
     "test": "testSetAndGet",
     "name": "Callbacks: set field",
-<<<<<<< HEAD
-    "gasUsed": 58615
-=======
-    "gasUsed": 57881
->>>>>>> 211be2a1
+    "gasUsed": 57164
   },
   {
     "file": "test/tables/Callbacks.t.sol",
     "test": "testSetAndGet",
     "name": "Callbacks: get field (warm)",
-<<<<<<< HEAD
-    "gasUsed": 4798
-=======
-    "gasUsed": 4092
->>>>>>> 211be2a1
+    "gasUsed": 3732
   },
   {
     "file": "test/tables/Callbacks.t.sol",
     "test": "testSetAndGet",
     "name": "Callbacks: push 1 element",
-<<<<<<< HEAD
-    "gasUsed": 37906
-=======
-    "gasUsed": 37215
->>>>>>> 211be2a1
+    "gasUsed": 36119
   },
   {
     "file": "test/tables/StoreHooks.t.sol",
     "test": "testOneSlot",
     "name": "StoreHooks: set field with one elements (cold)",
-<<<<<<< HEAD
-    "gasUsed": 60619
-=======
-    "gasUsed": 59867
->>>>>>> 211be2a1
+    "gasUsed": 59162
   },
   {
     "file": "test/tables/StoreHooks.t.sol",
     "test": "testTable",
     "name": "StoreHooks: set field (cold)",
-<<<<<<< HEAD
-    "gasUsed": 60619
-=======
-    "gasUsed": 59866
->>>>>>> 211be2a1
+    "gasUsed": 59162
   },
   {
     "file": "test/tables/StoreHooks.t.sol",
     "test": "testTable",
     "name": "StoreHooks: get field (warm)",
-<<<<<<< HEAD
-    "gasUsed": 4781
-=======
-    "gasUsed": 4071
->>>>>>> 211be2a1
+    "gasUsed": 3716
   },
   {
     "file": "test/tables/StoreHooks.t.sol",
     "test": "testTable",
     "name": "StoreHooks: push 1 element (cold)",
-<<<<<<< HEAD
-    "gasUsed": 17999
-=======
-    "gasUsed": 17284
->>>>>>> 211be2a1
+    "gasUsed": 16205
   },
   {
     "file": "test/tables/StoreHooks.t.sol",
     "test": "testTable",
     "name": "StoreHooks: pop 1 element (warm)",
-<<<<<<< HEAD
-    "gasUsed": 14507
-=======
-    "gasUsed": 13710
->>>>>>> 211be2a1
+    "gasUsed": 12760
   },
   {
     "file": "test/tables/StoreHooks.t.sol",
     "test": "testTable",
     "name": "StoreHooks: push 1 element (warm)",
-<<<<<<< HEAD
-    "gasUsed": 16020
-=======
-    "gasUsed": 15349
->>>>>>> 211be2a1
+    "gasUsed": 14231
   },
   {
     "file": "test/tables/StoreHooks.t.sol",
     "test": "testTable",
     "name": "StoreHooks: update 1 element (warm)",
-<<<<<<< HEAD
-    "gasUsed": 36570
-=======
-    "gasUsed": 36470
->>>>>>> 211be2a1
+    "gasUsed": 35329
   },
   {
     "file": "test/tables/StoreHooks.t.sol",
     "test": "testTable",
     "name": "StoreHooks: delete record (warm)",
-<<<<<<< HEAD
-    "gasUsed": 10248
-=======
-    "gasUsed": 8856
->>>>>>> 211be2a1
+    "gasUsed": 8113
   },
   {
     "file": "test/tables/StoreHooks.t.sol",
     "test": "testTable",
     "name": "StoreHooks: set field (warm)",
-<<<<<<< HEAD
-    "gasUsed": 32766
-=======
-    "gasUsed": 32110
->>>>>>> 211be2a1
+    "gasUsed": 31324
   },
   {
     "file": "test/tables/StoreHooks.t.sol",
     "test": "testThreeSlots",
     "name": "StoreHooks: set field with three elements (cold)",
-<<<<<<< HEAD
-    "gasUsed": 83307
-=======
-    "gasUsed": 82558
->>>>>>> 211be2a1
+    "gasUsed": 81853
   },
   {
     "file": "test/tables/StoreHooks.t.sol",
     "test": "testTwoSlots",
     "name": "StoreHooks: set field with two elements (cold)",
-<<<<<<< HEAD
-    "gasUsed": 83218
-=======
-    "gasUsed": 82469
->>>>>>> 211be2a1
+    "gasUsed": 81764
   },
   {
     "file": "test/tables/StoreHooksColdLoad.t.sol",
     "test": "testDelete",
     "name": "StoreHooks: delete record (cold)",
-<<<<<<< HEAD
-    "gasUsed": 19108
-=======
-    "gasUsed": 17662
->>>>>>> 211be2a1
+    "gasUsed": 16978
   },
   {
     "file": "test/tables/StoreHooksColdLoad.t.sol",
     "test": "testGet",
     "name": "StoreHooks: get field (cold)",
-<<<<<<< HEAD
-    "gasUsed": 10778
-=======
-    "gasUsed": 10064
->>>>>>> 211be2a1
+    "gasUsed": 9713
   },
   {
     "file": "test/tables/StoreHooksColdLoad.t.sol",
     "test": "testGetItem",
     "name": "StoreHooks: get 1 element (cold)",
-<<<<<<< HEAD
-    "gasUsed": 7502
-=======
-    "gasUsed": 6582
->>>>>>> 211be2a1
+    "gasUsed": 6440
   },
   {
     "file": "test/tables/StoreHooksColdLoad.t.sol",
     "test": "testLength",
     "name": "StoreHooks: get length (cold)",
-<<<<<<< HEAD
-    "gasUsed": 6918
-=======
-    "gasUsed": 6062
->>>>>>> 211be2a1
+    "gasUsed": 5853
   },
   {
     "file": "test/tables/StoreHooksColdLoad.t.sol",
     "test": "testPop",
     "name": "StoreHooks: pop 1 element (cold)",
-<<<<<<< HEAD
-    "gasUsed": 24666
-=======
-    "gasUsed": 24160
->>>>>>> 211be2a1
+    "gasUsed": 23246
   },
   {
     "file": "test/tables/StoreHooksColdLoad.t.sol",
     "test": "testUpdate",
     "name": "StoreHooks: update 1 element (cold)",
-<<<<<<< HEAD
-    "gasUsed": 26309
-=======
-    "gasUsed": 26441
->>>>>>> 211be2a1
+    "gasUsed": 25382
   },
   {
     "file": "test/tightcoder/DecodeSlice.t.sol",
@@ -1341,30 +1089,18 @@
     "file": "test/Vector2.t.sol",
     "test": "testRegisterAndGetFieldLayout",
     "name": "register Vector2 field layout",
-<<<<<<< HEAD
-    "gasUsed": 420367
-=======
-    "gasUsed": 414353
->>>>>>> 211be2a1
+    "gasUsed": 413256
   },
   {
     "file": "test/Vector2.t.sol",
     "test": "testSetAndGet",
     "name": "set Vector2 record",
-<<<<<<< HEAD
-    "gasUsed": 36327
-=======
-    "gasUsed": 34533
->>>>>>> 211be2a1
+    "gasUsed": 34051
   },
   {
     "file": "test/Vector2.t.sol",
     "test": "testSetAndGet",
     "name": "get Vector2 record",
-<<<<<<< HEAD
-    "gasUsed": 4345
-=======
-    "gasUsed": 2656
->>>>>>> 211be2a1
+    "gasUsed": 2530
   }
 ]
[
  {
    "file": "test/Bytes.t.sol",
    "test": "testEquals",
    "name": "compare equal bytes",
    "gasUsed": 196
  },
  {
    "file": "test/Bytes.t.sol",
    "test": "testEqualsFalse",
    "name": "compare unequal bytes",
    "gasUsed": 196
  },
  {
    "file": "test/Bytes.t.sol",
    "test": "testSetBytes1",
    "name": "set bytes1 in bytes32",
    "gasUsed": 16
  },
  {
    "file": "test/Bytes.t.sol",
    "test": "testSetBytes2",
    "name": "set bytes2 in bytes32",
    "gasUsed": 16
  },
  {
    "file": "test/Bytes.t.sol",
    "test": "testSetBytes4",
    "name": "set bytes4 in bytes32",
    "gasUsed": 16
  },
  {
    "file": "test/Bytes.t.sol",
    "test": "testSetBytes4Memory",
    "name": "set bytes4 in bytes memory",
    "gasUsed": 37
  },
  {
    "file": "test/Bytes.t.sol",
    "test": "testSlice3",
    "name": "slice bytes3 with offset 1",
    "gasUsed": 68
  },
  {
    "file": "test/Bytes.t.sol",
    "test": "testSlice32",
    "name": "slice bytes32 with offset 10",
    "gasUsed": 68
  },
  {
    "file": "test/Bytes.t.sol",
    "test": "testToBytes32",
    "name": "create bytes32 from bytes memory with offset 0",
    "gasUsed": 25
  },
  {
    "file": "test/Bytes.t.sol",
    "test": "testToBytes32CrossWord",
    "name": "create bytes32 from bytes memory with offset 16",
    "gasUsed": 36
  },
  {
    "file": "test/FieldLayout.t.sol",
    "test": "testEncodeDecodeFieldLayout",
    "name": "initialize field layout array with 5 entries",
    "gasUsed": 439
  },
  {
    "file": "test/FieldLayout.t.sol",
    "test": "testEncodeDecodeFieldLayout",
    "name": "encode field layout with 5+1 entries",
    "gasUsed": 2378
  },
  {
    "file": "test/FieldLayout.t.sol",
    "test": "testEncodeDecodeFieldLayout",
    "name": "get static byte length at index",
    "gasUsed": 19
  },
  {
    "file": "test/FieldLayout.t.sol",
    "test": "testGetNumDynamicFields",
    "name": "get number of dynamic fields from field layout",
    "gasUsed": 363
  },
  {
    "file": "test/FieldLayout.t.sol",
    "test": "testGetNumFields",
    "name": "get number of all fields from field layout",
    "gasUsed": 34
  },
  {
    "file": "test/FieldLayout.t.sol",
    "test": "testGetNumStaticFields",
    "name": "get number of static fields from field layout",
    "gasUsed": 293
  },
  {
    "file": "test/FieldLayout.t.sol",
    "test": "testGetStaticFieldLayoutLength",
    "name": "get static data length from field layout",
    "gasUsed": 218
  },
  {
    "file": "test/FieldLayout.t.sol",
    "test": "testIsEmptyFalse",
    "name": "check if field layout is empty (non-empty field layout)",
    "gasUsed": 7
  },
  {
    "file": "test/FieldLayout.t.sol",
    "test": "testIsEmptyTrue",
    "name": "check if field layout is empty (empty field layout)",
    "gasUsed": 7
  },
  {
    "file": "test/FieldLayout.t.sol",
    "test": "testValidate",
    "name": "validate field layout",
    "gasUsed": 3944
  },
  {
    "file": "test/Gas.t.sol",
    "test": "testCompareAbiEncodeVsCustom",
    "name": "abi encode",
    "gasUsed": 949
  },
  {
    "file": "test/Gas.t.sol",
    "test": "testCompareAbiEncodeVsCustom",
    "name": "abi decode",
    "gasUsed": 1738
  },
  {
    "file": "test/Gas.t.sol",
    "test": "testCompareAbiEncodeVsCustom",
    "name": "custom encode",
    "gasUsed": 2060
  },
  {
    "file": "test/Gas.t.sol",
    "test": "testCompareAbiEncodeVsCustom",
    "name": "custom decode",
    "gasUsed": 1975
  },
  {
    "file": "test/Gas.t.sol",
    "test": "testCompareAbiEncodeVsCustom",
    "name": "pass abi encoded bytes to external contract",
    "gasUsed": 6551
  },
  {
    "file": "test/Gas.t.sol",
    "test": "testCompareAbiEncodeVsCustom",
    "name": "pass custom encoded bytes to external contract",
    "gasUsed": 1445
  },
  {
    "file": "test/Gas.t.sol",
    "test": "testCompareStorageWriteMUD",
    "name": "MUD storage write (cold, 1 word)",
    "gasUsed": 22339
  },
  {
    "file": "test/Gas.t.sol",
    "test": "testCompareStorageWriteMUD",
    "name": "MUD storage write (cold, 1 word, partial)",
    "gasUsed": 22406
  },
  {
    "file": "test/Gas.t.sol",
    "test": "testCompareStorageWriteMUD",
    "name": "MUD storage write (cold, 10 words)",
    "gasUsed": 199795
  },
  {
    "file": "test/Gas.t.sol",
    "test": "testCompareStorageWriteMUD",
    "name": "MUD storage write (warm, 1 word)",
    "gasUsed": 339
  },
  {
    "file": "test/Gas.t.sol",
    "test": "testCompareStorageWriteMUD",
    "name": "MUD storage write (warm, 1 word, partial)",
    "gasUsed": 506
  },
  {
    "file": "test/Gas.t.sol",
    "test": "testCompareStorageWriteMUD",
    "name": "MUD storage write (warm, 10 words)",
    "gasUsed": 1795
  },
  {
    "file": "test/Gas.t.sol",
    "test": "testCompareStorageWriteSolidity",
    "name": "solidity storage write (cold, 1 word)",
    "gasUsed": 22107
  },
  {
    "file": "test/Gas.t.sol",
    "test": "testCompareStorageWriteSolidity",
    "name": "solidity storage write (cold, 1 word, partial)",
    "gasUsed": 22136
  },
  {
    "file": "test/Gas.t.sol",
    "test": "testCompareStorageWriteSolidity",
    "name": "solidity storage write (cold, 10 words)",
    "gasUsed": 199902
  },
  {
    "file": "test/Gas.t.sol",
    "test": "testCompareStorageWriteSolidity",
    "name": "solidity storage write (warm, 1 word)",
    "gasUsed": 107
  },
  {
    "file": "test/Gas.t.sol",
    "test": "testCompareStorageWriteSolidity",
    "name": "solidity storage write (warm, 1 word, partial)",
    "gasUsed": 236
  },
  {
    "file": "test/Gas.t.sol",
    "test": "testCompareStorageWriteSolidity",
    "name": "solidity storage write (warm, 10 words)",
    "gasUsed": 1988
  },
  {
    "file": "test/GasStorageLoad.t.sol",
    "test": "testCompareStorageLoadMUD",
    "name": "MUD storage load (cold, 1 word)",
    "gasUsed": 2411
  },
  {
    "file": "test/GasStorageLoad.t.sol",
    "test": "testCompareStorageLoadMUD",
    "name": "MUD storage load (cold, 1 word, partial)",
    "gasUsed": 2460
  },
  {
    "file": "test/GasStorageLoad.t.sol",
    "test": "testCompareStorageLoadMUD",
    "name": "MUD storage load (cold, 10 words)",
    "gasUsed": 19911
  },
  {
    "file": "test/GasStorageLoad.t.sol",
    "test": "testCompareStorageLoadMUD",
    "name": "MUD storage load (warm, 1 word)",
    "gasUsed": 412
  },
  {
    "file": "test/GasStorageLoad.t.sol",
    "test": "testCompareStorageLoadMUD",
    "name": "MUD storage load (warm, 1 word, partial)",
    "gasUsed": 460
  },
  {
    "file": "test/GasStorageLoad.t.sol",
    "test": "testCompareStorageLoadMUD",
    "name": "MUD storage load (warm, 10 words)",
    "gasUsed": 1914
  },
  {
    "file": "test/GasStorageLoad.t.sol",
    "test": "testCompareStorageLoadSolidity",
    "name": "solidity storage load (cold, 1 word)",
    "gasUsed": 2109
  },
  {
    "file": "test/GasStorageLoad.t.sol",
    "test": "testCompareStorageLoadSolidity",
    "name": "solidity storage load (cold, 1 word, partial)",
    "gasUsed": 2126
  },
  {
    "file": "test/GasStorageLoad.t.sol",
    "test": "testCompareStorageLoadSolidity",
    "name": "solidity storage load (cold, 10 words)",
    "gasUsed": 19894
  },
  {
    "file": "test/GasStorageLoad.t.sol",
    "test": "testCompareStorageLoadSolidity",
    "name": "solidity storage load (warm, 1 word)",
    "gasUsed": 109
  },
  {
    "file": "test/GasStorageLoad.t.sol",
    "test": "testCompareStorageLoadSolidity",
    "name": "solidity storage load (warm, 1 word, partial)",
    "gasUsed": 126
  },
  {
    "file": "test/GasStorageLoad.t.sol",
    "test": "testCompareStorageLoadSolidity",
    "name": "solidity storage load (warm, 10 words)",
    "gasUsed": 1897
  },
  {
    "file": "test/Hook.t.sol",
    "test": "testIsEnabled",
    "name": "check if hook is enabled",
    "gasUsed": 114
  },
  {
    "file": "test/KeyEncoding.t.sol",
    "test": "testRegisterAndGetFieldLayout",
    "name": "register KeyEncoding table",
<<<<<<< HEAD
    "gasUsed": 697932
=======
    "gasUsed": 697905
>>>>>>> 4e0200f6
  },
  {
    "file": "test/Mixed.t.sol",
    "test": "testCompareSolidity",
    "name": "store Mixed struct in storage (native solidity)",
    "gasUsed": 92038
  },
  {
    "file": "test/Mixed.t.sol",
    "test": "testRegisterAndGetFieldLayout",
    "name": "register Mixed table",
    "gasUsed": 560113
  },
  {
    "file": "test/Mixed.t.sol",
    "test": "testSetAndGet",
    "name": "set record in Mixed",
    "gasUsed": 108795
  },
  {
    "file": "test/Mixed.t.sol",
    "test": "testSetAndGet",
    "name": "get record from Mixed",
    "gasUsed": 9639
  },
  {
    "file": "test/PackedCounter.t.sol",
    "test": "testAtIndex",
    "name": "get value at index of PackedCounter",
    "gasUsed": 24
  },
  {
    "file": "test/PackedCounter.t.sol",
    "test": "testGas",
    "name": "pack 1 length into PackedCounter",
    "gasUsed": 35
  },
  {
    "file": "test/PackedCounter.t.sol",
    "test": "testGas",
    "name": "pack 4 lengths into PackedCounter",
    "gasUsed": 169
  },
  {
    "file": "test/PackedCounter.t.sol",
    "test": "testGas",
    "name": "get total of PackedCounter",
    "gasUsed": 15
  },
  {
    "file": "test/PackedCounter.t.sol",
    "test": "testSetAtIndex",
    "name": "set value at index of PackedCounter",
    "gasUsed": 286
  },
  {
    "file": "test/Schema.t.sol",
    "test": "testEncodeDecodeSchema",
    "name": "initialize schema array with 6 entries",
    "gasUsed": 856
  },
  {
    "file": "test/Schema.t.sol",
    "test": "testEncodeDecodeSchema",
    "name": "encode schema with 6 entries",
    "gasUsed": 3555
  },
  {
    "file": "test/Schema.t.sol",
    "test": "testEncodeDecodeSchema",
    "name": "get schema type at index",
    "gasUsed": 115
  },
  {
    "file": "test/Schema.t.sol",
    "test": "testGetNumDynamicFields",
    "name": "get number of dynamic fields from schema",
    "gasUsed": 363
  },
  {
    "file": "test/Schema.t.sol",
    "test": "testGetNumFields",
    "name": "get number of all fields from schema",
    "gasUsed": 34
  },
  {
    "file": "test/Schema.t.sol",
    "test": "testGetNumStaticFields",
    "name": "get number of static fields from schema",
    "gasUsed": 293
  },
  {
    "file": "test/Schema.t.sol",
    "test": "testGetStaticSchemaLength",
    "name": "get static data length from schema",
    "gasUsed": 218
  },
  {
    "file": "test/Schema.t.sol",
    "test": "testIsEmptyFalse",
    "name": "check if schema is empty (non-empty schema)",
    "gasUsed": 7
  },
  {
    "file": "test/Schema.t.sol",
    "test": "testIsEmptyTrue",
    "name": "check if schema is empty (empty schema)",
    "gasUsed": 7
  },
  {
    "file": "test/Schema.t.sol",
    "test": "testValidate",
    "name": "validate schema",
    "gasUsed": 11336
  },
  {
    "file": "test/Slice.t.sol",
    "test": "testFromBytes",
    "name": "make Slice from bytes",
    "gasUsed": 31
  },
  {
    "file": "test/Slice.t.sol",
    "test": "testFromBytes",
    "name": "get Slice length",
    "gasUsed": 10
  },
  {
    "file": "test/Slice.t.sol",
    "test": "testFromBytes",
    "name": "get Slice pointer",
    "gasUsed": 33
  },
  {
    "file": "test/Slice.t.sol",
    "test": "testSubslice",
    "name": "subslice bytes (no copy) [1:4]",
    "gasUsed": 311
  },
  {
    "file": "test/Slice.t.sol",
    "test": "testSubslice",
    "name": "subslice bytes (no copy) [4:37]",
    "gasUsed": 311
  },
  {
    "file": "test/Slice.t.sol",
    "test": "testToBytes",
    "name": "Slice (0 bytes) to bytes memory",
    "gasUsed": 298
  },
  {
    "file": "test/Slice.t.sol",
    "test": "testToBytes",
    "name": "Slice (2 bytes) to bytes memory",
    "gasUsed": 534
  },
  {
    "file": "test/Slice.t.sol",
    "test": "testToBytes",
    "name": "Slice (32 bytes) to bytes memory",
    "gasUsed": 545
  },
  {
    "file": "test/Slice.t.sol",
    "test": "testToBytes",
    "name": "Slice (34 bytes) to bytes memory",
    "gasUsed": 750
  },
  {
    "file": "test/Slice.t.sol",
    "test": "testToBytes",
    "name": "Slice (1024 bytes) to bytes memory",
    "gasUsed": 7264
  },
  {
    "file": "test/Slice.t.sol",
    "test": "testToBytes",
    "name": "Slice (1024x1024 bytes) to bytes memory",
    "gasUsed": 9205065
  },
  {
    "file": "test/Slice.t.sol",
    "test": "testToBytes32",
    "name": "Slice to bytes32",
    "gasUsed": 81
  },
  {
    "file": "test/Storage.t.sol",
    "test": "testStoreLoad",
    "name": "store 1 storage slot",
    "gasUsed": 22339
  },
  {
    "file": "test/Storage.t.sol",
    "test": "testStoreLoad",
    "name": "store 34 bytes over 3 storage slots (with offset and safeTrail))",
    "gasUsed": 23009
  },
  {
    "file": "test/Storage.t.sol",
    "test": "testStoreLoad",
    "name": "load 34 bytes over 3 storage slots (with offset and safeTrail))",
    "gasUsed": 865
  },
  {
    "file": "test/StoreCoreDynamic.t.sol",
    "test": "testGetFieldSlice",
    "name": "get field slice (cold, 1 slot)",
    "gasUsed": 8425
  },
  {
    "file": "test/StoreCoreDynamic.t.sol",
    "test": "testGetFieldSlice",
    "name": "get field slice (warm, 1 slot)",
    "gasUsed": 2493
  },
  {
    "file": "test/StoreCoreDynamic.t.sol",
    "test": "testGetFieldSlice",
    "name": "get field slice (semi-cold, 1 slot)",
    "gasUsed": 4498
  },
  {
    "file": "test/StoreCoreDynamic.t.sol",
    "test": "testGetFieldSlice",
    "name": "get field slice (warm, 2 slots)",
    "gasUsed": 4725
  },
  {
    "file": "test/StoreCoreDynamic.t.sol",
    "test": "testGetSecondFieldLength",
    "name": "get field length (cold, 1 slot)",
    "gasUsed": 7966
  },
  {
    "file": "test/StoreCoreDynamic.t.sol",
    "test": "testGetSecondFieldLength",
    "name": "get field length (warm, 1 slot)",
    "gasUsed": 1961
  },
  {
    "file": "test/StoreCoreDynamic.t.sol",
    "test": "testGetThirdFieldLength",
    "name": "get field length (warm due to , 2 slots)",
    "gasUsed": 7965
  },
  {
    "file": "test/StoreCoreDynamic.t.sol",
    "test": "testGetThirdFieldLength",
    "name": "get field length (warm, 2 slots)",
    "gasUsed": 1962
  },
  {
    "file": "test/StoreCoreDynamic.t.sol",
    "test": "testPopFromSecondField",
    "name": "pop from field (cold, 1 slot, 1 uint32 item)",
    "gasUsed": 23308
  },
  {
    "file": "test/StoreCoreDynamic.t.sol",
    "test": "testPopFromSecondField",
    "name": "pop from field (warm, 1 slot, 1 uint32 item)",
    "gasUsed": 17344
  },
  {
    "file": "test/StoreCoreDynamic.t.sol",
    "test": "testPopFromThirdField",
    "name": "pop from field (cold, 2 slots, 10 uint32 items)",
    "gasUsed": 25505
  },
  {
    "file": "test/StoreCoreDynamic.t.sol",
    "test": "testPopFromThirdField",
    "name": "pop from field (warm, 2 slots, 10 uint32 items)",
    "gasUsed": 17541
  },
  {
    "file": "test/StoreCoreGas.t.sol",
    "test": "testAccessEmptyData",
    "name": "access non-existing record",
    "gasUsed": 6533
  },
  {
    "file": "test/StoreCoreGas.t.sol",
    "test": "testAccessEmptyData",
    "name": "access static field of non-existing record",
    "gasUsed": 1481
  },
  {
    "file": "test/StoreCoreGas.t.sol",
    "test": "testAccessEmptyData",
    "name": "access dynamic field of non-existing record",
    "gasUsed": 2449
  },
  {
    "file": "test/StoreCoreGas.t.sol",
    "test": "testAccessEmptyData",
    "name": "access length of dynamic field of non-existing record",
    "gasUsed": 1335
  },
  {
    "file": "test/StoreCoreGas.t.sol",
    "test": "testAccessEmptyData",
    "name": "access slice of dynamic field of non-existing record",
    "gasUsed": 1631
  },
  {
    "file": "test/StoreCoreGas.t.sol",
    "test": "testDeleteData",
    "name": "delete record (complex data, 3 slots)",
    "gasUsed": 9470
  },
  {
    "file": "test/StoreCoreGas.t.sol",
    "test": "testHasFieldLayout",
    "name": "Check for existence of table (existent)",
    "gasUsed": 4465
  },
  {
    "file": "test/StoreCoreGas.t.sol",
    "test": "testHasFieldLayout",
    "name": "check for existence of table (non-existent)",
    "gasUsed": 6468
  },
  {
    "file": "test/StoreCoreGas.t.sol",
    "test": "testHooks",
    "name": "register subscriber",
    "gasUsed": 62557
  },
  {
    "file": "test/StoreCoreGas.t.sol",
    "test": "testHooks",
    "name": "set record on table with subscriber",
    "gasUsed": 76064
  },
  {
    "file": "test/StoreCoreGas.t.sol",
    "test": "testHooks",
    "name": "set static field on table with subscriber",
    "gasUsed": 25978
  },
  {
    "file": "test/StoreCoreGas.t.sol",
    "test": "testHooks",
    "name": "delete record on table with subscriber",
    "gasUsed": 21493
  },
  {
    "file": "test/StoreCoreGas.t.sol",
    "test": "testHooksDynamicData",
    "name": "register subscriber",
    "gasUsed": 62557
  },
  {
    "file": "test/StoreCoreGas.t.sol",
    "test": "testHooksDynamicData",
    "name": "set (dynamic) record on table with subscriber",
    "gasUsed": 169833
  },
  {
    "file": "test/StoreCoreGas.t.sol",
    "test": "testHooksDynamicData",
    "name": "set (dynamic) field on table with subscriber",
    "gasUsed": 29589
  },
  {
    "file": "test/StoreCoreGas.t.sol",
    "test": "testHooksDynamicData",
    "name": "delete (dynamic) record on table with subscriber",
    "gasUsed": 22878
  },
  {
    "file": "test/StoreCoreGas.t.sol",
    "test": "testPushToField",
    "name": "push to field (1 slot, 1 uint32 item)",
    "gasUsed": 15228
  },
  {
    "file": "test/StoreCoreGas.t.sol",
    "test": "testPushToField",
    "name": "push to field (2 slots, 10 uint32 items)",
    "gasUsed": 38002
  },
  {
    "file": "test/StoreCoreGas.t.sol",
    "test": "testRegisterAndGetFieldLayout",
    "name": "StoreCore: register table",
    "gasUsed": 620426
  },
  {
    "file": "test/StoreCoreGas.t.sol",
    "test": "testRegisterAndGetFieldLayout",
    "name": "StoreCore: get field layout (warm)",
    "gasUsed": 4479
  },
  {
    "file": "test/StoreCoreGas.t.sol",
    "test": "testRegisterAndGetFieldLayout",
    "name": "StoreCore: get schema (warm)",
    "gasUsed": 5033
  },
  {
    "file": "test/StoreCoreGas.t.sol",
    "test": "testRegisterAndGetFieldLayout",
    "name": "StoreCore: get key schema (warm)",
    "gasUsed": 9281
  },
  {
    "file": "test/StoreCoreGas.t.sol",
    "test": "testSetAndGetDynamicData",
    "name": "set complex record with dynamic data (4 slots)",
    "gasUsed": 104895
  },
  {
    "file": "test/StoreCoreGas.t.sol",
    "test": "testSetAndGetDynamicData",
    "name": "get complex record with dynamic data (4 slots)",
    "gasUsed": 5105
  },
  {
    "file": "test/StoreCoreGas.t.sol",
    "test": "testSetAndGetDynamicData",
    "name": "compare: Set complex record with dynamic data using native solidity",
    "gasUsed": 116845
  },
  {
    "file": "test/StoreCoreGas.t.sol",
    "test": "testSetAndGetDynamicData",
    "name": "compare: Set complex record with dynamic data using abi.encode",
    "gasUsed": 267372
  },
  {
    "file": "test/StoreCoreGas.t.sol",
    "test": "testSetAndGetDynamicDataLength",
    "name": "set dynamic length of dynamic index 0",
    "gasUsed": 23082
  },
  {
    "file": "test/StoreCoreGas.t.sol",
    "test": "testSetAndGetDynamicDataLength",
    "name": "set dynamic length of dynamic index 1",
    "gasUsed": 1183
  },
  {
    "file": "test/StoreCoreGas.t.sol",
    "test": "testSetAndGetDynamicDataLength",
    "name": "reduce dynamic length of dynamic index 0",
    "gasUsed": 1174
  },
  {
    "file": "test/StoreCoreGas.t.sol",
    "test": "testSetAndGetField",
    "name": "set static field (1 slot)",
    "gasUsed": 34132
  },
  {
    "file": "test/StoreCoreGas.t.sol",
    "test": "testSetAndGetField",
    "name": "get static field (1 slot)",
    "gasUsed": 1482
  },
  {
    "file": "test/StoreCoreGas.t.sol",
    "test": "testSetAndGetField",
    "name": "set static field (overlap 2 slot)",
    "gasUsed": 32779
  },
  {
    "file": "test/StoreCoreGas.t.sol",
    "test": "testSetAndGetField",
    "name": "get static field (overlap 2 slot)",
    "gasUsed": 2010
  },
  {
    "file": "test/StoreCoreGas.t.sol",
    "test": "testSetAndGetField",
    "name": "set dynamic field (1 slot, first dynamic field)",
    "gasUsed": 55899
  },
  {
    "file": "test/StoreCoreGas.t.sol",
    "test": "testSetAndGetField",
    "name": "get dynamic field (1 slot, first dynamic field)",
    "gasUsed": 2627
  },
  {
    "file": "test/StoreCoreGas.t.sol",
    "test": "testSetAndGetField",
    "name": "set dynamic field (1 slot, second dynamic field)",
    "gasUsed": 34139
  },
  {
    "file": "test/StoreCoreGas.t.sol",
    "test": "testSetAndGetField",
    "name": "get dynamic field (1 slot, second dynamic field)",
    "gasUsed": 2635
  },
  {
    "file": "test/StoreCoreGas.t.sol",
    "test": "testSetAndGetStaticData",
    "name": "set static record (1 slot)",
    "gasUsed": 34695
  },
  {
    "file": "test/StoreCoreGas.t.sol",
    "test": "testSetAndGetStaticData",
    "name": "get static record (1 slot)",
    "gasUsed": 1734
  },
  {
    "file": "test/StoreCoreGas.t.sol",
    "test": "testSetAndGetStaticDataSpanningWords",
    "name": "set static record (2 slots)",
    "gasUsed": 57199
  },
  {
    "file": "test/StoreCoreGas.t.sol",
    "test": "testSetAndGetStaticDataSpanningWords",
    "name": "get static record (2 slots)",
    "gasUsed": 1922
  },
  {
    "file": "test/StoreCoreGas.t.sol",
    "test": "testUpdateInField",
    "name": "update in field (1 slot, 1 uint32 item)",
    "gasUsed": 16263
  },
  {
    "file": "test/StoreCoreGas.t.sol",
    "test": "testUpdateInField",
    "name": "push to field (2 slots, 6 uint64 items)",
    "gasUsed": 17084
  },
  {
    "file": "test/StoreHook.t.sol",
    "test": "testCallHook",
    "name": "call an enabled hook",
    "gasUsed": 14598
  },
  {
    "file": "test/StoreHook.t.sol",
    "test": "testCallHook",
    "name": "call a disabled hook",
    "gasUsed": 133
  },
  {
    "file": "test/StoreHook.t.sol",
    "test": "testGetAddress",
    "name": "get store hook address",
    "gasUsed": 1
  },
  {
    "file": "test/StoreHook.t.sol",
    "test": "testGetBitmap",
    "name": "get store hook bitmap",
    "gasUsed": 1
  },
  {
    "file": "test/StoreHook.t.sol",
    "test": "testIsEnabled",
    "name": "check if store hook is enabled",
    "gasUsed": 129
  },
  {
    "file": "test/StoreSwitch.t.sol",
    "test": "testDelegatecall",
    "name": "get Store address",
    "gasUsed": 2170
  },
  {
    "file": "test/StoreSwitch.t.sol",
    "test": "testNoDelegatecall",
    "name": "get Store address",
    "gasUsed": 2173
  },
  {
    "file": "test/tables/Callbacks.t.sol",
    "test": "testSetAndGet",
    "name": "Callbacks: set field",
    "gasUsed": 60020
  },
  {
    "file": "test/tables/Callbacks.t.sol",
    "test": "testSetAndGet",
    "name": "Callbacks: get field (warm)",
    "gasUsed": 5160
  },
  {
    "file": "test/tables/Callbacks.t.sol",
    "test": "testSetAndGet",
    "name": "Callbacks: push 1 element",
<<<<<<< HEAD
    "gasUsed": 39348
=======
    "gasUsed": 39001
>>>>>>> 4e0200f6
  },
  {
    "file": "test/tables/StoreHooks.t.sol",
    "test": "testOneSlot",
    "name": "StoreHooks: set field with one elements (cold)",
    "gasUsed": 62002
  },
  {
    "file": "test/tables/StoreHooks.t.sol",
    "test": "testTable",
    "name": "StoreHooks: set field (cold)",
    "gasUsed": 62002
  },
  {
    "file": "test/tables/StoreHooks.t.sol",
    "test": "testTable",
    "name": "StoreHooks: get field (warm)",
    "gasUsed": 5136
  },
  {
    "file": "test/tables/StoreHooks.t.sol",
    "test": "testTable",
    "name": "StoreHooks: push 1 element (cold)",
    "gasUsed": 19415
  },
  {
    "file": "test/tables/StoreHooks.t.sol",
    "test": "testTable",
    "name": "StoreHooks: pop 1 element (warm)",
    "gasUsed": 15871
  },
  {
    "file": "test/tables/StoreHooks.t.sol",
    "test": "testTable",
    "name": "StoreHooks: push 1 element (warm)",
    "gasUsed": 17484
  },
  {
    "file": "test/tables/StoreHooks.t.sol",
    "test": "testTable",
    "name": "StoreHooks: update 1 element (warm)",
    "gasUsed": 38605
  },
  {
    "file": "test/tables/StoreHooks.t.sol",
    "test": "testTable",
    "name": "StoreHooks: delete record (warm)",
    "gasUsed": 10994
  },
  {
    "file": "test/tables/StoreHooks.t.sol",
    "test": "testTable",
    "name": "StoreHooks: set field (warm)",
    "gasUsed": 34255
  },
  {
    "file": "test/tables/StoreHooks.t.sol",
    "test": "testThreeSlots",
    "name": "StoreHooks: set field with three elements (cold)",
    "gasUsed": 84693
  },
  {
    "file": "test/tables/StoreHooks.t.sol",
    "test": "testTwoSlots",
    "name": "StoreHooks: set field with two elements (cold)",
    "gasUsed": 84605
  },
  {
    "file": "test/tables/StoreHooksColdLoad.t.sol",
    "test": "testDelete",
    "name": "StoreHooks: delete record (cold)",
    "gasUsed": 19792
  },
  {
    "file": "test/tables/StoreHooksColdLoad.t.sol",
    "test": "testGet",
    "name": "StoreHooks: get field (cold)",
    "gasUsed": 11129
  },
  {
    "file": "test/tables/StoreHooksColdLoad.t.sol",
    "test": "testGetItem",
    "name": "StoreHooks: get 1 element (cold)",
    "gasUsed": 7644
  },
  {
    "file": "test/tables/StoreHooksColdLoad.t.sol",
    "test": "testLength",
    "name": "StoreHooks: get length (cold)",
    "gasUsed": 7127
  },
  {
    "file": "test/tables/StoreHooksColdLoad.t.sol",
    "test": "testPop",
    "name": "StoreHooks: pop 1 element (cold)",
    "gasUsed": 26318
  },
  {
    "file": "test/tables/StoreHooksColdLoad.t.sol",
    "test": "testUpdate",
    "name": "StoreHooks: update 1 element (cold)",
    "gasUsed": 28556
  },
  {
    "file": "test/tightcoder/DecodeSlice.t.sol",
    "test": "testToArrayUint32",
    "name": "decode packed uint32[]",
    "gasUsed": 563
  },
  {
    "file": "test/tightcoder/DecodeSlice.t.sol",
    "test": "testToBytes32Array",
    "name": "decode packed bytes32[]",
    "gasUsed": 552
  },
  {
    "file": "test/tightcoder/EncodeArray.t.sol",
    "test": "testEncodeUint16Array",
    "name": "encode packed uint16[]",
    "gasUsed": 595
  },
  {
    "file": "test/tightcoder/EncodeArray.t.sol",
    "test": "testEncodeUint32Array",
    "name": "encode packed uint32[]",
    "gasUsed": 504
  },
  {
    "file": "test/tightcoder/EncodeArray.t.sol",
    "test": "testEncodeUint8Array",
    "name": "encode packed uint8[]",
    "gasUsed": 493
  },
  {
    "file": "test/tightcoder/TightCoder.t.sol",
    "test": "testFromAndToUint32Array",
    "name": "decode packed uint32[]",
    "gasUsed": 563
  },
  {
    "file": "test/tightcoder/TightCoder.t.sol",
    "test": "testToAndFromBytes24Array",
    "name": "encode packed bytes24[]",
    "gasUsed": 501
  },
  {
    "file": "test/tightcoder/TightCoder.t.sol",
    "test": "testToAndFromBytes24Array",
    "name": "decode packed bytes24[]",
    "gasUsed": 563
  },
  {
    "file": "test/Vector2.t.sol",
    "test": "testRegisterAndGetFieldLayout",
    "name": "register Vector2 field layout",
<<<<<<< HEAD
    "gasUsed": 421554
=======
    "gasUsed": 421491
>>>>>>> 4e0200f6
  },
  {
    "file": "test/Vector2.t.sol",
    "test": "testSetAndGet",
    "name": "set Vector2 record",
    "gasUsed": 37413
  },
  {
    "file": "test/Vector2.t.sol",
    "test": "testSetAndGet",
    "name": "get Vector2 record",
    "gasUsed": 4472
  }
]<|MERGE_RESOLUTION|>--- conflicted
+++ resolved
@@ -309,11 +309,7 @@
     "file": "test/KeyEncoding.t.sol",
     "test": "testRegisterAndGetFieldLayout",
     "name": "register KeyEncoding table",
-<<<<<<< HEAD
     "gasUsed": 697932
-=======
-    "gasUsed": 697905
->>>>>>> 4e0200f6
   },
   {
     "file": "test/Mixed.t.sol",
@@ -907,11 +903,7 @@
     "file": "test/tables/Callbacks.t.sol",
     "test": "testSetAndGet",
     "name": "Callbacks: push 1 element",
-<<<<<<< HEAD
-    "gasUsed": 39348
-=======
-    "gasUsed": 39001
->>>>>>> 4e0200f6
+    "gasUsed": 39350
   },
   {
     "file": "test/tables/StoreHooks.t.sol",
@@ -1013,7 +1005,7 @@
     "file": "test/tables/StoreHooksColdLoad.t.sol",
     "test": "testUpdate",
     "name": "StoreHooks: update 1 element (cold)",
-    "gasUsed": 28556
+    "gasUsed": 28567
   },
   {
     "file": "test/tightcoder/DecodeSlice.t.sol",
@@ -1067,11 +1059,7 @@
     "file": "test/Vector2.t.sol",
     "test": "testRegisterAndGetFieldLayout",
     "name": "register Vector2 field layout",
-<<<<<<< HEAD
     "gasUsed": 421554
-=======
-    "gasUsed": 421491
->>>>>>> 4e0200f6
   },
   {
     "file": "test/Vector2.t.sol",

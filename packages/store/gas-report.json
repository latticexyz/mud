--- conflicted
+++ resolved
@@ -369,11 +369,7 @@
     "file": "test/KeyEncoding.t.sol",
     "test": "testRegisterAndGetFieldLayout",
     "name": "register KeyEncoding table",
-<<<<<<< HEAD
-    "gasUsed": 727530
-=======
-    "gasUsed": 719032
->>>>>>> 103f635e
+    "gasUsed": 727545
   },
   {
     "file": "test/Mixed.t.sol",
@@ -811,11 +807,7 @@
     "file": "test/StoreCoreGas.t.sol",
     "test": "testRegisterAndGetFieldLayout",
     "name": "StoreCore: register table",
-<<<<<<< HEAD
-    "gasUsed": 651194
-=======
-    "gasUsed": 640914
->>>>>>> 103f635e
+    "gasUsed": 651209
   },
   {
     "file": "test/StoreCoreGas.t.sol",
@@ -1151,11 +1143,7 @@
     "file": "test/Vector2.t.sol",
     "test": "testRegisterAndGetFieldLayout",
     "name": "register Vector2 field layout",
-<<<<<<< HEAD
-    "gasUsed": 451191
-=======
-    "gasUsed": 442418
->>>>>>> 103f635e
+    "gasUsed": 451206
   },
   {
     "file": "test/Vector2.t.sol",

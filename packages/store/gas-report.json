--- conflicted
+++ resolved
@@ -87,11 +87,7 @@
     "file": "test/FieldLayout.t.sol",
     "test": "testValidate",
     "name": "validate field layout",
-<<<<<<< HEAD
-    "gasUsed": 6964
-=======
-    "gasUsed": 3954
->>>>>>> 07b57c30
+    "gasUsed": 6925
   },
   {
     "file": "test/Gas.t.sol",
@@ -325,11 +321,7 @@
     "file": "test/KeyEncoding.t.sol",
     "test": "testRegisterAndGetFieldLayout",
     "name": "register KeyEncoding table",
-<<<<<<< HEAD
-    "gasUsed": 727545
-=======
-    "gasUsed": 719023
->>>>>>> 07b57c30
+    "gasUsed": 727536
   },
   {
     "file": "test/Mixed.t.sol",
@@ -773,11 +765,7 @@
     "file": "test/StoreCoreGas.t.sol",
     "test": "testRegisterAndGetFieldLayout",
     "name": "StoreCore: register table",
-<<<<<<< HEAD
-    "gasUsed": 651209
-=======
-    "gasUsed": 640905
->>>>>>> 07b57c30
+    "gasUsed": 651200
   },
   {
     "file": "test/StoreCoreGas.t.sol",
@@ -1119,11 +1107,7 @@
     "file": "test/Vector2.t.sol",
     "test": "testRegisterAndGetFieldLayout",
     "name": "register Vector2 field layout",
-<<<<<<< HEAD
-    "gasUsed": 451206
-=======
-    "gasUsed": 442408
->>>>>>> 07b57c30
+    "gasUsed": 451196
   },
   {
     "file": "test/Vector2.t.sol",

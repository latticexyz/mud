[
  {
    "file": "test/Bytes.t.sol",
    "test": "testSetBytes4Memory",
    "name": "set bytes4 in bytes memory",
    "gasUsed": 37
  },
  {
    "file": "test/Bytes.t.sol",
    "test": "testSlice32",
    "name": "slice bytes32 with offset 10",
    "gasUsed": 13
  },
  {
    "file": "test/Callbacks.t.sol",
    "test": "testSetAndGet",
    "name": "Callbacks: set field",
    "gasUsed": 56262
  },
  {
    "file": "test/Callbacks.t.sol",
    "test": "testSetAndGet",
    "name": "Callbacks: get field (warm)",
    "gasUsed": 2833
  },
  {
    "file": "test/Callbacks.t.sol",
    "test": "testSetAndGet",
    "name": "Callbacks: push 1 element",
    "gasUsed": 32521
  },
  {
    "file": "test/FieldLayout.t.sol",
    "test": "testEncodeDecodeFieldLayout",
    "name": "initialize field layout array with 5 entries",
    "gasUsed": 439
  },
  {
    "file": "test/FieldLayout.t.sol",
    "test": "testEncodeDecodeFieldLayout",
    "name": "encode field layout with 5+1 entries",
    "gasUsed": 2440
  },
  {
    "file": "test/FieldLayout.t.sol",
    "test": "testEncodeDecodeFieldLayout",
    "name": "get static byte length at index",
    "gasUsed": 19
  },
  {
    "file": "test/FieldLayout.t.sol",
    "test": "testGetNumDynamicFields",
    "name": "get number of dynamic fields from field layout",
    "gasUsed": 389
  },
  {
    "file": "test/FieldLayout.t.sol",
    "test": "testGetNumFields",
    "name": "get number of all fields from field layout",
    "gasUsed": 34
  },
  {
    "file": "test/FieldLayout.t.sol",
    "test": "testGetNumStaticFields",
    "name": "get number of static fields from field layout",
    "gasUsed": 311
  },
  {
    "file": "test/FieldLayout.t.sol",
    "test": "testGetStaticFieldLayoutLength",
    "name": "get static data length from field layout",
    "gasUsed": 228
  },
  {
    "file": "test/FieldLayout.t.sol",
    "test": "testIsEmptyFalse",
    "name": "check if field layout is empty (non-empty field layout)",
    "gasUsed": 7
  },
  {
    "file": "test/FieldLayout.t.sol",
    "test": "testIsEmptyTrue",
    "name": "check if field layout is empty (empty field layout)",
    "gasUsed": 7
  },
  {
    "file": "test/FieldLayout.t.sol",
    "test": "testValidate",
    "name": "validate field layout",
    "gasUsed": 3954
  },
  {
    "file": "test/Gas.t.sol",
    "test": "testCompareAbiEncodeVsCustom",
    "name": "abi encode (static)",
    "gasUsed": 133
  },
  {
    "file": "test/Gas.t.sol",
    "test": "testCompareAbiEncodeVsCustom",
    "name": "abi encode (dynamic)",
    "gasUsed": 824
  },
  {
    "file": "test/Gas.t.sol",
    "test": "testCompareAbiEncodeVsCustom",
    "name": "abi encode",
    "gasUsed": 918
  },
  {
    "file": "test/Gas.t.sol",
    "test": "testCompareAbiEncodeVsCustom",
    "name": "abi decode",
    "gasUsed": 1716
  },
  {
    "file": "test/Gas.t.sol",
    "test": "testCompareAbiEncodeVsCustom",
    "name": "custom encode (static)",
    "gasUsed": 191
  },
  {
    "file": "test/Gas.t.sol",
    "test": "testCompareAbiEncodeVsCustom",
    "name": "custom encode (length)",
    "gasUsed": 141
  },
  {
    "file": "test/Gas.t.sol",
    "test": "testCompareAbiEncodeVsCustom",
    "name": "custom encode (dynamic)",
    "gasUsed": 1101
  },
  {
    "file": "test/Gas.t.sol",
    "test": "testCompareAbiEncodeVsCustom",
    "name": "custom encode",
    "gasUsed": 1520
  },
  {
    "file": "test/Gas.t.sol",
    "test": "testCompareAbiEncodeVsCustom",
    "name": "custom decode",
    "gasUsed": 1954
  },
  {
    "file": "test/Gas.t.sol",
    "test": "testCompareAbiEncodeVsCustom",
    "name": "pass abi encoded bytes to external contract",
    "gasUsed": 6549
  },
  {
    "file": "test/Gas.t.sol",
    "test": "testCompareAbiEncodeVsCustom",
    "name": "pass custom encoded bytes to external contract",
    "gasUsed": 1426
  },
  {
    "file": "test/Gas.t.sol",
    "test": "testCompareStorageWriteMUD",
    "name": "MUD storage write (cold, 1 word)",
    "gasUsed": 22354
  },
  {
    "file": "test/Gas.t.sol",
    "test": "testCompareStorageWriteMUD",
    "name": "MUD storage write (cold, 1 word, partial)",
    "gasUsed": 22421
  },
  {
    "file": "test/Gas.t.sol",
    "test": "testCompareStorageWriteMUD",
    "name": "MUD storage write (cold, 10 words)",
    "gasUsed": 199810
  },
  {
    "file": "test/Gas.t.sol",
    "test": "testCompareStorageWriteMUD",
    "name": "MUD storage write (warm, 1 word)",
    "gasUsed": 354
  },
  {
    "file": "test/Gas.t.sol",
    "test": "testCompareStorageWriteMUD",
    "name": "MUD storage write (warm, 1 word, partial)",
    "gasUsed": 521
  },
  {
    "file": "test/Gas.t.sol",
    "test": "testCompareStorageWriteMUD",
    "name": "MUD storage write (warm, 10 words)",
    "gasUsed": 1810
  },
  {
    "file": "test/Gas.t.sol",
    "test": "testCompareStorageWriteSolidity",
    "name": "solidity storage write (cold, 1 word)",
    "gasUsed": 22107
  },
  {
    "file": "test/Gas.t.sol",
    "test": "testCompareStorageWriteSolidity",
    "name": "solidity storage write (cold, 1 word, partial)",
    "gasUsed": 22136
  },
  {
    "file": "test/Gas.t.sol",
    "test": "testCompareStorageWriteSolidity",
    "name": "solidity storage write (cold, 10 words)",
    "gasUsed": 200020
  },
  {
    "file": "test/Gas.t.sol",
    "test": "testCompareStorageWriteSolidity",
    "name": "solidity storage write (warm, 1 word)",
    "gasUsed": 107
  },
  {
    "file": "test/Gas.t.sol",
    "test": "testCompareStorageWriteSolidity",
    "name": "solidity storage write (warm, 1 word, partial)",
    "gasUsed": 236
  },
  {
    "file": "test/Gas.t.sol",
    "test": "testCompareStorageWriteSolidity",
    "name": "solidity storage write (warm, 10 words)",
    "gasUsed": 2265
  },
  {
    "file": "test/GasStorageLoad.t.sol",
    "test": "testCompareStorageLoadMUD",
    "name": "MUD storage load (cold, 1 word)",
    "gasUsed": 2411
  },
  {
    "file": "test/GasStorageLoad.t.sol",
    "test": "testCompareStorageLoadMUD",
    "name": "MUD storage load (cold, 1 word, partial)",
    "gasUsed": 2481
  },
  {
    "file": "test/GasStorageLoad.t.sol",
    "test": "testCompareStorageLoadMUD",
    "name": "MUD storage load (cold, 10 words)",
    "gasUsed": 19911
  },
  {
    "file": "test/GasStorageLoad.t.sol",
    "test": "testCompareStorageLoadMUD",
    "name": "MUD storage load (warm, 1 word)",
    "gasUsed": 412
  },
  {
    "file": "test/GasStorageLoad.t.sol",
    "test": "testCompareStorageLoadMUD",
    "name": "MUD storage load field (warm, 1 word)",
    "gasUsed": 2300
  },
  {
    "file": "test/GasStorageLoad.t.sol",
    "test": "testCompareStorageLoadMUD",
    "name": "MUD storage load (warm, 1 word, partial)",
    "gasUsed": 481
  },
  {
    "file": "test/GasStorageLoad.t.sol",
    "test": "testCompareStorageLoadMUD",
    "name": "MUD storage load field (warm, 1 word, partial)",
    "gasUsed": 300
  },
  {
    "file": "test/GasStorageLoad.t.sol",
    "test": "testCompareStorageLoadMUD",
    "name": "MUD storage load (warm, 10 words)",
    "gasUsed": 1916
  },
  {
    "file": "test/GasStorageLoad.t.sol",
    "test": "testCompareStorageLoadSolidity",
    "name": "solidity storage load (cold, 1 word)",
    "gasUsed": 2109
  },
  {
    "file": "test/GasStorageLoad.t.sol",
    "test": "testCompareStorageLoadSolidity",
    "name": "solidity storage load (cold, 1 word, partial)",
    "gasUsed": 2126
  },
  {
    "file": "test/GasStorageLoad.t.sol",
    "test": "testCompareStorageLoadSolidity",
    "name": "solidity storage load (cold, 10 words)",
    "gasUsed": 19894
  },
  {
    "file": "test/GasStorageLoad.t.sol",
    "test": "testCompareStorageLoadSolidity",
    "name": "solidity storage load (warm, 1 word)",
    "gasUsed": 109
  },
  {
    "file": "test/GasStorageLoad.t.sol",
    "test": "testCompareStorageLoadSolidity",
    "name": "solidity storage load (warm, 1 word, partial)",
    "gasUsed": 126
  },
  {
    "file": "test/GasStorageLoad.t.sol",
    "test": "testCompareStorageLoadSolidity",
    "name": "solidity storage load (warm, 10 words)",
    "gasUsed": 1897
  },
  {
    "file": "test/Hook.t.sol",
    "test": "testIsEnabled",
    "name": "check if hook is enabled",
    "gasUsed": 108
  },
  {
    "file": "test/KeyEncoding.t.sol",
    "test": "testRegisterAndGetFieldLayout",
    "name": "register KeyEncoding table",
<<<<<<< HEAD
    "gasUsed": 719017
=======
    "gasUsed": 719008
>>>>>>> c8cf42dd
  },
  {
    "file": "test/Mixed.t.sol",
    "test": "testCompareSolidity",
    "name": "store Mixed struct in storage (native solidity)",
    "gasUsed": 92007
  },
  {
    "file": "test/Mixed.t.sol",
    "test": "testDeleteExternalCold",
    "name": "delete record from Mixed (external, cold)",
<<<<<<< HEAD
    "gasUsed": 24944
=======
    "gasUsed": 24363
>>>>>>> c8cf42dd
  },
  {
    "file": "test/Mixed.t.sol",
    "test": "testDeleteInternalCold",
    "name": "delete record from Mixed (internal, cold)",
    "gasUsed": 19159
  },
  {
    "file": "test/Mixed.t.sol",
    "test": "testSetGetDeleteExternal",
    "name": "set record in Mixed (external, cold)",
<<<<<<< HEAD
    "gasUsed": 109100
=======
    "gasUsed": 108513
>>>>>>> c8cf42dd
  },
  {
    "file": "test/Mixed.t.sol",
    "test": "testSetGetDeleteExternal",
    "name": "get record from Mixed (external, warm)",
    "gasUsed": 6977
  },
  {
    "file": "test/Mixed.t.sol",
    "test": "testSetGetDeleteExternal",
    "name": "delete record from Mixed (external, warm)",
<<<<<<< HEAD
    "gasUsed": 9261
=======
    "gasUsed": 8679
>>>>>>> c8cf42dd
  },
  {
    "file": "test/Mixed.t.sol",
    "test": "testSetGetDeleteInternal",
    "name": "set record in Mixed (internal, cold)",
    "gasUsed": 103267
  },
  {
    "file": "test/Mixed.t.sol",
    "test": "testSetGetDeleteInternal",
    "name": "get record from Mixed (internal, warm)",
    "gasUsed": 6663
  },
  {
    "file": "test/Mixed.t.sol",
    "test": "testSetGetDeleteInternal",
    "name": "delete record from Mixed (internal, warm)",
    "gasUsed": 7472
  },
  {
    "file": "test/PackedCounter.t.sol",
    "test": "testAtIndex",
    "name": "get value at index of PackedCounter",
    "gasUsed": 24
  },
  {
    "file": "test/PackedCounter.t.sol",
    "test": "testGas",
    "name": "pack 1 length into PackedCounter",
    "gasUsed": 35
  },
  {
    "file": "test/PackedCounter.t.sol",
    "test": "testGas",
    "name": "pack 4 lengths into PackedCounter",
    "gasUsed": 169
  },
  {
    "file": "test/PackedCounter.t.sol",
    "test": "testGas",
    "name": "get total of PackedCounter",
    "gasUsed": 15
  },
  {
    "file": "test/PackedCounter.t.sol",
    "test": "testSetAtIndex",
    "name": "set value at index of PackedCounter",
    "gasUsed": 283
  },
  {
    "file": "test/ResourceId.t.sol",
    "test": "testEncode",
    "name": "encode table ID with name and type",
    "gasUsed": 80
  },
  {
    "file": "test/ResourceId.t.sol",
    "test": "testGetType",
    "name": "get type from a table ID",
    "gasUsed": 4
  },
  {
    "file": "test/Schema.t.sol",
    "test": "testEncodeDecodeSchema",
    "name": "initialize schema array with 6 entries",
    "gasUsed": 856
  },
  {
    "file": "test/Schema.t.sol",
    "test": "testEncodeDecodeSchema",
    "name": "encode schema with 6 entries",
    "gasUsed": 3609
  },
  {
    "file": "test/Schema.t.sol",
    "test": "testEncodeDecodeSchema",
    "name": "get schema type at index",
    "gasUsed": 119
  },
  {
    "file": "test/Schema.t.sol",
    "test": "testGetNumDynamicFields",
    "name": "get number of dynamic fields from schema",
    "gasUsed": 389
  },
  {
    "file": "test/Schema.t.sol",
    "test": "testGetNumFields",
    "name": "get number of all fields from schema",
    "gasUsed": 34
  },
  {
    "file": "test/Schema.t.sol",
    "test": "testGetNumStaticFields",
    "name": "get number of static fields from schema",
    "gasUsed": 311
  },
  {
    "file": "test/Schema.t.sol",
    "test": "testGetStaticSchemaLength",
    "name": "get static data length from schema",
    "gasUsed": 228
  },
  {
    "file": "test/Schema.t.sol",
    "test": "testIsEmptyFalse",
    "name": "check if schema is empty (non-empty schema)",
    "gasUsed": 7
  },
  {
    "file": "test/Schema.t.sol",
    "test": "testIsEmptyTrue",
    "name": "check if schema is empty (empty schema)",
    "gasUsed": 7
  },
  {
    "file": "test/Schema.t.sol",
    "test": "testValidate",
    "name": "validate schema",
    "gasUsed": 11497
  },
  {
    "file": "test/Slice.t.sol",
    "test": "testFromBytes",
    "name": "make Slice from bytes",
    "gasUsed": 31
  },
  {
    "file": "test/Slice.t.sol",
    "test": "testFromBytes",
    "name": "get Slice length",
    "gasUsed": 10
  },
  {
    "file": "test/Slice.t.sol",
    "test": "testFromBytes",
    "name": "get Slice pointer",
    "gasUsed": 33
  },
  {
    "file": "test/Slice.t.sol",
    "test": "testSubslice",
    "name": "subslice bytes (no copy) [1:4]",
    "gasUsed": 318
  },
  {
    "file": "test/Slice.t.sol",
    "test": "testSubslice",
    "name": "subslice bytes (no copy) [4:37]",
    "gasUsed": 318
  },
  {
    "file": "test/Slice.t.sol",
    "test": "testToBytes",
    "name": "Slice (0 bytes) to bytes memory",
    "gasUsed": 298
  },
  {
    "file": "test/Slice.t.sol",
    "test": "testToBytes",
    "name": "Slice (2 bytes) to bytes memory",
    "gasUsed": 531
  },
  {
    "file": "test/Slice.t.sol",
    "test": "testToBytes",
    "name": "Slice (32 bytes) to bytes memory",
    "gasUsed": 545
  },
  {
    "file": "test/Slice.t.sol",
    "test": "testToBytes",
    "name": "Slice (34 bytes) to bytes memory",
    "gasUsed": 747
  },
  {
    "file": "test/Slice.t.sol",
    "test": "testToBytes",
    "name": "Slice (1024 bytes) to bytes memory",
    "gasUsed": 7264
  },
  {
    "file": "test/Slice.t.sol",
    "test": "testToBytes",
    "name": "Slice (1024x1024 bytes) to bytes memory",
    "gasUsed": 9205065
  },
  {
    "file": "test/Slice.t.sol",
    "test": "testToBytes32",
    "name": "Slice to bytes32",
    "gasUsed": 81
  },
  {
    "file": "test/Storage.t.sol",
    "test": "testStoreLoad",
    "name": "store 1 storage slot",
    "gasUsed": 22354
  },
  {
    "file": "test/Storage.t.sol",
    "test": "testStoreLoad",
    "name": "store 34 bytes over 3 storage slots (with offset and safeTrail))",
    "gasUsed": 23025
  },
  {
    "file": "test/Storage.t.sol",
    "test": "testStoreLoad",
    "name": "load 34 bytes over 3 storage slots (with offset and safeTrail))",
    "gasUsed": 871
  },
  {
    "file": "test/StoreCoreDynamic.t.sol",
    "test": "testGetDynamicFieldSlice",
    "name": "get field slice (cold, 1 slot)",
    "gasUsed": 5606
  },
  {
    "file": "test/StoreCoreDynamic.t.sol",
    "test": "testGetDynamicFieldSlice",
    "name": "get field slice (warm, 1 slot)",
    "gasUsed": 1708
  },
  {
    "file": "test/StoreCoreDynamic.t.sol",
    "test": "testGetDynamicFieldSlice",
    "name": "get field slice (semi-cold, 1 slot)",
    "gasUsed": 3701
  },
  {
    "file": "test/StoreCoreDynamic.t.sol",
    "test": "testGetDynamicFieldSlice",
    "name": "get field slice (warm, 2 slots)",
    "gasUsed": 3925
  },
  {
    "file": "test/StoreCoreDynamic.t.sol",
    "test": "testGetSecondFieldLength",
    "name": "get field length (cold, 1 slot)",
    "gasUsed": 3163
  },
  {
    "file": "test/StoreCoreDynamic.t.sol",
    "test": "testGetSecondFieldLength",
    "name": "get field length (warm, 1 slot)",
    "gasUsed": 1161
  },
  {
    "file": "test/StoreCoreDynamic.t.sol",
    "test": "testGetThirdFieldLength",
    "name": "get field length (warm due to , 2 slots)",
    "gasUsed": 3163
  },
  {
    "file": "test/StoreCoreDynamic.t.sol",
    "test": "testGetThirdFieldLength",
    "name": "get field length (warm, 2 slots)",
    "gasUsed": 1161
  },
  {
    "file": "test/StoreCoreDynamic.t.sol",
    "test": "testPopFromSecondField",
    "name": "pop from field (cold, 1 slot, 1 uint32 item)",
    "gasUsed": 18036
  },
  {
    "file": "test/StoreCoreDynamic.t.sol",
    "test": "testPopFromSecondField",
    "name": "pop from field (warm, 1 slot, 1 uint32 item)",
    "gasUsed": 12043
  },
  {
    "file": "test/StoreCoreDynamic.t.sol",
    "test": "testPopFromThirdField",
    "name": "pop from field (cold, 2 slots, 10 uint32 items)",
    "gasUsed": 15805
  },
  {
    "file": "test/StoreCoreDynamic.t.sol",
    "test": "testPopFromThirdField",
    "name": "pop from field (warm, 2 slots, 10 uint32 items)",
    "gasUsed": 11812
  },
  {
    "file": "test/StoreCoreGas.t.sol",
    "test": "testAccessEmptyData",
    "name": "access non-existing record",
    "gasUsed": 7074
  },
  {
    "file": "test/StoreCoreGas.t.sol",
    "test": "testAccessEmptyData",
    "name": "access static field of non-existing record",
    "gasUsed": 1330
  },
  {
    "file": "test/StoreCoreGas.t.sol",
    "test": "testAccessEmptyData",
    "name": "access dynamic field of non-existing record",
    "gasUsed": 2063
  },
  {
    "file": "test/StoreCoreGas.t.sol",
    "test": "testAccessEmptyData",
    "name": "access length of dynamic field of non-existing record",
    "gasUsed": 1159
  },
  {
    "file": "test/StoreCoreGas.t.sol",
    "test": "testDeleteData",
    "name": "delete record (complex data, 3 slots)",
<<<<<<< HEAD
    "gasUsed": 8588
=======
    "gasUsed": 8006
>>>>>>> c8cf42dd
  },
  {
    "file": "test/StoreCoreGas.t.sol",
    "test": "testDeleteDataOffchainTable",
    "name": "StoreCore: delete record in offchain table",
    "gasUsed": 5265
  },
  {
    "file": "test/StoreCoreGas.t.sol",
    "test": "testGetStaticDataLocation",
    "name": "get static data location (single key)",
    "gasUsed": 217
  },
  {
    "file": "test/StoreCoreGas.t.sol",
    "test": "testGetStaticDataLocation",
    "name": "get static data location (single key tuple)",
    "gasUsed": 387
  },
  {
    "file": "test/StoreCoreGas.t.sol",
    "test": "testHasFieldLayout",
    "name": "Check for existence of table (existent)",
    "gasUsed": 1249
  },
  {
    "file": "test/StoreCoreGas.t.sol",
    "test": "testHasFieldLayout",
    "name": "check for existence of table (non-existent)",
    "gasUsed": 3249
  },
  {
    "file": "test/StoreCoreGas.t.sol",
    "test": "testHooks",
    "name": "register subscriber",
    "gasUsed": 57945
  },
  {
    "file": "test/StoreCoreGas.t.sol",
    "test": "testHooks",
    "name": "set record on table with subscriber",
<<<<<<< HEAD
    "gasUsed": 73524
=======
    "gasUsed": 72364
>>>>>>> c8cf42dd
  },
  {
    "file": "test/StoreCoreGas.t.sol",
    "test": "testHooks",
    "name": "set static field on table with subscriber",
    "gasUsed": 19816
  },
  {
    "file": "test/StoreCoreGas.t.sol",
    "test": "testHooks",
    "name": "delete record on table with subscriber",
<<<<<<< HEAD
    "gasUsed": 19734
=======
    "gasUsed": 18574
>>>>>>> c8cf42dd
  },
  {
    "file": "test/StoreCoreGas.t.sol",
    "test": "testHooksDynamicData",
    "name": "register subscriber",
    "gasUsed": 57945
  },
  {
    "file": "test/StoreCoreGas.t.sol",
    "test": "testHooksDynamicData",
    "name": "set (dynamic) record on table with subscriber",
<<<<<<< HEAD
    "gasUsed": 166663
=======
    "gasUsed": 165498
>>>>>>> c8cf42dd
  },
  {
    "file": "test/StoreCoreGas.t.sol",
    "test": "testHooksDynamicData",
    "name": "set (dynamic) field on table with subscriber",
    "gasUsed": 24425
  },
  {
    "file": "test/StoreCoreGas.t.sol",
    "test": "testHooksDynamicData",
    "name": "delete (dynamic) record on table with subscriber",
<<<<<<< HEAD
    "gasUsed": 21399
=======
    "gasUsed": 20240
>>>>>>> c8cf42dd
  },
  {
    "file": "test/StoreCoreGas.t.sol",
    "test": "testPushToDynamicField",
    "name": "push to field (1 slot, 1 uint32 item)",
    "gasUsed": 9469
  },
  {
    "file": "test/StoreCoreGas.t.sol",
    "test": "testPushToDynamicField",
    "name": "push to field (2 slots, 10 uint32 items)",
    "gasUsed": 32141
  },
  {
    "file": "test/StoreCoreGas.t.sol",
    "test": "testRegisterAndGetFieldLayout",
    "name": "StoreCore: register table",
<<<<<<< HEAD
    "gasUsed": 640899
=======
    "gasUsed": 640890
>>>>>>> c8cf42dd
  },
  {
    "file": "test/StoreCoreGas.t.sol",
    "test": "testRegisterAndGetFieldLayout",
    "name": "StoreCore: get field layout (warm)",
    "gasUsed": 1502
  },
  {
    "file": "test/StoreCoreGas.t.sol",
    "test": "testRegisterAndGetFieldLayout",
    "name": "StoreCore: get value schema (warm)",
    "gasUsed": 1813
  },
  {
    "file": "test/StoreCoreGas.t.sol",
    "test": "testRegisterAndGetFieldLayout",
    "name": "StoreCore: get key schema (warm)",
    "gasUsed": 2832
  },
  {
    "file": "test/StoreCoreGas.t.sol",
    "test": "testSetAndGetDynamicData",
    "name": "set complex record with dynamic data (4 slots)",
<<<<<<< HEAD
    "gasUsed": 103086
=======
    "gasUsed": 102498
>>>>>>> c8cf42dd
  },
  {
    "file": "test/StoreCoreGas.t.sol",
    "test": "testSetAndGetDynamicData",
    "name": "get complex record with dynamic data (4 slots)",
    "gasUsed": 4235
  },
  {
    "file": "test/StoreCoreGas.t.sol",
    "test": "testSetAndGetDynamicData",
    "name": "compare: Set complex record with dynamic data using native solidity",
    "gasUsed": 116821
  },
  {
    "file": "test/StoreCoreGas.t.sol",
    "test": "testSetAndGetDynamicData",
    "name": "compare: Set complex record with dynamic data using abi.encode",
    "gasUsed": 267535
  },
  {
    "file": "test/StoreCoreGas.t.sol",
    "test": "testSetAndGetDynamicDataLength",
    "name": "set dynamic length of dynamic index 0",
    "gasUsed": 22867
  },
  {
    "file": "test/StoreCoreGas.t.sol",
    "test": "testSetAndGetDynamicDataLength",
    "name": "set dynamic length of dynamic index 1",
    "gasUsed": 968
  },
  {
    "file": "test/StoreCoreGas.t.sol",
    "test": "testSetAndGetDynamicDataLength",
    "name": "reduce dynamic length of dynamic index 0",
    "gasUsed": 958
  },
  {
    "file": "test/StoreCoreGas.t.sol",
    "test": "testSetAndGetField",
    "name": "set static field (1 slot)",
    "gasUsed": 31243
  },
  {
    "file": "test/StoreCoreGas.t.sol",
    "test": "testSetAndGetField",
    "name": "get static field (1 slot)",
    "gasUsed": 1330
  },
  {
    "file": "test/StoreCoreGas.t.sol",
    "test": "testSetAndGetField",
    "name": "set static field (overlap 2 slot)",
    "gasUsed": 29899
  },
  {
    "file": "test/StoreCoreGas.t.sol",
    "test": "testSetAndGetField",
    "name": "get static field (overlap 2 slot)",
    "gasUsed": 1883
  },
  {
    "file": "test/StoreCoreGas.t.sol",
    "test": "testSetAndGetField",
    "name": "set dynamic field (1 slot, first dynamic field)",
    "gasUsed": 53952
  },
  {
    "file": "test/StoreCoreGas.t.sol",
    "test": "testSetAndGetField",
    "name": "get dynamic field (1 slot, first dynamic field)",
    "gasUsed": 2227
  },
  {
    "file": "test/StoreCoreGas.t.sol",
    "test": "testSetAndGetField",
    "name": "set dynamic field (1 slot, second dynamic field)",
    "gasUsed": 32177
  },
  {
    "file": "test/StoreCoreGas.t.sol",
    "test": "testSetAndGetField",
    "name": "get dynamic field (1 slot, second dynamic field)",
    "gasUsed": 2230
  },
  {
    "file": "test/StoreCoreGas.t.sol",
    "test": "testSetAndGetStaticData",
    "name": "set static record (1 slot)",
<<<<<<< HEAD
    "gasUsed": 33356
=======
    "gasUsed": 32773
>>>>>>> c8cf42dd
  },
  {
    "file": "test/StoreCoreGas.t.sol",
    "test": "testSetAndGetStaticData",
    "name": "get static record (1 slot)",
<<<<<<< HEAD
    "gasUsed": 1554
=======
    "gasUsed": 1552
>>>>>>> c8cf42dd
  },
  {
    "file": "test/StoreCoreGas.t.sol",
    "test": "testSetAndGetStaticDataSpanningWords",
    "name": "set static record (2 slots)",
<<<<<<< HEAD
    "gasUsed": 55863
=======
    "gasUsed": 55280
>>>>>>> c8cf42dd
  },
  {
    "file": "test/StoreCoreGas.t.sol",
    "test": "testSetAndGetStaticDataSpanningWords",
    "name": "get static record (2 slots)",
    "gasUsed": 1737
  },
  {
    "file": "test/StoreCoreGas.t.sol",
    "test": "testSetDataOffchainTable",
    "name": "StoreCore: set record in offchain table",
    "gasUsed": 8671
  },
  {
    "file": "test/StoreCoreGas.t.sol",
    "test": "testUpdateInDynamicField",
    "name": "update in field (1 slot, 1 uint32 item)",
    "gasUsed": 8829
  },
  {
    "file": "test/StoreCoreGas.t.sol",
    "test": "testUpdateInDynamicField",
    "name": "push to field (2 slots, 6 uint64 items)",
    "gasUsed": 9273
  },
  {
    "file": "test/StoreHook.t.sol",
    "test": "testCallHook",
    "name": "call an enabled hook",
    "gasUsed": 15032
  },
  {
    "file": "test/StoreHook.t.sol",
    "test": "testCallHook",
    "name": "call a disabled hook",
    "gasUsed": 123
  },
  {
    "file": "test/StoreHook.t.sol",
    "test": "testGetAddress",
    "name": "get store hook address",
    "gasUsed": 1
  },
  {
    "file": "test/StoreHook.t.sol",
    "test": "testIsEnabled",
    "name": "check if store hook is enabled",
    "gasUsed": 108
  },
  {
    "file": "test/StoreHooks.t.sol",
    "test": "testOneSlot",
    "name": "StoreHooks: set field with one elements (cold)",
    "gasUsed": 58266
  },
  {
    "file": "test/StoreHooks.t.sol",
    "test": "testTable",
    "name": "StoreHooks: set field (cold)",
    "gasUsed": 58266
  },
  {
    "file": "test/StoreHooks.t.sol",
    "test": "testTable",
    "name": "StoreHooks: get field (warm)",
    "gasUsed": 2835
  },
  {
    "file": "test/StoreHooks.t.sol",
    "test": "testTable",
    "name": "StoreHooks: push 1 element (cold)",
    "gasUsed": 12617
  },
  {
    "file": "test/StoreHooks.t.sol",
    "test": "testTable",
    "name": "StoreHooks: pop 1 element (warm)",
    "gasUsed": 9952
  },
  {
    "file": "test/StoreHooks.t.sol",
    "test": "testTable",
    "name": "StoreHooks: push 1 element (warm)",
    "gasUsed": 10637
  },
  {
    "file": "test/StoreHooks.t.sol",
    "test": "testTable",
    "name": "StoreHooks: update 1 element (warm)",
    "gasUsed": 29877
  },
  {
    "file": "test/StoreHooks.t.sol",
    "test": "testTable",
    "name": "StoreHooks: delete record (warm)",
    "gasUsed": 11001
  },
  {
    "file": "test/StoreHooks.t.sol",
    "test": "testTable",
    "name": "StoreHooks: set field (warm)",
<<<<<<< HEAD
    "gasUsed": 30420
=======
    "gasUsed": 30418
>>>>>>> c8cf42dd
  },
  {
    "file": "test/StoreHooks.t.sol",
    "test": "testThreeSlots",
    "name": "StoreHooks: set field with three elements (cold)",
    "gasUsed": 80957
  },
  {
    "file": "test/StoreHooks.t.sol",
    "test": "testTwoSlots",
    "name": "StoreHooks: set field with two elements (cold)",
    "gasUsed": 80869
  },
  {
    "file": "test/StoreHooksColdLoad.t.sol",
    "test": "testDelete",
    "name": "StoreHooks: delete record (cold)",
    "gasUsed": 19856
  },
  {
    "file": "test/StoreHooksColdLoad.t.sol",
    "test": "testGet",
    "name": "StoreHooks: get field (cold)",
    "gasUsed": 8832
  },
  {
    "file": "test/StoreHooksColdLoad.t.sol",
    "test": "testGetItem",
    "name": "StoreHooks: get 1 element (cold)",
    "gasUsed": 8483
  },
  {
    "file": "test/StoreHooksColdLoad.t.sol",
    "test": "testLength",
    "name": "StoreHooks: get length (cold)",
    "gasUsed": 5394
  },
  {
    "file": "test/StoreHooksColdLoad.t.sol",
    "test": "testPop",
    "name": "StoreHooks: pop 1 element (cold)",
    "gasUsed": 18384
  },
  {
    "file": "test/StoreHooksColdLoad.t.sol",
    "test": "testUpdate",
    "name": "StoreHooks: update 1 element (cold)",
    "gasUsed": 20324
  },
  {
    "file": "test/StoreSwitch.t.sol",
    "test": "testDelegatecall",
    "name": "get Store address",
    "gasUsed": 2170
  },
  {
    "file": "test/StoreSwitch.t.sol",
    "test": "testNoDelegatecall",
    "name": "get Store address",
    "gasUsed": 2173
  },
  {
    "file": "test/tightcoder/DecodeSlice.t.sol",
    "test": "testToArrayUint32",
    "name": "decode packed uint32[]",
    "gasUsed": 486
  },
  {
    "file": "test/tightcoder/DecodeSlice.t.sol",
    "test": "testToBytes32Array",
    "name": "decode packed bytes32[]",
    "gasUsed": 475
  },
  {
    "file": "test/tightcoder/EncodeArray.t.sol",
    "test": "testEncodeUint16Array",
    "name": "encode packed uint16[]",
    "gasUsed": 594
  },
  {
    "file": "test/tightcoder/EncodeArray.t.sol",
    "test": "testEncodeUint32Array",
    "name": "encode packed uint32[]",
    "gasUsed": 503
  },
  {
    "file": "test/tightcoder/EncodeArray.t.sol",
    "test": "testEncodeUint8Array",
    "name": "encode packed uint8[]",
    "gasUsed": 492
  },
  {
    "file": "test/tightcoder/TightCoder.t.sol",
    "test": "testFromAndToUint32Array",
    "name": "decode packed uint32[]",
    "gasUsed": 486
  },
  {
    "file": "test/tightcoder/TightCoder.t.sol",
    "test": "testToAndFromBytes24Array",
    "name": "encode packed bytes24[]",
    "gasUsed": 503
  },
  {
    "file": "test/tightcoder/TightCoder.t.sol",
    "test": "testToAndFromBytes24Array",
    "name": "decode packed bytes24[]",
    "gasUsed": 486
  },
  {
    "file": "test/Vector2.t.sol",
    "test": "testRegisterAndGetFieldLayout",
    "name": "register Vector2 field layout",
<<<<<<< HEAD
    "gasUsed": 442379
=======
    "gasUsed": 442393
>>>>>>> c8cf42dd
  },
  {
    "file": "test/Vector2.t.sol",
    "test": "testSetAndGet",
    "name": "set Vector2 record",
<<<<<<< HEAD
    "gasUsed": 34258
=======
    "gasUsed": 33675
>>>>>>> c8cf42dd
  },
  {
    "file": "test/Vector2.t.sol",
    "test": "testSetAndGet",
    "name": "get Vector2 record",
    "gasUsed": 2536
  }
]<|MERGE_RESOLUTION|>--- conflicted
+++ resolved
@@ -321,11 +321,7 @@
     "file": "test/KeyEncoding.t.sol",
     "test": "testRegisterAndGetFieldLayout",
     "name": "register KeyEncoding table",
-<<<<<<< HEAD
-    "gasUsed": 719017
-=======
-    "gasUsed": 719008
->>>>>>> c8cf42dd
+    "gasUsed": 719014
   },
   {
     "file": "test/Mixed.t.sol",
@@ -337,11 +333,7 @@
     "file": "test/Mixed.t.sol",
     "test": "testDeleteExternalCold",
     "name": "delete record from Mixed (external, cold)",
-<<<<<<< HEAD
-    "gasUsed": 24944
-=======
-    "gasUsed": 24363
->>>>>>> c8cf42dd
+    "gasUsed": 24941
   },
   {
     "file": "test/Mixed.t.sol",
@@ -353,11 +345,7 @@
     "file": "test/Mixed.t.sol",
     "test": "testSetGetDeleteExternal",
     "name": "set record in Mixed (external, cold)",
-<<<<<<< HEAD
-    "gasUsed": 109100
-=======
-    "gasUsed": 108513
->>>>>>> c8cf42dd
+    "gasUsed": 109091
   },
   {
     "file": "test/Mixed.t.sol",
@@ -369,11 +357,7 @@
     "file": "test/Mixed.t.sol",
     "test": "testSetGetDeleteExternal",
     "name": "delete record from Mixed (external, warm)",
-<<<<<<< HEAD
-    "gasUsed": 9261
-=======
-    "gasUsed": 8679
->>>>>>> c8cf42dd
+    "gasUsed": 9258
   },
   {
     "file": "test/Mixed.t.sol",
@@ -685,11 +669,7 @@
     "file": "test/StoreCoreGas.t.sol",
     "test": "testDeleteData",
     "name": "delete record (complex data, 3 slots)",
-<<<<<<< HEAD
-    "gasUsed": 8588
-=======
-    "gasUsed": 8006
->>>>>>> c8cf42dd
+    "gasUsed": 8585
   },
   {
     "file": "test/StoreCoreGas.t.sol",
@@ -731,11 +711,7 @@
     "file": "test/StoreCoreGas.t.sol",
     "test": "testHooks",
     "name": "set record on table with subscriber",
-<<<<<<< HEAD
-    "gasUsed": 73524
-=======
-    "gasUsed": 72364
->>>>>>> c8cf42dd
+    "gasUsed": 73515
   },
   {
     "file": "test/StoreCoreGas.t.sol",
@@ -747,11 +723,7 @@
     "file": "test/StoreCoreGas.t.sol",
     "test": "testHooks",
     "name": "delete record on table with subscriber",
-<<<<<<< HEAD
-    "gasUsed": 19734
-=======
-    "gasUsed": 18574
->>>>>>> c8cf42dd
+    "gasUsed": 19725
   },
   {
     "file": "test/StoreCoreGas.t.sol",
@@ -763,11 +735,7 @@
     "file": "test/StoreCoreGas.t.sol",
     "test": "testHooksDynamicData",
     "name": "set (dynamic) record on table with subscriber",
-<<<<<<< HEAD
-    "gasUsed": 166663
-=======
-    "gasUsed": 165498
->>>>>>> c8cf42dd
+    "gasUsed": 166648
   },
   {
     "file": "test/StoreCoreGas.t.sol",
@@ -779,11 +747,7 @@
     "file": "test/StoreCoreGas.t.sol",
     "test": "testHooksDynamicData",
     "name": "delete (dynamic) record on table with subscriber",
-<<<<<<< HEAD
-    "gasUsed": 21399
-=======
-    "gasUsed": 20240
->>>>>>> c8cf42dd
+    "gasUsed": 21390
   },
   {
     "file": "test/StoreCoreGas.t.sol",
@@ -801,11 +765,7 @@
     "file": "test/StoreCoreGas.t.sol",
     "test": "testRegisterAndGetFieldLayout",
     "name": "StoreCore: register table",
-<<<<<<< HEAD
-    "gasUsed": 640899
-=======
-    "gasUsed": 640890
->>>>>>> c8cf42dd
+    "gasUsed": 640896
   },
   {
     "file": "test/StoreCoreGas.t.sol",
@@ -829,11 +789,7 @@
     "file": "test/StoreCoreGas.t.sol",
     "test": "testSetAndGetDynamicData",
     "name": "set complex record with dynamic data (4 slots)",
-<<<<<<< HEAD
-    "gasUsed": 103086
-=======
-    "gasUsed": 102498
->>>>>>> c8cf42dd
+    "gasUsed": 103077
   },
   {
     "file": "test/StoreCoreGas.t.sol",
@@ -923,31 +879,19 @@
     "file": "test/StoreCoreGas.t.sol",
     "test": "testSetAndGetStaticData",
     "name": "set static record (1 slot)",
-<<<<<<< HEAD
-    "gasUsed": 33356
-=======
-    "gasUsed": 32773
->>>>>>> c8cf42dd
+    "gasUsed": 33353
   },
   {
     "file": "test/StoreCoreGas.t.sol",
     "test": "testSetAndGetStaticData",
     "name": "get static record (1 slot)",
-<<<<<<< HEAD
-    "gasUsed": 1554
-=======
-    "gasUsed": 1552
->>>>>>> c8cf42dd
+    "gasUsed": 1551
   },
   {
     "file": "test/StoreCoreGas.t.sol",
     "test": "testSetAndGetStaticDataSpanningWords",
     "name": "set static record (2 slots)",
-<<<<<<< HEAD
-    "gasUsed": 55863
-=======
-    "gasUsed": 55280
->>>>>>> c8cf42dd
+    "gasUsed": 55860
   },
   {
     "file": "test/StoreCoreGas.t.sol",
@@ -1049,11 +993,7 @@
     "file": "test/StoreHooks.t.sol",
     "test": "testTable",
     "name": "StoreHooks: set field (warm)",
-<<<<<<< HEAD
-    "gasUsed": 30420
-=======
-    "gasUsed": 30418
->>>>>>> c8cf42dd
+    "gasUsed": 30417
   },
   {
     "file": "test/StoreHooks.t.sol",
@@ -1167,21 +1107,13 @@
     "file": "test/Vector2.t.sol",
     "test": "testRegisterAndGetFieldLayout",
     "name": "register Vector2 field layout",
-<<<<<<< HEAD
-    "gasUsed": 442379
-=======
-    "gasUsed": 442393
->>>>>>> c8cf42dd
+    "gasUsed": 442376
   },
   {
     "file": "test/Vector2.t.sol",
     "test": "testSetAndGet",
     "name": "set Vector2 record",
-<<<<<<< HEAD
-    "gasUsed": 34258
-=======
-    "gasUsed": 33675
->>>>>>> c8cf42dd
+    "gasUsed": 34255
   },
   {
     "file": "test/Vector2.t.sol",

[
  {
    "file": "test/Bytes.t.sol",
    "test": "testEquals",
    "name": "compare equal bytes",
    "gasUsed": 196
  },
  {
    "file": "test/Bytes.t.sol",
    "test": "testEqualsFalse",
    "name": "compare unequal bytes",
    "gasUsed": 196
  },
  {
    "file": "test/Bytes.t.sol",
    "test": "testSetBytes1",
    "name": "set bytes1 in bytes32",
    "gasUsed": 16
  },
  {
    "file": "test/Bytes.t.sol",
    "test": "testSetBytes2",
    "name": "set bytes2 in bytes32",
    "gasUsed": 16
  },
  {
    "file": "test/Bytes.t.sol",
    "test": "testSetBytes4",
    "name": "set bytes4 in bytes32",
    "gasUsed": 16
  },
  {
    "file": "test/Bytes.t.sol",
    "test": "testSetBytes4Memory",
    "name": "set bytes4 in bytes memory",
    "gasUsed": 37
  },
  {
    "file": "test/Bytes.t.sol",
    "test": "testSlice3",
    "name": "slice bytes3 with offset 1",
    "gasUsed": 68
  },
  {
    "file": "test/Bytes.t.sol",
    "test": "testSlice32",
    "name": "slice bytes32 with offset 10",
    "gasUsed": 68
  },
  {
    "file": "test/Bytes.t.sol",
    "test": "testToBytes32",
    "name": "create bytes32 from bytes memory with offset 0",
    "gasUsed": 25
  },
  {
    "file": "test/Bytes.t.sol",
    "test": "testToBytes32CrossWord",
    "name": "create bytes32 from bytes memory with offset 16",
    "gasUsed": 36
  },
  {
    "file": "test/Gas.t.sol",
    "test": "testCompareAbiEncodeVsCustom",
    "name": "abi encode",
    "gasUsed": 949
  },
  {
    "file": "test/Gas.t.sol",
    "test": "testCompareAbiEncodeVsCustom",
    "name": "abi decode",
    "gasUsed": 1738
  },
  {
    "file": "test/Gas.t.sol",
    "test": "testCompareAbiEncodeVsCustom",
    "name": "custom encode",
    "gasUsed": 2060
  },
  {
    "file": "test/Gas.t.sol",
    "test": "testCompareAbiEncodeVsCustom",
    "name": "custom decode",
    "gasUsed": 1975
  },
  {
    "file": "test/Gas.t.sol",
    "test": "testCompareAbiEncodeVsCustom",
    "name": "pass abi encoded bytes to external contract",
    "gasUsed": 6551
  },
  {
    "file": "test/Gas.t.sol",
    "test": "testCompareAbiEncodeVsCustom",
    "name": "pass custom encoded bytes to external contract",
    "gasUsed": 1445
  },
  {
    "file": "test/Gas.t.sol",
    "test": "testCompareStorageWriteMUD",
    "name": "MUD storage write (cold, 1 word)",
    "gasUsed": 22339
  },
  {
    "file": "test/Gas.t.sol",
    "test": "testCompareStorageWriteMUD",
    "name": "MUD storage write (cold, 1 word, partial)",
    "gasUsed": 22406
  },
  {
    "file": "test/Gas.t.sol",
    "test": "testCompareStorageWriteMUD",
    "name": "MUD storage write (cold, 10 words)",
    "gasUsed": 199795
  },
  {
    "file": "test/Gas.t.sol",
    "test": "testCompareStorageWriteMUD",
    "name": "MUD storage write (warm, 1 word)",
    "gasUsed": 339
  },
  {
    "file": "test/Gas.t.sol",
    "test": "testCompareStorageWriteMUD",
    "name": "MUD storage write (warm, 1 word, partial)",
    "gasUsed": 506
  },
  {
    "file": "test/Gas.t.sol",
    "test": "testCompareStorageWriteMUD",
    "name": "MUD storage write (warm, 10 words)",
    "gasUsed": 1795
  },
  {
    "file": "test/Gas.t.sol",
    "test": "testCompareStorageWriteSolidity",
    "name": "solidity storage write (cold, 1 word)",
    "gasUsed": 22107
  },
  {
    "file": "test/Gas.t.sol",
    "test": "testCompareStorageWriteSolidity",
    "name": "solidity storage write (cold, 1 word, partial)",
    "gasUsed": 22136
  },
  {
    "file": "test/Gas.t.sol",
    "test": "testCompareStorageWriteSolidity",
    "name": "solidity storage write (cold, 10 words)",
    "gasUsed": 199902
  },
  {
    "file": "test/Gas.t.sol",
    "test": "testCompareStorageWriteSolidity",
    "name": "solidity storage write (warm, 1 word)",
    "gasUsed": 107
  },
  {
    "file": "test/Gas.t.sol",
    "test": "testCompareStorageWriteSolidity",
    "name": "solidity storage write (warm, 1 word, partial)",
    "gasUsed": 236
  },
  {
    "file": "test/Gas.t.sol",
    "test": "testCompareStorageWriteSolidity",
    "name": "solidity storage write (warm, 10 words)",
    "gasUsed": 1988
  },
  {
    "file": "test/GasStorageLoad.t.sol",
    "test": "testCompareStorageLoadMUD",
    "name": "MUD storage load (cold, 1 word)",
    "gasUsed": 2411
  },
  {
    "file": "test/GasStorageLoad.t.sol",
    "test": "testCompareStorageLoadMUD",
    "name": "MUD storage load (cold, 1 word, partial)",
    "gasUsed": 2460
  },
  {
    "file": "test/GasStorageLoad.t.sol",
    "test": "testCompareStorageLoadMUD",
    "name": "MUD storage load (cold, 10 words)",
    "gasUsed": 19911
  },
  {
    "file": "test/GasStorageLoad.t.sol",
    "test": "testCompareStorageLoadMUD",
    "name": "MUD storage load (warm, 1 word)",
    "gasUsed": 412
  },
  {
    "file": "test/GasStorageLoad.t.sol",
    "test": "testCompareStorageLoadMUD",
    "name": "MUD storage load (warm, 1 word, partial)",
    "gasUsed": 460
  },
  {
    "file": "test/GasStorageLoad.t.sol",
    "test": "testCompareStorageLoadMUD",
    "name": "MUD storage load (warm, 10 words)",
    "gasUsed": 1914
  },
  {
    "file": "test/GasStorageLoad.t.sol",
    "test": "testCompareStorageLoadSolidity",
    "name": "solidity storage load (cold, 1 word)",
    "gasUsed": 2109
  },
  {
    "file": "test/GasStorageLoad.t.sol",
    "test": "testCompareStorageLoadSolidity",
    "name": "solidity storage load (cold, 1 word, partial)",
    "gasUsed": 2126
  },
  {
    "file": "test/GasStorageLoad.t.sol",
    "test": "testCompareStorageLoadSolidity",
    "name": "solidity storage load (cold, 10 words)",
    "gasUsed": 19894
  },
  {
    "file": "test/GasStorageLoad.t.sol",
    "test": "testCompareStorageLoadSolidity",
    "name": "solidity storage load (warm, 1 word)",
    "gasUsed": 109
  },
  {
    "file": "test/GasStorageLoad.t.sol",
    "test": "testCompareStorageLoadSolidity",
    "name": "solidity storage load (warm, 1 word, partial)",
    "gasUsed": 126
  },
  {
    "file": "test/GasStorageLoad.t.sol",
    "test": "testCompareStorageLoadSolidity",
    "name": "solidity storage load (warm, 10 words)",
    "gasUsed": 1897
  },
  {
    "file": "test/Hook.t.sol",
    "test": "testIsEnabled",
    "name": "check if hook is enabled",
    "gasUsed": 114
  },
  {
    "file": "test/KeyEncoding.t.sol",
    "test": "testRegisterAndGetSchema",
    "name": "register KeyEncoding schema",
<<<<<<< HEAD
    "gasUsed": 670018
=======
    "gasUsed": 669560
>>>>>>> main
  },
  {
    "file": "test/Mixed.t.sol",
    "test": "testCompareSolidity",
    "name": "store Mixed struct in storage (native solidity)",
    "gasUsed": 92038
  },
  {
    "file": "test/Mixed.t.sol",
    "test": "testRegisterAndGetSchema",
    "name": "register Mixed schema",
<<<<<<< HEAD
    "gasUsed": 531710
=======
    "gasUsed": 531268
>>>>>>> main
  },
  {
    "file": "test/Mixed.t.sol",
    "test": "testSetAndGet",
    "name": "set record in Mixed",
    "gasUsed": 107682
  },
  {
    "file": "test/Mixed.t.sol",
    "test": "testSetAndGet",
    "name": "get record from Mixed",
    "gasUsed": 9984
  },
  {
    "file": "test/PackedCounter.t.sol",
    "test": "testAtIndex",
    "name": "get value at index of PackedCounter",
    "gasUsed": 24
  },
  {
    "file": "test/PackedCounter.t.sol",
    "test": "testGas",
    "name": "pack 1 length into PackedCounter",
    "gasUsed": 35
  },
  {
    "file": "test/PackedCounter.t.sol",
    "test": "testGas",
    "name": "pack 4 lengths into PackedCounter",
    "gasUsed": 169
  },
  {
    "file": "test/PackedCounter.t.sol",
    "test": "testGas",
    "name": "get total of PackedCounter",
    "gasUsed": 15
  },
  {
    "file": "test/PackedCounter.t.sol",
    "test": "testSetAtIndex",
    "name": "set value at index of PackedCounter",
    "gasUsed": 286
  },
  {
    "file": "test/Schema.t.sol",
    "test": "testEncodeDecodeSchema",
    "name": "initialize schema array with 6 entries",
    "gasUsed": 856
  },
  {
    "file": "test/Schema.t.sol",
    "test": "testEncodeDecodeSchema",
    "name": "encode schema with 6 entries",
    "gasUsed": 2814
  },
  {
    "file": "test/Schema.t.sol",
    "test": "testEncodeDecodeSchema",
    "name": "get schema type at index",
    "gasUsed": 127
  },
  {
    "file": "test/Schema.t.sol",
    "test": "testGetNumDynamicFields",
    "name": "get number of dynamic fields from schema",
    "gasUsed": 68
  },
  {
    "file": "test/Schema.t.sol",
    "test": "testGetNumFields",
    "name": "get number of all fields from schema",
    "gasUsed": 34
  },
  {
    "file": "test/Schema.t.sol",
    "test": "testGetNumStaticFields",
    "name": "get number of static fields from schema",
    "gasUsed": 79
  },
  {
    "file": "test/Schema.t.sol",
    "test": "testGetStaticSchemaLength",
    "name": "get static data length from schema",
    "gasUsed": 33
  },
  {
    "file": "test/Schema.t.sol",
    "test": "testIsEmptyFalse",
    "name": "check if schema is empty (non-empty schema)",
    "gasUsed": 7
  },
  {
    "file": "test/Schema.t.sol",
    "test": "testIsEmptyTrue",
    "name": "check if schema is empty (empty schema)",
    "gasUsed": 7
  },
  {
    "file": "test/Schema.t.sol",
    "test": "testValidate",
    "name": "validate schema",
    "gasUsed": 11163
  },
  {
    "file": "test/Slice.t.sol",
    "test": "testFromBytes",
    "name": "make Slice from bytes",
    "gasUsed": 31
  },
  {
    "file": "test/Slice.t.sol",
    "test": "testFromBytes",
    "name": "get Slice length",
    "gasUsed": 10
  },
  {
    "file": "test/Slice.t.sol",
    "test": "testFromBytes",
    "name": "get Slice pointer",
    "gasUsed": 33
  },
  {
    "file": "test/Slice.t.sol",
    "test": "testSubslice",
    "name": "subslice bytes (no copy) [1:4]",
    "gasUsed": 311
  },
  {
    "file": "test/Slice.t.sol",
    "test": "testSubslice",
    "name": "subslice bytes (no copy) [4:37]",
    "gasUsed": 311
  },
  {
    "file": "test/Slice.t.sol",
    "test": "testToBytes",
    "name": "Slice (0 bytes) to bytes memory",
    "gasUsed": 298
  },
  {
    "file": "test/Slice.t.sol",
    "test": "testToBytes",
    "name": "Slice (2 bytes) to bytes memory",
    "gasUsed": 534
  },
  {
    "file": "test/Slice.t.sol",
    "test": "testToBytes",
    "name": "Slice (32 bytes) to bytes memory",
    "gasUsed": 545
  },
  {
    "file": "test/Slice.t.sol",
    "test": "testToBytes",
    "name": "Slice (34 bytes) to bytes memory",
    "gasUsed": 750
  },
  {
    "file": "test/Slice.t.sol",
    "test": "testToBytes",
    "name": "Slice (1024 bytes) to bytes memory",
    "gasUsed": 7264
  },
  {
    "file": "test/Slice.t.sol",
    "test": "testToBytes",
    "name": "Slice (1024x1024 bytes) to bytes memory",
    "gasUsed": 9205065
  },
  {
    "file": "test/Slice.t.sol",
    "test": "testToBytes32",
    "name": "Slice to bytes32",
    "gasUsed": 81
  },
  {
    "file": "test/Storage.t.sol",
    "test": "testStoreLoad",
    "name": "store 1 storage slot",
    "gasUsed": 22339
  },
  {
    "file": "test/Storage.t.sol",
    "test": "testStoreLoad",
    "name": "store 34 bytes over 3 storage slots (with offset and safeTrail))",
    "gasUsed": 23009
  },
  {
    "file": "test/Storage.t.sol",
    "test": "testStoreLoad",
    "name": "load 34 bytes over 3 storage slots (with offset and safeTrail))",
    "gasUsed": 865
  },
  {
    "file": "test/StoreCoreDynamic.t.sol",
    "test": "testGetFieldSlice",
    "name": "get field slice (cold, 1 slot)",
    "gasUsed": 7990
  },
  {
    "file": "test/StoreCoreDynamic.t.sol",
    "test": "testGetFieldSlice",
    "name": "get field slice (warm, 1 slot)",
    "gasUsed": 2059
  },
  {
    "file": "test/StoreCoreDynamic.t.sol",
    "test": "testGetFieldSlice",
    "name": "get field slice (semi-cold, 1 slot)",
    "gasUsed": 4064
  },
  {
    "file": "test/StoreCoreDynamic.t.sol",
    "test": "testGetFieldSlice",
    "name": "get field slice (warm, 2 slots)",
    "gasUsed": 4290
  },
  {
    "file": "test/StoreCoreDynamic.t.sol",
    "test": "testGetSecondFieldLength",
    "name": "get field length (cold, 1 slot)",
    "gasUsed": 7748
  },
  {
    "file": "test/StoreCoreDynamic.t.sol",
    "test": "testGetSecondFieldLength",
    "name": "get field length (warm, 1 slot)",
    "gasUsed": 1745
  },
  {
    "file": "test/StoreCoreDynamic.t.sol",
    "test": "testGetThirdFieldLength",
    "name": "get field length (warm due to , 2 slots)",
    "gasUsed": 7748
  },
  {
    "file": "test/StoreCoreDynamic.t.sol",
    "test": "testGetThirdFieldLength",
    "name": "get field length (warm, 2 slots)",
    "gasUsed": 1745
  },
  {
    "file": "test/StoreCoreDynamic.t.sol",
    "test": "testPopFromSecondField",
    "name": "pop from field (cold, 1 slot, 1 uint32 item)",
    "gasUsed": 22094
  },
  {
    "file": "test/StoreCoreDynamic.t.sol",
    "test": "testPopFromSecondField",
    "name": "pop from field (warm, 1 slot, 1 uint32 item)",
    "gasUsed": 16131
  },
  {
    "file": "test/StoreCoreDynamic.t.sol",
    "test": "testPopFromThirdField",
    "name": "pop from field (cold, 2 slots, 10 uint32 items)",
    "gasUsed": 24291
  },
  {
    "file": "test/StoreCoreDynamic.t.sol",
    "test": "testPopFromThirdField",
    "name": "pop from field (warm, 2 slots, 10 uint32 items)",
    "gasUsed": 16328
  },
  {
    "file": "test/StoreCoreGas.t.sol",
    "test": "testAccessEmptyData",
    "name": "access non-existing record",
    "gasUsed": 6047
  },
  {
    "file": "test/StoreCoreGas.t.sol",
    "test": "testAccessEmptyData",
    "name": "access static field of non-existing record",
    "gasUsed": 1506
  },
  {
    "file": "test/StoreCoreGas.t.sol",
    "test": "testAccessEmptyData",
    "name": "access dynamic field of non-existing record",
    "gasUsed": 2015
  },
  {
    "file": "test/StoreCoreGas.t.sol",
    "test": "testAccessEmptyData",
    "name": "access length of dynamic field of non-existing record",
    "gasUsed": 1118
  },
  {
    "file": "test/StoreCoreGas.t.sol",
    "test": "testAccessEmptyData",
    "name": "access slice of dynamic field of non-existing record",
    "gasUsed": 1197
  },
  {
    "file": "test/StoreCoreGas.t.sol",
    "test": "testDeleteData",
    "name": "delete record (complex data, 3 slots)",
    "gasUsed": 8421
  },
  {
    "file": "test/StoreCoreGas.t.sol",
    "test": "testHasSchema",
    "name": "Check for existence of table (existent)",
    "gasUsed": 5525
  },
  {
    "file": "test/StoreCoreGas.t.sol",
    "test": "testHasSchema",
    "name": "check for existence of table (non-existent)",
    "gasUsed": 7527
  },
  {
    "file": "test/StoreCoreGas.t.sol",
    "test": "testHooks",
    "name": "register subscriber",
<<<<<<< HEAD
    "gasUsed": 61203
=======
    "gasUsed": 60584
>>>>>>> main
  },
  {
    "file": "test/StoreCoreGas.t.sol",
    "test": "testHooks",
    "name": "set record on table with subscriber",
<<<<<<< HEAD
    "gasUsed": 73912
=======
    "gasUsed": 70983
>>>>>>> main
  },
  {
    "file": "test/StoreCoreGas.t.sol",
    "test": "testHooks",
    "name": "set static field on table with subscriber",
<<<<<<< HEAD
    "gasUsed": 24864
=======
    "gasUsed": 24290
>>>>>>> main
  },
  {
    "file": "test/StoreCoreGas.t.sol",
    "test": "testHooks",
    "name": "delete record on table with subscriber",
<<<<<<< HEAD
    "gasUsed": 19383
=======
    "gasUsed": 19379
>>>>>>> main
  },
  {
    "file": "test/StoreCoreGas.t.sol",
    "test": "testHooksDynamicData",
    "name": "register subscriber",
<<<<<<< HEAD
    "gasUsed": 61203
=======
    "gasUsed": 60584
>>>>>>> main
  },
  {
    "file": "test/StoreCoreGas.t.sol",
    "test": "testHooksDynamicData",
    "name": "set (dynamic) record on table with subscriber",
<<<<<<< HEAD
    "gasUsed": 166490
=======
    "gasUsed": 163851
>>>>>>> main
  },
  {
    "file": "test/StoreCoreGas.t.sol",
    "test": "testHooksDynamicData",
    "name": "set (dynamic) field on table with subscriber",
<<<<<<< HEAD
    "gasUsed": 27583
=======
    "gasUsed": 26226
>>>>>>> main
  },
  {
    "file": "test/StoreCoreGas.t.sol",
    "test": "testHooksDynamicData",
    "name": "delete (dynamic) record on table with subscriber",
<<<<<<< HEAD
    "gasUsed": 20772
=======
    "gasUsed": 20852
>>>>>>> main
  },
  {
    "file": "test/StoreCoreGas.t.sol",
    "test": "testPushToField",
    "name": "push to field (1 slot, 1 uint32 item)",
    "gasUsed": 14016
  },
  {
    "file": "test/StoreCoreGas.t.sol",
    "test": "testPushToField",
    "name": "push to field (2 slots, 10 uint32 items)",
    "gasUsed": 36789
  },
  {
    "file": "test/StoreCoreGas.t.sol",
    "test": "testRegisterAndGetSchema",
    "name": "StoreCore: register schema",
    "gasUsed": 595067
  },
  {
    "file": "test/StoreCoreGas.t.sol",
    "test": "testRegisterAndGetSchema",
    "name": "StoreCore: get schema (warm)",
    "gasUsed": 5539
  },
  {
    "file": "test/StoreCoreGas.t.sol",
    "test": "testRegisterAndGetSchema",
    "name": "StoreCore: get key schema (warm)",
    "gasUsed": 10518
  },
  {
    "file": "test/StoreCoreGas.t.sol",
    "test": "testSetAndGetDynamicData",
    "name": "set complex record with dynamic data (4 slots)",
    "gasUsed": 102952
  },
  {
    "file": "test/StoreCoreGas.t.sol",
    "test": "testSetAndGetDynamicData",
    "name": "get complex record with dynamic data (4 slots)",
    "gasUsed": 4619
  },
  {
    "file": "test/StoreCoreGas.t.sol",
    "test": "testSetAndGetDynamicData",
    "name": "compare: Set complex record with dynamic data using native solidity",
    "gasUsed": 116845
  },
  {
    "file": "test/StoreCoreGas.t.sol",
    "test": "testSetAndGetDynamicData",
    "name": "compare: Set complex record with dynamic data using abi.encode",
    "gasUsed": 267372
  },
  {
    "file": "test/StoreCoreGas.t.sol",
    "test": "testSetAndGetDynamicDataLength",
    "name": "set dynamic length of dynamic index 0",
    "gasUsed": 23082
  },
  {
    "file": "test/StoreCoreGas.t.sol",
    "test": "testSetAndGetDynamicDataLength",
    "name": "set dynamic length of dynamic index 1",
    "gasUsed": 1183
  },
  {
    "file": "test/StoreCoreGas.t.sol",
    "test": "testSetAndGetDynamicDataLength",
    "name": "reduce dynamic length of dynamic index 0",
    "gasUsed": 1174
  },
  {
    "file": "test/StoreCoreGas.t.sol",
    "test": "testSetAndGetField",
    "name": "set static field (1 slot)",
    "gasUsed": 33581
  },
  {
    "file": "test/StoreCoreGas.t.sol",
    "test": "testSetAndGetField",
    "name": "get static field (1 slot)",
    "gasUsed": 1507
  },
  {
    "file": "test/StoreCoreGas.t.sol",
    "test": "testSetAndGetField",
    "name": "set static field (overlap 2 slot)",
    "gasUsed": 32457
  },
  {
    "file": "test/StoreCoreGas.t.sol",
    "test": "testSetAndGetField",
    "name": "get static field (overlap 2 slot)",
    "gasUsed": 2265
  },
  {
    "file": "test/StoreCoreGas.t.sol",
    "test": "testSetAndGetField",
    "name": "set dynamic field (1 slot, first dynamic field)",
    "gasUsed": 54903
  },
  {
    "file": "test/StoreCoreGas.t.sol",
    "test": "testSetAndGetField",
    "name": "get dynamic field (1 slot, first dynamic field)",
    "gasUsed": 2193
  },
  {
    "file": "test/StoreCoreGas.t.sol",
    "test": "testSetAndGetField",
    "name": "set dynamic field (1 slot, second dynamic field)",
    "gasUsed": 33143
  },
  {
    "file": "test/StoreCoreGas.t.sol",
    "test": "testSetAndGetField",
    "name": "get dynamic field (1 slot, second dynamic field)",
    "gasUsed": 2201
  },
  {
    "file": "test/StoreCoreGas.t.sol",
    "test": "testSetAndGetStaticData",
    "name": "set static record (1 slot)",
    "gasUsed": 33646
  },
  {
    "file": "test/StoreCoreGas.t.sol",
    "test": "testSetAndGetStaticData",
    "name": "get static record (1 slot)",
    "gasUsed": 1247
  },
  {
    "file": "test/StoreCoreGas.t.sol",
    "test": "testSetAndGetStaticDataSpanningWords",
    "name": "set static record (2 slots)",
    "gasUsed": 56150
  },
  {
    "file": "test/StoreCoreGas.t.sol",
    "test": "testSetAndGetStaticDataSpanningWords",
    "name": "get static record (2 slots)",
    "gasUsed": 1436
  },
  {
    "file": "test/StoreCoreGas.t.sol",
    "test": "testUpdateInField",
    "name": "update in field (1 slot, 1 uint32 item)",
    "gasUsed": 15051
  },
  {
    "file": "test/StoreCoreGas.t.sol",
    "test": "testUpdateInField",
    "name": "push to field (2 slots, 6 uint64 items)",
    "gasUsed": 15872
  },
  {
    "file": "test/StoreHook.t.sol",
    "test": "testCallHook",
    "name": "call an enabled hook",
    "gasUsed": 14576
  },
  {
    "file": "test/StoreHook.t.sol",
    "test": "testCallHook",
    "name": "call a disabled hook",
    "gasUsed": 133
  },
  {
    "file": "test/StoreHook.t.sol",
    "test": "testGetAddress",
    "name": "get store hook address",
    "gasUsed": 1
  },
  {
    "file": "test/StoreHook.t.sol",
    "test": "testGetBitmap",
    "name": "get store hook bitmap",
    "gasUsed": 1
  },
  {
    "file": "test/StoreHook.t.sol",
    "test": "testIsEnabled",
    "name": "check if store hook is enabled",
    "gasUsed": 129
  },
  {
    "file": "test/StoreSwitch.t.sol",
    "test": "testDelegatecall",
    "name": "get Store address",
    "gasUsed": 2170
  },
  {
    "file": "test/StoreSwitch.t.sol",
    "test": "testNoDelegatecall",
    "name": "get Store address",
    "gasUsed": 2173
  },
  {
    "file": "test/tables/Callbacks.t.sol",
    "test": "testSetAndGet",
    "name": "Callbacks: set field",
    "gasUsed": 58886
  },
  {
    "file": "test/tables/Callbacks.t.sol",
    "test": "testSetAndGet",
    "name": "Callbacks: get field (warm)",
    "gasUsed": 4579
  },
  {
    "file": "test/tables/Callbacks.t.sol",
    "test": "testSetAndGet",
    "name": "Callbacks: push 1 element",
    "gasUsed": 38000
  },
  {
    "file": "test/tables/StoreHooks.t.sol",
    "test": "testOneSlot",
<<<<<<< HEAD
    "name": "Hooks: set field with one elements (cold)",
    "gasUsed": 60875
=======
    "name": "StoreHooks: set field with one elements (cold)",
    "gasUsed": 60196
>>>>>>> main
  },
  {
    "file": "test/tables/StoreHooks.t.sol",
    "test": "testTable",
<<<<<<< HEAD
    "name": "Hooks: set field (cold)",
    "gasUsed": 60871
=======
    "name": "StoreHooks: set field (cold)",
    "gasUsed": 60196
>>>>>>> main
  },
  {
    "file": "test/tables/StoreHooks.t.sol",
    "test": "testTable",
    "name": "StoreHooks: get field (warm)",
    "gasUsed": 4573
  },
  {
    "file": "test/tables/StoreHooks.t.sol",
    "test": "testTable",
<<<<<<< HEAD
    "name": "Hooks: push 1 element (cold)",
    "gasUsed": 18076
=======
    "name": "StoreHooks: push 1 element (cold)",
    "gasUsed": 17731
>>>>>>> main
  },
  {
    "file": "test/tables/StoreHooks.t.sol",
    "test": "testTable",
<<<<<<< HEAD
    "name": "Hooks: pop 1 element (warm)",
    "gasUsed": 14529
=======
    "name": "StoreHooks: pop 1 element (warm)",
    "gasUsed": 14111
>>>>>>> main
  },
  {
    "file": "test/tables/StoreHooks.t.sol",
    "test": "testTable",
<<<<<<< HEAD
    "name": "Hooks: push 1 element (warm)",
    "gasUsed": 16144
=======
    "name": "StoreHooks: push 1 element (warm)",
    "gasUsed": 15793
>>>>>>> main
  },
  {
    "file": "test/tables/StoreHooks.t.sol",
    "test": "testTable",
<<<<<<< HEAD
    "name": "Hooks: update 1 element (warm)",
    "gasUsed": 37265
=======
    "name": "StoreHooks: update 1 element (warm)",
    "gasUsed": 36144
>>>>>>> main
  },
  {
    "file": "test/tables/StoreHooks.t.sol",
    "test": "testTable",
<<<<<<< HEAD
    "name": "Hooks: delete record (warm)",
=======
    "name": "StoreHooks: delete record (warm)",
>>>>>>> main
    "gasUsed": 9820
  },
  {
    "file": "test/tables/StoreHooks.t.sol",
    "test": "testTable",
<<<<<<< HEAD
    "name": "Hooks: set field (warm)",
    "gasUsed": 33129
=======
    "name": "StoreHooks: set field (warm)",
    "gasUsed": 32426
>>>>>>> main
  },
  {
    "file": "test/tables/StoreHooks.t.sol",
    "test": "testThreeSlots",
<<<<<<< HEAD
    "name": "Hooks: set field with three elements (cold)",
    "gasUsed": 83569
=======
    "name": "StoreHooks: set field with three elements (cold)",
    "gasUsed": 82884
>>>>>>> main
  },
  {
    "file": "test/tables/StoreHooks.t.sol",
    "test": "testTwoSlots",
<<<<<<< HEAD
    "name": "Hooks: set field with two elements (cold)",
    "gasUsed": 83478
=======
    "name": "StoreHooks: set field with two elements (cold)",
    "gasUsed": 82795
>>>>>>> main
  },
  {
    "file": "test/tables/StoreHooksColdLoad.t.sol",
    "test": "testDelete",
    "name": "StoreHooks: delete record (cold)",
    "gasUsed": 18613
  },
  {
    "file": "test/tables/StoreHooksColdLoad.t.sol",
    "test": "testGet",
    "name": "StoreHooks: get field (cold)",
    "gasUsed": 10566
  },
  {
    "file": "test/tables/StoreHooksColdLoad.t.sol",
    "test": "testGetItem",
    "name": "StoreHooks: get 1 element (cold)",
    "gasUsed": 7080
  },
  {
    "file": "test/tables/StoreHooksColdLoad.t.sol",
    "test": "testLength",
    "name": "StoreHooks: get length (cold)",
    "gasUsed": 6780
  },
  {
    "file": "test/tables/StoreHooksColdLoad.t.sol",
    "test": "testPop",
<<<<<<< HEAD
    "name": "Hooks: pop 1 element (cold)",
    "gasUsed": 24974
=======
    "name": "StoreHooks: pop 1 element (cold)",
    "gasUsed": 24235
>>>>>>> main
  },
  {
    "file": "test/tables/StoreHooksColdLoad.t.sol",
    "test": "testUpdate",
<<<<<<< HEAD
    "name": "Hooks: update 1 element (cold)",
    "gasUsed": 27212
=======
    "name": "StoreHooks: update 1 element (cold)",
    "gasUsed": 25811
>>>>>>> main
  },
  {
    "file": "test/tightcoder/DecodeSlice.t.sol",
    "test": "testToArrayUint32",
    "name": "decode packed uint32[]",
    "gasUsed": 563
  },
  {
    "file": "test/tightcoder/DecodeSlice.t.sol",
    "test": "testToBytes32Array",
    "name": "decode packed bytes32[]",
    "gasUsed": 552
  },
  {
    "file": "test/tightcoder/EncodeArray.t.sol",
    "test": "testEncodeUint16Array",
    "name": "encode packed uint16[]",
    "gasUsed": 595
  },
  {
    "file": "test/tightcoder/EncodeArray.t.sol",
    "test": "testEncodeUint32Array",
    "name": "encode packed uint32[]",
    "gasUsed": 504
  },
  {
    "file": "test/tightcoder/EncodeArray.t.sol",
    "test": "testEncodeUint8Array",
    "name": "encode packed uint8[]",
    "gasUsed": 493
  },
  {
    "file": "test/tightcoder/TightCoder.t.sol",
    "test": "testFromAndToUint32Array",
    "name": "decode packed uint32[]",
    "gasUsed": 563
  },
  {
    "file": "test/tightcoder/TightCoder.t.sol",
    "test": "testToAndFromBytes24Array",
    "name": "encode packed bytes24[]",
    "gasUsed": 501
  },
  {
    "file": "test/tightcoder/TightCoder.t.sol",
    "test": "testToAndFromBytes24Array",
    "name": "decode packed bytes24[]",
    "gasUsed": 563
  },
  {
    "file": "test/Vector2.t.sol",
    "test": "testRegisterAndGetSchema",
    "name": "register Vector2 schema",
    "gasUsed": 393133
  },
  {
    "file": "test/Vector2.t.sol",
    "test": "testSetAndGet",
    "name": "set Vector2 record",
    "gasUsed": 35983
  },
  {
    "file": "test/Vector2.t.sol",
    "test": "testSetAndGet",
    "name": "get Vector2 record",
    "gasUsed": 3604
  }
]<|MERGE_RESOLUTION|>--- conflicted
+++ resolved
@@ -249,11 +249,7 @@
     "file": "test/KeyEncoding.t.sol",
     "test": "testRegisterAndGetSchema",
     "name": "register KeyEncoding schema",
-<<<<<<< HEAD
     "gasUsed": 670018
-=======
-    "gasUsed": 669560
->>>>>>> main
   },
   {
     "file": "test/Mixed.t.sol",
@@ -265,11 +261,7 @@
     "file": "test/Mixed.t.sol",
     "test": "testRegisterAndGetSchema",
     "name": "register Mixed schema",
-<<<<<<< HEAD
-    "gasUsed": 531710
-=======
-    "gasUsed": 531268
->>>>>>> main
+    "gasUsed": 531694
   },
   {
     "file": "test/Mixed.t.sol",
@@ -587,81 +579,49 @@
     "file": "test/StoreCoreGas.t.sol",
     "test": "testHooks",
     "name": "register subscriber",
-<<<<<<< HEAD
-    "gasUsed": 61203
-=======
-    "gasUsed": 60584
->>>>>>> main
+    "gasUsed": 61206
   },
   {
     "file": "test/StoreCoreGas.t.sol",
     "test": "testHooks",
     "name": "set record on table with subscriber",
-<<<<<<< HEAD
-    "gasUsed": 73912
-=======
-    "gasUsed": 70983
->>>>>>> main
+    "gasUsed": 73895
   },
   {
     "file": "test/StoreCoreGas.t.sol",
     "test": "testHooks",
     "name": "set static field on table with subscriber",
-<<<<<<< HEAD
-    "gasUsed": 24864
-=======
-    "gasUsed": 24290
->>>>>>> main
+    "gasUsed": 24827
   },
   {
     "file": "test/StoreCoreGas.t.sol",
     "test": "testHooks",
     "name": "delete record on table with subscriber",
-<<<<<<< HEAD
-    "gasUsed": 19383
-=======
-    "gasUsed": 19379
->>>>>>> main
+    "gasUsed": 19389
   },
   {
     "file": "test/StoreCoreGas.t.sol",
     "test": "testHooksDynamicData",
     "name": "register subscriber",
-<<<<<<< HEAD
-    "gasUsed": 61203
-=======
-    "gasUsed": 60584
->>>>>>> main
+    "gasUsed": 61206
   },
   {
     "file": "test/StoreCoreGas.t.sol",
     "test": "testHooksDynamicData",
     "name": "set (dynamic) record on table with subscriber",
-<<<<<<< HEAD
-    "gasUsed": 166490
-=======
-    "gasUsed": 163851
->>>>>>> main
+    "gasUsed": 166473
   },
   {
     "file": "test/StoreCoreGas.t.sol",
     "test": "testHooksDynamicData",
     "name": "set (dynamic) field on table with subscriber",
-<<<<<<< HEAD
-    "gasUsed": 27583
-=======
-    "gasUsed": 26226
->>>>>>> main
+    "gasUsed": 27546
   },
   {
     "file": "test/StoreCoreGas.t.sol",
     "test": "testHooksDynamicData",
     "name": "delete (dynamic) record on table with subscriber",
-<<<<<<< HEAD
-    "gasUsed": 20772
-=======
-    "gasUsed": 20852
->>>>>>> main
+    "gasUsed": 20778
   },
   {
     "file": "test/StoreCoreGas.t.sol",
@@ -882,24 +842,14 @@
   {
     "file": "test/tables/StoreHooks.t.sol",
     "test": "testOneSlot",
-<<<<<<< HEAD
-    "name": "Hooks: set field with one elements (cold)",
+    "name": "StoreHooks: set field with one elements (cold)",
     "gasUsed": 60875
-=======
-    "name": "StoreHooks: set field with one elements (cold)",
-    "gasUsed": 60196
->>>>>>> main
   },
   {
     "file": "test/tables/StoreHooks.t.sol",
     "test": "testTable",
-<<<<<<< HEAD
-    "name": "Hooks: set field (cold)",
-    "gasUsed": 60871
-=======
     "name": "StoreHooks: set field (cold)",
-    "gasUsed": 60196
->>>>>>> main
+    "gasUsed": 60874
   },
   {
     "file": "test/tables/StoreHooks.t.sol",
@@ -910,89 +860,50 @@
   {
     "file": "test/tables/StoreHooks.t.sol",
     "test": "testTable",
-<<<<<<< HEAD
-    "name": "Hooks: push 1 element (cold)",
-    "gasUsed": 18076
-=======
     "name": "StoreHooks: push 1 element (cold)",
-    "gasUsed": 17731
->>>>>>> main
+    "gasUsed": 18073
   },
   {
     "file": "test/tables/StoreHooks.t.sol",
     "test": "testTable",
-<<<<<<< HEAD
-    "name": "Hooks: pop 1 element (warm)",
-    "gasUsed": 14529
-=======
     "name": "StoreHooks: pop 1 element (warm)",
-    "gasUsed": 14111
->>>>>>> main
+    "gasUsed": 14530
   },
   {
     "file": "test/tables/StoreHooks.t.sol",
     "test": "testTable",
-<<<<<<< HEAD
-    "name": "Hooks: push 1 element (warm)",
-    "gasUsed": 16144
-=======
     "name": "StoreHooks: push 1 element (warm)",
-    "gasUsed": 15793
->>>>>>> main
+    "gasUsed": 16146
   },
   {
     "file": "test/tables/StoreHooks.t.sol",
     "test": "testTable",
-<<<<<<< HEAD
-    "name": "Hooks: update 1 element (warm)",
-    "gasUsed": 37265
-=======
     "name": "StoreHooks: update 1 element (warm)",
-    "gasUsed": 36144
->>>>>>> main
+    "gasUsed": 37267
   },
   {
     "file": "test/tables/StoreHooks.t.sol",
     "test": "testTable",
-<<<<<<< HEAD
-    "name": "Hooks: delete record (warm)",
-=======
     "name": "StoreHooks: delete record (warm)",
->>>>>>> main
-    "gasUsed": 9820
+    "gasUsed": 9821
   },
   {
     "file": "test/tables/StoreHooks.t.sol",
     "test": "testTable",
-<<<<<<< HEAD
-    "name": "Hooks: set field (warm)",
-    "gasUsed": 33129
-=======
     "name": "StoreHooks: set field (warm)",
-    "gasUsed": 32426
->>>>>>> main
+    "gasUsed": 33137
   },
   {
     "file": "test/tables/StoreHooks.t.sol",
     "test": "testThreeSlots",
-<<<<<<< HEAD
-    "name": "Hooks: set field with three elements (cold)",
-    "gasUsed": 83569
-=======
     "name": "StoreHooks: set field with three elements (cold)",
-    "gasUsed": 82884
->>>>>>> main
+    "gasUsed": 83566
   },
   {
     "file": "test/tables/StoreHooks.t.sol",
     "test": "testTwoSlots",
-<<<<<<< HEAD
-    "name": "Hooks: set field with two elements (cold)",
+    "name": "StoreHooks: set field with two elements (cold)",
     "gasUsed": 83478
-=======
-    "name": "StoreHooks: set field with two elements (cold)",
-    "gasUsed": 82795
->>>>>>> main
   },
   {
     "file": "test/tables/StoreHooksColdLoad.t.sol",
@@ -1021,24 +932,14 @@
   {
     "file": "test/tables/StoreHooksColdLoad.t.sol",
     "test": "testPop",
-<<<<<<< HEAD
-    "name": "Hooks: pop 1 element (cold)",
+    "name": "StoreHooks: pop 1 element (cold)",
     "gasUsed": 24974
-=======
-    "name": "StoreHooks: pop 1 element (cold)",
-    "gasUsed": 24235
->>>>>>> main
   },
   {
     "file": "test/tables/StoreHooksColdLoad.t.sol",
     "test": "testUpdate",
-<<<<<<< HEAD
-    "name": "Hooks: update 1 element (cold)",
+    "name": "StoreHooks: update 1 element (cold)",
     "gasUsed": 27212
-=======
-    "name": "StoreHooks: update 1 element (cold)",
-    "gasUsed": 25811
->>>>>>> main
   },
   {
     "file": "test/tightcoder/DecodeSlice.t.sol",

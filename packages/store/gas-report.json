--- conflicted
+++ resolved
@@ -267,11 +267,7 @@
     "file": "test/Mixed.t.sol",
     "test": "testSetAndGet",
     "name": "get record from Mixed",
-<<<<<<< HEAD
-    "gasUsed": 11481
-=======
-    "gasUsed": 12610
->>>>>>> 6cc49119
+    "gasUsed": 11653
   },
   {
     "file": "test/PackedCounter.t.sol",
@@ -781,11 +777,7 @@
     "file": "test/StoreMetadata.t.sol",
     "test": "testSetAndGet",
     "name": "get record from StoreMetadataTable",
-<<<<<<< HEAD
-    "gasUsed": 10473
-=======
-    "gasUsed": 11576
->>>>>>> 6cc49119
+    "gasUsed": 10619
   },
   {
     "file": "test/StoreSwitch.t.sol",
@@ -905,10 +897,6 @@
     "file": "test/Vector2.t.sol",
     "test": "testSetAndGet",
     "name": "get Vector2 record",
-<<<<<<< HEAD
-    "gasUsed": 4388
-=======
-    "gasUsed": 4549
->>>>>>> 6cc49119
+    "gasUsed": 4534
   }
 ]
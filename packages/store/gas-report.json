[
  {
    "source": "test/Bytes.t.sol",
    "name": "compare equal bytes",
    "functionCall": "bool equals = Bytes.equals(a, b)",
    "gasUsed": 202
  },
  {
    "source": "test/Bytes.t.sol",
    "name": "compare unequal bytes",
    "functionCall": "bool equals = Bytes.equals(a, b)",
    "gasUsed": 202
  },
  {
    "source": "test/Bytes.t.sol",
    "name": "set bytes1 in bytes32",
    "functionCall": "Bytes.setBytes1(input, 8, 0xff)",
    "gasUsed": 7
  },
  {
    "source": "test/Bytes.t.sol",
    "name": "set bytes2 in bytes32",
    "functionCall": "Bytes.setBytes2(input, 8, 0xffff)",
    "gasUsed": 7
  },
  {
    "source": "test/Bytes.t.sol",
    "name": "set bytes4 in bytes32",
    "functionCall": "Bytes.setBytes4(input, 8, 0xffffffff)",
    "gasUsed": 7
  },
  {
    "source": "test/Bytes.t.sol",
    "name": "set bytes4 in bytes memory",
    "functionCall": "bytes memory result = Bytes.setBytes4(input, 0, overwrite)",
    "gasUsed": 43
  },
  {
    "source": "test/Bytes.t.sol",
    "name": "slice bytes3 with offset 1",
    "functionCall": "bytes3 b = Bytes.slice3(a, 1)",
    "gasUsed": 77
  },
  {
    "source": "test/Bytes.t.sol",
    "name": "slice bytes32 with offset 10",
    "functionCall": "bytes32 output = Bytes.slice32(input, 10)",
    "gasUsed": 74
  },
  {
    "source": "test/Bytes.t.sol",
    "name": "create bytes32 from bytes memory with offset 0",
    "functionCall": "bytes32 output = Bytes.toBytes32(input, 0)",
    "gasUsed": 22
  },
  {
    "source": "test/Bytes.t.sol",
    "name": "create bytes32 from bytes memory with offset 16",
    "functionCall": "bytes32 output = Bytes.toBytes32(input, 16)",
    "gasUsed": 22
  },
  {
    "source": "test/Gas.t.sol",
    "name": "abi encode",
    "functionCall": "bytes memory abiEncoded = abi.encode(mixed)",
    "gasUsed": 969
  },
  {
    "source": "test/Gas.t.sol",
    "name": "abi decode",
    "functionCall": "Mixed memory abiDecoded = abi.decode(abiEncoded, (Mixed))",
    "gasUsed": 1755
  },
  {
    "source": "test/Gas.t.sol",
    "name": "custom encode",
    "functionCall": "bytes memory customEncoded = customEncode(mixed)",
    "gasUsed": 1826
  },
  {
    "source": "test/Gas.t.sol",
    "name": "custom decode",
    "functionCall": "Mixed memory customDecoded = customDecode(customEncoded)",
    "gasUsed": 2446
  },
  {
    "source": "test/Gas.t.sol",
    "name": "pass abi encoded bytes to external contract",
    "functionCall": "someContract.doSomethingWithBytes(abiEncoded)",
    "gasUsed": 6554
  },
  {
    "source": "test/Gas.t.sol",
    "name": "pass custom encoded bytes to external contract",
    "functionCall": "someContract.doSomethingWithBytes(customEncoded)",
    "gasUsed": 1381
  },
  {
    "source": "test/Mixed.t.sol",
    "name": "store Mixed struct in storage (native solidity)",
    "functionCall": "testMixed = mixed",
    "gasUsed": 92050
  },
  {
    "source": "test/Mixed.t.sol",
    "name": "register Mixed schema",
    "functionCall": "Mixed.registerSchema()",
    "gasUsed": 61228
  },
  {
    "source": "test/Mixed.t.sol",
    "name": "set record in Mixed",
    "functionCall": "Mixed.set({ key: key, u32: 1, u128: 2, a32: a32, s: s })",
    "gasUsed": 112165
  },
  {
    "source": "test/Mixed.t.sol",
    "name": "get record from Mixed",
    "functionCall": "MixedData memory mixed = Mixed.get(key)",
    "gasUsed": 13460
  },
  {
    "source": "test/PackedCounter.t.sol",
    "name": "get value at index of PackedCounter",
    "functionCall": "packedCounter.atIndex(3)",
    "gasUsed": 261
  },
  {
    "source": "test/PackedCounter.t.sol",
    "name": "set value at index of PackedCounter",
    "functionCall": "packedCounter = packedCounter.setAtIndex(2, 5)",
    "gasUsed": 799
  },
  {
    "source": "test/PackedCounter.t.sol",
    "name": "pack uint40 array into PackedCounter",
    "functionCall": "PackedCounter packedCounter = PackedCounterLib.pack(counters)",
    "gasUsed": 2152
  },
  {
    "source": "test/PackedCounter.t.sol",
    "name": "get total of PackedCounter",
    "functionCall": "packedCounter.total()",
    "gasUsed": 33
  },
  {
    "source": "test/Schema.t.sol",
    "name": "get schema type at index",
    "functionCall": "SchemaType schemaType1 = schema.atIndex(0)",
    "gasUsed": 191
  },
  {
    "source": "test/Schema.t.sol",
    "name": "get number of dynamic fields from schema",
    "functionCall": "uint256 num = schema.numDynamicFields()",
    "gasUsed": 80
  },
  {
    "source": "test/Schema.t.sol",
    "name": "get number of static fields from schema",
    "functionCall": "uint256 num = schema.numStaticFields()",
    "gasUsed": 91
  },
  {
    "source": "test/Schema.t.sol",
    "name": "get static data length from schema",
    "functionCall": "uint256 length = schema.staticDataLength()",
    "gasUsed": 39
  },
  {
    "source": "test/Schema.t.sol",
    "name": "check if schema is empty (non-empty schema)",
    "functionCall": "bool empty = encodedSchema.isEmpty()",
    "gasUsed": 13
  },
  {
    "source": "test/Schema.t.sol",
    "name": "check if schema is empty (empty schema)",
    "functionCall": "bool empty = encodedSchema.isEmpty()",
    "gasUsed": 13
  },
  {
    "source": "test/Schema.t.sol",
    "name": "validate schema",
    "functionCall": "encodedSchema.validate({ allowEmpty: false })",
    "gasUsed": 18272
  },
  {
    "source": "test/Slice.t.sol",
    "name": "make Slice from bytes",
    "functionCall": "Slice slice = SliceLib.fromBytes(data)",
    "gasUsed": 40
  },
  {
    "source": "test/Slice.t.sol",
    "name": "get Slice length",
    "functionCall": "slice.length()",
    "gasUsed": 7
  },
  {
    "source": "test/Slice.t.sol",
    "name": "get Slice pointer",
    "functionCall": "slice.pointer()",
    "gasUsed": 33
  },
  {
    "source": "test/Slice.t.sol",
    "name": "subslice bytes (no copy) [1:4]",
    "functionCall": "Slice slice1 = SliceLib.getSubslice(data, 1, 1 + 3)",
    "gasUsed": 317
  },
  {
    "source": "test/Slice.t.sol",
    "name": "subslice bytes (no copy) [4:37]",
    "functionCall": "Slice slice2 = SliceLib.getSubslice(data, 4, 4 + 33)",
    "gasUsed": 317
  },
  {
    "source": "test/Slice.t.sol",
    "name": "Slice (0 bytes) to bytes memory",
    "functionCall": "bytes memory sliceData0 = slice.toBytes()",
    "gasUsed": 610
  },
  {
    "source": "test/Slice.t.sol",
    "name": "Slice (2 bytes) to bytes memory",
    "functionCall": "bytes memory sliceData2 = slice.toBytes()",
    "gasUsed": 644
  },
  {
    "source": "test/Slice.t.sol",
    "name": "Slice (32 bytes) to bytes memory",
    "functionCall": "bytes memory sliceData32 = slice.toBytes()",
    "gasUsed": 644
  },
  {
    "source": "test/Slice.t.sol",
    "name": "Slice (34 bytes) to bytes memory",
    "functionCall": "bytes memory sliceData34 = slice.toBytes()",
    "gasUsed": 722
  },
  {
    "source": "test/Slice.t.sol",
    "name": "Slice (1024 bytes) to bytes memory",
    "functionCall": "bytes memory sliceData1024 = slice.toBytes()",
    "gasUsed": 4979
  },
  {
    "source": "test/Slice.t.sol",
    "name": "Slice (1024x1024 bytes) to bytes memory",
    "functionCall": "bytes memory sliceData1024x1024 = slice.toBytes()",
    "gasUsed": 6606528
  },
  {
    "source": "test/Slice.t.sol",
    "name": "Slice to bytes32",
    "functionCall": "bytes32 output = slice.toBytes32()",
    "gasUsed": 87
  },
  {
    "source": "test/Storage.t.sol",
    "name": "store 1 storage slot",
    "functionCall": "Storage.store({ storagePointer: storagePointer, data: originalDataFirstSlot })",
    "gasUsed": 22509
  },
  {
    "source": "test/Storage.t.sol",
    "name": "store 34 bytes over 3 storage slots (with offset and safeTrail))",
    "functionCall": "Storage.store({ storagePointer: storagePointer, offset: 31, data: data1 })",
    "gasUsed": 23164
  },
  {
    "source": "test/Storage.t.sol",
    "name": "load 34 bytes over 3 storage slots (with offset and safeTrail))",
    "functionCall": "bytes memory data = Storage.load({ storagePointer: storagePointer, length: 34, offset: 31 })",
    "gasUsed": 1108
  },
  {
    "source": "test/StoreCoreDynamic.t.sol",
    "name": "get field slice (cold, 1 slot)",
    "functionCall": "bytes memory secondFieldSlice = StoreCore.getFieldSlice(_table, _key, 1, schema, 0, 4)",
    "gasUsed": 8161
  },
  {
    "source": "test/StoreCoreDynamic.t.sol",
    "name": "get field slice (warm, 1 slot)",
    "functionCall": "secondFieldSlice = StoreCore.getFieldSlice(_table, _key, 1, schema, 4, 8)",
    "gasUsed": 2188
  },
  {
    "source": "test/StoreCoreDynamic.t.sol",
    "name": "get field slice (semi-cold, 1 slot)",
    "functionCall": "bytes memory thirdFieldSlice = StoreCore.getFieldSlice(_table, _key, 2, schema, 4, 32)",
    "gasUsed": 4193
  },
  {
    "source": "test/StoreCoreDynamic.t.sol",
    "name": "get field slice (warm, 2 slots)",
    "functionCall": "thirdFieldSlice = StoreCore.getFieldSlice(_table, _key, 2, schema, 8, 40)",
    "gasUsed": 4475
  },
  {
    "source": "test/StoreCoreDynamic.t.sol",
    "name": "get field length (cold, 1 slot)",
    "functionCall": "uint256 length = StoreCore.getFieldLength(_table, _key, 1, schema)",
    "gasUsed": 7968
  },
  {
    "source": "test/StoreCoreDynamic.t.sol",
    "name": "get field length (warm, 1 slot)",
    "functionCall": "length = StoreCore.getFieldLength(_table, _key, 1, schema)",
    "gasUsed": 1964
  },
  {
    "source": "test/StoreCoreDynamic.t.sol",
    "name": "get field length (warm due to , 2 slots)",
    "functionCall": "uint256 length = StoreCore.getFieldLength(_table, _key, 2, schema)",
    "gasUsed": 7968
  },
  {
    "source": "test/StoreCoreDynamic.t.sol",
    "name": "get field length (warm, 2 slots)",
    "functionCall": "length = StoreCore.getFieldLength(_table, _key, 2, schema)",
    "gasUsed": 1964
  },
  {
    "source": "test/StoreCoreDynamic.t.sol",
    "name": "pop from field (cold, 1 slot, 1 uint32 item)",
    "functionCall": "StoreCore.popFromField(_table, _key, 1, byteLengthToPop)",
    "gasUsed": 29270
  },
  {
    "source": "test/StoreCoreDynamic.t.sol",
    "name": "pop from field (warm, 1 slot, 1 uint32 item)",
    "functionCall": "StoreCore.popFromField(_table, _key, 1, byteLengthToPop)",
    "gasUsed": 19348
  },
  {
    "source": "test/StoreCoreDynamic.t.sol",
    "name": "pop from field (cold, 2 slots, 10 uint32 items)",
    "functionCall": "StoreCore.popFromField(_table, _key, 2, byteLengthToPop)",
    "gasUsed": 31149
  },
  {
    "source": "test/StoreCoreDynamic.t.sol",
    "name": "pop from field (warm, 2 slots, 10 uint32 items)",
    "functionCall": "StoreCore.popFromField(_table, _key, 2, byteLengthToPop)",
    "gasUsed": 19231
  },
  {
    "source": "test/StoreCoreGas.t.sol",
    "name": "access non-existing record",
    "functionCall": "StoreCore.getRecord(table, key)",
    "gasUsed": 7310
  },
  {
    "source": "test/StoreCoreGas.t.sol",
    "name": "access static field of non-existing record",
    "functionCall": "StoreCore.getField(table, key, 0)",
    "gasUsed": 2982
  },
  {
    "source": "test/StoreCoreGas.t.sol",
    "name": "access dynamic field of non-existing record",
    "functionCall": "StoreCore.getField(table, key, 1)",
    "gasUsed": 3593
  },
  {
    "source": "test/StoreCoreGas.t.sol",
    "name": "access length of dynamic field of non-existing record",
    "functionCall": "StoreCore.getFieldLength(table, key, 1, schema)",
    "gasUsed": 1331
  },
  {
    "source": "test/StoreCoreGas.t.sol",
    "name": "access slice of dynamic field of non-existing record",
    "functionCall": "StoreCore.getFieldSlice(table, key, 1, schema, 0, 0)",
    "gasUsed": 1331
  },
  {
    "source": "test/StoreCoreGas.t.sol",
    "name": "delete record (complex data, 3 slots)",
    "functionCall": "StoreCore.deleteRecord(table, key)",
    "gasUsed": 11001
  },
  {
    "source": "test/StoreCoreGas.t.sol",
    "name": "Check for existence of table (existent)",
    "functionCall": "StoreCore.hasTable(table)",
    "gasUsed": 1111
  },
  {
    "source": "test/StoreCoreGas.t.sol",
    "name": "check for existence of table (non-existent)",
    "functionCall": "StoreCore.hasTable(table2)",
    "gasUsed": 3138
  },
  {
    "source": "test/StoreCoreGas.t.sol",
    "name": "register subscriber",
    "functionCall": "StoreCore.registerStoreHook(table, subscriber)",
    "gasUsed": 65566
  },
  {
    "source": "test/StoreCoreGas.t.sol",
    "name": "set record on table with subscriber",
    "functionCall": "StoreCore.setRecord(table, key, data)",
    "gasUsed": 73972
  },
  {
    "source": "test/StoreCoreGas.t.sol",
    "name": "set static field on table with subscriber",
    "functionCall": "StoreCore.setField(table, key, 0, data)",
    "gasUsed": 31960
  },
  {
    "source": "test/StoreCoreGas.t.sol",
    "name": "delete record on table with subscriber",
    "functionCall": "StoreCore.deleteRecord(table, key)",
    "gasUsed": 24545
  },
  {
    "source": "test/StoreCoreGas.t.sol",
    "name": "register subscriber",
    "functionCall": "StoreCore.registerStoreHook(table, subscriber)",
    "gasUsed": 65566
  },
  {
    "source": "test/StoreCoreGas.t.sol",
    "name": "set (dynamic) record on table with subscriber",
    "functionCall": "StoreCore.setRecord(table, key, data)",
    "gasUsed": 167409
  },
  {
    "source": "test/StoreCoreGas.t.sol",
    "name": "set (dynamic) field on table with subscriber",
    "functionCall": "StoreCore.setField(table, key, 1, arrayDataBytes)",
    "gasUsed": 34919
  },
  {
    "source": "test/StoreCoreGas.t.sol",
    "name": "delete (dynamic) record on table with subscriber",
    "functionCall": "StoreCore.deleteRecord(table, key)",
    "gasUsed": 26059
  },
  {
    "source": "test/StoreCoreGas.t.sol",
    "name": "push to field (1 slot, 1 uint32 item)",
    "functionCall": "StoreCore.pushToField(table, key, 1, secondDataToPush)",
    "gasUsed": 17072
  },
  {
    "source": "test/StoreCoreGas.t.sol",
    "name": "push to field (2 slots, 10 uint32 items)",
    "functionCall": "StoreCore.pushToField(table, key, 2, thirdDataToPush)",
    "gasUsed": 39780
  },
  {
    "source": "test/StoreCoreGas.t.sol",
    "name": "StoreCore: register schema",
    "functionCall": "StoreCore.registerSchema(table, schema, keySchema)",
    "gasUsed": 54877
  },
  {
    "source": "test/StoreCoreGas.t.sol",
    "name": "StoreCore: get schema (warm)",
    "functionCall": "StoreCore.getSchema(table)",
    "gasUsed": 1136
  },
  {
    "source": "test/StoreCoreGas.t.sol",
    "name": "StoreCore: get key schema (warm)",
    "functionCall": "StoreCore.getKeySchema(table)",
    "gasUsed": 1204
  },
  {
    "source": "test/StoreCoreGas.t.sol",
    "name": "set complex record with dynamic data (4 slots)",
    "functionCall": "StoreCore.setRecord(table, key, data)",
    "gasUsed": 107714
  },
  {
    "source": "test/StoreCoreGas.t.sol",
    "name": "get complex record with dynamic data (4 slots)",
    "functionCall": "StoreCore.getRecord(table, key)",
    "gasUsed": 6443
  },
  {
    "source": "test/StoreCoreGas.t.sol",
    "name": "compare: Set complex record with dynamic data using native solidity",
    "functionCall": "testStruct = _testStruct",
    "gasUsed": 116839
  },
  {
    "source": "test/StoreCoreGas.t.sol",
    "name": "compare: Set complex record with dynamic data using abi.encode",
    "functionCall": "testMapping[1234] = abi.encode(_testStruct)",
    "gasUsed": 267377
  },
  {
    "source": "test/StoreCoreGas.t.sol",
    "name": "set dynamic length of dynamic index 0",
    "functionCall": "StoreCoreInternal._setDynamicDataLengthAtIndex(table, key, 0, 10)",
    "gasUsed": 23600
  },
  {
    "source": "test/StoreCoreGas.t.sol",
    "name": "set dynamic length of dynamic index 1",
    "functionCall": "StoreCoreInternal._setDynamicDataLengthAtIndex(table, key, 1, 99)",
    "gasUsed": 1719
  },
  {
    "source": "test/StoreCoreGas.t.sol",
    "name": "reduce dynamic length of dynamic index 0",
    "functionCall": "StoreCoreInternal._setDynamicDataLengthAtIndex(table, key, 0, 5)",
    "gasUsed": 1707
  },
  {
    "source": "test/StoreCoreGas.t.sol",
    "name": "set static field (1 slot)",
    "functionCall": "StoreCore.setField(table, key, 0, firstDataPacked)",
    "gasUsed": 37980
  },
  {
    "source": "test/StoreCoreGas.t.sol",
    "name": "get static field (1 slot)",
    "functionCall": "StoreCore.getField(table, key, 0)",
    "gasUsed": 2980
  },
  {
    "source": "test/StoreCoreGas.t.sol",
    "name": "set static field (overlap 2 slot)",
    "functionCall": "StoreCore.setField(table, key, 1, secondDataPacked)",
    "gasUsed": 35009
  },
  {
    "source": "test/StoreCoreGas.t.sol",
    "name": "get static field (overlap 2 slot)",
    "functionCall": "StoreCore.getField(table, key, 1)",
    "gasUsed": 3877
  },
  {
    "source": "test/StoreCoreGas.t.sol",
    "name": "set dynamic field (1 slot, first dynamic field)",
    "functionCall": "StoreCore.setField(table, key, 2, thirdDataBytes)",
    "gasUsed": 57377
  },
  {
    "source": "test/StoreCoreGas.t.sol",
    "name": "get dynamic field (1 slot, first dynamic field)",
    "functionCall": "StoreCore.getField(table, key, 2)",
    "gasUsed": 3812
  },
  {
    "source": "test/StoreCoreGas.t.sol",
    "name": "set dynamic field (1 slot, second dynamic field)",
    "functionCall": "StoreCore.setField(table, key, 3, fourthDataBytes)",
    "gasUsed": 35503
  },
  {
    "source": "test/StoreCoreGas.t.sol",
    "name": "get dynamic field (1 slot, second dynamic field)",
    "functionCall": "StoreCore.getField(table, key, 3)",
    "gasUsed": 3825
  },
  {
    "source": "test/StoreCoreGas.t.sol",
    "name": "set static record (1 slot)",
    "functionCall": "StoreCore.setRecord(table, key, data)",
    "gasUsed": 37369
  },
  {
    "source": "test/StoreCoreGas.t.sol",
    "name": "get static record (1 slot)",
    "functionCall": "StoreCore.getRecord(table, key, schema)",
    "gasUsed": 1329
  },
  {
    "source": "test/StoreCoreGas.t.sol",
    "name": "set static record (2 slots)",
    "functionCall": "StoreCore.setRecord(table, key, data)",
    "gasUsed": 59940
  },
  {
    "source": "test/StoreCoreGas.t.sol",
    "name": "get static record (2 slots)",
    "functionCall": "StoreCore.getRecord(table, key, schema)",
    "gasUsed": 1578
  },
  {
    "source": "test/StoreCoreGas.t.sol",
    "name": "StoreCore: set table metadata",
    "functionCall": "StoreCore.setMetadata(table, tableName, fieldNames)",
<<<<<<< HEAD
    "gasUsed": 251754
=======
    "gasUsed": 251850
>>>>>>> ed5a7091
  },
  {
    "source": "test/StoreCoreGas.t.sol",
    "name": "update in field (1 slot, 1 uint32 item)",
    "functionCall": "StoreCore.updateInField(table, key, 1, 4 * 1, secondDataForUpdate)",
    "gasUsed": 16604
  },
  {
    "source": "test/StoreCoreGas.t.sol",
    "name": "push to field (2 slots, 6 uint64 items)",
    "functionCall": "StoreCore.updateInField(table, key, 2, 8 * 1, thirdDataForUpdate)",
    "gasUsed": 17699
  },
  {
    "source": "test/StoreMetadata.t.sol",
    "name": "set record in StoreMetadataTable",
    "functionCall": "StoreMetadata.set({ tableId: tableId, tableName: tableName, abiEncodedFieldNames: abi.encode(fieldNames) })",
    "gasUsed": 250196
  },
  {
    "source": "test/StoreMetadata.t.sol",
    "name": "get record from StoreMetadataTable",
    "functionCall": "StoreMetadataData memory metadata = StoreMetadata.get(tableId)",
    "gasUsed": 12117
  },
  {
    "source": "test/StoreSwitch.t.sol",
    "name": "check if delegatecall",
    "functionCall": "isDelegate = StoreSwitch.isDelegateCall()",
    "gasUsed": 694
  },
  {
    "source": "test/StoreSwitch.t.sol",
    "name": "check if delegatecall",
    "functionCall": "isDelegate = StoreSwitch.isDelegateCall()",
    "gasUsed": 627
  },
  {
    "source": "test/tables/Callbacks.t.sol",
    "name": "set field in Callbacks",
    "functionCall": "Callbacks.set(key, callbacks)",
    "gasUsed": 63195
  },
  {
    "source": "test/tables/Callbacks.t.sol",
    "name": "get field from Callbacks (warm)",
    "functionCall": "bytes24[] memory returnedCallbacks = Callbacks.get(key)",
    "gasUsed": 5791
  },
  {
    "source": "test/tables/Callbacks.t.sol",
    "name": "push field to Callbacks",
    "functionCall": "Callbacks.push(key, callbacks[0])",
    "gasUsed": 40884
  },
  {
    "source": "test/tables/Hooks.t.sol",
    "name": "set field in Hooks",
    "functionCall": "Hooks.set(key, addresses)",
    "gasUsed": 63364
  },
  {
    "source": "test/tables/Hooks.t.sol",
    "name": "get field from Hooks (warm)",
    "functionCall": "address[] memory returnedAddresses = Hooks.get(key)",
    "gasUsed": 5940
  },
  {
    "source": "test/tables/Hooks.t.sol",
    "name": "push field to Hooks",
    "functionCall": "Hooks.push(key, addresses[0])",
    "gasUsed": 40876
  },
  {
    "source": "test/tightcoder/DecodeSlice.t.sol",
    "name": "decode packed uint32[]",
    "functionCall": "uint32[] memory arr = SliceLib.fromBytes(input).decodeArray_uint32()",
    "gasUsed": 794
  },
  {
    "source": "test/tightcoder/DecodeSlice.t.sol",
    "name": "decode packed bytes32[]",
    "functionCall": "bytes32[] memory output = SliceLib.fromBytes(input).decodeArray_bytes32()",
    "gasUsed": 623
  },
  {
    "source": "test/tightcoder/EncodeArray.t.sol",
    "name": "encode packed bytes[]",
    "functionCall": "bytes memory output = EncodeArray.encode(input)",
    "gasUsed": 1365
  },
  {
    "source": "test/tightcoder/EncodeArray.t.sol",
    "name": "encode packed uint16[]",
    "functionCall": "bytes memory output = EncodeArray.encode(input)",
    "gasUsed": 1155
  },
  {
    "source": "test/tightcoder/EncodeArray.t.sol",
    "name": "encode packed uint32[]",
    "functionCall": "bytes memory output = EncodeArray.encode(input)",
    "gasUsed": 1061
  },
  {
    "source": "test/tightcoder/EncodeArray.t.sol",
    "name": "encode packed uint8[]",
    "functionCall": "bytes memory output = EncodeArray.encode(input)",
    "gasUsed": 1050
  },
  {
    "source": "test/tightcoder/TightCoder.t.sol",
    "name": "decode packed uint32[]",
    "functionCall": "uint32[] memory output = SliceLib.fromBytes(packed).decodeArray_uint32()",
    "gasUsed": 797
  },
  {
    "source": "test/tightcoder/TightCoder.t.sol",
    "name": "encode packed bytes24[]",
    "functionCall": "bytes memory packed = EncodeArray.encode(input)",
    "gasUsed": 898
  },
  {
    "source": "test/tightcoder/TightCoder.t.sol",
    "name": "decode packed uint32[]",
    "functionCall": "bytes24[] memory output = SliceLib.fromBytes(packed).decodeArray_bytes24()",
    "gasUsed": 634
  },
  {
    "source": "test/Vector2.t.sol",
    "name": "register Vector2 schema",
    "functionCall": "Vector2.registerSchema()",
    "gasUsed": 58004
  },
  {
    "source": "test/Vector2.t.sol",
    "name": "set Vector2 record",
    "functionCall": "Vector2.set({ key: key, x: 1, y: 2 })",
    "gasUsed": 38643
  },
  {
    "source": "test/Vector2.t.sol",
    "name": "get Vector2 record",
    "functionCall": "Vector2Data memory vector = Vector2.get(key)",
    "gasUsed": 5094
  }
]<|MERGE_RESOLUTION|>--- conflicted
+++ resolved
@@ -346,268 +346,6 @@
     "name": "pop from field (warm, 2 slots, 10 uint32 items)",
     "functionCall": "StoreCore.popFromField(_table, _key, 2, byteLengthToPop)",
     "gasUsed": 19231
-  },
-  {
-    "source": "test/StoreCoreGas.t.sol",
-    "name": "access non-existing record",
-    "functionCall": "StoreCore.getRecord(table, key)",
-    "gasUsed": 7310
-  },
-  {
-    "source": "test/StoreCoreGas.t.sol",
-    "name": "access static field of non-existing record",
-    "functionCall": "StoreCore.getField(table, key, 0)",
-    "gasUsed": 2982
-  },
-  {
-    "source": "test/StoreCoreGas.t.sol",
-    "name": "access dynamic field of non-existing record",
-    "functionCall": "StoreCore.getField(table, key, 1)",
-    "gasUsed": 3593
-  },
-  {
-    "source": "test/StoreCoreGas.t.sol",
-    "name": "access length of dynamic field of non-existing record",
-    "functionCall": "StoreCore.getFieldLength(table, key, 1, schema)",
-    "gasUsed": 1331
-  },
-  {
-    "source": "test/StoreCoreGas.t.sol",
-    "name": "access slice of dynamic field of non-existing record",
-    "functionCall": "StoreCore.getFieldSlice(table, key, 1, schema, 0, 0)",
-    "gasUsed": 1331
-  },
-  {
-    "source": "test/StoreCoreGas.t.sol",
-    "name": "delete record (complex data, 3 slots)",
-    "functionCall": "StoreCore.deleteRecord(table, key)",
-    "gasUsed": 11001
-  },
-  {
-    "source": "test/StoreCoreGas.t.sol",
-    "name": "Check for existence of table (existent)",
-    "functionCall": "StoreCore.hasTable(table)",
-    "gasUsed": 1111
-  },
-  {
-    "source": "test/StoreCoreGas.t.sol",
-    "name": "check for existence of table (non-existent)",
-    "functionCall": "StoreCore.hasTable(table2)",
-    "gasUsed": 3138
-  },
-  {
-    "source": "test/StoreCoreGas.t.sol",
-    "name": "register subscriber",
-    "functionCall": "StoreCore.registerStoreHook(table, subscriber)",
-    "gasUsed": 65566
-  },
-  {
-    "source": "test/StoreCoreGas.t.sol",
-    "name": "set record on table with subscriber",
-    "functionCall": "StoreCore.setRecord(table, key, data)",
-    "gasUsed": 73972
-  },
-  {
-    "source": "test/StoreCoreGas.t.sol",
-    "name": "set static field on table with subscriber",
-    "functionCall": "StoreCore.setField(table, key, 0, data)",
-    "gasUsed": 31960
-  },
-  {
-    "source": "test/StoreCoreGas.t.sol",
-    "name": "delete record on table with subscriber",
-    "functionCall": "StoreCore.deleteRecord(table, key)",
-    "gasUsed": 24545
-  },
-  {
-    "source": "test/StoreCoreGas.t.sol",
-    "name": "register subscriber",
-    "functionCall": "StoreCore.registerStoreHook(table, subscriber)",
-    "gasUsed": 65566
-  },
-  {
-    "source": "test/StoreCoreGas.t.sol",
-    "name": "set (dynamic) record on table with subscriber",
-    "functionCall": "StoreCore.setRecord(table, key, data)",
-    "gasUsed": 167409
-  },
-  {
-    "source": "test/StoreCoreGas.t.sol",
-    "name": "set (dynamic) field on table with subscriber",
-    "functionCall": "StoreCore.setField(table, key, 1, arrayDataBytes)",
-    "gasUsed": 34919
-  },
-  {
-    "source": "test/StoreCoreGas.t.sol",
-    "name": "delete (dynamic) record on table with subscriber",
-    "functionCall": "StoreCore.deleteRecord(table, key)",
-    "gasUsed": 26059
-  },
-  {
-    "source": "test/StoreCoreGas.t.sol",
-    "name": "push to field (1 slot, 1 uint32 item)",
-    "functionCall": "StoreCore.pushToField(table, key, 1, secondDataToPush)",
-    "gasUsed": 17072
-  },
-  {
-    "source": "test/StoreCoreGas.t.sol",
-    "name": "push to field (2 slots, 10 uint32 items)",
-    "functionCall": "StoreCore.pushToField(table, key, 2, thirdDataToPush)",
-    "gasUsed": 39780
-  },
-  {
-    "source": "test/StoreCoreGas.t.sol",
-    "name": "StoreCore: register schema",
-    "functionCall": "StoreCore.registerSchema(table, schema, keySchema)",
-    "gasUsed": 54877
-  },
-  {
-    "source": "test/StoreCoreGas.t.sol",
-    "name": "StoreCore: get schema (warm)",
-    "functionCall": "StoreCore.getSchema(table)",
-    "gasUsed": 1136
-  },
-  {
-    "source": "test/StoreCoreGas.t.sol",
-    "name": "StoreCore: get key schema (warm)",
-    "functionCall": "StoreCore.getKeySchema(table)",
-    "gasUsed": 1204
-  },
-  {
-    "source": "test/StoreCoreGas.t.sol",
-    "name": "set complex record with dynamic data (4 slots)",
-    "functionCall": "StoreCore.setRecord(table, key, data)",
-    "gasUsed": 107714
-  },
-  {
-    "source": "test/StoreCoreGas.t.sol",
-    "name": "get complex record with dynamic data (4 slots)",
-    "functionCall": "StoreCore.getRecord(table, key)",
-    "gasUsed": 6443
-  },
-  {
-    "source": "test/StoreCoreGas.t.sol",
-    "name": "compare: Set complex record with dynamic data using native solidity",
-    "functionCall": "testStruct = _testStruct",
-    "gasUsed": 116839
-  },
-  {
-    "source": "test/StoreCoreGas.t.sol",
-    "name": "compare: Set complex record with dynamic data using abi.encode",
-    "functionCall": "testMapping[1234] = abi.encode(_testStruct)",
-    "gasUsed": 267377
-  },
-  {
-    "source": "test/StoreCoreGas.t.sol",
-    "name": "set dynamic length of dynamic index 0",
-    "functionCall": "StoreCoreInternal._setDynamicDataLengthAtIndex(table, key, 0, 10)",
-    "gasUsed": 23600
-  },
-  {
-    "source": "test/StoreCoreGas.t.sol",
-    "name": "set dynamic length of dynamic index 1",
-    "functionCall": "StoreCoreInternal._setDynamicDataLengthAtIndex(table, key, 1, 99)",
-    "gasUsed": 1719
-  },
-  {
-    "source": "test/StoreCoreGas.t.sol",
-    "name": "reduce dynamic length of dynamic index 0",
-    "functionCall": "StoreCoreInternal._setDynamicDataLengthAtIndex(table, key, 0, 5)",
-    "gasUsed": 1707
-  },
-  {
-    "source": "test/StoreCoreGas.t.sol",
-    "name": "set static field (1 slot)",
-    "functionCall": "StoreCore.setField(table, key, 0, firstDataPacked)",
-    "gasUsed": 37980
-  },
-  {
-    "source": "test/StoreCoreGas.t.sol",
-    "name": "get static field (1 slot)",
-    "functionCall": "StoreCore.getField(table, key, 0)",
-    "gasUsed": 2980
-  },
-  {
-    "source": "test/StoreCoreGas.t.sol",
-    "name": "set static field (overlap 2 slot)",
-    "functionCall": "StoreCore.setField(table, key, 1, secondDataPacked)",
-    "gasUsed": 35009
-  },
-  {
-    "source": "test/StoreCoreGas.t.sol",
-    "name": "get static field (overlap 2 slot)",
-    "functionCall": "StoreCore.getField(table, key, 1)",
-    "gasUsed": 3877
-  },
-  {
-    "source": "test/StoreCoreGas.t.sol",
-    "name": "set dynamic field (1 slot, first dynamic field)",
-    "functionCall": "StoreCore.setField(table, key, 2, thirdDataBytes)",
-    "gasUsed": 57377
-  },
-  {
-    "source": "test/StoreCoreGas.t.sol",
-    "name": "get dynamic field (1 slot, first dynamic field)",
-    "functionCall": "StoreCore.getField(table, key, 2)",
-    "gasUsed": 3812
-  },
-  {
-    "source": "test/StoreCoreGas.t.sol",
-    "name": "set dynamic field (1 slot, second dynamic field)",
-    "functionCall": "StoreCore.setField(table, key, 3, fourthDataBytes)",
-    "gasUsed": 35503
-  },
-  {
-    "source": "test/StoreCoreGas.t.sol",
-    "name": "get dynamic field (1 slot, second dynamic field)",
-    "functionCall": "StoreCore.getField(table, key, 3)",
-    "gasUsed": 3825
-  },
-  {
-    "source": "test/StoreCoreGas.t.sol",
-    "name": "set static record (1 slot)",
-    "functionCall": "StoreCore.setRecord(table, key, data)",
-    "gasUsed": 37369
-  },
-  {
-    "source": "test/StoreCoreGas.t.sol",
-    "name": "get static record (1 slot)",
-    "functionCall": "StoreCore.getRecord(table, key, schema)",
-    "gasUsed": 1329
-  },
-  {
-    "source": "test/StoreCoreGas.t.sol",
-    "name": "set static record (2 slots)",
-    "functionCall": "StoreCore.setRecord(table, key, data)",
-    "gasUsed": 59940
-  },
-  {
-    "source": "test/StoreCoreGas.t.sol",
-    "name": "get static record (2 slots)",
-    "functionCall": "StoreCore.getRecord(table, key, schema)",
-    "gasUsed": 1578
-  },
-  {
-    "source": "test/StoreCoreGas.t.sol",
-    "name": "StoreCore: set table metadata",
-    "functionCall": "StoreCore.setMetadata(table, tableName, fieldNames)",
-<<<<<<< HEAD
-    "gasUsed": 251754
-=======
-    "gasUsed": 251850
->>>>>>> ed5a7091
-  },
-  {
-    "source": "test/StoreCoreGas.t.sol",
-    "name": "update in field (1 slot, 1 uint32 item)",
-    "functionCall": "StoreCore.updateInField(table, key, 1, 4 * 1, secondDataForUpdate)",
-    "gasUsed": 16604
-  },
-  {
-    "source": "test/StoreCoreGas.t.sol",
-    "name": "push to field (2 slots, 6 uint64 items)",
-    "functionCall": "StoreCore.updateInField(table, key, 2, 8 * 1, thirdDataForUpdate)",
-    "gasUsed": 17699
   },
   {
     "source": "test/StoreMetadata.t.sol",

--- conflicted
+++ resolved
@@ -351,11 +351,7 @@
     "file": "test/KeyEncoding.t.sol",
     "test": "testRegisterAndGetFieldLayout",
     "name": "register KeyEncoding table",
-<<<<<<< HEAD
-    "gasUsed": 697846
-=======
     "gasUsed": 687695
->>>>>>> 708b49c5
   },
   {
     "file": "test/Mixed.t.sol",
@@ -703,7 +699,7 @@
     "file": "test/StoreCoreGas.t.sol",
     "test": "testHooks",
     "name": "delete record on table with subscriber",
-    "gasUsed": 16217
+    "gasUsed": 16240
   },
   {
     "file": "test/StoreCoreGas.t.sol",
@@ -727,7 +723,7 @@
     "file": "test/StoreCoreGas.t.sol",
     "test": "testHooksDynamicData",
     "name": "delete (dynamic) record on table with subscriber",
-    "gasUsed": 17202
+    "gasUsed": 17225
   },
   {
     "file": "test/StoreCoreGas.t.sol",
@@ -1105,11 +1101,7 @@
     "file": "test/Vector2.t.sol",
     "test": "testRegisterAndGetFieldLayout",
     "name": "register Vector2 field layout",
-<<<<<<< HEAD
-    "gasUsed": 421468
-=======
     "gasUsed": 410936
->>>>>>> 708b49c5
   },
   {
     "file": "test/Vector2.t.sol",

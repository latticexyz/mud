--- conflicted
+++ resolved
@@ -351,11 +351,7 @@
     "file": "test/KeyEncoding.t.sol",
     "test": "testRegisterAndGetFieldLayout",
     "name": "register KeyEncoding table",
-<<<<<<< HEAD
-    "gasUsed": 697034
-=======
-    "gasUsed": 688555
->>>>>>> 55ab88a6
+    "gasUsed": 687695
   },
   {
     "file": "test/Mixed.t.sol",
@@ -367,21 +363,13 @@
     "file": "test/Mixed.t.sol",
     "test": "testRegisterAndGetFieldLayout",
     "name": "register Mixed table",
-<<<<<<< HEAD
-    "gasUsed": 559156
-=======
-    "gasUsed": 550389
->>>>>>> 55ab88a6
+    "gasUsed": 549513
   },
   {
     "file": "test/Mixed.t.sol",
     "test": "testSetAndGet",
     "name": "set record in Mixed",
-<<<<<<< HEAD
-    "gasUsed": 108345
-=======
-    "gasUsed": 104102
->>>>>>> 55ab88a6
+    "gasUsed": 103812
   },
   {
     "file": "test/Mixed.t.sol",
@@ -621,41 +609,25 @@
     "file": "test/StoreCoreDynamic.t.sol",
     "test": "testPopFromSecondField",
     "name": "pop from field (cold, 1 slot, 1 uint32 item)",
-<<<<<<< HEAD
-    "gasUsed": 22603
-=======
-    "gasUsed": 20433
->>>>>>> 55ab88a6
+    "gasUsed": 20143
   },
   {
     "file": "test/StoreCoreDynamic.t.sol",
     "test": "testPopFromSecondField",
     "name": "pop from field (warm, 1 slot, 1 uint32 item)",
-<<<<<<< HEAD
-    "gasUsed": 16633
-=======
-    "gasUsed": 14445
->>>>>>> 55ab88a6
+    "gasUsed": 14155
   },
   {
     "file": "test/StoreCoreDynamic.t.sol",
     "test": "testPopFromThirdField",
     "name": "pop from field (cold, 2 slots, 10 uint32 items)",
-<<<<<<< HEAD
-    "gasUsed": 24352
-=======
-    "gasUsed": 22629
->>>>>>> 55ab88a6
+    "gasUsed": 22339
   },
   {
     "file": "test/StoreCoreDynamic.t.sol",
     "test": "testPopFromThirdField",
     "name": "pop from field (warm, 2 slots, 10 uint32 items)",
-<<<<<<< HEAD
-    "gasUsed": 16383
-=======
-    "gasUsed": 14641
->>>>>>> 55ab88a6
+    "gasUsed": 14351
   },
   {
     "file": "test/StoreCoreGas.t.sol",
@@ -691,181 +663,109 @@
     "file": "test/StoreCoreGas.t.sol",
     "test": "testDeleteData",
     "name": "delete record (complex data, 3 slots)",
-<<<<<<< HEAD
-    "gasUsed": 9175
-=======
-    "gasUsed": 6882
->>>>>>> 55ab88a6
+    "gasUsed": 6592
   },
   {
     "file": "test/StoreCoreGas.t.sol",
     "test": "testHasFieldLayout",
     "name": "Check for existence of table (existent)",
-<<<<<<< HEAD
-    "gasUsed": 4170
-=======
-    "gasUsed": 1555
->>>>>>> 55ab88a6
+    "gasUsed": 1260
   },
   {
     "file": "test/StoreCoreGas.t.sol",
     "test": "testHasFieldLayout",
     "name": "check for existence of table (non-existent)",
-<<<<<<< HEAD
-    "gasUsed": 6173
-=======
-    "gasUsed": 3556
->>>>>>> 55ab88a6
+    "gasUsed": 3261
   },
   {
     "file": "test/StoreCoreGas.t.sol",
     "test": "testHooks",
     "name": "register subscriber",
-<<<<<<< HEAD
-    "gasUsed": 63640
-=======
-    "gasUsed": 58604
->>>>>>> 55ab88a6
+    "gasUsed": 60314
   },
   {
     "file": "test/StoreCoreGas.t.sol",
     "test": "testHooks",
     "name": "set record on table with subscriber",
-<<<<<<< HEAD
-    "gasUsed": 73101
-=======
-    "gasUsed": 71502
->>>>>>> 55ab88a6
+    "gasUsed": 70846
   },
   {
     "file": "test/StoreCoreGas.t.sol",
     "test": "testHooks",
     "name": "set static field on table with subscriber",
-<<<<<<< HEAD
-    "gasUsed": 24794
-=======
-    "gasUsed": 21245
->>>>>>> 55ab88a6
+    "gasUsed": 20625
   },
   {
     "file": "test/StoreCoreGas.t.sol",
     "test": "testHooks",
     "name": "delete record on table with subscriber",
-<<<<<<< HEAD
-    "gasUsed": 20893
-=======
-    "gasUsed": 16797
->>>>>>> 55ab88a6
+    "gasUsed": 16217
   },
   {
     "file": "test/StoreCoreGas.t.sol",
     "test": "testHooksDynamicData",
     "name": "register subscriber",
-<<<<<<< HEAD
-    "gasUsed": 63640
-=======
-    "gasUsed": 58604
->>>>>>> 55ab88a6
+    "gasUsed": 60314
   },
   {
     "file": "test/StoreCoreGas.t.sol",
     "test": "testHooksDynamicData",
     "name": "set (dynamic) record on table with subscriber",
-<<<<<<< HEAD
-    "gasUsed": 167173
-=======
-    "gasUsed": 164598
->>>>>>> 55ab88a6
+    "gasUsed": 163968
   },
   {
     "file": "test/StoreCoreGas.t.sol",
     "test": "testHooksDynamicData",
     "name": "set (dynamic) field on table with subscriber",
-<<<<<<< HEAD
-    "gasUsed": 27622
-=======
-    "gasUsed": 24445
->>>>>>> 55ab88a6
+    "gasUsed": 23825
   },
   {
     "file": "test/StoreCoreGas.t.sol",
     "test": "testHooksDynamicData",
     "name": "delete (dynamic) record on table with subscriber",
-<<<<<<< HEAD
-    "gasUsed": 22367
-=======
-    "gasUsed": 17782
->>>>>>> 55ab88a6
+    "gasUsed": 17202
   },
   {
     "file": "test/StoreCoreGas.t.sol",
     "test": "testPushToField",
     "name": "push to field (1 slot, 1 uint32 item)",
-<<<<<<< HEAD
-    "gasUsed": 14263
-=======
-    "gasUsed": 12189
->>>>>>> 55ab88a6
+    "gasUsed": 11899
   },
   {
     "file": "test/StoreCoreGas.t.sol",
     "test": "testPushToField",
     "name": "push to field (2 slots, 10 uint32 items)",
-<<<<<<< HEAD
-    "gasUsed": 36911
-=======
-    "gasUsed": 34943
->>>>>>> 55ab88a6
+    "gasUsed": 34653
   },
   {
     "file": "test/StoreCoreGas.t.sol",
     "test": "testRegisterAndGetFieldLayout",
     "name": "StoreCore: register table",
-<<<<<<< HEAD
-    "gasUsed": 617535
-=======
-    "gasUsed": 612540
->>>>>>> 55ab88a6
+    "gasUsed": 609664
   },
   {
     "file": "test/StoreCoreGas.t.sol",
     "test": "testRegisterAndGetFieldLayout",
     "name": "StoreCore: get field layout (warm)",
-<<<<<<< HEAD
-    "gasUsed": 4184
-=======
-    "gasUsed": 1567
->>>>>>> 55ab88a6
+    "gasUsed": 1272
   },
   {
     "file": "test/StoreCoreGas.t.sol",
     "test": "testRegisterAndGetFieldLayout",
     "name": "StoreCore: get value schema (warm)",
-<<<<<<< HEAD
-    "gasUsed": 4738
-=======
-    "gasUsed": 2077
->>>>>>> 55ab88a6
+    "gasUsed": 1782
   },
   {
     "file": "test/StoreCoreGas.t.sol",
     "test": "testRegisterAndGetFieldLayout",
     "name": "StoreCore: get key schema (warm)",
-<<<<<<< HEAD
-    "gasUsed": 8691
-=======
-    "gasUsed": 3406
->>>>>>> 55ab88a6
+    "gasUsed": 2816
   },
   {
     "file": "test/StoreCoreGas.t.sol",
     "test": "testSetAndGetDynamicData",
     "name": "set complex record with dynamic data (4 slots)",
-<<<<<<< HEAD
-    "gasUsed": 104561
-=======
-    "gasUsed": 102022
->>>>>>> 55ab88a6
+    "gasUsed": 101732
   },
   {
     "file": "test/StoreCoreGas.t.sol",
@@ -907,11 +807,7 @@
     "file": "test/StoreCoreGas.t.sol",
     "test": "testSetAndGetField",
     "name": "set static field (1 slot)",
-<<<<<<< HEAD
-    "gasUsed": 33536
-=======
-    "gasUsed": 31744
->>>>>>> 55ab88a6
+    "gasUsed": 31454
   },
   {
     "file": "test/StoreCoreGas.t.sol",
@@ -923,11 +819,7 @@
     "file": "test/StoreCoreGas.t.sol",
     "test": "testSetAndGetField",
     "name": "set static field (overlap 2 slot)",
-<<<<<<< HEAD
-    "gasUsed": 32184
-=======
-    "gasUsed": 30384
->>>>>>> 55ab88a6
+    "gasUsed": 30094
   },
   {
     "file": "test/StoreCoreGas.t.sol",
@@ -939,11 +831,7 @@
     "file": "test/StoreCoreGas.t.sol",
     "test": "testSetAndGetField",
     "name": "set dynamic field (1 slot, first dynamic field)",
-<<<<<<< HEAD
-    "gasUsed": 54900
-=======
-    "gasUsed": 53269
->>>>>>> 55ab88a6
+    "gasUsed": 52979
   },
   {
     "file": "test/StoreCoreGas.t.sol",
@@ -955,11 +843,7 @@
     "file": "test/StoreCoreGas.t.sol",
     "test": "testSetAndGetField",
     "name": "set dynamic field (1 slot, second dynamic field)",
-<<<<<<< HEAD
-    "gasUsed": 33018
-=======
-    "gasUsed": 31496
->>>>>>> 55ab88a6
+    "gasUsed": 31206
   },
   {
     "file": "test/StoreCoreGas.t.sol",
@@ -971,11 +855,7 @@
     "file": "test/StoreCoreGas.t.sol",
     "test": "testSetAndGetStaticData",
     "name": "set static record (1 slot)",
-<<<<<<< HEAD
-    "gasUsed": 33886
-=======
-    "gasUsed": 32328
->>>>>>> 55ab88a6
+    "gasUsed": 32038
   },
   {
     "file": "test/StoreCoreGas.t.sol",
@@ -987,11 +867,7 @@
     "file": "test/StoreCoreGas.t.sol",
     "test": "testSetAndGetStaticDataSpanningWords",
     "name": "set static record (2 slots)",
-<<<<<<< HEAD
-    "gasUsed": 56389
-=======
-    "gasUsed": 54832
->>>>>>> 55ab88a6
+    "gasUsed": 54542
   },
   {
     "file": "test/StoreCoreGas.t.sol",
@@ -1003,21 +879,13 @@
     "file": "test/StoreCoreGas.t.sol",
     "test": "testUpdateInField",
     "name": "update in field (1 slot, 1 uint32 item)",
-<<<<<<< HEAD
-    "gasUsed": 14540
-=======
-    "gasUsed": 13227
->>>>>>> 55ab88a6
+    "gasUsed": 12937
   },
   {
     "file": "test/StoreCoreGas.t.sol",
     "test": "testUpdateInField",
     "name": "push to field (2 slots, 6 uint64 items)",
-<<<<<<< HEAD
-    "gasUsed": 15570
-=======
-    "gasUsed": 14029
->>>>>>> 55ab88a6
+    "gasUsed": 13739
   },
   {
     "file": "test/StoreHook.t.sol",
@@ -1065,51 +933,31 @@
     "file": "test/tables/Callbacks.t.sol",
     "test": "testSetAndGet",
     "name": "Callbacks: set field",
-<<<<<<< HEAD
-    "gasUsed": 59029
-=======
-    "gasUsed": 56344
->>>>>>> 55ab88a6
+    "gasUsed": 56047
   },
   {
     "file": "test/tables/Callbacks.t.sol",
     "test": "testSetAndGet",
     "name": "Callbacks: get field (warm)",
-<<<<<<< HEAD
-    "gasUsed": 5142
-=======
-    "gasUsed": 2912
->>>>>>> 55ab88a6
+    "gasUsed": 2894
   },
   {
     "file": "test/tables/Callbacks.t.sol",
     "test": "testSetAndGet",
     "name": "Callbacks: push 1 element",
-<<<<<<< HEAD
-    "gasUsed": 38698
-=======
-    "gasUsed": 35254
->>>>>>> 55ab88a6
+    "gasUsed": 34957
   },
   {
     "file": "test/tables/StoreHooks.t.sol",
     "test": "testOneSlot",
     "name": "StoreHooks: set field with one elements (cold)",
-<<<<<<< HEAD
-    "gasUsed": 61028
-=======
-    "gasUsed": 58342
->>>>>>> 55ab88a6
+    "gasUsed": 58052
   },
   {
     "file": "test/tables/StoreHooks.t.sol",
     "test": "testTable",
     "name": "StoreHooks: set field (cold)",
-<<<<<<< HEAD
-    "gasUsed": 61028
-=======
-    "gasUsed": 58342
->>>>>>> 55ab88a6
+    "gasUsed": 58052
   },
   {
     "file": "test/tables/StoreHooks.t.sol",
@@ -1121,91 +969,55 @@
     "file": "test/tables/StoreHooks.t.sol",
     "test": "testTable",
     "name": "StoreHooks: push 1 element (cold)",
-<<<<<<< HEAD
-    "gasUsed": 18779
-=======
-    "gasUsed": 15341
->>>>>>> 55ab88a6
+    "gasUsed": 15051
   },
   {
     "file": "test/tables/StoreHooks.t.sol",
     "test": "testTable",
     "name": "StoreHooks: pop 1 element (warm)",
-<<<<<<< HEAD
-    "gasUsed": 15157
-=======
-    "gasUsed": 11896
->>>>>>> 55ab88a6
+    "gasUsed": 11606
   },
   {
     "file": "test/tables/StoreHooks.t.sol",
     "test": "testTable",
     "name": "StoreHooks: push 1 element (warm)",
-<<<<<<< HEAD
-    "gasUsed": 16838
-=======
-    "gasUsed": 13367
->>>>>>> 55ab88a6
+    "gasUsed": 13077
   },
   {
     "file": "test/tables/StoreHooks.t.sol",
     "test": "testTable",
     "name": "StoreHooks: update 1 element (warm)",
-<<<<<<< HEAD
-    "gasUsed": 37187
-=======
-    "gasUsed": 34465
->>>>>>> 55ab88a6
+    "gasUsed": 34175
   },
   {
     "file": "test/tables/StoreHooks.t.sol",
     "test": "testTable",
     "name": "StoreHooks: delete record (warm)",
-<<<<<<< HEAD
-    "gasUsed": 10697
-=======
-    "gasUsed": 7293
->>>>>>> 55ab88a6
+    "gasUsed": 7003
   },
   {
     "file": "test/tables/StoreHooks.t.sol",
     "test": "testTable",
     "name": "StoreHooks: set field (warm)",
-<<<<<<< HEAD
-    "gasUsed": 33249
-=======
-    "gasUsed": 30504
->>>>>>> 55ab88a6
+    "gasUsed": 30214
   },
   {
     "file": "test/tables/StoreHooks.t.sol",
     "test": "testThreeSlots",
     "name": "StoreHooks: set field with three elements (cold)",
-<<<<<<< HEAD
-    "gasUsed": 83716
-=======
-    "gasUsed": 81033
->>>>>>> 55ab88a6
+    "gasUsed": 80743
   },
   {
     "file": "test/tables/StoreHooks.t.sol",
     "test": "testTwoSlots",
     "name": "StoreHooks: set field with two elements (cold)",
-<<<<<<< HEAD
-    "gasUsed": 83628
-=======
-    "gasUsed": 80944
->>>>>>> 55ab88a6
+    "gasUsed": 80654
   },
   {
     "file": "test/tables/StoreHooksColdLoad.t.sol",
     "test": "testDelete",
     "name": "StoreHooks: delete record (cold)",
-<<<<<<< HEAD
-    "gasUsed": 19497
-=======
-    "gasUsed": 16158
->>>>>>> 55ab88a6
+    "gasUsed": 15868
   },
   {
     "file": "test/tables/StoreHooksColdLoad.t.sol",
@@ -1229,21 +1041,13 @@
     "file": "test/tables/StoreHooksColdLoad.t.sol",
     "test": "testPop",
     "name": "StoreHooks: pop 1 element (cold)",
-<<<<<<< HEAD
-    "gasUsed": 25284
-=======
-    "gasUsed": 22382
->>>>>>> 55ab88a6
+    "gasUsed": 22092
   },
   {
     "file": "test/tables/StoreHooksColdLoad.t.sol",
     "test": "testUpdate",
     "name": "StoreHooks: update 1 element (cold)",
-<<<<<<< HEAD
-    "gasUsed": 26861
-=======
-    "gasUsed": 24518
->>>>>>> 55ab88a6
+    "gasUsed": 24228
   },
   {
     "file": "test/tightcoder/DecodeSlice.t.sol",
@@ -1297,21 +1101,13 @@
     "file": "test/Vector2.t.sol",
     "test": "testRegisterAndGetFieldLayout",
     "name": "register Vector2 field layout",
-<<<<<<< HEAD
-    "gasUsed": 420597
-=======
-    "gasUsed": 411812
->>>>>>> 55ab88a6
+    "gasUsed": 410936
   },
   {
     "file": "test/Vector2.t.sol",
     "test": "testSetAndGet",
     "name": "set Vector2 record",
-<<<<<<< HEAD
-    "gasUsed": 36514
-=======
-    "gasUsed": 33231
->>>>>>> 55ab88a6
+    "gasUsed": 32941
   },
   {
     "file": "test/Vector2.t.sol",

[
  {
    "file": "test/Bytes.t.sol",
    "test": "testEquals",
    "name": "compare equal bytes",
    "gasUsed": 196
  },
  {
    "file": "test/Bytes.t.sol",
    "test": "testEqualsFalse",
    "name": "compare unequal bytes",
    "gasUsed": 196
  },
  {
    "file": "test/Bytes.t.sol",
    "test": "testSetBytes1",
    "name": "set bytes1 in bytes32",
    "gasUsed": 16
  },
  {
    "file": "test/Bytes.t.sol",
    "test": "testSetBytes2",
    "name": "set bytes2 in bytes32",
    "gasUsed": 16
  },
  {
    "file": "test/Bytes.t.sol",
    "test": "testSetBytes4",
    "name": "set bytes4 in bytes32",
    "gasUsed": 16
  },
  {
    "file": "test/Bytes.t.sol",
    "test": "testSetBytes4Memory",
    "name": "set bytes4 in bytes memory",
    "gasUsed": 37
  },
  {
    "file": "test/Bytes.t.sol",
    "test": "testSlice3",
    "name": "slice bytes3 with offset 1",
    "gasUsed": 68
  },
  {
    "file": "test/Bytes.t.sol",
    "test": "testSlice32",
    "name": "slice bytes32 with offset 10",
    "gasUsed": 68
  },
  {
    "file": "test/Bytes.t.sol",
    "test": "testToBytes32",
    "name": "create bytes32 from bytes memory with offset 0",
    "gasUsed": 25
  },
  {
    "file": "test/Bytes.t.sol",
    "test": "testToBytes32CrossWord",
    "name": "create bytes32 from bytes memory with offset 16",
    "gasUsed": 36
  },
  {
    "file": "test/Gas.t.sol",
    "test": "testCompareAbiEncodeVsCustom",
    "name": "abi encode",
    "gasUsed": 949
  },
  {
    "file": "test/Gas.t.sol",
    "test": "testCompareAbiEncodeVsCustom",
    "name": "abi decode",
    "gasUsed": 1738
  },
  {
    "file": "test/Gas.t.sol",
    "test": "testCompareAbiEncodeVsCustom",
    "name": "custom encode",
    "gasUsed": 1394
  },
  {
    "file": "test/Gas.t.sol",
    "test": "testCompareAbiEncodeVsCustom",
    "name": "custom decode",
    "gasUsed": 1976
  },
  {
    "file": "test/Gas.t.sol",
    "test": "testCompareAbiEncodeVsCustom",
    "name": "pass abi encoded bytes to external contract",
    "gasUsed": 6550
  },
  {
    "file": "test/Gas.t.sol",
    "test": "testCompareAbiEncodeVsCustom",
    "name": "pass custom encoded bytes to external contract",
    "gasUsed": 1444
  },
  {
    "file": "test/Gas.t.sol",
    "test": "testCompareStorageWriteMUD",
    "name": "MUD storage write (cold, 1 word)",
    "gasUsed": 22339
  },
  {
    "file": "test/Gas.t.sol",
    "test": "testCompareStorageWriteMUD",
    "name": "MUD storage write (cold, 1 word, partial)",
    "gasUsed": 22406
  },
  {
    "file": "test/Gas.t.sol",
    "test": "testCompareStorageWriteMUD",
    "name": "MUD storage write (cold, 10 words)",
    "gasUsed": 199795
  },
  {
    "file": "test/Gas.t.sol",
    "test": "testCompareStorageWriteMUD",
    "name": "MUD storage write (warm, 1 word)",
    "gasUsed": 339
  },
  {
    "file": "test/Gas.t.sol",
    "test": "testCompareStorageWriteMUD",
    "name": "MUD storage write (warm, 1 word, partial)",
    "gasUsed": 506
  },
  {
    "file": "test/Gas.t.sol",
    "test": "testCompareStorageWriteMUD",
    "name": "MUD storage write (warm, 10 words)",
    "gasUsed": 1795
  },
  {
    "file": "test/Gas.t.sol",
    "test": "testCompareStorageWriteSolidity",
    "name": "solidity storage write (cold, 1 word)",
    "gasUsed": 22107
  },
  {
    "file": "test/Gas.t.sol",
    "test": "testCompareStorageWriteSolidity",
    "name": "solidity storage write (cold, 1 word, partial)",
    "gasUsed": 22136
  },
  {
    "file": "test/Gas.t.sol",
    "test": "testCompareStorageWriteSolidity",
    "name": "solidity storage write (cold, 10 words)",
    "gasUsed": 199902
  },
  {
    "file": "test/Gas.t.sol",
    "test": "testCompareStorageWriteSolidity",
    "name": "solidity storage write (warm, 1 word)",
    "gasUsed": 107
  },
  {
    "file": "test/Gas.t.sol",
    "test": "testCompareStorageWriteSolidity",
    "name": "solidity storage write (warm, 1 word, partial)",
    "gasUsed": 236
  },
  {
    "file": "test/Gas.t.sol",
    "test": "testCompareStorageWriteSolidity",
    "name": "solidity storage write (warm, 10 words)",
    "gasUsed": 1988
  },
  {
    "file": "test/GasStorageLoad.t.sol",
    "test": "testCompareStorageLoadMUD",
    "name": "MUD storage load (cold, 1 word)",
    "gasUsed": 2411
  },
  {
    "file": "test/GasStorageLoad.t.sol",
    "test": "testCompareStorageLoadMUD",
    "name": "MUD storage load (cold, 1 word, partial)",
    "gasUsed": 2460
  },
  {
    "file": "test/GasStorageLoad.t.sol",
    "test": "testCompareStorageLoadMUD",
    "name": "MUD storage load (cold, 10 words)",
    "gasUsed": 19911
  },
  {
    "file": "test/GasStorageLoad.t.sol",
    "test": "testCompareStorageLoadMUD",
    "name": "MUD storage load (warm, 1 word)",
    "gasUsed": 412
  },
  {
    "file": "test/GasStorageLoad.t.sol",
    "test": "testCompareStorageLoadMUD",
    "name": "MUD storage load (warm, 1 word, partial)",
    "gasUsed": 460
  },
  {
    "file": "test/GasStorageLoad.t.sol",
    "test": "testCompareStorageLoadMUD",
    "name": "MUD storage load (warm, 10 words)",
    "gasUsed": 1914
  },
  {
    "file": "test/GasStorageLoad.t.sol",
    "test": "testCompareStorageLoadSolidity",
    "name": "solidity storage load (cold, 1 word)",
    "gasUsed": 2109
  },
  {
    "file": "test/GasStorageLoad.t.sol",
    "test": "testCompareStorageLoadSolidity",
    "name": "solidity storage load (cold, 1 word, partial)",
    "gasUsed": 2126
  },
  {
    "file": "test/GasStorageLoad.t.sol",
    "test": "testCompareStorageLoadSolidity",
    "name": "solidity storage load (cold, 10 words)",
    "gasUsed": 19894
  },
  {
    "file": "test/GasStorageLoad.t.sol",
    "test": "testCompareStorageLoadSolidity",
    "name": "solidity storage load (warm, 1 word)",
    "gasUsed": 109
  },
  {
    "file": "test/GasStorageLoad.t.sol",
    "test": "testCompareStorageLoadSolidity",
    "name": "solidity storage load (warm, 1 word, partial)",
    "gasUsed": 126
  },
  {
    "file": "test/GasStorageLoad.t.sol",
    "test": "testCompareStorageLoadSolidity",
    "name": "solidity storage load (warm, 10 words)",
    "gasUsed": 1897
  },
  {
    "file": "test/Hook.t.sol",
    "test": "testIsEnabled",
    "name": "check if hook is enabled",
    "gasUsed": 114
  },
  {
    "file": "test/KeyEncoding.t.sol",
    "test": "testRegisterAndGetSchema",
    "name": "register KeyEncoding schema",
    "gasUsed": 669576
  },
  {
    "file": "test/Mixed.t.sol",
    "test": "testCompareSolidity",
    "name": "store Mixed struct in storage (native solidity)",
    "gasUsed": 92038
  },
  {
    "file": "test/Mixed.t.sol",
    "test": "testRegisterAndGetSchema",
    "name": "register Mixed schema",
    "gasUsed": 531309
  },
  {
    "file": "test/Mixed.t.sol",
    "test": "testSetAndGet",
    "name": "set record in Mixed",
    "gasUsed": 107229
  },
  {
    "file": "test/Mixed.t.sol",
    "test": "testSetAndGet",
    "name": "get record from Mixed",
    "gasUsed": 9985
  },
  {
    "file": "test/PackedCounter.t.sol",
    "test": "testAtIndex",
    "name": "get value at index of PackedCounter",
    "gasUsed": 24
  },
  {
    "file": "test/PackedCounter.t.sol",
    "test": "testGas",
    "name": "pack 1 length into PackedCounter",
    "gasUsed": 35
  },
  {
    "file": "test/PackedCounter.t.sol",
    "test": "testGas",
    "name": "pack 4 lengths into PackedCounter",
    "gasUsed": 169
  },
  {
    "file": "test/PackedCounter.t.sol",
    "test": "testGas",
    "name": "get total of PackedCounter",
    "gasUsed": 15
  },
  {
    "file": "test/PackedCounter.t.sol",
    "test": "testSetAtIndex",
    "name": "set value at index of PackedCounter",
    "gasUsed": 286
  },
  {
    "file": "test/Schema.t.sol",
    "test": "testEncodeDecodeSchema",
    "name": "initialize schema array with 6 entries",
    "gasUsed": 856
  },
  {
    "file": "test/Schema.t.sol",
    "test": "testEncodeDecodeSchema",
    "name": "encode schema with 6 entries",
    "gasUsed": 2814
  },
  {
    "file": "test/Schema.t.sol",
    "test": "testEncodeDecodeSchema",
    "name": "get schema type at index",
    "gasUsed": 127
  },
  {
    "file": "test/Schema.t.sol",
    "test": "testGetNumDynamicFields",
    "name": "get number of dynamic fields from schema",
    "gasUsed": 68
  },
  {
    "file": "test/Schema.t.sol",
    "test": "testGetNumFields",
    "name": "get number of all fields from schema",
    "gasUsed": 34
  },
  {
    "file": "test/Schema.t.sol",
    "test": "testGetNumStaticFields",
    "name": "get number of static fields from schema",
    "gasUsed": 79
  },
  {
    "file": "test/Schema.t.sol",
    "test": "testGetStaticSchemaLength",
    "name": "get static data length from schema",
    "gasUsed": 33
  },
  {
    "file": "test/Schema.t.sol",
    "test": "testIsEmptyFalse",
    "name": "check if schema is empty (non-empty schema)",
    "gasUsed": 7
  },
  {
    "file": "test/Schema.t.sol",
    "test": "testIsEmptyTrue",
    "name": "check if schema is empty (empty schema)",
    "gasUsed": 7
  },
  {
    "file": "test/Schema.t.sol",
    "test": "testValidate",
    "name": "validate schema",
    "gasUsed": 11163
  },
  {
    "file": "test/Slice.t.sol",
    "test": "testFromBytes",
    "name": "make Slice from bytes",
    "gasUsed": 31
  },
  {
    "file": "test/Slice.t.sol",
    "test": "testFromBytes",
    "name": "get Slice length",
    "gasUsed": 10
  },
  {
    "file": "test/Slice.t.sol",
    "test": "testFromBytes",
    "name": "get Slice pointer",
    "gasUsed": 33
  },
  {
    "file": "test/Slice.t.sol",
    "test": "testSubslice",
    "name": "subslice bytes (no copy) [1:4]",
    "gasUsed": 311
  },
  {
    "file": "test/Slice.t.sol",
    "test": "testSubslice",
    "name": "subslice bytes (no copy) [4:37]",
    "gasUsed": 311
  },
  {
    "file": "test/Slice.t.sol",
    "test": "testToBytes",
    "name": "Slice (0 bytes) to bytes memory",
    "gasUsed": 298
  },
  {
    "file": "test/Slice.t.sol",
    "test": "testToBytes",
    "name": "Slice (2 bytes) to bytes memory",
    "gasUsed": 534
  },
  {
    "file": "test/Slice.t.sol",
    "test": "testToBytes",
    "name": "Slice (32 bytes) to bytes memory",
    "gasUsed": 545
  },
  {
    "file": "test/Slice.t.sol",
    "test": "testToBytes",
    "name": "Slice (34 bytes) to bytes memory",
    "gasUsed": 750
  },
  {
    "file": "test/Slice.t.sol",
    "test": "testToBytes",
    "name": "Slice (1024 bytes) to bytes memory",
    "gasUsed": 7264
  },
  {
    "file": "test/Slice.t.sol",
    "test": "testToBytes",
    "name": "Slice (1024x1024 bytes) to bytes memory",
    "gasUsed": 9205065
  },
  {
    "file": "test/Slice.t.sol",
    "test": "testToBytes32",
    "name": "Slice to bytes32",
    "gasUsed": 81
  },
  {
    "file": "test/Storage.t.sol",
    "test": "testStoreLoad",
    "name": "store 1 storage slot",
    "gasUsed": 22339
  },
  {
    "file": "test/Storage.t.sol",
    "test": "testStoreLoad",
    "name": "store 34 bytes over 3 storage slots (with offset and safeTrail))",
    "gasUsed": 23009
  },
  {
    "file": "test/Storage.t.sol",
    "test": "testStoreLoad",
    "name": "load 34 bytes over 3 storage slots (with offset and safeTrail))",
    "gasUsed": 865
  },
  {
    "file": "test/StoreCoreDynamic.t.sol",
    "test": "testGetFieldSlice",
    "name": "get field slice (cold, 1 slot)",
    "gasUsed": 7990
  },
  {
    "file": "test/StoreCoreDynamic.t.sol",
    "test": "testGetFieldSlice",
    "name": "get field slice (warm, 1 slot)",
    "gasUsed": 2059
  },
  {
    "file": "test/StoreCoreDynamic.t.sol",
    "test": "testGetFieldSlice",
    "name": "get field slice (semi-cold, 1 slot)",
    "gasUsed": 4064
  },
  {
    "file": "test/StoreCoreDynamic.t.sol",
    "test": "testGetFieldSlice",
    "name": "get field slice (warm, 2 slots)",
    "gasUsed": 4290
  },
  {
    "file": "test/StoreCoreDynamic.t.sol",
    "test": "testGetSecondFieldLength",
    "name": "get field length (cold, 1 slot)",
    "gasUsed": 7748
  },
  {
    "file": "test/StoreCoreDynamic.t.sol",
    "test": "testGetSecondFieldLength",
    "name": "get field length (warm, 1 slot)",
    "gasUsed": 1745
  },
  {
    "file": "test/StoreCoreDynamic.t.sol",
    "test": "testGetThirdFieldLength",
    "name": "get field length (warm due to , 2 slots)",
    "gasUsed": 7748
  },
  {
    "file": "test/StoreCoreDynamic.t.sol",
    "test": "testGetThirdFieldLength",
    "name": "get field length (warm, 2 slots)",
    "gasUsed": 1745
  },
  {
    "file": "test/StoreCoreDynamic.t.sol",
    "test": "testPopFromSecondField",
    "name": "pop from field (cold, 1 slot, 1 uint32 item)",
    "gasUsed": 21791
  },
  {
    "file": "test/StoreCoreDynamic.t.sol",
    "test": "testPopFromSecondField",
    "name": "pop from field (warm, 1 slot, 1 uint32 item)",
    "gasUsed": 15828
  },
  {
    "file": "test/StoreCoreDynamic.t.sol",
    "test": "testPopFromThirdField",
    "name": "pop from field (cold, 2 slots, 10 uint32 items)",
    "gasUsed": 23988
  },
  {
    "file": "test/StoreCoreDynamic.t.sol",
    "test": "testPopFromThirdField",
    "name": "pop from field (warm, 2 slots, 10 uint32 items)",
    "gasUsed": 16025
  },
  {
    "file": "test/StoreCoreGas.t.sol",
    "test": "testAccessEmptyData",
    "name": "access non-existing record",
    "gasUsed": 6047
  },
  {
    "file": "test/StoreCoreGas.t.sol",
    "test": "testAccessEmptyData",
    "name": "access static field of non-existing record",
    "gasUsed": 1506
  },
  {
    "file": "test/StoreCoreGas.t.sol",
    "test": "testAccessEmptyData",
    "name": "access dynamic field of non-existing record",
    "gasUsed": 2015
  },
  {
    "file": "test/StoreCoreGas.t.sol",
    "test": "testAccessEmptyData",
    "name": "access length of dynamic field of non-existing record",
    "gasUsed": 1118
  },
  {
    "file": "test/StoreCoreGas.t.sol",
    "test": "testAccessEmptyData",
    "name": "access slice of dynamic field of non-existing record",
    "gasUsed": 1197
  },
  {
    "file": "test/StoreCoreGas.t.sol",
    "test": "testDeleteData",
    "name": "delete record (complex data, 3 slots)",
    "gasUsed": 8421
  },
  {
    "file": "test/StoreCoreGas.t.sol",
    "test": "testHasSchema",
    "name": "Check for existence of table (existent)",
    "gasUsed": 5525
  },
  {
    "file": "test/StoreCoreGas.t.sol",
    "test": "testHasSchema",
    "name": "check for existence of table (non-existent)",
    "gasUsed": 7527
  },
  {
    "file": "test/StoreCoreGas.t.sol",
    "test": "testHooks",
    "name": "register subscriber",
<<<<<<< HEAD
    "gasUsed": 60669
=======
    "gasUsed": 60581
>>>>>>> 391ef71d
  },
  {
    "file": "test/StoreCoreGas.t.sol",
    "test": "testHooks",
    "name": "set record on table with subscriber",
    "gasUsed": 70977
  },
  {
    "file": "test/StoreCoreGas.t.sol",
    "test": "testHooks",
    "name": "set static field on table with subscriber",
<<<<<<< HEAD
    "gasUsed": 26824
=======
    "gasUsed": 24327
>>>>>>> 391ef71d
  },
  {
    "file": "test/StoreCoreGas.t.sol",
    "test": "testHooks",
    "name": "delete record on table with subscriber",
    "gasUsed": 19373
  },
  {
    "file": "test/StoreCoreGas.t.sol",
    "test": "testHooksDynamicData",
    "name": "register subscriber",
<<<<<<< HEAD
    "gasUsed": 60669
=======
    "gasUsed": 60581
>>>>>>> 391ef71d
  },
  {
    "file": "test/StoreCoreGas.t.sol",
    "test": "testHooksDynamicData",
    "name": "set (dynamic) record on table with subscriber",
    "gasUsed": 163845
  },
  {
    "file": "test/StoreCoreGas.t.sol",
    "test": "testHooksDynamicData",
    "name": "set (dynamic) field on table with subscriber",
<<<<<<< HEAD
    "gasUsed": 29058
=======
    "gasUsed": 26263
>>>>>>> 391ef71d
  },
  {
    "file": "test/StoreCoreGas.t.sol",
    "test": "testHooksDynamicData",
    "name": "delete (dynamic) record on table with subscriber",
<<<<<<< HEAD
    "gasUsed": 20418
=======
    "gasUsed": 20846
>>>>>>> 391ef71d
  },
  {
    "file": "test/StoreCoreGas.t.sol",
    "test": "testPushToField",
    "name": "push to field (1 slot, 1 uint32 item)",
    "gasUsed": 13769
  },
  {
    "file": "test/StoreCoreGas.t.sol",
    "test": "testPushToField",
    "name": "push to field (2 slots, 10 uint32 items)",
    "gasUsed": 36543
  },
  {
    "file": "test/StoreCoreGas.t.sol",
    "test": "testRegisterAndGetSchema",
    "name": "StoreCore: register schema",
<<<<<<< HEAD
    "gasUsed": 594587
=======
    "gasUsed": 594625
>>>>>>> 391ef71d
  },
  {
    "file": "test/StoreCoreGas.t.sol",
    "test": "testRegisterAndGetSchema",
    "name": "StoreCore: get schema (warm)",
    "gasUsed": 5539
  },
  {
    "file": "test/StoreCoreGas.t.sol",
    "test": "testRegisterAndGetSchema",
    "name": "StoreCore: get key schema (warm)",
    "gasUsed": 10518
  },
  {
    "file": "test/StoreCoreGas.t.sol",
    "test": "testSetAndGetDynamicData",
    "name": "set complex record with dynamic data (4 slots)",
    "gasUsed": 102615
  },
  {
    "file": "test/StoreCoreGas.t.sol",
    "test": "testSetAndGetDynamicData",
    "name": "get complex record with dynamic data (4 slots)",
    "gasUsed": 4619
  },
  {
    "file": "test/StoreCoreGas.t.sol",
    "test": "testSetAndGetDynamicData",
    "name": "compare: Set complex record with dynamic data using native solidity",
    "gasUsed": 116842
  },
  {
    "file": "test/StoreCoreGas.t.sol",
    "test": "testSetAndGetDynamicData",
    "name": "compare: Set complex record with dynamic data using abi.encode",
    "gasUsed": 267372
  },
  {
    "file": "test/StoreCoreGas.t.sol",
    "test": "testSetAndGetDynamicDataLength",
    "name": "set dynamic length of dynamic index 0",
    "gasUsed": 23082
  },
  {
    "file": "test/StoreCoreGas.t.sol",
    "test": "testSetAndGetDynamicDataLength",
    "name": "set dynamic length of dynamic index 1",
    "gasUsed": 1183
  },
  {
    "file": "test/StoreCoreGas.t.sol",
    "test": "testSetAndGetDynamicDataLength",
    "name": "reduce dynamic length of dynamic index 0",
    "gasUsed": 1174
  },
  {
    "file": "test/StoreCoreGas.t.sol",
    "test": "testSetAndGetField",
    "name": "set static field (1 slot)",
    "gasUsed": 33581
  },
  {
    "file": "test/StoreCoreGas.t.sol",
    "test": "testSetAndGetField",
    "name": "get static field (1 slot)",
    "gasUsed": 1507
  },
  {
    "file": "test/StoreCoreGas.t.sol",
    "test": "testSetAndGetField",
    "name": "set static field (overlap 2 slot)",
    "gasUsed": 32457
  },
  {
    "file": "test/StoreCoreGas.t.sol",
    "test": "testSetAndGetField",
    "name": "get static field (overlap 2 slot)",
    "gasUsed": 2265
  },
  {
    "file": "test/StoreCoreGas.t.sol",
    "test": "testSetAndGetField",
    "name": "set dynamic field (1 slot, first dynamic field)",
    "gasUsed": 54657
  },
  {
    "file": "test/StoreCoreGas.t.sol",
    "test": "testSetAndGetField",
    "name": "get dynamic field (1 slot, first dynamic field)",
    "gasUsed": 2193
  },
  {
    "file": "test/StoreCoreGas.t.sol",
    "test": "testSetAndGetField",
    "name": "set dynamic field (1 slot, second dynamic field)",
    "gasUsed": 32897
  },
  {
    "file": "test/StoreCoreGas.t.sol",
    "test": "testSetAndGetField",
    "name": "get dynamic field (1 slot, second dynamic field)",
    "gasUsed": 2201
  },
  {
    "file": "test/StoreCoreGas.t.sol",
    "test": "testSetAndGetStaticData",
    "name": "set static record (1 slot)",
    "gasUsed": 32833
  },
  {
    "file": "test/StoreCoreGas.t.sol",
    "test": "testSetAndGetStaticData",
    "name": "get static record (1 slot)",
    "gasUsed": 1247
  },
  {
    "file": "test/StoreCoreGas.t.sol",
    "test": "testSetAndGetStaticDataSpanningWords",
    "name": "set static record (2 slots)",
    "gasUsed": 55336
  },
  {
    "file": "test/StoreCoreGas.t.sol",
    "test": "testSetAndGetStaticDataSpanningWords",
    "name": "get static record (2 slots)",
    "gasUsed": 1436
  },
  {
    "file": "test/StoreCoreGas.t.sol",
    "test": "testUpdateInField",
    "name": "update in field (1 slot, 1 uint32 item)",
    "gasUsed": 14796
  },
  {
    "file": "test/StoreCoreGas.t.sol",
    "test": "testUpdateInField",
    "name": "push to field (2 slots, 6 uint64 items)",
    "gasUsed": 15617
  },
  {
    "file": "test/StoreHook.t.sol",
    "test": "testCallHook",
    "name": "call an enabled hook",
    "gasUsed": 10135
  },
  {
    "file": "test/StoreHook.t.sol",
    "test": "testCallHook",
    "name": "call a disabled hook",
    "gasUsed": 144
  },
  {
    "file": "test/StoreHook.t.sol",
    "test": "testGetAddress",
    "name": "get store hook address",
    "gasUsed": 1
  },
  {
    "file": "test/StoreHook.t.sol",
    "test": "testGetBitmap",
    "name": "get store hook bitmap",
    "gasUsed": 1
  },
  {
    "file": "test/StoreHook.t.sol",
    "test": "testIsEnabled",
    "name": "check if store hook is enabled",
    "gasUsed": 129
  },
  {
    "file": "test/StoreSwitch.t.sol",
    "test": "testDelegatecall",
    "name": "get Store address",
    "gasUsed": 2170
  },
  {
    "file": "test/StoreSwitch.t.sol",
    "test": "testNoDelegatecall",
    "name": "get Store address",
    "gasUsed": 2173
  },
  {
    "file": "test/tables/Callbacks.t.sol",
    "test": "testSetAndGet",
    "name": "Callbacks: set field",
<<<<<<< HEAD
    "gasUsed": 58641
=======
    "gasUsed": 58198
>>>>>>> 391ef71d
  },
  {
    "file": "test/tables/Callbacks.t.sol",
    "test": "testSetAndGet",
    "name": "Callbacks: get field (warm)",
    "gasUsed": 4579
  },
  {
    "file": "test/tables/Callbacks.t.sol",
    "test": "testSetAndGet",
    "name": "Callbacks: push 1 element",
<<<<<<< HEAD
    "gasUsed": 37755
=======
    "gasUsed": 37650
  },
  {
    "file": "test/tables/Hooks.t.sol",
    "test": "testOneSlot",
    "name": "Hooks: set field with one elements (cold)",
    "gasUsed": 60196
>>>>>>> 391ef71d
  },
  {
    "file": "test/tables/Hooks.t.sol",
    "test": "testTable",
    "name": "Hooks: set field (cold)",
    "gasUsed": 60627
  },
  {
    "file": "test/tables/Hooks.t.sol",
    "test": "testTable",
    "name": "Hooks: get field (warm)",
    "gasUsed": 4573
  },
  {
    "file": "test/tables/Hooks.t.sol",
    "test": "testTable",
    "name": "Hooks: push 1 element (cold)",
<<<<<<< HEAD
    "gasUsed": 37736
=======
    "gasUsed": 17735
>>>>>>> 391ef71d
  },
  {
    "file": "test/tables/Hooks.t.sol",
    "test": "testTable",
    "name": "Hooks: pop 1 element (warm)",
    "gasUsed": 14226
  },
  {
    "file": "test/tables/Hooks.t.sol",
    "test": "testTable",
    "name": "Hooks: push 1 element (warm)",
<<<<<<< HEAD
    "gasUsed": 15903
=======
    "gasUsed": 15793
>>>>>>> 391ef71d
  },
  {
    "file": "test/tables/Hooks.t.sol",
    "test": "testTable",
    "name": "Hooks: update 1 element (warm)",
<<<<<<< HEAD
    "gasUsed": 17116
=======
    "gasUsed": 36142
>>>>>>> 391ef71d
  },
  {
    "file": "test/tables/Hooks.t.sol",
    "test": "testTable",
    "name": "Hooks: delete record (warm)",
<<<<<<< HEAD
    "gasUsed": 9799
=======
    "gasUsed": 9818
>>>>>>> 391ef71d
  },
  {
    "file": "test/tables/Hooks.t.sol",
    "test": "testTable",
    "name": "Hooks: set field (warm)",
    "gasUsed": 32882
  },
  {
    "file": "test/tables/Hooks.t.sol",
    "test": "testThreeSlots",
    "name": "Hooks: set field with three elements (cold)",
    "gasUsed": 82887
  },
  {
    "file": "test/tables/Hooks.t.sol",
    "test": "testTwoSlots",
    "name": "Hooks: set field with two elements (cold)",
    "gasUsed": 82795
  },
  {
    "file": "test/tables/HooksColdLoad.t.sol",
    "test": "testDelete",
    "name": "Hooks: delete record (cold)",
    "gasUsed": 18613
  },
  {
    "file": "test/tables/HooksColdLoad.t.sol",
    "test": "testGet",
    "name": "Hooks: get field (cold)",
    "gasUsed": 10562
  },
  {
    "file": "test/tables/HooksColdLoad.t.sol",
    "test": "testGetItem",
    "name": "Hooks: get 1 element (cold)",
    "gasUsed": 7080
  },
  {
    "file": "test/tables/HooksColdLoad.t.sol",
    "test": "testLength",
    "name": "Hooks: get length (cold)",
    "gasUsed": 6780
  },
  {
    "file": "test/tables/HooksColdLoad.t.sol",
    "test": "testPop",
    "name": "Hooks: pop 1 element (cold)",
<<<<<<< HEAD
    "gasUsed": 24668
=======
    "gasUsed": 24235
>>>>>>> 391ef71d
  },
  {
    "file": "test/tables/HooksColdLoad.t.sol",
    "test": "testUpdate",
    "name": "Hooks: update 1 element (cold)",
<<<<<<< HEAD
    "gasUsed": 26975
=======
    "gasUsed": 25811
>>>>>>> 391ef71d
  },
  {
    "file": "test/tightcoder/DecodeSlice.t.sol",
    "test": "testToArrayUint32",
    "name": "decode packed uint32[]",
    "gasUsed": 563
  },
  {
    "file": "test/tightcoder/DecodeSlice.t.sol",
    "test": "testToBytes32Array",
    "name": "decode packed bytes32[]",
    "gasUsed": 552
  },
  {
    "file": "test/tightcoder/EncodeArray.t.sol",
    "test": "testEncodeUint16Array",
    "name": "encode packed uint16[]",
    "gasUsed": 595
  },
  {
    "file": "test/tightcoder/EncodeArray.t.sol",
    "test": "testEncodeUint32Array",
    "name": "encode packed uint32[]",
    "gasUsed": 504
  },
  {
    "file": "test/tightcoder/EncodeArray.t.sol",
    "test": "testEncodeUint8Array",
    "name": "encode packed uint8[]",
    "gasUsed": 493
  },
  {
    "file": "test/tightcoder/TightCoder.t.sol",
    "test": "testFromAndToUint32Array",
    "name": "decode packed uint32[]",
    "gasUsed": 563
  },
  {
    "file": "test/tightcoder/TightCoder.t.sol",
    "test": "testToAndFromBytes24Array",
    "name": "encode packed bytes24[]",
    "gasUsed": 501
  },
  {
    "file": "test/tightcoder/TightCoder.t.sol",
    "test": "testToAndFromBytes24Array",
    "name": "decode packed bytes24[]",
    "gasUsed": 563
  },
  {
    "file": "test/Vector2.t.sol",
    "test": "testRegisterAndGetSchema",
    "name": "register Vector2 schema",
    "gasUsed": 392691
  },
  {
    "file": "test/Vector2.t.sol",
    "test": "testSetAndGet",
    "name": "set Vector2 record",
    "gasUsed": 35081
  },
  {
    "file": "test/Vector2.t.sol",
    "test": "testSetAndGet",
    "name": "get Vector2 record",
    "gasUsed": 3604
  }
]<|MERGE_RESOLUTION|>--- conflicted
+++ resolved
@@ -75,25 +75,25 @@
     "file": "test/Gas.t.sol",
     "test": "testCompareAbiEncodeVsCustom",
     "name": "custom encode",
-    "gasUsed": 1394
+    "gasUsed": 2060
   },
   {
     "file": "test/Gas.t.sol",
     "test": "testCompareAbiEncodeVsCustom",
     "name": "custom decode",
-    "gasUsed": 1976
+    "gasUsed": 1975
   },
   {
     "file": "test/Gas.t.sol",
     "test": "testCompareAbiEncodeVsCustom",
     "name": "pass abi encoded bytes to external contract",
-    "gasUsed": 6550
+    "gasUsed": 6551
   },
   {
     "file": "test/Gas.t.sol",
     "test": "testCompareAbiEncodeVsCustom",
     "name": "pass custom encoded bytes to external contract",
-    "gasUsed": 1444
+    "gasUsed": 1445
   },
   {
     "file": "test/Gas.t.sol",
@@ -249,7 +249,7 @@
     "file": "test/KeyEncoding.t.sol",
     "test": "testRegisterAndGetSchema",
     "name": "register KeyEncoding schema",
-    "gasUsed": 669576
+    "gasUsed": 670018
   },
   {
     "file": "test/Mixed.t.sol",
@@ -261,19 +261,19 @@
     "file": "test/Mixed.t.sol",
     "test": "testRegisterAndGetSchema",
     "name": "register Mixed schema",
-    "gasUsed": 531309
+    "gasUsed": 531710
   },
   {
     "file": "test/Mixed.t.sol",
     "test": "testSetAndGet",
     "name": "set record in Mixed",
-    "gasUsed": 107229
+    "gasUsed": 107682
   },
   {
     "file": "test/Mixed.t.sol",
     "test": "testSetAndGet",
     "name": "get record from Mixed",
-    "gasUsed": 9985
+    "gasUsed": 9984
   },
   {
     "file": "test/PackedCounter.t.sol",
@@ -507,25 +507,25 @@
     "file": "test/StoreCoreDynamic.t.sol",
     "test": "testPopFromSecondField",
     "name": "pop from field (cold, 1 slot, 1 uint32 item)",
-    "gasUsed": 21791
+    "gasUsed": 22094
   },
   {
     "file": "test/StoreCoreDynamic.t.sol",
     "test": "testPopFromSecondField",
     "name": "pop from field (warm, 1 slot, 1 uint32 item)",
-    "gasUsed": 15828
+    "gasUsed": 16131
   },
   {
     "file": "test/StoreCoreDynamic.t.sol",
     "test": "testPopFromThirdField",
     "name": "pop from field (cold, 2 slots, 10 uint32 items)",
-    "gasUsed": 23988
+    "gasUsed": 24291
   },
   {
     "file": "test/StoreCoreDynamic.t.sol",
     "test": "testPopFromThirdField",
     "name": "pop from field (warm, 2 slots, 10 uint32 items)",
-    "gasUsed": 16025
+    "gasUsed": 16328
   },
   {
     "file": "test/StoreCoreGas.t.sol",
@@ -579,91 +579,67 @@
     "file": "test/StoreCoreGas.t.sol",
     "test": "testHooks",
     "name": "register subscriber",
-<<<<<<< HEAD
-    "gasUsed": 60669
-=======
-    "gasUsed": 60581
->>>>>>> 391ef71d
+    "gasUsed": 61203
   },
   {
     "file": "test/StoreCoreGas.t.sol",
     "test": "testHooks",
     "name": "set record on table with subscriber",
-    "gasUsed": 70977
+    "gasUsed": 73912
   },
   {
     "file": "test/StoreCoreGas.t.sol",
     "test": "testHooks",
     "name": "set static field on table with subscriber",
-<<<<<<< HEAD
-    "gasUsed": 26824
-=======
-    "gasUsed": 24327
->>>>>>> 391ef71d
+    "gasUsed": 24864
   },
   {
     "file": "test/StoreCoreGas.t.sol",
     "test": "testHooks",
     "name": "delete record on table with subscriber",
-    "gasUsed": 19373
+    "gasUsed": 19383
   },
   {
     "file": "test/StoreCoreGas.t.sol",
     "test": "testHooksDynamicData",
     "name": "register subscriber",
-<<<<<<< HEAD
-    "gasUsed": 60669
-=======
-    "gasUsed": 60581
->>>>>>> 391ef71d
+    "gasUsed": 61203
   },
   {
     "file": "test/StoreCoreGas.t.sol",
     "test": "testHooksDynamicData",
     "name": "set (dynamic) record on table with subscriber",
-    "gasUsed": 163845
+    "gasUsed": 166490
   },
   {
     "file": "test/StoreCoreGas.t.sol",
     "test": "testHooksDynamicData",
     "name": "set (dynamic) field on table with subscriber",
-<<<<<<< HEAD
-    "gasUsed": 29058
-=======
-    "gasUsed": 26263
->>>>>>> 391ef71d
+    "gasUsed": 27583
   },
   {
     "file": "test/StoreCoreGas.t.sol",
     "test": "testHooksDynamicData",
     "name": "delete (dynamic) record on table with subscriber",
-<<<<<<< HEAD
-    "gasUsed": 20418
-=======
-    "gasUsed": 20846
->>>>>>> 391ef71d
+    "gasUsed": 20772
   },
   {
     "file": "test/StoreCoreGas.t.sol",
     "test": "testPushToField",
     "name": "push to field (1 slot, 1 uint32 item)",
-    "gasUsed": 13769
+    "gasUsed": 14016
   },
   {
     "file": "test/StoreCoreGas.t.sol",
     "test": "testPushToField",
     "name": "push to field (2 slots, 10 uint32 items)",
-    "gasUsed": 36543
+    "gasUsed": 36789
   },
   {
     "file": "test/StoreCoreGas.t.sol",
     "test": "testRegisterAndGetSchema",
     "name": "StoreCore: register schema",
-<<<<<<< HEAD
-    "gasUsed": 594587
-=======
-    "gasUsed": 594625
->>>>>>> 391ef71d
+    "gasUsed": 595067
   },
   {
     "file": "test/StoreCoreGas.t.sol",
@@ -681,7 +657,7 @@
     "file": "test/StoreCoreGas.t.sol",
     "test": "testSetAndGetDynamicData",
     "name": "set complex record with dynamic data (4 slots)",
-    "gasUsed": 102615
+    "gasUsed": 102952
   },
   {
     "file": "test/StoreCoreGas.t.sol",
@@ -693,7 +669,7 @@
     "file": "test/StoreCoreGas.t.sol",
     "test": "testSetAndGetDynamicData",
     "name": "compare: Set complex record with dynamic data using native solidity",
-    "gasUsed": 116842
+    "gasUsed": 116845
   },
   {
     "file": "test/StoreCoreGas.t.sol",
@@ -747,7 +723,7 @@
     "file": "test/StoreCoreGas.t.sol",
     "test": "testSetAndGetField",
     "name": "set dynamic field (1 slot, first dynamic field)",
-    "gasUsed": 54657
+    "gasUsed": 54903
   },
   {
     "file": "test/StoreCoreGas.t.sol",
@@ -759,7 +735,7 @@
     "file": "test/StoreCoreGas.t.sol",
     "test": "testSetAndGetField",
     "name": "set dynamic field (1 slot, second dynamic field)",
-    "gasUsed": 32897
+    "gasUsed": 33143
   },
   {
     "file": "test/StoreCoreGas.t.sol",
@@ -771,7 +747,7 @@
     "file": "test/StoreCoreGas.t.sol",
     "test": "testSetAndGetStaticData",
     "name": "set static record (1 slot)",
-    "gasUsed": 32833
+    "gasUsed": 33646
   },
   {
     "file": "test/StoreCoreGas.t.sol",
@@ -783,7 +759,7 @@
     "file": "test/StoreCoreGas.t.sol",
     "test": "testSetAndGetStaticDataSpanningWords",
     "name": "set static record (2 slots)",
-    "gasUsed": 55336
+    "gasUsed": 56150
   },
   {
     "file": "test/StoreCoreGas.t.sol",
@@ -795,25 +771,25 @@
     "file": "test/StoreCoreGas.t.sol",
     "test": "testUpdateInField",
     "name": "update in field (1 slot, 1 uint32 item)",
-    "gasUsed": 14796
+    "gasUsed": 15051
   },
   {
     "file": "test/StoreCoreGas.t.sol",
     "test": "testUpdateInField",
     "name": "push to field (2 slots, 6 uint64 items)",
-    "gasUsed": 15617
+    "gasUsed": 15872
   },
   {
     "file": "test/StoreHook.t.sol",
     "test": "testCallHook",
     "name": "call an enabled hook",
-    "gasUsed": 10135
+    "gasUsed": 14576
   },
   {
     "file": "test/StoreHook.t.sol",
     "test": "testCallHook",
     "name": "call a disabled hook",
-    "gasUsed": 144
+    "gasUsed": 133
   },
   {
     "file": "test/StoreHook.t.sol",
@@ -849,11 +825,7 @@
     "file": "test/tables/Callbacks.t.sol",
     "test": "testSetAndGet",
     "name": "Callbacks: set field",
-<<<<<<< HEAD
-    "gasUsed": 58641
-=======
-    "gasUsed": 58198
->>>>>>> 391ef71d
+    "gasUsed": 58886
   },
   {
     "file": "test/tables/Callbacks.t.sol",
@@ -865,23 +837,19 @@
     "file": "test/tables/Callbacks.t.sol",
     "test": "testSetAndGet",
     "name": "Callbacks: push 1 element",
-<<<<<<< HEAD
-    "gasUsed": 37755
-=======
-    "gasUsed": 37650
+    "gasUsed": 38000
   },
   {
     "file": "test/tables/Hooks.t.sol",
     "test": "testOneSlot",
     "name": "Hooks: set field with one elements (cold)",
-    "gasUsed": 60196
->>>>>>> 391ef71d
+    "gasUsed": 60875
   },
   {
     "file": "test/tables/Hooks.t.sol",
     "test": "testTable",
     "name": "Hooks: set field (cold)",
-    "gasUsed": 60627
+    "gasUsed": 60871
   },
   {
     "file": "test/tables/Hooks.t.sol",
@@ -893,65 +861,49 @@
     "file": "test/tables/Hooks.t.sol",
     "test": "testTable",
     "name": "Hooks: push 1 element (cold)",
-<<<<<<< HEAD
-    "gasUsed": 37736
-=======
-    "gasUsed": 17735
->>>>>>> 391ef71d
+    "gasUsed": 18076
   },
   {
     "file": "test/tables/Hooks.t.sol",
     "test": "testTable",
     "name": "Hooks: pop 1 element (warm)",
-    "gasUsed": 14226
+    "gasUsed": 14529
   },
   {
     "file": "test/tables/Hooks.t.sol",
     "test": "testTable",
     "name": "Hooks: push 1 element (warm)",
-<<<<<<< HEAD
-    "gasUsed": 15903
-=======
-    "gasUsed": 15793
->>>>>>> 391ef71d
+    "gasUsed": 16144
   },
   {
     "file": "test/tables/Hooks.t.sol",
     "test": "testTable",
     "name": "Hooks: update 1 element (warm)",
-<<<<<<< HEAD
-    "gasUsed": 17116
-=======
-    "gasUsed": 36142
->>>>>>> 391ef71d
+    "gasUsed": 37265
   },
   {
     "file": "test/tables/Hooks.t.sol",
     "test": "testTable",
     "name": "Hooks: delete record (warm)",
-<<<<<<< HEAD
-    "gasUsed": 9799
-=======
-    "gasUsed": 9818
->>>>>>> 391ef71d
+    "gasUsed": 9820
   },
   {
     "file": "test/tables/Hooks.t.sol",
     "test": "testTable",
     "name": "Hooks: set field (warm)",
-    "gasUsed": 32882
+    "gasUsed": 33129
   },
   {
     "file": "test/tables/Hooks.t.sol",
     "test": "testThreeSlots",
     "name": "Hooks: set field with three elements (cold)",
-    "gasUsed": 82887
+    "gasUsed": 83569
   },
   {
     "file": "test/tables/Hooks.t.sol",
     "test": "testTwoSlots",
     "name": "Hooks: set field with two elements (cold)",
-    "gasUsed": 82795
+    "gasUsed": 83478
   },
   {
     "file": "test/tables/HooksColdLoad.t.sol",
@@ -981,21 +933,13 @@
     "file": "test/tables/HooksColdLoad.t.sol",
     "test": "testPop",
     "name": "Hooks: pop 1 element (cold)",
-<<<<<<< HEAD
-    "gasUsed": 24668
-=======
-    "gasUsed": 24235
->>>>>>> 391ef71d
+    "gasUsed": 24974
   },
   {
     "file": "test/tables/HooksColdLoad.t.sol",
     "test": "testUpdate",
     "name": "Hooks: update 1 element (cold)",
-<<<<<<< HEAD
-    "gasUsed": 26975
-=======
-    "gasUsed": 25811
->>>>>>> 391ef71d
+    "gasUsed": 27212
   },
   {
     "file": "test/tightcoder/DecodeSlice.t.sol",
@@ -1049,13 +993,13 @@
     "file": "test/Vector2.t.sol",
     "test": "testRegisterAndGetSchema",
     "name": "register Vector2 schema",
-    "gasUsed": 392691
+    "gasUsed": 393133
   },
   {
     "file": "test/Vector2.t.sol",
     "test": "testSetAndGet",
     "name": "set Vector2 record",
-    "gasUsed": 35081
+    "gasUsed": 35983
   },
   {
     "file": "test/Vector2.t.sol",

[
  {
    "file": "test/Bytes.t.sol",
    "test": "testEquals",
    "name": "compare equal bytes",
    "gasUsed": 196
  },
  {
    "file": "test/Bytes.t.sol",
    "test": "testEqualsFalse",
    "name": "compare unequal bytes",
    "gasUsed": 196
  },
  {
    "file": "test/Bytes.t.sol",
    "test": "testSetBytes1",
    "name": "set bytes1 in bytes32",
    "gasUsed": 16
  },
  {
    "file": "test/Bytes.t.sol",
    "test": "testSetBytes2",
    "name": "set bytes2 in bytes32",
    "gasUsed": 16
  },
  {
    "file": "test/Bytes.t.sol",
    "test": "testSetBytes4",
    "name": "set bytes4 in bytes32",
    "gasUsed": 16
  },
  {
    "file": "test/Bytes.t.sol",
    "test": "testSetBytes4Memory",
    "name": "set bytes4 in bytes memory",
    "gasUsed": 37
  },
  {
    "file": "test/Bytes.t.sol",
    "test": "testSlice3",
    "name": "slice bytes3 with offset 1",
    "gasUsed": 68
  },
  {
    "file": "test/Bytes.t.sol",
    "test": "testSlice32",
    "name": "slice bytes32 with offset 10",
    "gasUsed": 68
  },
  {
    "file": "test/Bytes.t.sol",
    "test": "testToBytes32",
    "name": "create bytes32 from bytes memory with offset 0",
    "gasUsed": 25
  },
  {
    "file": "test/Bytes.t.sol",
    "test": "testToBytes32CrossWord",
    "name": "create bytes32 from bytes memory with offset 16",
    "gasUsed": 36
  },
  {
    "file": "test/Callbacks.t.sol",
    "test": "testSetAndGet",
    "name": "Callbacks: set field",
    "gasUsed": 56256
  },
  {
    "file": "test/Callbacks.t.sol",
    "test": "testSetAndGet",
    "name": "Callbacks: get field (warm)",
    "gasUsed": 2842
  },
  {
    "file": "test/Callbacks.t.sol",
    "test": "testSetAndGet",
    "name": "Callbacks: push 1 element",
<<<<<<< HEAD
    "gasUsed": 32515
=======
    "gasUsed": 32514
>>>>>>> 103f635e
  },
  {
    "file": "test/FieldLayout.t.sol",
    "test": "testEncodeDecodeFieldLayout",
    "name": "initialize field layout array with 5 entries",
    "gasUsed": 439
  },
  {
    "file": "test/FieldLayout.t.sol",
    "test": "testEncodeDecodeFieldLayout",
    "name": "encode field layout with 5+1 entries",
    "gasUsed": 2440
  },
  {
    "file": "test/FieldLayout.t.sol",
    "test": "testEncodeDecodeFieldLayout",
    "name": "get static byte length at index",
    "gasUsed": 19
  },
  {
    "file": "test/FieldLayout.t.sol",
    "test": "testGetNumDynamicFields",
    "name": "get number of dynamic fields from field layout",
    "gasUsed": 389
  },
  {
    "file": "test/FieldLayout.t.sol",
    "test": "testGetNumFields",
    "name": "get number of all fields from field layout",
    "gasUsed": 34
  },
  {
    "file": "test/FieldLayout.t.sol",
    "test": "testGetNumStaticFields",
    "name": "get number of static fields from field layout",
    "gasUsed": 311
  },
  {
    "file": "test/FieldLayout.t.sol",
    "test": "testGetStaticFieldLayoutLength",
    "name": "get static data length from field layout",
    "gasUsed": 228
  },
  {
    "file": "test/FieldLayout.t.sol",
    "test": "testIsEmptyFalse",
    "name": "check if field layout is empty (non-empty field layout)",
    "gasUsed": 7
  },
  {
    "file": "test/FieldLayout.t.sol",
    "test": "testIsEmptyTrue",
    "name": "check if field layout is empty (empty field layout)",
    "gasUsed": 7
  },
  {
    "file": "test/FieldLayout.t.sol",
    "test": "testValidate",
    "name": "validate field layout",
    "gasUsed": 3993
  },
  {
    "file": "test/Gas.t.sol",
    "test": "testCompareAbiEncodeVsCustom",
    "name": "abi encode (static)",
    "gasUsed": 133
  },
  {
    "file": "test/Gas.t.sol",
    "test": "testCompareAbiEncodeVsCustom",
    "name": "abi encode (dynamic)",
    "gasUsed": 824
  },
  {
    "file": "test/Gas.t.sol",
    "test": "testCompareAbiEncodeVsCustom",
    "name": "abi encode",
    "gasUsed": 918
  },
  {
    "file": "test/Gas.t.sol",
    "test": "testCompareAbiEncodeVsCustom",
    "name": "abi decode",
    "gasUsed": 1716
  },
  {
    "file": "test/Gas.t.sol",
    "test": "testCompareAbiEncodeVsCustom",
    "name": "custom encode (static)",
    "gasUsed": 191
  },
  {
    "file": "test/Gas.t.sol",
    "test": "testCompareAbiEncodeVsCustom",
    "name": "custom encode (length)",
    "gasUsed": 141
  },
  {
    "file": "test/Gas.t.sol",
    "test": "testCompareAbiEncodeVsCustom",
    "name": "custom encode (dynamic)",
    "gasUsed": 1101
  },
  {
    "file": "test/Gas.t.sol",
    "test": "testCompareAbiEncodeVsCustom",
    "name": "custom encode",
    "gasUsed": 1520
  },
  {
    "file": "test/Gas.t.sol",
    "test": "testCompareAbiEncodeVsCustom",
    "name": "custom decode",
    "gasUsed": 1969
  },
  {
    "file": "test/Gas.t.sol",
    "test": "testCompareAbiEncodeVsCustom",
    "name": "pass abi encoded bytes to external contract",
    "gasUsed": 6549
  },
  {
    "file": "test/Gas.t.sol",
    "test": "testCompareAbiEncodeVsCustom",
    "name": "pass custom encoded bytes to external contract",
    "gasUsed": 1426
  },
  {
    "file": "test/Gas.t.sol",
    "test": "testCompareStorageWriteMUD",
    "name": "MUD storage write (cold, 1 word)",
    "gasUsed": 22354
  },
  {
    "file": "test/Gas.t.sol",
    "test": "testCompareStorageWriteMUD",
    "name": "MUD storage write (cold, 1 word, partial)",
    "gasUsed": 22421
  },
  {
    "file": "test/Gas.t.sol",
    "test": "testCompareStorageWriteMUD",
    "name": "MUD storage write (cold, 10 words)",
    "gasUsed": 199810
  },
  {
    "file": "test/Gas.t.sol",
    "test": "testCompareStorageWriteMUD",
    "name": "MUD storage write (warm, 1 word)",
    "gasUsed": 354
  },
  {
    "file": "test/Gas.t.sol",
    "test": "testCompareStorageWriteMUD",
    "name": "MUD storage write (warm, 1 word, partial)",
    "gasUsed": 521
  },
  {
    "file": "test/Gas.t.sol",
    "test": "testCompareStorageWriteMUD",
    "name": "MUD storage write (warm, 10 words)",
    "gasUsed": 1810
  },
  {
    "file": "test/Gas.t.sol",
    "test": "testCompareStorageWriteSolidity",
    "name": "solidity storage write (cold, 1 word)",
    "gasUsed": 22107
  },
  {
    "file": "test/Gas.t.sol",
    "test": "testCompareStorageWriteSolidity",
    "name": "solidity storage write (cold, 1 word, partial)",
    "gasUsed": 22136
  },
  {
    "file": "test/Gas.t.sol",
    "test": "testCompareStorageWriteSolidity",
    "name": "solidity storage write (cold, 10 words)",
    "gasUsed": 200020
  },
  {
    "file": "test/Gas.t.sol",
    "test": "testCompareStorageWriteSolidity",
    "name": "solidity storage write (warm, 1 word)",
    "gasUsed": 107
  },
  {
    "file": "test/Gas.t.sol",
    "test": "testCompareStorageWriteSolidity",
    "name": "solidity storage write (warm, 1 word, partial)",
    "gasUsed": 236
  },
  {
    "file": "test/Gas.t.sol",
    "test": "testCompareStorageWriteSolidity",
    "name": "solidity storage write (warm, 10 words)",
    "gasUsed": 2265
  },
  {
    "file": "test/GasStorageLoad.t.sol",
    "test": "testCompareStorageLoadMUD",
    "name": "MUD storage load (cold, 1 word)",
    "gasUsed": 2411
  },
  {
    "file": "test/GasStorageLoad.t.sol",
    "test": "testCompareStorageLoadMUD",
    "name": "MUD storage load (cold, 1 word, partial)",
    "gasUsed": 2484
  },
  {
    "file": "test/GasStorageLoad.t.sol",
    "test": "testCompareStorageLoadMUD",
    "name": "MUD storage load (cold, 10 words)",
    "gasUsed": 19911
  },
  {
    "file": "test/GasStorageLoad.t.sol",
    "test": "testCompareStorageLoadMUD",
    "name": "MUD storage load (warm, 1 word)",
    "gasUsed": 412
  },
  {
    "file": "test/GasStorageLoad.t.sol",
    "test": "testCompareStorageLoadMUD",
    "name": "MUD storage load field (warm, 1 word)",
    "gasUsed": 2300
  },
  {
    "file": "test/GasStorageLoad.t.sol",
    "test": "testCompareStorageLoadMUD",
    "name": "MUD storage load (warm, 1 word, partial)",
    "gasUsed": 484
  },
  {
    "file": "test/GasStorageLoad.t.sol",
    "test": "testCompareStorageLoadMUD",
    "name": "MUD storage load field (warm, 1 word, partial)",
    "gasUsed": 300
  },
  {
    "file": "test/GasStorageLoad.t.sol",
    "test": "testCompareStorageLoadMUD",
    "name": "MUD storage load (warm, 10 words)",
    "gasUsed": 1916
  },
  {
    "file": "test/GasStorageLoad.t.sol",
    "test": "testCompareStorageLoadSolidity",
    "name": "solidity storage load (cold, 1 word)",
    "gasUsed": 2109
  },
  {
    "file": "test/GasStorageLoad.t.sol",
    "test": "testCompareStorageLoadSolidity",
    "name": "solidity storage load (cold, 1 word, partial)",
    "gasUsed": 2126
  },
  {
    "file": "test/GasStorageLoad.t.sol",
    "test": "testCompareStorageLoadSolidity",
    "name": "solidity storage load (cold, 10 words)",
    "gasUsed": 19894
  },
  {
    "file": "test/GasStorageLoad.t.sol",
    "test": "testCompareStorageLoadSolidity",
    "name": "solidity storage load (warm, 1 word)",
    "gasUsed": 109
  },
  {
    "file": "test/GasStorageLoad.t.sol",
    "test": "testCompareStorageLoadSolidity",
    "name": "solidity storage load (warm, 1 word, partial)",
    "gasUsed": 126
  },
  {
    "file": "test/GasStorageLoad.t.sol",
    "test": "testCompareStorageLoadSolidity",
    "name": "solidity storage load (warm, 10 words)",
    "gasUsed": 1897
  },
  {
    "file": "test/Hook.t.sol",
    "test": "testIsEnabled",
    "name": "check if hook is enabled",
    "gasUsed": 108
  },
  {
    "file": "test/KeyEncoding.t.sol",
    "test": "testRegisterAndGetFieldLayout",
    "name": "register KeyEncoding table",
<<<<<<< HEAD
    "gasUsed": 719047
=======
    "gasUsed": 719032
>>>>>>> 103f635e
  },
  {
    "file": "test/Mixed.t.sol",
    "test": "testCompareSolidity",
    "name": "store Mixed struct in storage (native solidity)",
    "gasUsed": 92007
  },
  {
    "file": "test/Mixed.t.sol",
    "test": "testDeleteExternalCold",
    "name": "delete record from Mixed (external, cold)",
    "gasUsed": 24372
  },
  {
    "file": "test/Mixed.t.sol",
    "test": "testDeleteInternalCold",
    "name": "delete record from Mixed (internal, cold)",
    "gasUsed": 19168
  },
  {
    "file": "test/Mixed.t.sol",
    "test": "testSetGetDeleteExternal",
    "name": "set record in Mixed (external, cold)",
    "gasUsed": 108528
  },
  {
    "file": "test/Mixed.t.sol",
    "test": "testSetGetDeleteExternal",
    "name": "get record from Mixed (external, warm)",
    "gasUsed": 7001
  },
  {
    "file": "test/Mixed.t.sol",
    "test": "testSetGetDeleteExternal",
    "name": "delete record from Mixed (external, warm)",
    "gasUsed": 8688
  },
  {
    "file": "test/Mixed.t.sol",
    "test": "testSetGetDeleteInternal",
    "name": "set record in Mixed (internal, cold)",
    "gasUsed": 103282
  },
  {
    "file": "test/Mixed.t.sol",
    "test": "testSetGetDeleteInternal",
    "name": "get record from Mixed (internal, warm)",
    "gasUsed": 6687
  },
  {
    "file": "test/Mixed.t.sol",
    "test": "testSetGetDeleteInternal",
    "name": "delete record from Mixed (internal, warm)",
    "gasUsed": 7481
  },
  {
    "file": "test/PackedCounter.t.sol",
    "test": "testAtIndex",
    "name": "get value at index of PackedCounter",
    "gasUsed": 24
  },
  {
    "file": "test/PackedCounter.t.sol",
    "test": "testGas",
    "name": "pack 1 length into PackedCounter",
    "gasUsed": 35
  },
  {
    "file": "test/PackedCounter.t.sol",
    "test": "testGas",
    "name": "pack 4 lengths into PackedCounter",
    "gasUsed": 169
  },
  {
    "file": "test/PackedCounter.t.sol",
    "test": "testGas",
    "name": "get total of PackedCounter",
    "gasUsed": 15
  },
  {
    "file": "test/PackedCounter.t.sol",
    "test": "testSetAtIndex",
    "name": "set value at index of PackedCounter",
    "gasUsed": 283
  },
  {
    "file": "test/ResourceId.t.sol",
    "test": "testEncode",
    "name": "encode table ID with name and type",
    "gasUsed": 80
  },
  {
    "file": "test/ResourceId.t.sol",
    "test": "testGetType",
    "name": "get type from a table ID",
    "gasUsed": 4
  },
  {
    "file": "test/Schema.t.sol",
    "test": "testEncodeDecodeSchema",
    "name": "initialize schema array with 6 entries",
    "gasUsed": 856
  },
  {
    "file": "test/Schema.t.sol",
    "test": "testEncodeDecodeSchema",
    "name": "encode schema with 6 entries",
    "gasUsed": 3609
  },
  {
    "file": "test/Schema.t.sol",
    "test": "testEncodeDecodeSchema",
    "name": "get schema type at index",
    "gasUsed": 119
  },
  {
    "file": "test/Schema.t.sol",
    "test": "testGetNumDynamicFields",
    "name": "get number of dynamic fields from schema",
    "gasUsed": 389
  },
  {
    "file": "test/Schema.t.sol",
    "test": "testGetNumFields",
    "name": "get number of all fields from schema",
    "gasUsed": 34
  },
  {
    "file": "test/Schema.t.sol",
    "test": "testGetNumStaticFields",
    "name": "get number of static fields from schema",
    "gasUsed": 311
  },
  {
    "file": "test/Schema.t.sol",
    "test": "testGetStaticSchemaLength",
    "name": "get static data length from schema",
    "gasUsed": 228
  },
  {
    "file": "test/Schema.t.sol",
    "test": "testIsEmptyFalse",
    "name": "check if schema is empty (non-empty schema)",
    "gasUsed": 7
  },
  {
    "file": "test/Schema.t.sol",
    "test": "testIsEmptyTrue",
    "name": "check if schema is empty (empty schema)",
    "gasUsed": 7
  },
  {
    "file": "test/Schema.t.sol",
    "test": "testValidate",
    "name": "validate schema",
    "gasUsed": 11497
  },
  {
    "file": "test/Slice.t.sol",
    "test": "testFromBytes",
    "name": "make Slice from bytes",
    "gasUsed": 31
  },
  {
    "file": "test/Slice.t.sol",
    "test": "testFromBytes",
    "name": "get Slice length",
    "gasUsed": 10
  },
  {
    "file": "test/Slice.t.sol",
    "test": "testFromBytes",
    "name": "get Slice pointer",
    "gasUsed": 33
  },
  {
    "file": "test/Slice.t.sol",
    "test": "testSubslice",
    "name": "subslice bytes (no copy) [1:4]",
    "gasUsed": 324
  },
  {
    "file": "test/Slice.t.sol",
    "test": "testSubslice",
    "name": "subslice bytes (no copy) [4:37]",
    "gasUsed": 324
  },
  {
    "file": "test/Slice.t.sol",
    "test": "testToBytes",
    "name": "Slice (0 bytes) to bytes memory",
    "gasUsed": 298
  },
  {
    "file": "test/Slice.t.sol",
    "test": "testToBytes",
    "name": "Slice (2 bytes) to bytes memory",
    "gasUsed": 534
  },
  {
    "file": "test/Slice.t.sol",
    "test": "testToBytes",
    "name": "Slice (32 bytes) to bytes memory",
    "gasUsed": 545
  },
  {
    "file": "test/Slice.t.sol",
    "test": "testToBytes",
    "name": "Slice (34 bytes) to bytes memory",
    "gasUsed": 750
  },
  {
    "file": "test/Slice.t.sol",
    "test": "testToBytes",
    "name": "Slice (1024 bytes) to bytes memory",
    "gasUsed": 7264
  },
  {
    "file": "test/Slice.t.sol",
    "test": "testToBytes",
    "name": "Slice (1024x1024 bytes) to bytes memory",
    "gasUsed": 9205065
  },
  {
    "file": "test/Slice.t.sol",
    "test": "testToBytes32",
    "name": "Slice to bytes32",
    "gasUsed": 81
  },
  {
    "file": "test/Storage.t.sol",
    "test": "testStoreLoad",
    "name": "store 1 storage slot",
    "gasUsed": 22354
  },
  {
    "file": "test/Storage.t.sol",
    "test": "testStoreLoad",
    "name": "store 34 bytes over 3 storage slots (with offset and safeTrail))",
    "gasUsed": 23028
  },
  {
    "file": "test/Storage.t.sol",
    "test": "testStoreLoad",
    "name": "load 34 bytes over 3 storage slots (with offset and safeTrail))",
    "gasUsed": 885
  },
  {
    "file": "test/StoreCoreDynamic.t.sol",
    "test": "testGetDynamicFieldSlice",
    "name": "get field slice (cold, 1 slot)",
    "gasUsed": 5609
  },
  {
    "file": "test/StoreCoreDynamic.t.sol",
    "test": "testGetDynamicFieldSlice",
    "name": "get field slice (warm, 1 slot)",
    "gasUsed": 1711
  },
  {
    "file": "test/StoreCoreDynamic.t.sol",
    "test": "testGetDynamicFieldSlice",
    "name": "get field slice (semi-cold, 1 slot)",
    "gasUsed": 3704
  },
  {
    "file": "test/StoreCoreDynamic.t.sol",
    "test": "testGetDynamicFieldSlice",
    "name": "get field slice (warm, 2 slots)",
    "gasUsed": 3931
  },
  {
    "file": "test/StoreCoreDynamic.t.sol",
    "test": "testGetSecondFieldLength",
    "name": "get field length (cold, 1 slot)",
    "gasUsed": 3163
  },
  {
    "file": "test/StoreCoreDynamic.t.sol",
    "test": "testGetSecondFieldLength",
    "name": "get field length (warm, 1 slot)",
    "gasUsed": 1160
  },
  {
    "file": "test/StoreCoreDynamic.t.sol",
    "test": "testGetThirdFieldLength",
    "name": "get field length (warm due to , 2 slots)",
    "gasUsed": 3163
  },
  {
    "file": "test/StoreCoreDynamic.t.sol",
    "test": "testGetThirdFieldLength",
    "name": "get field length (warm, 2 slots)",
    "gasUsed": 1160
  },
  {
    "file": "test/StoreCoreDynamic.t.sol",
    "test": "testPopFromSecondField",
    "name": "pop from field (cold, 1 slot, 1 uint32 item)",
<<<<<<< HEAD
    "gasUsed": 18026
=======
    "gasUsed": 18032
>>>>>>> 103f635e
  },
  {
    "file": "test/StoreCoreDynamic.t.sol",
    "test": "testPopFromSecondField",
    "name": "pop from field (warm, 1 slot, 1 uint32 item)",
<<<<<<< HEAD
    "gasUsed": 12034
=======
    "gasUsed": 12039
>>>>>>> 103f635e
  },
  {
    "file": "test/StoreCoreDynamic.t.sol",
    "test": "testPopFromThirdField",
    "name": "pop from field (cold, 2 slots, 10 uint32 items)",
<<<<<<< HEAD
    "gasUsed": 15795
=======
    "gasUsed": 15800
>>>>>>> 103f635e
  },
  {
    "file": "test/StoreCoreDynamic.t.sol",
    "test": "testPopFromThirdField",
    "name": "pop from field (warm, 2 slots, 10 uint32 items)",
<<<<<<< HEAD
    "gasUsed": 11803
=======
    "gasUsed": 11807
>>>>>>> 103f635e
  },
  {
    "file": "test/StoreCoreGas.t.sol",
    "test": "testAccessEmptyData",
    "name": "access non-existing record",
    "gasUsed": 7077
  },
  {
    "file": "test/StoreCoreGas.t.sol",
    "test": "testAccessEmptyData",
    "name": "access static field of non-existing record",
    "gasUsed": 1333
  },
  {
    "file": "test/StoreCoreGas.t.sol",
    "test": "testAccessEmptyData",
    "name": "access dynamic field of non-existing record",
    "gasUsed": 2063
  },
  {
    "file": "test/StoreCoreGas.t.sol",
    "test": "testAccessEmptyData",
    "name": "access length of dynamic field of non-existing record",
    "gasUsed": 1159
  },
  {
    "file": "test/StoreCoreGas.t.sol",
    "test": "testDeleteData",
    "name": "delete record (complex data, 3 slots)",
    "gasUsed": 8015
  },
  {
    "file": "test/StoreCoreGas.t.sol",
    "test": "testGetStaticDataLocation",
    "name": "get static data location (single key)",
    "gasUsed": 217
  },
  {
    "file": "test/StoreCoreGas.t.sol",
    "test": "testGetStaticDataLocation",
    "name": "get static data location (single key tuple)",
    "gasUsed": 387
  },
  {
    "file": "test/StoreCoreGas.t.sol",
    "test": "testHasFieldLayout",
    "name": "Check for existence of table (existent)",
    "gasUsed": 1249
  },
  {
    "file": "test/StoreCoreGas.t.sol",
    "test": "testHasFieldLayout",
    "name": "check for existence of table (non-existent)",
    "gasUsed": 3249
  },
  {
    "file": "test/StoreCoreGas.t.sol",
    "test": "testHooks",
    "name": "register subscriber",
    "gasUsed": 57954
  },
  {
    "file": "test/StoreCoreGas.t.sol",
    "test": "testHooks",
    "name": "set record on table with subscriber",
    "gasUsed": 72320
  },
  {
    "file": "test/StoreCoreGas.t.sol",
    "test": "testHooks",
    "name": "set static field on table with subscriber",
<<<<<<< HEAD
    "gasUsed": 19785
=======
    "gasUsed": 19791
>>>>>>> 103f635e
  },
  {
    "file": "test/StoreCoreGas.t.sol",
    "test": "testHooks",
    "name": "delete record on table with subscriber",
    "gasUsed": 18617
  },
  {
    "file": "test/StoreCoreGas.t.sol",
    "test": "testHooksDynamicData",
    "name": "register subscriber",
    "gasUsed": 57954
  },
  {
    "file": "test/StoreCoreGas.t.sol",
    "test": "testHooksDynamicData",
    "name": "set (dynamic) record on table with subscriber",
    "gasUsed": 165460
  },
  {
    "file": "test/StoreCoreGas.t.sol",
    "test": "testHooksDynamicData",
    "name": "set (dynamic) field on table with subscriber",
<<<<<<< HEAD
    "gasUsed": 24461
=======
    "gasUsed": 24469
>>>>>>> 103f635e
  },
  {
    "file": "test/StoreCoreGas.t.sol",
    "test": "testHooksDynamicData",
    "name": "delete (dynamic) record on table with subscriber",
    "gasUsed": 20283
  },
  {
    "file": "test/StoreCoreGas.t.sol",
    "test": "testPushToDynamicField",
    "name": "push to field (1 slot, 1 uint32 item)",
<<<<<<< HEAD
    "gasUsed": 9460
=======
    "gasUsed": 9459
>>>>>>> 103f635e
  },
  {
    "file": "test/StoreCoreGas.t.sol",
    "test": "testPushToDynamicField",
    "name": "push to field (2 slots, 10 uint32 items)",
<<<<<<< HEAD
    "gasUsed": 32135
=======
    "gasUsed": 32129
>>>>>>> 103f635e
  },
  {
    "file": "test/StoreCoreGas.t.sol",
    "test": "testRegisterAndGetFieldLayout",
    "name": "StoreCore: register table",
<<<<<<< HEAD
    "gasUsed": 640929
=======
    "gasUsed": 640914
>>>>>>> 103f635e
  },
  {
    "file": "test/StoreCoreGas.t.sol",
    "test": "testRegisterAndGetFieldLayout",
    "name": "StoreCore: get field layout (warm)",
    "gasUsed": 922
  },
  {
    "file": "test/StoreCoreGas.t.sol",
    "test": "testRegisterAndGetFieldLayout",
    "name": "StoreCore: get value schema (warm)",
    "gasUsed": 1808
  },
  {
    "file": "test/StoreCoreGas.t.sol",
    "test": "testRegisterAndGetFieldLayout",
    "name": "StoreCore: get key schema (warm)",
    "gasUsed": 2826
  },
  {
    "file": "test/StoreCoreGas.t.sol",
    "test": "testSetAndGetDynamicData",
    "name": "set complex record with dynamic data (4 slots)",
    "gasUsed": 102513
  },
  {
    "file": "test/StoreCoreGas.t.sol",
    "test": "testSetAndGetDynamicData",
    "name": "get complex record with dynamic data (4 slots)",
    "gasUsed": 4244
  },
  {
    "file": "test/StoreCoreGas.t.sol",
    "test": "testSetAndGetDynamicData",
    "name": "compare: Set complex record with dynamic data using native solidity",
    "gasUsed": 116821
  },
  {
    "file": "test/StoreCoreGas.t.sol",
    "test": "testSetAndGetDynamicData",
    "name": "compare: Set complex record with dynamic data using abi.encode",
    "gasUsed": 267535
  },
  {
    "file": "test/StoreCoreGas.t.sol",
    "test": "testSetAndGetDynamicDataLength",
    "name": "set dynamic length of dynamic index 0",
    "gasUsed": 22867
  },
  {
    "file": "test/StoreCoreGas.t.sol",
    "test": "testSetAndGetDynamicDataLength",
    "name": "set dynamic length of dynamic index 1",
    "gasUsed": 968
  },
  {
    "file": "test/StoreCoreGas.t.sol",
    "test": "testSetAndGetDynamicDataLength",
    "name": "reduce dynamic length of dynamic index 0",
    "gasUsed": 958
  },
  {
    "file": "test/StoreCoreGas.t.sol",
    "test": "testSetAndGetField",
    "name": "set static field (1 slot)",
<<<<<<< HEAD
    "gasUsed": 31237
=======
    "gasUsed": 31224
>>>>>>> 103f635e
  },
  {
    "file": "test/StoreCoreGas.t.sol",
    "test": "testSetAndGetField",
    "name": "get static field (1 slot)",
    "gasUsed": 1333
  },
  {
    "file": "test/StoreCoreGas.t.sol",
    "test": "testSetAndGetField",
    "name": "set static field (overlap 2 slot)",
<<<<<<< HEAD
    "gasUsed": 29893
=======
    "gasUsed": 29877
>>>>>>> 103f635e
  },
  {
    "file": "test/StoreCoreGas.t.sol",
    "test": "testSetAndGetField",
    "name": "get static field (overlap 2 slot)",
    "gasUsed": 1889
  },
  {
    "file": "test/StoreCoreGas.t.sol",
    "test": "testSetAndGetField",
    "name": "set dynamic field (1 slot, first dynamic field)",
<<<<<<< HEAD
    "gasUsed": 53946
=======
    "gasUsed": 53945
>>>>>>> 103f635e
  },
  {
    "file": "test/StoreCoreGas.t.sol",
    "test": "testSetAndGetField",
    "name": "get dynamic field (1 slot, first dynamic field)",
    "gasUsed": 2230
  },
  {
    "file": "test/StoreCoreGas.t.sol",
    "test": "testSetAndGetField",
    "name": "set dynamic field (1 slot, second dynamic field)",
<<<<<<< HEAD
    "gasUsed": 32171
=======
    "gasUsed": 32168
>>>>>>> 103f635e
  },
  {
    "file": "test/StoreCoreGas.t.sol",
    "test": "testSetAndGetField",
    "name": "get dynamic field (1 slot, second dynamic field)",
    "gasUsed": 2233
  },
  {
    "file": "test/StoreCoreGas.t.sol",
    "test": "testSetAndGetStaticData",
    "name": "set static record (1 slot)",
    "gasUsed": 32782
  },
  {
    "file": "test/StoreCoreGas.t.sol",
    "test": "testSetAndGetStaticData",
    "name": "get static record (1 slot)",
    "gasUsed": 1555
  },
  {
    "file": "test/StoreCoreGas.t.sol",
    "test": "testSetAndGetStaticDataSpanningWords",
    "name": "set static record (2 slots)",
    "gasUsed": 55289
  },
  {
    "file": "test/StoreCoreGas.t.sol",
    "test": "testSetAndGetStaticDataSpanningWords",
    "name": "get static record (2 slots)",
    "gasUsed": 1740
  },
  {
    "file": "test/StoreCoreGas.t.sol",
    "test": "testUpdateInDynamicField",
    "name": "update in field (1 slot, 1 uint32 item)",
<<<<<<< HEAD
    "gasUsed": 8820
=======
    "gasUsed": 8807
>>>>>>> 103f635e
  },
  {
    "file": "test/StoreCoreGas.t.sol",
    "test": "testUpdateInDynamicField",
    "name": "push to field (2 slots, 6 uint64 items)",
<<<<<<< HEAD
    "gasUsed": 9267
=======
    "gasUsed": 9253
>>>>>>> 103f635e
  },
  {
    "file": "test/StoreHook.t.sol",
    "test": "testCallHook",
    "name": "call an enabled hook",
    "gasUsed": 15032
  },
  {
    "file": "test/StoreHook.t.sol",
    "test": "testCallHook",
    "name": "call a disabled hook",
    "gasUsed": 123
  },
  {
    "file": "test/StoreHook.t.sol",
    "test": "testGetAddress",
    "name": "get store hook address",
    "gasUsed": 1
  },
  {
    "file": "test/StoreHook.t.sol",
    "test": "testIsEnabled",
    "name": "check if store hook is enabled",
    "gasUsed": 108
  },
  {
    "file": "test/StoreHooks.t.sol",
    "test": "testOneSlot",
    "name": "StoreHooks: set field with one elements (cold)",
<<<<<<< HEAD
    "gasUsed": 58260
=======
    "gasUsed": 58262
>>>>>>> 103f635e
  },
  {
    "file": "test/StoreHooks.t.sol",
    "test": "testTable",
    "name": "StoreHooks: set field (cold)",
<<<<<<< HEAD
    "gasUsed": 58260
=======
    "gasUsed": 58262
>>>>>>> 103f635e
  },
  {
    "file": "test/StoreHooks.t.sol",
    "test": "testTable",
    "name": "StoreHooks: get field (warm)",
    "gasUsed": 2844
  },
  {
    "file": "test/StoreHooks.t.sol",
    "test": "testTable",
    "name": "StoreHooks: push 1 element (cold)",
<<<<<<< HEAD
    "gasUsed": 12611
=======
    "gasUsed": 12612
>>>>>>> 103f635e
  },
  {
    "file": "test/StoreHooks.t.sol",
    "test": "testTable",
    "name": "StoreHooks: pop 1 element (warm)",
<<<<<<< HEAD
    "gasUsed": 9943
=======
    "gasUsed": 9946
>>>>>>> 103f635e
  },
  {
    "file": "test/StoreHooks.t.sol",
    "test": "testTable",
    "name": "StoreHooks: push 1 element (warm)",
<<<<<<< HEAD
    "gasUsed": 10631
=======
    "gasUsed": 10629
>>>>>>> 103f635e
  },
  {
    "file": "test/StoreHooks.t.sol",
    "test": "testTable",
    "name": "StoreHooks: update 1 element (warm)",
<<<<<<< HEAD
    "gasUsed": 29871
=======
    "gasUsed": 29855
>>>>>>> 103f635e
  },
  {
    "file": "test/StoreHooks.t.sol",
    "test": "testTable",
    "name": "StoreHooks: delete record (warm)",
    "gasUsed": 10425
  },
  {
    "file": "test/StoreHooks.t.sol",
    "test": "testTable",
    "name": "StoreHooks: set field (warm)",
<<<<<<< HEAD
    "gasUsed": 30412
=======
    "gasUsed": 30407
>>>>>>> 103f635e
  },
  {
    "file": "test/StoreHooks.t.sol",
    "test": "testThreeSlots",
    "name": "StoreHooks: set field with three elements (cold)",
<<<<<<< HEAD
    "gasUsed": 80951
=======
    "gasUsed": 80950
>>>>>>> 103f635e
  },
  {
    "file": "test/StoreHooks.t.sol",
    "test": "testTwoSlots",
    "name": "StoreHooks: set field with two elements (cold)",
<<<<<<< HEAD
    "gasUsed": 80863
=======
    "gasUsed": 80862
>>>>>>> 103f635e
  },
  {
    "file": "test/StoreHooksColdLoad.t.sol",
    "test": "testDelete",
    "name": "StoreHooks: delete record (cold)",
    "gasUsed": 19283
  },
  {
    "file": "test/StoreHooksColdLoad.t.sol",
    "test": "testGet",
    "name": "StoreHooks: get field (cold)",
    "gasUsed": 8841
  },
  {
    "file": "test/StoreHooksColdLoad.t.sol",
    "test": "testGetItem",
    "name": "StoreHooks: get 1 element (cold)",
    "gasUsed": 8486
  },
  {
    "file": "test/StoreHooksColdLoad.t.sol",
    "test": "testLength",
    "name": "StoreHooks: get length (cold)",
    "gasUsed": 5394
  },
  {
    "file": "test/StoreHooksColdLoad.t.sol",
    "test": "testPop",
    "name": "StoreHooks: pop 1 element (cold)",
<<<<<<< HEAD
    "gasUsed": 18375
=======
    "gasUsed": 18381
>>>>>>> 103f635e
  },
  {
    "file": "test/StoreHooksColdLoad.t.sol",
    "test": "testUpdate",
    "name": "StoreHooks: update 1 element (cold)",
<<<<<<< HEAD
    "gasUsed": 20318
=======
    "gasUsed": 20310
>>>>>>> 103f635e
  },
  {
    "file": "test/StoreSwitch.t.sol",
    "test": "testDelegatecall",
    "name": "get Store address",
    "gasUsed": 2170
  },
  {
    "file": "test/StoreSwitch.t.sol",
    "test": "testNoDelegatecall",
    "name": "get Store address",
    "gasUsed": 2173
  },
  {
    "file": "test/tightcoder/DecodeSlice.t.sol",
    "test": "testToArrayUint32",
    "name": "decode packed uint32[]",
    "gasUsed": 486
  },
  {
    "file": "test/tightcoder/DecodeSlice.t.sol",
    "test": "testToBytes32Array",
    "name": "decode packed bytes32[]",
    "gasUsed": 475
  },
  {
    "file": "test/tightcoder/EncodeArray.t.sol",
    "test": "testEncodeUint16Array",
    "name": "encode packed uint16[]",
    "gasUsed": 594
  },
  {
    "file": "test/tightcoder/EncodeArray.t.sol",
    "test": "testEncodeUint32Array",
    "name": "encode packed uint32[]",
    "gasUsed": 503
  },
  {
    "file": "test/tightcoder/EncodeArray.t.sol",
    "test": "testEncodeUint8Array",
    "name": "encode packed uint8[]",
    "gasUsed": 492
  },
  {
    "file": "test/tightcoder/TightCoder.t.sol",
    "test": "testFromAndToUint32Array",
    "name": "decode packed uint32[]",
    "gasUsed": 486
  },
  {
    "file": "test/tightcoder/TightCoder.t.sol",
    "test": "testToAndFromBytes24Array",
    "name": "encode packed bytes24[]",
    "gasUsed": 503
  },
  {
    "file": "test/tightcoder/TightCoder.t.sol",
    "test": "testToAndFromBytes24Array",
    "name": "decode packed bytes24[]",
    "gasUsed": 486
  },
  {
    "file": "test/Vector2.t.sol",
    "test": "testRegisterAndGetFieldLayout",
    "name": "register Vector2 field layout",
<<<<<<< HEAD
    "gasUsed": 442432
=======
    "gasUsed": 442418
>>>>>>> 103f635e
  },
  {
    "file": "test/Vector2.t.sol",
    "test": "testSetAndGet",
    "name": "set Vector2 record",
    "gasUsed": 33684
  },
  {
    "file": "test/Vector2.t.sol",
    "test": "testSetAndGet",
    "name": "get Vector2 record",
    "gasUsed": 2539
  }
]<|MERGE_RESOLUTION|>--- conflicted
+++ resolved
@@ -63,7 +63,7 @@
     "file": "test/Callbacks.t.sol",
     "test": "testSetAndGet",
     "name": "Callbacks: set field",
-    "gasUsed": 56256
+    "gasUsed": 56271
   },
   {
     "file": "test/Callbacks.t.sol",
@@ -75,11 +75,7 @@
     "file": "test/Callbacks.t.sol",
     "test": "testSetAndGet",
     "name": "Callbacks: push 1 element",
-<<<<<<< HEAD
-    "gasUsed": 32515
-=======
-    "gasUsed": 32514
->>>>>>> 103f635e
+    "gasUsed": 32530
   },
   {
     "file": "test/FieldLayout.t.sol",
@@ -373,11 +369,7 @@
     "file": "test/KeyEncoding.t.sol",
     "test": "testRegisterAndGetFieldLayout",
     "name": "register KeyEncoding table",
-<<<<<<< HEAD
-    "gasUsed": 719047
-=======
-    "gasUsed": 719032
->>>>>>> 103f635e
+    "gasUsed": 719062
   },
   {
     "file": "test/Mixed.t.sol",
@@ -677,41 +669,25 @@
     "file": "test/StoreCoreDynamic.t.sol",
     "test": "testPopFromSecondField",
     "name": "pop from field (cold, 1 slot, 1 uint32 item)",
-<<<<<<< HEAD
-    "gasUsed": 18026
-=======
-    "gasUsed": 18032
->>>>>>> 103f635e
+    "gasUsed": 18041
   },
   {
     "file": "test/StoreCoreDynamic.t.sol",
     "test": "testPopFromSecondField",
     "name": "pop from field (warm, 1 slot, 1 uint32 item)",
-<<<<<<< HEAD
-    "gasUsed": 12034
-=======
-    "gasUsed": 12039
->>>>>>> 103f635e
+    "gasUsed": 12049
   },
   {
     "file": "test/StoreCoreDynamic.t.sol",
     "test": "testPopFromThirdField",
     "name": "pop from field (cold, 2 slots, 10 uint32 items)",
-<<<<<<< HEAD
-    "gasUsed": 15795
-=======
-    "gasUsed": 15800
->>>>>>> 103f635e
+    "gasUsed": 15810
   },
   {
     "file": "test/StoreCoreDynamic.t.sol",
     "test": "testPopFromThirdField",
     "name": "pop from field (warm, 2 slots, 10 uint32 items)",
-<<<<<<< HEAD
-    "gasUsed": 11803
-=======
-    "gasUsed": 11807
->>>>>>> 103f635e
+    "gasUsed": 11818
   },
   {
     "file": "test/StoreCoreGas.t.sol",
@@ -783,11 +759,7 @@
     "file": "test/StoreCoreGas.t.sol",
     "test": "testHooks",
     "name": "set static field on table with subscriber",
-<<<<<<< HEAD
-    "gasUsed": 19785
-=======
-    "gasUsed": 19791
->>>>>>> 103f635e
+    "gasUsed": 19815
   },
   {
     "file": "test/StoreCoreGas.t.sol",
@@ -811,11 +783,7 @@
     "file": "test/StoreCoreGas.t.sol",
     "test": "testHooksDynamicData",
     "name": "set (dynamic) field on table with subscriber",
-<<<<<<< HEAD
-    "gasUsed": 24461
-=======
-    "gasUsed": 24469
->>>>>>> 103f635e
+    "gasUsed": 24491
   },
   {
     "file": "test/StoreCoreGas.t.sol",
@@ -827,31 +795,19 @@
     "file": "test/StoreCoreGas.t.sol",
     "test": "testPushToDynamicField",
     "name": "push to field (1 slot, 1 uint32 item)",
-<<<<<<< HEAD
-    "gasUsed": 9460
-=======
-    "gasUsed": 9459
->>>>>>> 103f635e
+    "gasUsed": 9475
   },
   {
     "file": "test/StoreCoreGas.t.sol",
     "test": "testPushToDynamicField",
     "name": "push to field (2 slots, 10 uint32 items)",
-<<<<<<< HEAD
-    "gasUsed": 32135
-=======
-    "gasUsed": 32129
->>>>>>> 103f635e
+    "gasUsed": 32150
   },
   {
     "file": "test/StoreCoreGas.t.sol",
     "test": "testRegisterAndGetFieldLayout",
     "name": "StoreCore: register table",
-<<<<<<< HEAD
-    "gasUsed": 640929
-=======
-    "gasUsed": 640914
->>>>>>> 103f635e
+    "gasUsed": 640944
   },
   {
     "file": "test/StoreCoreGas.t.sol",
@@ -917,11 +873,7 @@
     "file": "test/StoreCoreGas.t.sol",
     "test": "testSetAndGetField",
     "name": "set static field (1 slot)",
-<<<<<<< HEAD
-    "gasUsed": 31237
-=======
-    "gasUsed": 31224
->>>>>>> 103f635e
+    "gasUsed": 31252
   },
   {
     "file": "test/StoreCoreGas.t.sol",
@@ -933,11 +885,7 @@
     "file": "test/StoreCoreGas.t.sol",
     "test": "testSetAndGetField",
     "name": "set static field (overlap 2 slot)",
-<<<<<<< HEAD
-    "gasUsed": 29893
-=======
-    "gasUsed": 29877
->>>>>>> 103f635e
+    "gasUsed": 29908
   },
   {
     "file": "test/StoreCoreGas.t.sol",
@@ -949,11 +897,7 @@
     "file": "test/StoreCoreGas.t.sol",
     "test": "testSetAndGetField",
     "name": "set dynamic field (1 slot, first dynamic field)",
-<<<<<<< HEAD
-    "gasUsed": 53946
-=======
-    "gasUsed": 53945
->>>>>>> 103f635e
+    "gasUsed": 53961
   },
   {
     "file": "test/StoreCoreGas.t.sol",
@@ -965,11 +909,7 @@
     "file": "test/StoreCoreGas.t.sol",
     "test": "testSetAndGetField",
     "name": "set dynamic field (1 slot, second dynamic field)",
-<<<<<<< HEAD
-    "gasUsed": 32171
-=======
-    "gasUsed": 32168
->>>>>>> 103f635e
+    "gasUsed": 32186
   },
   {
     "file": "test/StoreCoreGas.t.sol",
@@ -1005,21 +945,13 @@
     "file": "test/StoreCoreGas.t.sol",
     "test": "testUpdateInDynamicField",
     "name": "update in field (1 slot, 1 uint32 item)",
-<<<<<<< HEAD
-    "gasUsed": 8820
-=======
-    "gasUsed": 8807
->>>>>>> 103f635e
+    "gasUsed": 8835
   },
   {
     "file": "test/StoreCoreGas.t.sol",
     "test": "testUpdateInDynamicField",
     "name": "push to field (2 slots, 6 uint64 items)",
-<<<<<<< HEAD
-    "gasUsed": 9267
-=======
-    "gasUsed": 9253
->>>>>>> 103f635e
+    "gasUsed": 9282
   },
   {
     "file": "test/StoreHook.t.sol",
@@ -1049,21 +981,13 @@
     "file": "test/StoreHooks.t.sol",
     "test": "testOneSlot",
     "name": "StoreHooks: set field with one elements (cold)",
-<<<<<<< HEAD
-    "gasUsed": 58260
-=======
-    "gasUsed": 58262
->>>>>>> 103f635e
+    "gasUsed": 58275
   },
   {
     "file": "test/StoreHooks.t.sol",
     "test": "testTable",
     "name": "StoreHooks: set field (cold)",
-<<<<<<< HEAD
-    "gasUsed": 58260
-=======
-    "gasUsed": 58262
->>>>>>> 103f635e
+    "gasUsed": 58275
   },
   {
     "file": "test/StoreHooks.t.sol",
@@ -1075,41 +999,25 @@
     "file": "test/StoreHooks.t.sol",
     "test": "testTable",
     "name": "StoreHooks: push 1 element (cold)",
-<<<<<<< HEAD
-    "gasUsed": 12611
-=======
-    "gasUsed": 12612
->>>>>>> 103f635e
+    "gasUsed": 12626
   },
   {
     "file": "test/StoreHooks.t.sol",
     "test": "testTable",
     "name": "StoreHooks: pop 1 element (warm)",
-<<<<<<< HEAD
-    "gasUsed": 9943
-=======
-    "gasUsed": 9946
->>>>>>> 103f635e
+    "gasUsed": 9958
   },
   {
     "file": "test/StoreHooks.t.sol",
     "test": "testTable",
     "name": "StoreHooks: push 1 element (warm)",
-<<<<<<< HEAD
-    "gasUsed": 10631
-=======
-    "gasUsed": 10629
->>>>>>> 103f635e
+    "gasUsed": 10646
   },
   {
     "file": "test/StoreHooks.t.sol",
     "test": "testTable",
     "name": "StoreHooks: update 1 element (warm)",
-<<<<<<< HEAD
-    "gasUsed": 29871
-=======
-    "gasUsed": 29855
->>>>>>> 103f635e
+    "gasUsed": 29886
   },
   {
     "file": "test/StoreHooks.t.sol",
@@ -1121,31 +1029,19 @@
     "file": "test/StoreHooks.t.sol",
     "test": "testTable",
     "name": "StoreHooks: set field (warm)",
-<<<<<<< HEAD
-    "gasUsed": 30412
-=======
-    "gasUsed": 30407
->>>>>>> 103f635e
+    "gasUsed": 30427
   },
   {
     "file": "test/StoreHooks.t.sol",
     "test": "testThreeSlots",
     "name": "StoreHooks: set field with three elements (cold)",
-<<<<<<< HEAD
-    "gasUsed": 80951
-=======
-    "gasUsed": 80950
->>>>>>> 103f635e
+    "gasUsed": 80966
   },
   {
     "file": "test/StoreHooks.t.sol",
     "test": "testTwoSlots",
     "name": "StoreHooks: set field with two elements (cold)",
-<<<<<<< HEAD
-    "gasUsed": 80863
-=======
-    "gasUsed": 80862
->>>>>>> 103f635e
+    "gasUsed": 80878
   },
   {
     "file": "test/StoreHooksColdLoad.t.sol",
@@ -1175,21 +1071,13 @@
     "file": "test/StoreHooksColdLoad.t.sol",
     "test": "testPop",
     "name": "StoreHooks: pop 1 element (cold)",
-<<<<<<< HEAD
-    "gasUsed": 18375
-=======
-    "gasUsed": 18381
->>>>>>> 103f635e
+    "gasUsed": 18390
   },
   {
     "file": "test/StoreHooksColdLoad.t.sol",
     "test": "testUpdate",
     "name": "StoreHooks: update 1 element (cold)",
-<<<<<<< HEAD
-    "gasUsed": 20318
-=======
-    "gasUsed": 20310
->>>>>>> 103f635e
+    "gasUsed": 20333
   },
   {
     "file": "test/StoreSwitch.t.sol",
@@ -1255,11 +1143,7 @@
     "file": "test/Vector2.t.sol",
     "test": "testRegisterAndGetFieldLayout",
     "name": "register Vector2 field layout",
-<<<<<<< HEAD
-    "gasUsed": 442432
-=======
-    "gasUsed": 442418
->>>>>>> 103f635e
+    "gasUsed": 442447
   },
   {
     "file": "test/Vector2.t.sol",

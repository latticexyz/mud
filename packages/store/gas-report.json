[
  {
    "file": "test/Bytes.t.sol",
    "test": "testEquals",
    "name": "compare equal bytes",
    "gasUsed": 196
  },
  {
    "file": "test/Bytes.t.sol",
    "test": "testEqualsFalse",
    "name": "compare unequal bytes",
    "gasUsed": 196
  },
  {
    "file": "test/Bytes.t.sol",
    "test": "testSetBytes1",
    "name": "set bytes1 in bytes32",
    "gasUsed": 16
  },
  {
    "file": "test/Bytes.t.sol",
    "test": "testSetBytes2",
    "name": "set bytes2 in bytes32",
    "gasUsed": 16
  },
  {
    "file": "test/Bytes.t.sol",
    "test": "testSetBytes4",
    "name": "set bytes4 in bytes32",
    "gasUsed": 16
  },
  {
    "file": "test/Bytes.t.sol",
    "test": "testSetBytes4Memory",
    "name": "set bytes4 in bytes memory",
    "gasUsed": 37
  },
  {
    "file": "test/Bytes.t.sol",
    "test": "testSlice3",
    "name": "slice bytes3 with offset 1",
    "gasUsed": 68
  },
  {
    "file": "test/Bytes.t.sol",
    "test": "testSlice32",
    "name": "slice bytes32 with offset 10",
    "gasUsed": 68
  },
  {
    "file": "test/Bytes.t.sol",
    "test": "testToBytes32",
    "name": "create bytes32 from bytes memory with offset 0",
    "gasUsed": 25
  },
  {
    "file": "test/Bytes.t.sol",
    "test": "testToBytes32CrossWord",
    "name": "create bytes32 from bytes memory with offset 16",
    "gasUsed": 36
  },
  {
    "file": "test/Gas.t.sol",
    "test": "testCompareAbiEncodeVsCustom",
    "name": "abi encode",
    "gasUsed": 949
  },
  {
    "file": "test/Gas.t.sol",
    "test": "testCompareAbiEncodeVsCustom",
    "name": "abi decode",
    "gasUsed": 1738
  },
  {
    "file": "test/Gas.t.sol",
    "test": "testCompareAbiEncodeVsCustom",
    "name": "custom encode",
<<<<<<< HEAD
    "gasUsed": 1796
=======
    "gasUsed": 3370
>>>>>>> 942985c5
  },
  {
    "file": "test/Gas.t.sol",
    "test": "testCompareAbiEncodeVsCustom",
    "name": "custom decode",
    "gasUsed": 2915
  },
  {
    "file": "test/Gas.t.sol",
    "test": "testCompareAbiEncodeVsCustom",
    "name": "pass abi encoded bytes to external contract",
    "gasUsed": 6563
  },
  {
    "file": "test/Gas.t.sol",
    "test": "testCompareAbiEncodeVsCustom",
    "name": "pass custom encoded bytes to external contract",
<<<<<<< HEAD
    "gasUsed": 1380
  },
  {
    "file": "test/Gas.t.sol",
    "test": "testCompareStorageMUD",
    "name": "MUD storage write (cold, 1 word)",
    "gasUsed": 22469
  },
  {
    "file": "test/Gas.t.sol",
    "test": "testCompareStorageMUD",
    "name": "MUD storage write (cold, 1 word, partial)",
    "gasUsed": 22432
  },
  {
    "file": "test/Gas.t.sol",
    "test": "testCompareStorageMUD",
    "name": "MUD storage write (cold, 10 words)",
    "gasUsed": 200429
  },
  {
    "file": "test/Gas.t.sol",
    "test": "testCompareStorageMUD",
    "name": "MUD storage write (warm, 1 word)",
    "gasUsed": 469
  },
  {
    "file": "test/Gas.t.sol",
    "test": "testCompareStorageMUD",
    "name": "MUD storage write (warm, 1 word, partial)",
    "gasUsed": 532
  },
  {
    "file": "test/Gas.t.sol",
    "test": "testCompareStorageMUD",
    "name": "MUD storage write (warm, 10 words)",
    "gasUsed": 2429
  },
  {
    "file": "test/Gas.t.sol",
    "test": "testCompareStorageMUD",
    "name": "MUD storage load (warm, 1 word)",
    "gasUsed": 630
  },
  {
    "file": "test/Gas.t.sol",
    "test": "testCompareStorageMUD",
    "name": "MUD storage load (warm, 1 word, partial)",
    "gasUsed": 577
  },
  {
    "file": "test/Gas.t.sol",
    "test": "testCompareStorageMUD",
    "name": "MUD storage load (warm, 10 words)",
    "gasUsed": 2655
  },
  {
    "file": "test/Gas.t.sol",
    "test": "testCompareStorageSolidity",
    "name": "solidity storage write (cold, 1 word)",
    "gasUsed": 22107
  },
  {
    "file": "test/Gas.t.sol",
    "test": "testCompareStorageSolidity",
    "name": "solidity storage write (cold, 1 word, partial)",
    "gasUsed": 22136
  },
  {
    "file": "test/Gas.t.sol",
    "test": "testCompareStorageSolidity",
    "name": "solidity storage write (cold, 10 words)",
    "gasUsed": 199902
  },
  {
    "file": "test/Gas.t.sol",
    "test": "testCompareStorageSolidity",
    "name": "solidity storage write (warm, 1 word)",
    "gasUsed": 107
  },
  {
    "file": "test/Gas.t.sol",
    "test": "testCompareStorageSolidity",
    "name": "solidity storage write (warm, 1 word, partial)",
    "gasUsed": 236
  },
  {
    "file": "test/Gas.t.sol",
    "test": "testCompareStorageSolidity",
    "name": "solidity storage write (warm, 10 words)",
    "gasUsed": 1988
  },
  {
    "file": "test/Gas.t.sol",
    "test": "testCompareStorageSolidity",
    "name": "solidity storage load (warm, 1 word)",
    "gasUsed": 109
  },
  {
    "file": "test/Gas.t.sol",
    "test": "testCompareStorageSolidity",
    "name": "solidity storage load (warm, 1 word, partial)",
    "gasUsed": 126
  },
  {
    "file": "test/Gas.t.sol",
    "test": "testCompareStorageSolidity",
    "name": "solidity storage load (warm, 10 words)",
    "gasUsed": 1916
=======
    "gasUsed": 1453
>>>>>>> 942985c5
  },
  {
    "file": "test/KeyEncoding.t.sol",
    "test": "testRegisterAndGetSchema",
    "name": "register KeyEncoding schema",
    "gasUsed": 64679
  },
  {
    "file": "test/Mixed.t.sol",
    "test": "testCompareSolidity",
    "name": "store Mixed struct in storage (native solidity)",
    "gasUsed": 92038
  },
  {
    "file": "test/Mixed.t.sol",
    "test": "testRegisterAndGetSchema",
    "name": "register Mixed schema",
    "gasUsed": 61687
  },
  {
    "file": "test/Mixed.t.sol",
    "test": "testSetAndGet",
    "name": "set record in Mixed",
    "gasUsed": 111108
  },
  {
    "file": "test/Mixed.t.sol",
    "test": "testSetAndGet",
    "name": "get record from Mixed",
    "gasUsed": 12600
  },
  {
    "file": "test/PackedCounter.t.sol",
    "test": "testAtIndex",
    "name": "get value at index of PackedCounter",
    "gasUsed": 255
  },
  {
    "file": "test/PackedCounter.t.sol",
    "test": "testSetAtIndex",
    "name": "set value at index of PackedCounter",
    "gasUsed": 793
  },
  {
    "file": "test/PackedCounter.t.sol",
    "test": "testTotal",
    "name": "pack uint40 array into PackedCounter",
    "gasUsed": 2146
  },
  {
    "file": "test/PackedCounter.t.sol",
    "test": "testTotal",
    "name": "get total of PackedCounter",
    "gasUsed": 27
  },
  {
    "file": "test/Schema.t.sol",
    "test": "testEncodeDecodeSchema",
    "name": "encode schema with 6 entries [SchemaLib.encode]",
    "gasUsed": 5639
  },
  {
    "file": "test/Schema.t.sol",
    "test": "testEncodeDecodeSchema",
    "name": "get schema type at index",
    "gasUsed": 185
  },
  {
    "file": "test/Schema.t.sol",
    "test": "testGetNumDynamicFields",
    "name": "get number of dynamic fields from schema",
    "gasUsed": 74
  },
  {
    "file": "test/Schema.t.sol",
    "test": "testGetNumStaticFields",
    "name": "get number of static fields from schema",
    "gasUsed": 85
  },
  {
    "file": "test/Schema.t.sol",
    "test": "testGetStaticSchemaLength",
    "name": "get static data length from schema",
    "gasUsed": 33
  },
  {
    "file": "test/Schema.t.sol",
    "test": "testIsEmptyFalse",
    "name": "check if schema is empty (non-empty schema)",
    "gasUsed": 7
  },
  {
    "file": "test/Schema.t.sol",
    "test": "testIsEmptyTrue",
    "name": "check if schema is empty (empty schema)",
    "gasUsed": 7
  },
  {
    "file": "test/Schema.t.sol",
    "test": "testValidate",
    "name": "validate schema",
    "gasUsed": 16381
  },
  {
    "file": "test/Slice.t.sol",
    "test": "testFromBytes",
    "name": "make Slice from bytes",
    "gasUsed": 31
  },
  {
    "file": "test/Slice.t.sol",
    "test": "testFromBytes",
    "name": "get Slice length",
    "gasUsed": 10
  },
  {
    "file": "test/Slice.t.sol",
    "test": "testFromBytes",
    "name": "get Slice pointer",
    "gasUsed": 33
  },
  {
    "file": "test/Slice.t.sol",
    "test": "testSubslice",
    "name": "subslice bytes (no copy) [1:4]",
    "gasUsed": 311
  },
  {
    "file": "test/Slice.t.sol",
    "test": "testSubslice",
    "name": "subslice bytes (no copy) [4:37]",
    "gasUsed": 311
  },
  {
    "file": "test/Slice.t.sol",
    "test": "testToBytes",
    "name": "Slice (0 bytes) to bytes memory",
    "gasUsed": 476
  },
  {
    "file": "test/Slice.t.sol",
    "test": "testToBytes",
    "name": "Slice (2 bytes) to bytes memory",
    "gasUsed": 511
  },
  {
    "file": "test/Slice.t.sol",
    "test": "testToBytes",
    "name": "Slice (32 bytes) to bytes memory",
    "gasUsed": 724
  },
  {
    "file": "test/Slice.t.sol",
    "test": "testToBytes",
    "name": "Slice (34 bytes) to bytes memory",
    "gasUsed": 727
  },
  {
    "file": "test/Slice.t.sol",
    "test": "testToBytes",
    "name": "Slice (1024 bytes) to bytes memory",
    "gasUsed": 7443
  },
  {
    "file": "test/Slice.t.sol",
    "test": "testToBytes",
    "name": "Slice (1024x1024 bytes) to bytes memory",
    "gasUsed": 9205372
  },
  {
    "file": "test/Slice.t.sol",
    "test": "testToBytes32",
    "name": "Slice to bytes32",
    "gasUsed": 81
  },
  {
    "file": "test/Storage.t.sol",
    "test": "testStoreLoad",
    "name": "store 1 storage slot",
    "gasUsed": 22503
  },
  {
    "file": "test/Storage.t.sol",
    "test": "testStoreLoad",
    "name": "store 34 bytes over 3 storage slots (with offset and safeTrail))",
    "gasUsed": 23158
  },
  {
    "file": "test/Storage.t.sol",
    "test": "testStoreLoad",
    "name": "load 34 bytes over 3 storage slots (with offset and safeTrail))",
    "gasUsed": 1099
  },
  {
    "file": "test/StoreCoreDynamic.t.sol",
    "test": "testGetFieldSlice",
    "name": "get field slice (cold, 1 slot)",
    "gasUsed": 8152
  },
  {
    "file": "test/StoreCoreDynamic.t.sol",
    "test": "testGetFieldSlice",
    "name": "get field slice (warm, 1 slot)",
    "gasUsed": 2180
  },
  {
    "file": "test/StoreCoreDynamic.t.sol",
    "test": "testGetFieldSlice",
    "name": "get field slice (semi-cold, 1 slot)",
    "gasUsed": 4185
  },
  {
    "file": "test/StoreCoreDynamic.t.sol",
    "test": "testGetFieldSlice",
    "name": "get field slice (warm, 2 slots)",
    "gasUsed": 4471
  },
  {
    "file": "test/StoreCoreDynamic.t.sol",
    "test": "testGetSecondFieldLength",
    "name": "get field length (cold, 1 slot)",
    "gasUsed": 7959
  },
  {
    "file": "test/StoreCoreDynamic.t.sol",
    "test": "testGetSecondFieldLength",
    "name": "get field length (warm, 1 slot)",
    "gasUsed": 1956
  },
  {
    "file": "test/StoreCoreDynamic.t.sol",
    "test": "testGetThirdFieldLength",
    "name": "get field length (warm due to , 2 slots)",
    "gasUsed": 7959
  },
  {
    "file": "test/StoreCoreDynamic.t.sol",
    "test": "testGetThirdFieldLength",
    "name": "get field length (warm, 2 slots)",
    "gasUsed": 1955
  },
  {
    "file": "test/StoreCoreDynamic.t.sol",
    "test": "testPopFromSecondField",
    "name": "pop from field (cold, 1 slot, 1 uint32 item)",
    "gasUsed": 30792
  },
  {
    "file": "test/StoreCoreDynamic.t.sol",
    "test": "testPopFromSecondField",
    "name": "pop from field (warm, 1 slot, 1 uint32 item)",
    "gasUsed": 18847
  },
  {
    "file": "test/StoreCoreDynamic.t.sol",
    "test": "testPopFromThirdField",
    "name": "pop from field (cold, 2 slots, 10 uint32 items)",
    "gasUsed": 32675
  },
  {
    "file": "test/StoreCoreDynamic.t.sol",
    "test": "testPopFromThirdField",
    "name": "pop from field (warm, 2 slots, 10 uint32 items)",
    "gasUsed": 18730
  },
  {
    "file": "test/StoreCoreGas.t.sol",
    "test": "testAccessEmptyData",
    "name": "access non-existing record",
    "gasUsed": 7321
  },
  {
    "file": "test/StoreCoreGas.t.sol",
    "test": "testAccessEmptyData",
    "name": "access static field of non-existing record",
    "gasUsed": 2914
  },
  {
    "file": "test/StoreCoreGas.t.sol",
    "test": "testAccessEmptyData",
    "name": "access dynamic field of non-existing record",
    "gasUsed": 3587
  },
  {
    "file": "test/StoreCoreGas.t.sol",
    "test": "testAccessEmptyData",
    "name": "access length of dynamic field of non-existing record",
    "gasUsed": 1328
  },
  {
    "file": "test/StoreCoreGas.t.sol",
    "test": "testAccessEmptyData",
    "name": "access slice of dynamic field of non-existing record",
    "gasUsed": 1324
  },
  {
    "file": "test/StoreCoreGas.t.sol",
    "test": "testDeleteData",
    "name": "delete record (complex data, 3 slots)",
    "gasUsed": 10447
  },
  {
    "file": "test/StoreCoreGas.t.sol",
    "test": "testHasSchema",
    "name": "Check for existence of table (existent)",
    "gasUsed": 1127
  },
  {
    "file": "test/StoreCoreGas.t.sol",
    "test": "testHasSchema",
    "name": "check for existence of table (non-existent)",
    "gasUsed": 3129
  },
  {
    "file": "test/StoreCoreGas.t.sol",
    "test": "testHooks",
    "name": "register subscriber",
    "gasUsed": 66466
  },
  {
    "file": "test/StoreCoreGas.t.sol",
    "test": "testHooks",
    "name": "set record on table with subscriber",
    "gasUsed": 74409
  },
  {
    "file": "test/StoreCoreGas.t.sol",
    "test": "testHooks",
    "name": "set static field on table with subscriber",
    "gasUsed": 30350
  },
  {
    "file": "test/StoreCoreGas.t.sol",
    "test": "testHooks",
    "name": "delete record on table with subscriber",
    "gasUsed": 23011
  },
  {
    "file": "test/StoreCoreGas.t.sol",
    "test": "testHooksDynamicData",
    "name": "register subscriber",
    "gasUsed": 66466
  },
  {
    "file": "test/StoreCoreGas.t.sol",
    "test": "testHooksDynamicData",
    "name": "set (dynamic) record on table with subscriber",
    "gasUsed": 167846
  },
  {
    "file": "test/StoreCoreGas.t.sol",
    "test": "testHooksDynamicData",
    "name": "set (dynamic) field on table with subscriber",
    "gasUsed": 33500
  },
  {
    "file": "test/StoreCoreGas.t.sol",
    "test": "testHooksDynamicData",
    "name": "delete (dynamic) record on table with subscriber",
    "gasUsed": 24483
  },
  {
    "file": "test/StoreCoreGas.t.sol",
    "test": "testPushToField",
    "name": "push to field (1 slot, 1 uint32 item)",
    "gasUsed": 16518
  },
  {
    "file": "test/StoreCoreGas.t.sol",
    "test": "testPushToField",
    "name": "push to field (2 slots, 10 uint32 items)",
    "gasUsed": 39234
  },
  {
    "file": "test/StoreCoreGas.t.sol",
    "test": "testRegisterAndGetSchema",
    "name": "StoreCore: register schema",
    "gasUsed": 54509
  },
  {
    "file": "test/StoreCoreGas.t.sol",
    "test": "testRegisterAndGetSchema",
    "name": "StoreCore: get schema (warm)",
    "gasUsed": 1128
  },
  {
    "file": "test/StoreCoreGas.t.sol",
    "test": "testRegisterAndGetSchema",
    "name": "StoreCore: get key schema (warm)",
    "gasUsed": 2324
  },
  {
    "file": "test/StoreCoreGas.t.sol",
    "test": "testSetAndGetDynamicData",
    "name": "set complex record with dynamic data (4 slots)",
    "gasUsed": 109160
  },
  {
    "file": "test/StoreCoreGas.t.sol",
    "test": "testSetAndGetDynamicData",
    "name": "get complex record with dynamic data (4 slots)",
    "gasUsed": 6442
  },
  {
    "file": "test/StoreCoreGas.t.sol",
    "test": "testSetAndGetDynamicData",
    "name": "compare: Set complex record with dynamic data using native solidity",
    "gasUsed": 116842
  },
  {
    "file": "test/StoreCoreGas.t.sol",
    "test": "testSetAndGetDynamicData",
    "name": "compare: Set complex record with dynamic data using abi.encode",
    "gasUsed": 267369
  },
  {
    "file": "test/StoreCoreGas.t.sol",
    "test": "testSetAndGetDynamicDataLength",
    "name": "set dynamic length of dynamic index 0",
    "gasUsed": 23610
  },
  {
    "file": "test/StoreCoreGas.t.sol",
    "test": "testSetAndGetDynamicDataLength",
    "name": "set dynamic length of dynamic index 1",
    "gasUsed": 1711
  },
  {
    "file": "test/StoreCoreGas.t.sol",
    "test": "testSetAndGetDynamicDataLength",
    "name": "reduce dynamic length of dynamic index 0",
    "gasUsed": 1699
  },
  {
    "file": "test/StoreCoreGas.t.sol",
    "test": "testSetAndGetField",
    "name": "set static field (1 slot)",
    "gasUsed": 39378
  },
  {
    "file": "test/StoreCoreGas.t.sol",
    "test": "testSetAndGetField",
    "name": "get static field (1 slot)",
    "gasUsed": 2915
  },
  {
    "file": "test/StoreCoreGas.t.sol",
    "test": "testSetAndGetField",
    "name": "set static field (overlap 2 slot)",
    "gasUsed": 34340
  },
  {
    "file": "test/StoreCoreGas.t.sol",
    "test": "testSetAndGetField",
    "name": "get static field (overlap 2 slot)",
    "gasUsed": 3755
  },
  {
    "file": "test/StoreCoreGas.t.sol",
    "test": "testSetAndGetField",
    "name": "set dynamic field (1 slot, first dynamic field)",
    "gasUsed": 56839
  },
  {
    "file": "test/StoreCoreGas.t.sol",
    "test": "testSetAndGetField",
    "name": "get dynamic field (1 slot, first dynamic field)",
    "gasUsed": 3811
  },
  {
    "file": "test/StoreCoreGas.t.sol",
    "test": "testSetAndGetField",
    "name": "set dynamic field (1 slot, second dynamic field)",
    "gasUsed": 34971
  },
  {
    "file": "test/StoreCoreGas.t.sol",
    "test": "testSetAndGetField",
    "name": "get dynamic field (1 slot, second dynamic field)",
    "gasUsed": 3826
  },
  {
    "file": "test/StoreCoreGas.t.sol",
    "test": "testSetAndGetStaticData",
    "name": "set static record (1 slot)",
    "gasUsed": 38827
  },
  {
    "file": "test/StoreCoreGas.t.sol",
    "test": "testSetAndGetStaticData",
    "name": "get static record (1 slot)",
    "gasUsed": 1320
  },
  {
    "file": "test/StoreCoreGas.t.sol",
    "test": "testSetAndGetStaticDataSpanningWords",
    "name": "set static record (2 slots)",
    "gasUsed": 61395
  },
  {
    "file": "test/StoreCoreGas.t.sol",
    "test": "testSetAndGetStaticDataSpanningWords",
    "name": "get static record (2 slots)",
    "gasUsed": 1569
  },
  {
    "file": "test/StoreCoreGas.t.sol",
    "test": "testSetMetadata",
    "name": "StoreCore: set table metadata",
    "gasUsed": 252784
  },
  {
    "file": "test/StoreCoreGas.t.sol",
    "test": "testUpdateInField",
    "name": "update in field (1 slot, 1 uint32 item)",
    "gasUsed": 16064
  },
  {
    "file": "test/StoreCoreGas.t.sol",
    "test": "testUpdateInField",
    "name": "push to field (2 slots, 6 uint64 items)",
    "gasUsed": 17155
  },
  {
    "file": "test/StoreMetadata.t.sol",
    "test": "testSetAndGet",
    "name": "set record in StoreMetadataTable",
    "gasUsed": 251257
  },
  {
    "file": "test/StoreMetadata.t.sol",
    "test": "testSetAndGet",
    "name": "get record from StoreMetadataTable",
    "gasUsed": 12018
  },
  {
    "file": "test/StoreSwitch.t.sol",
    "test": "testDelegatecall",
    "name": "get Store address",
    "gasUsed": 2170
  },
  {
    "file": "test/StoreSwitch.t.sol",
    "test": "testNoDelegatecall",
    "name": "get Store address",
    "gasUsed": 2173
  },
  {
    "file": "test/tables/Callbacks.t.sol",
    "test": "testSetAndGet",
    "name": "set field in Callbacks",
    "gasUsed": 62243
  },
  {
    "file": "test/tables/Callbacks.t.sol",
    "test": "testSetAndGet",
    "name": "get field from Callbacks (warm)",
    "gasUsed": 5305
  },
  {
    "file": "test/tables/Callbacks.t.sol",
    "test": "testSetAndGet",
    "name": "push field to Callbacks",
    "gasUsed": 39931
  },
  {
    "file": "test/tables/Hooks.t.sol",
    "test": "testSetAndGet",
    "name": "set field in Hooks",
    "gasUsed": 64400
  },
  {
    "file": "test/tables/Hooks.t.sol",
    "test": "testSetAndGet",
    "name": "get field from Hooks (warm)",
    "gasUsed": 5455
  },
  {
    "file": "test/tables/Hooks.t.sol",
    "test": "testSetAndGet",
    "name": "push field to Hooks",
    "gasUsed": 39922
  },
  {
    "file": "test/tightcoder/DecodeSlice.t.sol",
    "test": "testToArrayUint32",
    "name": "decode packed uint32[]",
    "gasUsed": 785
  },
  {
    "file": "test/tightcoder/DecodeSlice.t.sol",
    "test": "testToBytes32Array",
    "name": "decode packed bytes32[]",
    "gasUsed": 611
  },
  {
    "file": "test/tightcoder/EncodeArray.t.sol",
    "test": "testEncodeBytesArray",
    "name": "encode packed bytes[]",
    "gasUsed": 1357
  },
  {
    "file": "test/tightcoder/EncodeArray.t.sol",
    "test": "testEncodeUint16Array",
    "name": "encode packed uint16[]",
    "gasUsed": 1143
  },
  {
    "file": "test/tightcoder/EncodeArray.t.sol",
    "test": "testEncodeUint32Array",
    "name": "encode packed uint32[]",
    "gasUsed": 1049
  },
  {
    "file": "test/tightcoder/EncodeArray.t.sol",
    "test": "testEncodeUint8Array",
    "name": "encode packed uint8[]",
    "gasUsed": 1038
  },
  {
    "file": "test/tightcoder/TightCoder.t.sol",
    "test": "testFromAndToUint32Array",
    "name": "decode packed uint32[]",
    "gasUsed": 788
  },
  {
    "file": "test/tightcoder/TightCoder.t.sol",
    "test": "testToAndFromBytes24Array",
    "name": "encode packed bytes24[]",
    "gasUsed": 886
  },
  {
    "file": "test/tightcoder/TightCoder.t.sol",
    "test": "testToAndFromBytes24Array",
    "name": "decode packed uint32[]",
    "gasUsed": 622
  },
  {
    "file": "test/Vector2.t.sol",
    "test": "testRegisterAndGetSchema",
    "name": "register Vector2 schema",
    "gasUsed": 58890
  },
  {
    "file": "test/Vector2.t.sol",
    "test": "testSetAndGet",
    "name": "set Vector2 record",
    "gasUsed": 37646
  },
  {
    "file": "test/Vector2.t.sol",
    "test": "testSetAndGet",
    "name": "get Vector2 record",
    "gasUsed": 4457
  }
]<|MERGE_RESOLUTION|>--- conflicted
+++ resolved
@@ -75,11 +75,7 @@
     "file": "test/Gas.t.sol",
     "test": "testCompareAbiEncodeVsCustom",
     "name": "custom encode",
-<<<<<<< HEAD
-    "gasUsed": 1796
-=======
-    "gasUsed": 3370
->>>>>>> 942985c5
+    "gasUsed": 3354
   },
   {
     "file": "test/Gas.t.sol",
@@ -97,8 +93,7 @@
     "file": "test/Gas.t.sol",
     "test": "testCompareAbiEncodeVsCustom",
     "name": "pass custom encoded bytes to external contract",
-<<<<<<< HEAD
-    "gasUsed": 1380
+    "gasUsed": 1457
   },
   {
     "file": "test/Gas.t.sol",
@@ -207,9 +202,6 @@
     "test": "testCompareStorageSolidity",
     "name": "solidity storage load (warm, 10 words)",
     "gasUsed": 1916
-=======
-    "gasUsed": 1453
->>>>>>> 942985c5
   },
   {
     "file": "test/KeyEncoding.t.sol",

[
  {
    "file": "test/Bytes.t.sol",
    "test": "testEquals",
    "name": "compare equal bytes",
    "gasUsed": 196
  },
  {
    "file": "test/Bytes.t.sol",
    "test": "testEqualsFalse",
    "name": "compare unequal bytes",
    "gasUsed": 196
  },
  {
    "file": "test/Bytes.t.sol",
    "test": "testSetBytes1",
    "name": "set bytes1 in bytes32",
    "gasUsed": 16
  },
  {
    "file": "test/Bytes.t.sol",
    "test": "testSetBytes2",
    "name": "set bytes2 in bytes32",
    "gasUsed": 16
  },
  {
    "file": "test/Bytes.t.sol",
    "test": "testSetBytes4",
    "name": "set bytes4 in bytes32",
    "gasUsed": 16
  },
  {
    "file": "test/Bytes.t.sol",
    "test": "testSetBytes4Memory",
    "name": "set bytes4 in bytes memory",
    "gasUsed": 37
  },
  {
    "file": "test/Bytes.t.sol",
    "test": "testSlice3",
    "name": "slice bytes3 with offset 1",
    "gasUsed": 68
  },
  {
    "file": "test/Bytes.t.sol",
    "test": "testSlice32",
    "name": "slice bytes32 with offset 10",
    "gasUsed": 68
  },
  {
    "file": "test/Bytes.t.sol",
    "test": "testToBytes32",
    "name": "create bytes32 from bytes memory with offset 0",
    "gasUsed": 25
  },
  {
    "file": "test/Bytes.t.sol",
    "test": "testToBytes32CrossWord",
    "name": "create bytes32 from bytes memory with offset 16",
    "gasUsed": 36
  },
  {
    "file": "test/Gas.t.sol",
    "test": "testCompareAbiEncodeVsCustom",
    "name": "abi encode",
    "gasUsed": 949
  },
  {
    "file": "test/Gas.t.sol",
    "test": "testCompareAbiEncodeVsCustom",
    "name": "abi decode",
    "gasUsed": 1738
  },
  {
    "file": "test/Gas.t.sol",
    "test": "testCompareAbiEncodeVsCustom",
    "name": "custom encode",
    "gasUsed": 2806
  },
  {
    "file": "test/Gas.t.sol",
    "test": "testCompareAbiEncodeVsCustom",
    "name": "custom decode",
    "gasUsed": 2707
  },
  {
    "file": "test/Gas.t.sol",
    "test": "testCompareAbiEncodeVsCustom",
    "name": "pass abi encoded bytes to external contract",
    "gasUsed": 6551
  },
  {
    "file": "test/Gas.t.sol",
    "test": "testCompareAbiEncodeVsCustom",
    "name": "pass custom encoded bytes to external contract",
    "gasUsed": 1445
  },
  {
    "file": "test/Gas.t.sol",
    "test": "testCompareStorageWriteMUD",
    "name": "MUD storage write (cold, 1 word)",
    "gasUsed": 22339
  },
  {
    "file": "test/Gas.t.sol",
    "test": "testCompareStorageWriteMUD",
    "name": "MUD storage write (cold, 1 word, partial)",
    "gasUsed": 22406
  },
  {
    "file": "test/Gas.t.sol",
    "test": "testCompareStorageWriteMUD",
    "name": "MUD storage write (cold, 10 words)",
    "gasUsed": 199795
  },
  {
    "file": "test/Gas.t.sol",
    "test": "testCompareStorageWriteMUD",
    "name": "MUD storage write (warm, 1 word)",
    "gasUsed": 339
  },
  {
    "file": "test/Gas.t.sol",
    "test": "testCompareStorageWriteMUD",
    "name": "MUD storage write (warm, 1 word, partial)",
    "gasUsed": 506
  },
  {
    "file": "test/Gas.t.sol",
    "test": "testCompareStorageWriteMUD",
    "name": "MUD storage write (warm, 10 words)",
    "gasUsed": 1795
  },
  {
    "file": "test/Gas.t.sol",
    "test": "testCompareStorageWriteSolidity",
    "name": "solidity storage write (cold, 1 word)",
    "gasUsed": 22107
  },
  {
    "file": "test/Gas.t.sol",
    "test": "testCompareStorageWriteSolidity",
    "name": "solidity storage write (cold, 1 word, partial)",
    "gasUsed": 22136
  },
  {
    "file": "test/Gas.t.sol",
    "test": "testCompareStorageWriteSolidity",
    "name": "solidity storage write (cold, 10 words)",
    "gasUsed": 199902
  },
  {
    "file": "test/Gas.t.sol",
    "test": "testCompareStorageWriteSolidity",
    "name": "solidity storage write (warm, 1 word)",
    "gasUsed": 107
  },
  {
    "file": "test/Gas.t.sol",
    "test": "testCompareStorageWriteSolidity",
    "name": "solidity storage write (warm, 1 word, partial)",
    "gasUsed": 236
  },
  {
    "file": "test/Gas.t.sol",
    "test": "testCompareStorageWriteSolidity",
    "name": "solidity storage write (warm, 10 words)",
    "gasUsed": 1988
  },
  {
    "file": "test/GasStorageLoad.t.sol",
    "test": "testCompareStorageLoadMUD",
    "name": "MUD storage load (cold, 1 word)",
    "gasUsed": 2411
  },
  {
    "file": "test/GasStorageLoad.t.sol",
    "test": "testCompareStorageLoadMUD",
    "name": "MUD storage load (cold, 1 word, partial)",
    "gasUsed": 2460
  },
  {
    "file": "test/GasStorageLoad.t.sol",
    "test": "testCompareStorageLoadMUD",
    "name": "MUD storage load (cold, 10 words)",
    "gasUsed": 19911
  },
  {
    "file": "test/GasStorageLoad.t.sol",
    "test": "testCompareStorageLoadMUD",
    "name": "MUD storage load (warm, 1 word)",
    "gasUsed": 412
  },
  {
    "file": "test/GasStorageLoad.t.sol",
    "test": "testCompareStorageLoadMUD",
    "name": "MUD storage load (warm, 1 word, partial)",
    "gasUsed": 460
  },
  {
    "file": "test/GasStorageLoad.t.sol",
    "test": "testCompareStorageLoadMUD",
    "name": "MUD storage load (warm, 10 words)",
    "gasUsed": 1914
  },
  {
    "file": "test/GasStorageLoad.t.sol",
    "test": "testCompareStorageLoadSolidity",
    "name": "solidity storage load (cold, 1 word)",
    "gasUsed": 2109
  },
  {
    "file": "test/GasStorageLoad.t.sol",
    "test": "testCompareStorageLoadSolidity",
    "name": "solidity storage load (cold, 1 word, partial)",
    "gasUsed": 2126
  },
  {
    "file": "test/GasStorageLoad.t.sol",
    "test": "testCompareStorageLoadSolidity",
    "name": "solidity storage load (cold, 10 words)",
    "gasUsed": 19894
  },
  {
    "file": "test/GasStorageLoad.t.sol",
    "test": "testCompareStorageLoadSolidity",
    "name": "solidity storage load (warm, 1 word)",
    "gasUsed": 109
  },
  {
    "file": "test/GasStorageLoad.t.sol",
    "test": "testCompareStorageLoadSolidity",
    "name": "solidity storage load (warm, 1 word, partial)",
    "gasUsed": 126
  },
  {
    "file": "test/GasStorageLoad.t.sol",
    "test": "testCompareStorageLoadSolidity",
    "name": "solidity storage load (warm, 10 words)",
    "gasUsed": 1897
  },
  {
    "file": "test/KeyEncoding.t.sol",
    "test": "testRegisterAndGetSchema",
    "name": "register KeyEncoding schema",
    "gasUsed": 65010
  },
  {
    "file": "test/Mixed.t.sol",
    "test": "testCompareSolidity",
    "name": "store Mixed struct in storage (native solidity)",
    "gasUsed": 92038
  },
  {
    "file": "test/Mixed.t.sol",
    "test": "testRegisterAndGetSchema",
    "name": "register Mixed schema",
    "gasUsed": 61992
  },
  {
    "file": "test/Mixed.t.sol",
    "test": "testSetAndGet",
    "name": "set record in Mixed",
    "gasUsed": 110021
  },
  {
    "file": "test/Mixed.t.sol",
    "test": "testSetAndGet",
    "name": "get record from Mixed",
<<<<<<< HEAD
    "gasUsed": 12236
=======
    "gasUsed": 12610
>>>>>>> 8fcd82ed
  },
  {
    "file": "test/PackedCounter.t.sol",
    "test": "testAtIndex",
    "name": "get value at index of PackedCounter",
    "gasUsed": 255
  },
  {
    "file": "test/PackedCounter.t.sol",
    "test": "testSetAtIndex",
    "name": "set value at index of PackedCounter",
    "gasUsed": 793
  },
  {
    "file": "test/PackedCounter.t.sol",
    "test": "testTotal",
    "name": "pack uint40 array into PackedCounter",
    "gasUsed": 2146
  },
  {
    "file": "test/PackedCounter.t.sol",
    "test": "testTotal",
    "name": "get total of PackedCounter",
    "gasUsed": 27
  },
  {
    "file": "test/Schema.t.sol",
    "test": "testEncodeDecodeSchema",
    "name": "encode schema with 6 entries",
    "gasUsed": 5639
  },
  {
    "file": "test/Schema.t.sol",
    "test": "testEncodeDecodeSchema",
    "name": "get schema type at index",
    "gasUsed": 185
  },
  {
    "file": "test/Schema.t.sol",
    "test": "testGetNumDynamicFields",
    "name": "get number of dynamic fields from schema",
    "gasUsed": 74
  },
  {
    "file": "test/Schema.t.sol",
    "test": "testGetNumStaticFields",
    "name": "get number of static fields from schema",
    "gasUsed": 85
  },
  {
    "file": "test/Schema.t.sol",
    "test": "testGetStaticSchemaLength",
    "name": "get static data length from schema",
    "gasUsed": 33
  },
  {
    "file": "test/Schema.t.sol",
    "test": "testIsEmptyFalse",
    "name": "check if schema is empty (non-empty schema)",
    "gasUsed": 7
  },
  {
    "file": "test/Schema.t.sol",
    "test": "testIsEmptyTrue",
    "name": "check if schema is empty (empty schema)",
    "gasUsed": 7
  },
  {
    "file": "test/Schema.t.sol",
    "test": "testValidate",
    "name": "validate schema",
    "gasUsed": 16381
  },
  {
    "file": "test/Slice.t.sol",
    "test": "testFromBytes",
    "name": "make Slice from bytes",
    "gasUsed": 31
  },
  {
    "file": "test/Slice.t.sol",
    "test": "testFromBytes",
    "name": "get Slice length",
    "gasUsed": 10
  },
  {
    "file": "test/Slice.t.sol",
    "test": "testFromBytes",
    "name": "get Slice pointer",
    "gasUsed": 33
  },
  {
    "file": "test/Slice.t.sol",
    "test": "testSubslice",
    "name": "subslice bytes (no copy) [1:4]",
    "gasUsed": 311
  },
  {
    "file": "test/Slice.t.sol",
    "test": "testSubslice",
    "name": "subslice bytes (no copy) [4:37]",
    "gasUsed": 311
  },
  {
    "file": "test/Slice.t.sol",
    "test": "testToBytes",
    "name": "Slice (0 bytes) to bytes memory",
    "gasUsed": 298
  },
  {
    "file": "test/Slice.t.sol",
    "test": "testToBytes",
    "name": "Slice (2 bytes) to bytes memory",
    "gasUsed": 534
  },
  {
    "file": "test/Slice.t.sol",
    "test": "testToBytes",
    "name": "Slice (32 bytes) to bytes memory",
    "gasUsed": 545
  },
  {
    "file": "test/Slice.t.sol",
    "test": "testToBytes",
    "name": "Slice (34 bytes) to bytes memory",
    "gasUsed": 750
  },
  {
    "file": "test/Slice.t.sol",
    "test": "testToBytes",
    "name": "Slice (1024 bytes) to bytes memory",
    "gasUsed": 7264
  },
  {
    "file": "test/Slice.t.sol",
    "test": "testToBytes",
    "name": "Slice (1024x1024 bytes) to bytes memory",
    "gasUsed": 9205065
  },
  {
    "file": "test/Slice.t.sol",
    "test": "testToBytes32",
    "name": "Slice to bytes32",
    "gasUsed": 81
  },
  {
    "file": "test/Storage.t.sol",
    "test": "testStoreLoad",
    "name": "store 1 storage slot",
    "gasUsed": 22339
  },
  {
    "file": "test/Storage.t.sol",
    "test": "testStoreLoad",
    "name": "store 34 bytes over 3 storage slots (with offset and safeTrail))",
    "gasUsed": 23009
  },
  {
    "file": "test/Storage.t.sol",
    "test": "testStoreLoad",
    "name": "load 34 bytes over 3 storage slots (with offset and safeTrail))",
    "gasUsed": 865
  },
  {
    "file": "test/StoreCoreDynamic.t.sol",
    "test": "testGetFieldSlice",
    "name": "get field slice (cold, 1 slot)",
    "gasUsed": 7996
  },
  {
    "file": "test/StoreCoreDynamic.t.sol",
    "test": "testGetFieldSlice",
    "name": "get field slice (warm, 1 slot)",
    "gasUsed": 2065
  },
  {
    "file": "test/StoreCoreDynamic.t.sol",
    "test": "testGetFieldSlice",
    "name": "get field slice (semi-cold, 1 slot)",
    "gasUsed": 4070
  },
  {
    "file": "test/StoreCoreDynamic.t.sol",
    "test": "testGetFieldSlice",
    "name": "get field slice (warm, 2 slots)",
    "gasUsed": 4296
  },
  {
    "file": "test/StoreCoreDynamic.t.sol",
    "test": "testGetSecondFieldLength",
    "name": "get field length (cold, 1 slot)",
    "gasUsed": 7959
  },
  {
    "file": "test/StoreCoreDynamic.t.sol",
    "test": "testGetSecondFieldLength",
    "name": "get field length (warm, 1 slot)",
    "gasUsed": 1956
  },
  {
    "file": "test/StoreCoreDynamic.t.sol",
    "test": "testGetThirdFieldLength",
    "name": "get field length (warm due to , 2 slots)",
    "gasUsed": 7959
  },
  {
    "file": "test/StoreCoreDynamic.t.sol",
    "test": "testGetThirdFieldLength",
    "name": "get field length (warm, 2 slots)",
    "gasUsed": 1955
  },
  {
    "file": "test/StoreCoreDynamic.t.sol",
    "test": "testPopFromSecondField",
    "name": "pop from field (cold, 1 slot, 1 uint32 item)",
    "gasUsed": 30234
  },
  {
    "file": "test/StoreCoreDynamic.t.sol",
    "test": "testPopFromSecondField",
    "name": "pop from field (warm, 1 slot, 1 uint32 item)",
    "gasUsed": 18289
  },
  {
    "file": "test/StoreCoreDynamic.t.sol",
    "test": "testPopFromThirdField",
    "name": "pop from field (cold, 2 slots, 10 uint32 items)",
    "gasUsed": 31984
  },
  {
    "file": "test/StoreCoreDynamic.t.sol",
    "test": "testPopFromThirdField",
    "name": "pop from field (warm, 2 slots, 10 uint32 items)",
    "gasUsed": 18039
  },
  {
    "file": "test/StoreCoreGas.t.sol",
    "test": "testAccessEmptyData",
    "name": "access non-existing record",
    "gasUsed": 7267
  },
  {
    "file": "test/StoreCoreGas.t.sol",
    "test": "testAccessEmptyData",
    "name": "access static field of non-existing record",
    "gasUsed": 2758
  },
  {
    "file": "test/StoreCoreGas.t.sol",
    "test": "testAccessEmptyData",
    "name": "access dynamic field of non-existing record",
    "gasUsed": 3420
  },
  {
    "file": "test/StoreCoreGas.t.sol",
    "test": "testAccessEmptyData",
    "name": "access length of dynamic field of non-existing record",
    "gasUsed": 1328
  },
  {
    "file": "test/StoreCoreGas.t.sol",
    "test": "testAccessEmptyData",
    "name": "access slice of dynamic field of non-existing record",
    "gasUsed": 1202
  },
  {
    "file": "test/StoreCoreGas.t.sol",
    "test": "testDeleteData",
    "name": "delete record (complex data, 3 slots)",
    "gasUsed": 10000
  },
  {
    "file": "test/StoreCoreGas.t.sol",
    "test": "testHasSchema",
    "name": "Check for existence of table (existent)",
    "gasUsed": 1127
  },
  {
    "file": "test/StoreCoreGas.t.sol",
    "test": "testHasSchema",
    "name": "check for existence of table (non-existent)",
    "gasUsed": 3129
  },
  {
    "file": "test/StoreCoreGas.t.sol",
    "test": "testHooks",
    "name": "register subscriber",
    "gasUsed": 65852
  },
  {
    "file": "test/StoreCoreGas.t.sol",
    "test": "testHooks",
    "name": "set record on table with subscriber",
    "gasUsed": 73501
  },
  {
    "file": "test/StoreCoreGas.t.sol",
    "test": "testHooks",
    "name": "set static field on table with subscriber",
    "gasUsed": 29436
  },
  {
    "file": "test/StoreCoreGas.t.sol",
    "test": "testHooks",
    "name": "delete record on table with subscriber",
    "gasUsed": 22078
  },
  {
    "file": "test/StoreCoreGas.t.sol",
    "test": "testHooksDynamicData",
    "name": "register subscriber",
    "gasUsed": 65852
  },
  {
    "file": "test/StoreCoreGas.t.sol",
    "test": "testHooksDynamicData",
    "name": "set (dynamic) record on table with subscriber",
    "gasUsed": 166830
  },
  {
    "file": "test/StoreCoreGas.t.sol",
    "test": "testHooksDynamicData",
    "name": "set (dynamic) field on table with subscriber",
    "gasUsed": 32510
  },
  {
    "file": "test/StoreCoreGas.t.sol",
    "test": "testHooksDynamicData",
    "name": "delete (dynamic) record on table with subscriber",
    "gasUsed": 23544
  },
  {
    "file": "test/StoreCoreGas.t.sol",
    "test": "testPushToField",
    "name": "push to field (1 slot, 1 uint32 item)",
    "gasUsed": 15911
  },
  {
    "file": "test/StoreCoreGas.t.sol",
    "test": "testPushToField",
    "name": "push to field (2 slots, 10 uint32 items)",
    "gasUsed": 38572
  },
  {
    "file": "test/StoreCoreGas.t.sol",
    "test": "testRegisterAndGetSchema",
    "name": "StoreCore: register schema",
    "gasUsed": 54509
  },
  {
    "file": "test/StoreCoreGas.t.sol",
    "test": "testRegisterAndGetSchema",
    "name": "StoreCore: get schema (warm)",
    "gasUsed": 1128
  },
  {
    "file": "test/StoreCoreGas.t.sol",
    "test": "testRegisterAndGetSchema",
    "name": "StoreCore: get key schema (warm)",
    "gasUsed": 2324
  },
  {
    "file": "test/StoreCoreGas.t.sol",
    "test": "testSetAndGetDynamicData",
    "name": "set complex record with dynamic data (4 slots)",
    "gasUsed": 108618
  },
  {
    "file": "test/StoreCoreGas.t.sol",
    "test": "testSetAndGetDynamicData",
    "name": "get complex record with dynamic data (4 slots)",
    "gasUsed": 6280
  },
  {
    "file": "test/StoreCoreGas.t.sol",
    "test": "testSetAndGetDynamicData",
    "name": "compare: Set complex record with dynamic data using native solidity",
    "gasUsed": 116842
  },
  {
    "file": "test/StoreCoreGas.t.sol",
    "test": "testSetAndGetDynamicData",
    "name": "compare: Set complex record with dynamic data using abi.encode",
    "gasUsed": 267369
  },
  {
    "file": "test/StoreCoreGas.t.sol",
    "test": "testSetAndGetDynamicDataLength",
    "name": "set dynamic length of dynamic index 0",
    "gasUsed": 23610
  },
  {
    "file": "test/StoreCoreGas.t.sol",
    "test": "testSetAndGetDynamicDataLength",
    "name": "set dynamic length of dynamic index 1",
    "gasUsed": 1711
  },
  {
    "file": "test/StoreCoreGas.t.sol",
    "test": "testSetAndGetDynamicDataLength",
    "name": "reduce dynamic length of dynamic index 0",
    "gasUsed": 1699
  },
  {
    "file": "test/StoreCoreGas.t.sol",
    "test": "testSetAndGetField",
    "name": "set static field (1 slot)",
    "gasUsed": 38931
  },
  {
    "file": "test/StoreCoreGas.t.sol",
    "test": "testSetAndGetField",
    "name": "get static field (1 slot)",
    "gasUsed": 2759
  },
  {
    "file": "test/StoreCoreGas.t.sol",
    "test": "testSetAndGetField",
    "name": "set static field (overlap 2 slot)",
    "gasUsed": 33878
  },
  {
    "file": "test/StoreCoreGas.t.sol",
    "test": "testSetAndGetField",
    "name": "get static field (overlap 2 slot)",
    "gasUsed": 3580
  },
  {
    "file": "test/StoreCoreGas.t.sol",
    "test": "testSetAndGetField",
    "name": "set dynamic field (1 slot, first dynamic field)",
    "gasUsed": 56358
  },
  {
    "file": "test/StoreCoreGas.t.sol",
    "test": "testSetAndGetField",
    "name": "get dynamic field (1 slot, first dynamic field)",
    "gasUsed": 3609
  },
  {
    "file": "test/StoreCoreGas.t.sol",
    "test": "testSetAndGetField",
    "name": "set dynamic field (1 slot, second dynamic field)",
    "gasUsed": 34491
  },
  {
    "file": "test/StoreCoreGas.t.sol",
    "test": "testSetAndGetField",
    "name": "get dynamic field (1 slot, second dynamic field)",
    "gasUsed": 3625
  },
  {
    "file": "test/StoreCoreGas.t.sol",
    "test": "testSetAndGetStaticData",
    "name": "set static record (1 slot)",
    "gasUsed": 38393
  },
  {
    "file": "test/StoreCoreGas.t.sol",
    "test": "testSetAndGetStaticData",
    "name": "get static record (1 slot)",
    "gasUsed": 1266
  },
  {
    "file": "test/StoreCoreGas.t.sol",
    "test": "testSetAndGetStaticDataSpanningWords",
    "name": "set static record (2 slots)",
    "gasUsed": 60898
  },
  {
    "file": "test/StoreCoreGas.t.sol",
    "test": "testSetAndGetStaticDataSpanningWords",
    "name": "get static record (2 slots)",
    "gasUsed": 1455
  },
  {
    "file": "test/StoreCoreGas.t.sol",
    "test": "testSetMetadata",
    "name": "StoreCore: set table metadata",
    "gasUsed": 251738
  },
  {
    "file": "test/StoreCoreGas.t.sol",
    "test": "testUpdateInField",
    "name": "update in field (1 slot, 1 uint32 item)",
    "gasUsed": 15433
  },
  {
    "file": "test/StoreCoreGas.t.sol",
    "test": "testUpdateInField",
    "name": "push to field (2 slots, 6 uint64 items)",
    "gasUsed": 16474
  },
  {
    "file": "test/StoreMetadata.t.sol",
    "test": "testSetAndGet",
    "name": "set record in StoreMetadataTable",
    "gasUsed": 250211
  },
  {
    "file": "test/StoreMetadata.t.sol",
    "test": "testSetAndGet",
    "name": "get record from StoreMetadataTable",
<<<<<<< HEAD
    "gasUsed": 11402
=======
    "gasUsed": 11576
>>>>>>> 8fcd82ed
  },
  {
    "file": "test/StoreSwitch.t.sol",
    "test": "testDelegatecall",
    "name": "get Store address",
    "gasUsed": 2170
  },
  {
    "file": "test/StoreSwitch.t.sol",
    "test": "testNoDelegatecall",
    "name": "get Store address",
    "gasUsed": 2173
  },
  {
    "file": "test/tables/Callbacks.t.sol",
    "test": "testSetAndGet",
    "name": "set field in Callbacks",
    "gasUsed": 61383
  },
  {
    "file": "test/tables/Callbacks.t.sol",
    "test": "testSetAndGet",
    "name": "get field from Callbacks (warm)",
    "gasUsed": 5051
  },
  {
    "file": "test/tables/Callbacks.t.sol",
    "test": "testSetAndGet",
    "name": "push field to Callbacks",
    "gasUsed": 39268
  },
  {
    "file": "test/tables/Hooks.t.sol",
    "test": "testSetAndGet",
    "name": "set field in Hooks",
    "gasUsed": 63374
  },
  {
    "file": "test/tables/Hooks.t.sol",
    "test": "testSetAndGet",
    "name": "get field from Hooks (warm)",
    "gasUsed": 5035
  },
  {
    "file": "test/tables/Hooks.t.sol",
    "test": "testSetAndGet",
    "name": "push field to Hooks",
    "gasUsed": 39259
  },
  {
    "file": "test/tightcoder/DecodeSlice.t.sol",
    "test": "testToArrayUint32",
    "name": "decode packed uint32[]",
    "gasUsed": 563
  },
  {
    "file": "test/tightcoder/DecodeSlice.t.sol",
    "test": "testToBytes32Array",
    "name": "decode packed bytes32[]",
    "gasUsed": 552
  },
  {
    "file": "test/tightcoder/EncodeArray.t.sol",
    "test": "testEncodeUint16Array",
    "name": "encode packed uint16[]",
    "gasUsed": 595
  },
  {
    "file": "test/tightcoder/EncodeArray.t.sol",
    "test": "testEncodeUint32Array",
    "name": "encode packed uint32[]",
    "gasUsed": 504
  },
  {
    "file": "test/tightcoder/EncodeArray.t.sol",
    "test": "testEncodeUint8Array",
    "name": "encode packed uint8[]",
    "gasUsed": 493
  },
  {
    "file": "test/tightcoder/TightCoder.t.sol",
    "test": "testFromAndToUint32Array",
    "name": "decode packed uint32[]",
    "gasUsed": 563
  },
  {
    "file": "test/tightcoder/TightCoder.t.sol",
    "test": "testToAndFromBytes24Array",
    "name": "encode packed bytes24[]",
    "gasUsed": 501
  },
  {
    "file": "test/tightcoder/TightCoder.t.sol",
    "test": "testToAndFromBytes24Array",
    "name": "decode packed bytes24[]",
    "gasUsed": 563
  },
  {
    "file": "test/Vector2.t.sol",
    "test": "testRegisterAndGetSchema",
    "name": "register Vector2 schema",
    "gasUsed": 59169
  },
  {
    "file": "test/Vector2.t.sol",
    "test": "testSetAndGet",
    "name": "set Vector2 record",
    "gasUsed": 37212
  },
  {
    "file": "test/Vector2.t.sol",
    "test": "testSetAndGet",
    "name": "get Vector2 record",
    "gasUsed": 4549
  }
]<|MERGE_RESOLUTION|>--- conflicted
+++ resolved
@@ -267,11 +267,7 @@
     "file": "test/Mixed.t.sol",
     "test": "testSetAndGet",
     "name": "get record from Mixed",
-<<<<<<< HEAD
-    "gasUsed": 12236
-=======
-    "gasUsed": 12610
->>>>>>> 8fcd82ed
+    "gasUsed": 12408
   },
   {
     "file": "test/PackedCounter.t.sol",
@@ -775,11 +771,7 @@
     "file": "test/StoreMetadata.t.sol",
     "test": "testSetAndGet",
     "name": "get record from StoreMetadataTable",
-<<<<<<< HEAD
-    "gasUsed": 11402
-=======
-    "gasUsed": 11576
->>>>>>> 8fcd82ed
+    "gasUsed": 11548
   },
   {
     "file": "test/StoreSwitch.t.sol",

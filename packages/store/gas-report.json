--- conflicted
+++ resolved
@@ -307,15 +307,9 @@
   },
   {
     "file": "test/KeyEncoding.t.sol",
-<<<<<<< HEAD
-    "test": "testRegisterAndGetSchema",
-    "name": "register KeyEncoding schema",
-    "gasUsed": 670018
-=======
     "test": "testRegisterAndGetFieldLayout",
     "name": "register KeyEncoding table",
-    "gasUsed": 697846
->>>>>>> de151fec
+    "gasUsed": 697932
   },
   {
     "file": "test/Mixed.t.sol",
@@ -325,35 +319,21 @@
   },
   {
     "file": "test/Mixed.t.sol",
-<<<<<<< HEAD
-    "test": "testRegisterAndGetSchema",
-    "name": "register Mixed schema",
-    "gasUsed": 531694
-=======
     "test": "testRegisterAndGetFieldLayout",
     "name": "register Mixed table",
-    "gasUsed": 560027
->>>>>>> de151fec
+    "gasUsed": 560113
   },
   {
     "file": "test/Mixed.t.sol",
     "test": "testSetAndGet",
     "name": "set record in Mixed",
-<<<<<<< HEAD
-    "gasUsed": 107682
-=======
-    "gasUsed": 108640
->>>>>>> de151fec
+    "gasUsed": 108795
   },
   {
     "file": "test/Mixed.t.sol",
     "test": "testSetAndGet",
     "name": "get record from Mixed",
-<<<<<<< HEAD
-    "gasUsed": 9984
-=======
-    "gasUsed": 9640
->>>>>>> de151fec
+    "gasUsed": 9639
   },
   {
     "file": "test/PackedCounter.t.sol",
@@ -587,41 +567,25 @@
     "file": "test/StoreCoreDynamic.t.sol",
     "test": "testPopFromSecondField",
     "name": "pop from field (cold, 1 slot, 1 uint32 item)",
-<<<<<<< HEAD
-    "gasUsed": 22094
-=======
-    "gasUsed": 22898
->>>>>>> de151fec
+    "gasUsed": 23308
   },
   {
     "file": "test/StoreCoreDynamic.t.sol",
     "test": "testPopFromSecondField",
     "name": "pop from field (warm, 1 slot, 1 uint32 item)",
-<<<<<<< HEAD
-    "gasUsed": 16131
-=======
-    "gasUsed": 16928
->>>>>>> de151fec
+    "gasUsed": 17344
   },
   {
     "file": "test/StoreCoreDynamic.t.sol",
     "test": "testPopFromThirdField",
     "name": "pop from field (cold, 2 slots, 10 uint32 items)",
-<<<<<<< HEAD
-    "gasUsed": 24291
-=======
-    "gasUsed": 24647
->>>>>>> de151fec
+    "gasUsed": 25505
   },
   {
     "file": "test/StoreCoreDynamic.t.sol",
     "test": "testPopFromThirdField",
     "name": "pop from field (warm, 2 slots, 10 uint32 items)",
-<<<<<<< HEAD
-    "gasUsed": 16328
-=======
-    "gasUsed": 16678
->>>>>>> de151fec
+    "gasUsed": 17541
   },
   {
     "file": "test/StoreCoreGas.t.sol",
@@ -675,119 +639,73 @@
     "file": "test/StoreCoreGas.t.sol",
     "test": "testHooks",
     "name": "register subscriber",
-<<<<<<< HEAD
-    "gasUsed": 61206
-=======
-    "gasUsed": 61935
->>>>>>> de151fec
+    "gasUsed": 62557
   },
   {
     "file": "test/StoreCoreGas.t.sol",
     "test": "testHooks",
     "name": "set record on table with subscriber",
-<<<<<<< HEAD
-    "gasUsed": 73895
-=======
-    "gasUsed": 73748
->>>>>>> de151fec
+    "gasUsed": 76064
   },
   {
     "file": "test/StoreCoreGas.t.sol",
     "test": "testHooks",
     "name": "set static field on table with subscriber",
-<<<<<<< HEAD
-    "gasUsed": 24827
-=======
-    "gasUsed": 25441
->>>>>>> de151fec
+    "gasUsed": 25978
   },
   {
     "file": "test/StoreCoreGas.t.sol",
     "test": "testHooks",
     "name": "delete record on table with subscriber",
-<<<<<<< HEAD
-    "gasUsed": 19389
-=======
-    "gasUsed": 21483
->>>>>>> de151fec
+    "gasUsed": 21493
   },
   {
     "file": "test/StoreCoreGas.t.sol",
     "test": "testHooksDynamicData",
     "name": "register subscriber",
-<<<<<<< HEAD
-    "gasUsed": 61206
-=======
-    "gasUsed": 61935
->>>>>>> de151fec
+    "gasUsed": 62557
   },
   {
     "file": "test/StoreCoreGas.t.sol",
     "test": "testHooksDynamicData",
     "name": "set (dynamic) record on table with subscriber",
-<<<<<<< HEAD
-    "gasUsed": 166473
-=======
-    "gasUsed": 167808
->>>>>>> de151fec
+    "gasUsed": 169833
   },
   {
     "file": "test/StoreCoreGas.t.sol",
     "test": "testHooksDynamicData",
     "name": "set (dynamic) field on table with subscriber",
-<<<<<<< HEAD
-    "gasUsed": 27546
-=======
-    "gasUsed": 28269
->>>>>>> de151fec
+    "gasUsed": 29589
   },
   {
     "file": "test/StoreCoreGas.t.sol",
     "test": "testHooksDynamicData",
     "name": "delete (dynamic) record on table with subscriber",
-<<<<<<< HEAD
-    "gasUsed": 20778
-=======
-    "gasUsed": 22901
->>>>>>> de151fec
+    "gasUsed": 22878
   },
   {
     "file": "test/StoreCoreGas.t.sol",
     "test": "testPushToField",
     "name": "push to field (1 slot, 1 uint32 item)",
-<<<<<<< HEAD
-    "gasUsed": 14016
-=======
-    "gasUsed": 14558
->>>>>>> de151fec
+    "gasUsed": 15228
   },
   {
     "file": "test/StoreCoreGas.t.sol",
     "test": "testPushToField",
     "name": "push to field (2 slots, 10 uint32 items)",
-<<<<<<< HEAD
-    "gasUsed": 36789
-  },
-  {
-    "file": "test/StoreCoreGas.t.sol",
-    "test": "testRegisterAndGetSchema",
-    "name": "StoreCore: register schema",
-    "gasUsed": 595067
-=======
-    "gasUsed": 37206
+    "gasUsed": 38002
   },
   {
     "file": "test/StoreCoreGas.t.sol",
     "test": "testRegisterAndGetFieldLayout",
     "name": "StoreCore: register table",
-    "gasUsed": 620356
+    "gasUsed": 620426
   },
   {
     "file": "test/StoreCoreGas.t.sol",
     "test": "testRegisterAndGetFieldLayout",
     "name": "StoreCore: get field layout (warm)",
     "gasUsed": 4479
->>>>>>> de151fec
   },
   {
     "file": "test/StoreCoreGas.t.sol",
@@ -805,11 +723,7 @@
     "file": "test/StoreCoreGas.t.sol",
     "test": "testSetAndGetDynamicData",
     "name": "set complex record with dynamic data (4 slots)",
-<<<<<<< HEAD
-    "gasUsed": 102952
-=======
-    "gasUsed": 104856
->>>>>>> de151fec
+    "gasUsed": 104895
   },
   {
     "file": "test/StoreCoreGas.t.sol",
@@ -851,11 +765,7 @@
     "file": "test/StoreCoreGas.t.sol",
     "test": "testSetAndGetField",
     "name": "set static field (1 slot)",
-<<<<<<< HEAD
-    "gasUsed": 33581
-=======
-    "gasUsed": 33831
->>>>>>> de151fec
+    "gasUsed": 34132
   },
   {
     "file": "test/StoreCoreGas.t.sol",
@@ -867,11 +777,7 @@
     "file": "test/StoreCoreGas.t.sol",
     "test": "testSetAndGetField",
     "name": "set static field (overlap 2 slot)",
-<<<<<<< HEAD
-    "gasUsed": 32457
-=======
-    "gasUsed": 32479
->>>>>>> de151fec
+    "gasUsed": 32779
   },
   {
     "file": "test/StoreCoreGas.t.sol",
@@ -883,11 +789,7 @@
     "file": "test/StoreCoreGas.t.sol",
     "test": "testSetAndGetField",
     "name": "set dynamic field (1 slot, first dynamic field)",
-<<<<<<< HEAD
-    "gasUsed": 54903
-=======
-    "gasUsed": 55195
->>>>>>> de151fec
+    "gasUsed": 55899
   },
   {
     "file": "test/StoreCoreGas.t.sol",
@@ -899,11 +801,7 @@
     "file": "test/StoreCoreGas.t.sol",
     "test": "testSetAndGetField",
     "name": "set dynamic field (1 slot, second dynamic field)",
-<<<<<<< HEAD
-    "gasUsed": 33143
-=======
-    "gasUsed": 33313
->>>>>>> de151fec
+    "gasUsed": 34139
   },
   {
     "file": "test/StoreCoreGas.t.sol",
@@ -915,11 +813,7 @@
     "file": "test/StoreCoreGas.t.sol",
     "test": "testSetAndGetStaticData",
     "name": "set static record (1 slot)",
-<<<<<<< HEAD
-    "gasUsed": 33646
-=======
-    "gasUsed": 34181
->>>>>>> de151fec
+    "gasUsed": 34695
   },
   {
     "file": "test/StoreCoreGas.t.sol",
@@ -931,11 +825,7 @@
     "file": "test/StoreCoreGas.t.sol",
     "test": "testSetAndGetStaticDataSpanningWords",
     "name": "set static record (2 slots)",
-<<<<<<< HEAD
-    "gasUsed": 56150
-=======
-    "gasUsed": 56684
->>>>>>> de151fec
+    "gasUsed": 57199
   },
   {
     "file": "test/StoreCoreGas.t.sol",
@@ -947,31 +837,19 @@
     "file": "test/StoreCoreGas.t.sol",
     "test": "testUpdateInField",
     "name": "update in field (1 slot, 1 uint32 item)",
-<<<<<<< HEAD
-    "gasUsed": 15051
-=======
-    "gasUsed": 14835
->>>>>>> de151fec
+    "gasUsed": 16263
   },
   {
     "file": "test/StoreCoreGas.t.sol",
     "test": "testUpdateInField",
     "name": "push to field (2 slots, 6 uint64 items)",
-<<<<<<< HEAD
-    "gasUsed": 15872
-=======
-    "gasUsed": 15865
->>>>>>> de151fec
+    "gasUsed": 17084
   },
   {
     "file": "test/StoreHook.t.sol",
     "test": "testCallHook",
     "name": "call an enabled hook",
-<<<<<<< HEAD
-    "gasUsed": 14576
-=======
-    "gasUsed": 10157
->>>>>>> de151fec
+    "gasUsed": 14598
   },
   {
     "file": "test/StoreHook.t.sol",
@@ -1013,11 +891,7 @@
     "file": "test/tables/Callbacks.t.sol",
     "test": "testSetAndGet",
     "name": "Callbacks: set field",
-<<<<<<< HEAD
-    "gasUsed": 58886
-=======
-    "gasUsed": 59331
->>>>>>> de151fec
+    "gasUsed": 60020
   },
   {
     "file": "test/tables/Callbacks.t.sol",
@@ -1029,31 +903,19 @@
     "file": "test/tables/Callbacks.t.sol",
     "test": "testSetAndGet",
     "name": "Callbacks: push 1 element",
-<<<<<<< HEAD
-    "gasUsed": 38000
-=======
-    "gasUsed": 39000
->>>>>>> de151fec
+    "gasUsed": 39348
   },
   {
     "file": "test/tables/StoreHooks.t.sol",
     "test": "testOneSlot",
     "name": "StoreHooks: set field with one elements (cold)",
-<<<<<<< HEAD
-    "gasUsed": 60875
-=======
-    "gasUsed": 61323
->>>>>>> de151fec
+    "gasUsed": 62002
   },
   {
     "file": "test/tables/StoreHooks.t.sol",
     "test": "testTable",
     "name": "StoreHooks: set field (cold)",
-<<<<<<< HEAD
-    "gasUsed": 60874
-=======
-    "gasUsed": 61323
->>>>>>> de151fec
+    "gasUsed": 62002
   },
   {
     "file": "test/tables/StoreHooks.t.sol",
@@ -1065,81 +927,49 @@
     "file": "test/tables/StoreHooks.t.sol",
     "test": "testTable",
     "name": "StoreHooks: push 1 element (cold)",
-<<<<<<< HEAD
-    "gasUsed": 18073
-=======
-    "gasUsed": 19075
->>>>>>> de151fec
+    "gasUsed": 19415
   },
   {
     "file": "test/tables/StoreHooks.t.sol",
     "test": "testTable",
     "name": "StoreHooks: pop 1 element (warm)",
-<<<<<<< HEAD
-    "gasUsed": 14530
-=======
-    "gasUsed": 15453
->>>>>>> de151fec
+    "gasUsed": 15871
   },
   {
     "file": "test/tables/StoreHooks.t.sol",
     "test": "testTable",
     "name": "StoreHooks: push 1 element (warm)",
-<<<<<<< HEAD
-    "gasUsed": 16146
-=======
-    "gasUsed": 17134
->>>>>>> de151fec
+    "gasUsed": 17484
   },
   {
     "file": "test/tables/StoreHooks.t.sol",
     "test": "testTable",
     "name": "StoreHooks: update 1 element (warm)",
-<<<<<<< HEAD
-    "gasUsed": 37267
-=======
-    "gasUsed": 37483
->>>>>>> de151fec
+    "gasUsed": 38605
   },
   {
     "file": "test/tables/StoreHooks.t.sol",
     "test": "testTable",
     "name": "StoreHooks: delete record (warm)",
-<<<<<<< HEAD
-    "gasUsed": 9821
-=======
-    "gasUsed": 10992
->>>>>>> de151fec
+    "gasUsed": 10994
   },
   {
     "file": "test/tables/StoreHooks.t.sol",
     "test": "testTable",
     "name": "StoreHooks: set field (warm)",
-<<<<<<< HEAD
-    "gasUsed": 33137
-=======
-    "gasUsed": 33544
->>>>>>> de151fec
+    "gasUsed": 34255
   },
   {
     "file": "test/tables/StoreHooks.t.sol",
     "test": "testThreeSlots",
     "name": "StoreHooks: set field with three elements (cold)",
-<<<<<<< HEAD
-    "gasUsed": 83566
-=======
-    "gasUsed": 84011
->>>>>>> de151fec
+    "gasUsed": 84693
   },
   {
     "file": "test/tables/StoreHooks.t.sol",
     "test": "testTwoSlots",
     "name": "StoreHooks: set field with two elements (cold)",
-<<<<<<< HEAD
-    "gasUsed": 83478
-=======
-    "gasUsed": 83923
->>>>>>> de151fec
+    "gasUsed": 84605
   },
   {
     "file": "test/tables/StoreHooksColdLoad.t.sol",
@@ -1169,21 +999,13 @@
     "file": "test/tables/StoreHooksColdLoad.t.sol",
     "test": "testPop",
     "name": "StoreHooks: pop 1 element (cold)",
-<<<<<<< HEAD
-    "gasUsed": 24974
-=======
-    "gasUsed": 25580
->>>>>>> de151fec
+    "gasUsed": 26318
   },
   {
     "file": "test/tables/StoreHooksColdLoad.t.sol",
     "test": "testUpdate",
     "name": "StoreHooks: update 1 element (cold)",
-<<<<<<< HEAD
-    "gasUsed": 27212
-=======
-    "gasUsed": 27157
->>>>>>> de151fec
+    "gasUsed": 28556
   },
   {
     "file": "test/tightcoder/DecodeSlice.t.sol",
@@ -1235,25 +1057,15 @@
   },
   {
     "file": "test/Vector2.t.sol",
-<<<<<<< HEAD
-    "test": "testRegisterAndGetSchema",
-    "name": "register Vector2 schema",
-    "gasUsed": 393133
-=======
     "test": "testRegisterAndGetFieldLayout",
     "name": "register Vector2 field layout",
-    "gasUsed": 421468
->>>>>>> de151fec
+    "gasUsed": 421554
   },
   {
     "file": "test/Vector2.t.sol",
     "test": "testSetAndGet",
     "name": "set Vector2 record",
-<<<<<<< HEAD
-    "gasUsed": 35983
-=======
-    "gasUsed": 36809
->>>>>>> de151fec
+    "gasUsed": 37413
   },
   {
     "file": "test/Vector2.t.sol",

[
  {
    "file": "test/Bytes.t.sol",
    "test": "testEquals",
    "name": "compare equal bytes",
    "gasUsed": 196
  },
  {
    "file": "test/Bytes.t.sol",
    "test": "testEqualsFalse",
    "name": "compare unequal bytes",
    "gasUsed": 196
  },
  {
    "file": "test/Bytes.t.sol",
    "test": "testSetBytes1",
    "name": "set bytes1 in bytes32",
    "gasUsed": 16
  },
  {
    "file": "test/Bytes.t.sol",
    "test": "testSetBytes2",
    "name": "set bytes2 in bytes32",
    "gasUsed": 16
  },
  {
    "file": "test/Bytes.t.sol",
    "test": "testSetBytes4",
    "name": "set bytes4 in bytes32",
    "gasUsed": 16
  },
  {
    "file": "test/Bytes.t.sol",
    "test": "testSetBytes4Memory",
    "name": "set bytes4 in bytes memory",
    "gasUsed": 37
  },
  {
    "file": "test/Bytes.t.sol",
    "test": "testSlice3",
    "name": "slice bytes3 with offset 1",
    "gasUsed": 68
  },
  {
    "file": "test/Bytes.t.sol",
    "test": "testSlice32",
    "name": "slice bytes32 with offset 10",
    "gasUsed": 68
  },
  {
    "file": "test/Bytes.t.sol",
    "test": "testToBytes32",
    "name": "create bytes32 from bytes memory with offset 0",
    "gasUsed": 25
  },
  {
    "file": "test/Bytes.t.sol",
    "test": "testToBytes32CrossWord",
    "name": "create bytes32 from bytes memory with offset 16",
    "gasUsed": 36
  },
  {
    "file": "test/FieldLayout.t.sol",
    "test": "testEncodeDecodeFieldLayout",
    "name": "initialize field layout array with 5 entries",
    "gasUsed": 439
  },
  {
    "file": "test/FieldLayout.t.sol",
    "test": "testEncodeDecodeFieldLayout",
    "name": "encode field layout with 5+1 entries",
    "gasUsed": 2378
  },
  {
    "file": "test/FieldLayout.t.sol",
    "test": "testEncodeDecodeFieldLayout",
    "name": "get static byte length at index",
    "gasUsed": 19
  },
  {
    "file": "test/FieldLayout.t.sol",
    "test": "testGetNumDynamicFields",
    "name": "get number of dynamic fields from field layout",
    "gasUsed": 363
  },
  {
    "file": "test/FieldLayout.t.sol",
    "test": "testGetNumFields",
    "name": "get number of all fields from field layout",
    "gasUsed": 34
  },
  {
    "file": "test/FieldLayout.t.sol",
    "test": "testGetNumStaticFields",
    "name": "get number of static fields from field layout",
    "gasUsed": 293
  },
  {
    "file": "test/FieldLayout.t.sol",
    "test": "testGetStaticFieldLayoutLength",
    "name": "get static data length from field layout",
    "gasUsed": 218
  },
  {
    "file": "test/FieldLayout.t.sol",
    "test": "testIsEmptyFalse",
    "name": "check if field layout is empty (non-empty field layout)",
    "gasUsed": 7
  },
  {
    "file": "test/FieldLayout.t.sol",
    "test": "testIsEmptyTrue",
    "name": "check if field layout is empty (empty field layout)",
    "gasUsed": 7
  },
  {
    "file": "test/FieldLayout.t.sol",
    "test": "testValidate",
    "name": "validate field layout",
    "gasUsed": 3944
  },
  {
    "file": "test/Gas.t.sol",
    "test": "testCompareAbiEncodeVsCustom",
    "name": "abi encode (static)",
    "gasUsed": 133
  },
  {
    "file": "test/Gas.t.sol",
    "test": "testCompareAbiEncodeVsCustom",
    "name": "abi encode (dynamic)",
    "gasUsed": 849
  },
  {
    "file": "test/Gas.t.sol",
    "test": "testCompareAbiEncodeVsCustom",
    "name": "abi encode",
    "gasUsed": 943
  },
  {
    "file": "test/Gas.t.sol",
    "test": "testCompareAbiEncodeVsCustom",
    "name": "abi decode",
    "gasUsed": 1741
  },
  {
    "file": "test/Gas.t.sol",
    "test": "testCompareAbiEncodeVsCustom",
    "name": "custom encode (static)",
    "gasUsed": 191
  },
  {
    "file": "test/Gas.t.sol",
    "test": "testCompareAbiEncodeVsCustom",
    "name": "custom encode (length)",
    "gasUsed": 141
  },
  {
    "file": "test/Gas.t.sol",
    "test": "testCompareAbiEncodeVsCustom",
    "name": "custom encode (dynamic)",
    "gasUsed": 1152
  },
  {
    "file": "test/Gas.t.sol",
    "test": "testCompareAbiEncodeVsCustom",
    "name": "custom encode",
    "gasUsed": 2065
  },
  {
    "file": "test/Gas.t.sol",
    "test": "testCompareAbiEncodeVsCustom",
    "name": "custom decode",
    "gasUsed": 1981
  },
  {
    "file": "test/Gas.t.sol",
    "test": "testCompareAbiEncodeVsCustom",
    "name": "pass abi encoded bytes to external contract",
    "gasUsed": 6562
  },
  {
    "file": "test/Gas.t.sol",
    "test": "testCompareAbiEncodeVsCustom",
    "name": "pass custom encoded bytes to external contract",
    "gasUsed": 1451
  },
  {
    "file": "test/Gas.t.sol",
    "test": "testCompareStorageWriteMUD",
    "name": "MUD storage write (cold, 1 word)",
    "gasUsed": 22339
  },
  {
    "file": "test/Gas.t.sol",
    "test": "testCompareStorageWriteMUD",
    "name": "MUD storage write (cold, 1 word, partial)",
    "gasUsed": 22406
  },
  {
    "file": "test/Gas.t.sol",
    "test": "testCompareStorageWriteMUD",
    "name": "MUD storage write (cold, 10 words)",
    "gasUsed": 199795
  },
  {
    "file": "test/Gas.t.sol",
    "test": "testCompareStorageWriteMUD",
    "name": "MUD storage write (warm, 1 word)",
    "gasUsed": 339
  },
  {
    "file": "test/Gas.t.sol",
    "test": "testCompareStorageWriteMUD",
    "name": "MUD storage write (warm, 1 word, partial)",
    "gasUsed": 506
  },
  {
    "file": "test/Gas.t.sol",
    "test": "testCompareStorageWriteMUD",
    "name": "MUD storage write (warm, 10 words)",
    "gasUsed": 1795
  },
  {
    "file": "test/Gas.t.sol",
    "test": "testCompareStorageWriteSolidity",
    "name": "solidity storage write (cold, 1 word)",
    "gasUsed": 22107
  },
  {
    "file": "test/Gas.t.sol",
    "test": "testCompareStorageWriteSolidity",
    "name": "solidity storage write (cold, 1 word, partial)",
    "gasUsed": 22136
  },
  {
    "file": "test/Gas.t.sol",
    "test": "testCompareStorageWriteSolidity",
    "name": "solidity storage write (cold, 10 words)",
    "gasUsed": 199902
  },
  {
    "file": "test/Gas.t.sol",
    "test": "testCompareStorageWriteSolidity",
    "name": "solidity storage write (warm, 1 word)",
    "gasUsed": 107
  },
  {
    "file": "test/Gas.t.sol",
    "test": "testCompareStorageWriteSolidity",
    "name": "solidity storage write (warm, 1 word, partial)",
    "gasUsed": 236
  },
  {
    "file": "test/Gas.t.sol",
    "test": "testCompareStorageWriteSolidity",
    "name": "solidity storage write (warm, 10 words)",
    "gasUsed": 1988
  },
  {
    "file": "test/GasStorageLoad.t.sol",
    "test": "testCompareStorageLoadMUD",
    "name": "MUD storage load (cold, 1 word)",
    "gasUsed": 2411
  },
  {
    "file": "test/GasStorageLoad.t.sol",
    "test": "testCompareStorageLoadMUD",
    "name": "MUD storage load (cold, 1 word, partial)",
    "gasUsed": 2460
  },
  {
    "file": "test/GasStorageLoad.t.sol",
    "test": "testCompareStorageLoadMUD",
    "name": "MUD storage load (cold, 10 words)",
    "gasUsed": 19911
  },
  {
    "file": "test/GasStorageLoad.t.sol",
    "test": "testCompareStorageLoadMUD",
    "name": "MUD storage load (warm, 1 word)",
    "gasUsed": 412
  },
  {
    "file": "test/GasStorageLoad.t.sol",
    "test": "testCompareStorageLoadMUD",
    "name": "MUD storage load field (warm, 1 word)",
    "gasUsed": 245
  },
  {
    "file": "test/GasStorageLoad.t.sol",
    "test": "testCompareStorageLoadMUD",
    "name": "MUD storage load (warm, 1 word, partial)",
    "gasUsed": 460
  },
  {
    "file": "test/GasStorageLoad.t.sol",
    "test": "testCompareStorageLoadMUD",
    "name": "MUD storage load field (warm, 1 word, partial)",
    "gasUsed": 378
  },
  {
    "file": "test/GasStorageLoad.t.sol",
    "test": "testCompareStorageLoadMUD",
    "name": "MUD storage load (warm, 10 words)",
    "gasUsed": 1916
  },
  {
    "file": "test/GasStorageLoad.t.sol",
    "test": "testCompareStorageLoadSolidity",
    "name": "solidity storage load (cold, 1 word)",
    "gasUsed": 2109
  },
  {
    "file": "test/GasStorageLoad.t.sol",
    "test": "testCompareStorageLoadSolidity",
    "name": "solidity storage load (cold, 1 word, partial)",
    "gasUsed": 2126
  },
  {
    "file": "test/GasStorageLoad.t.sol",
    "test": "testCompareStorageLoadSolidity",
    "name": "solidity storage load (cold, 10 words)",
    "gasUsed": 19894
  },
  {
    "file": "test/GasStorageLoad.t.sol",
    "test": "testCompareStorageLoadSolidity",
    "name": "solidity storage load (warm, 1 word)",
    "gasUsed": 109
  },
  {
    "file": "test/GasStorageLoad.t.sol",
    "test": "testCompareStorageLoadSolidity",
    "name": "solidity storage load (warm, 1 word, partial)",
    "gasUsed": 126
  },
  {
    "file": "test/GasStorageLoad.t.sol",
    "test": "testCompareStorageLoadSolidity",
    "name": "solidity storage load (warm, 10 words)",
    "gasUsed": 1897
  },
  {
    "file": "test/Hook.t.sol",
    "test": "testIsEnabled",
    "name": "check if hook is enabled",
    "gasUsed": 114
  },
  {
    "file": "test/KeyEncoding.t.sol",
    "test": "testRegisterAndGetFieldLayout",
    "name": "register KeyEncoding table",
<<<<<<< HEAD
    "gasUsed": 690111
=======
    "gasUsed": 687695
>>>>>>> 708b49c5
  },
  {
    "file": "test/Mixed.t.sol",
    "test": "testCompareSolidity",
    "name": "store Mixed struct in storage (native solidity)",
    "gasUsed": 92038
  },
  {
    "file": "test/Mixed.t.sol",
    "test": "testRegisterAndGetFieldLayout",
    "name": "register Mixed table",
<<<<<<< HEAD
    "gasUsed": 551929
=======
    "gasUsed": 549513
>>>>>>> 708b49c5
  },
  {
    "file": "test/Mixed.t.sol",
    "test": "testSetAndGet",
    "name": "set record in Mixed",
<<<<<<< HEAD
    "gasUsed": 105021
=======
    "gasUsed": 103812
>>>>>>> 708b49c5
  },
  {
    "file": "test/Mixed.t.sol",
    "test": "testSetAndGet",
    "name": "get record from Mixed",
    "gasUsed": 7181
  },
  {
    "file": "test/PackedCounter.t.sol",
    "test": "testAtIndex",
    "name": "get value at index of PackedCounter",
    "gasUsed": 24
  },
  {
    "file": "test/PackedCounter.t.sol",
    "test": "testGas",
    "name": "pack 1 length into PackedCounter",
    "gasUsed": 35
  },
  {
    "file": "test/PackedCounter.t.sol",
    "test": "testGas",
    "name": "pack 4 lengths into PackedCounter",
    "gasUsed": 169
  },
  {
    "file": "test/PackedCounter.t.sol",
    "test": "testGas",
    "name": "get total of PackedCounter",
    "gasUsed": 15
  },
  {
    "file": "test/PackedCounter.t.sol",
    "test": "testSetAtIndex",
    "name": "set value at index of PackedCounter",
    "gasUsed": 286
  },
  {
    "file": "test/Schema.t.sol",
    "test": "testEncodeDecodeSchema",
    "name": "initialize schema array with 6 entries",
    "gasUsed": 856
  },
  {
    "file": "test/Schema.t.sol",
    "test": "testEncodeDecodeSchema",
    "name": "encode schema with 6 entries",
    "gasUsed": 3555
  },
  {
    "file": "test/Schema.t.sol",
    "test": "testEncodeDecodeSchema",
    "name": "get schema type at index",
    "gasUsed": 115
  },
  {
    "file": "test/Schema.t.sol",
    "test": "testGetNumDynamicFields",
    "name": "get number of dynamic fields from schema",
    "gasUsed": 363
  },
  {
    "file": "test/Schema.t.sol",
    "test": "testGetNumFields",
    "name": "get number of all fields from schema",
    "gasUsed": 34
  },
  {
    "file": "test/Schema.t.sol",
    "test": "testGetNumStaticFields",
    "name": "get number of static fields from schema",
    "gasUsed": 293
  },
  {
    "file": "test/Schema.t.sol",
    "test": "testGetStaticSchemaLength",
    "name": "get static data length from schema",
    "gasUsed": 218
  },
  {
    "file": "test/Schema.t.sol",
    "test": "testIsEmptyFalse",
    "name": "check if schema is empty (non-empty schema)",
    "gasUsed": 7
  },
  {
    "file": "test/Schema.t.sol",
    "test": "testIsEmptyTrue",
    "name": "check if schema is empty (empty schema)",
    "gasUsed": 7
  },
  {
    "file": "test/Schema.t.sol",
    "test": "testValidate",
    "name": "validate schema",
    "gasUsed": 11336
  },
  {
    "file": "test/Slice.t.sol",
    "test": "testFromBytes",
    "name": "make Slice from bytes",
    "gasUsed": 31
  },
  {
    "file": "test/Slice.t.sol",
    "test": "testFromBytes",
    "name": "get Slice length",
    "gasUsed": 10
  },
  {
    "file": "test/Slice.t.sol",
    "test": "testFromBytes",
    "name": "get Slice pointer",
    "gasUsed": 33
  },
  {
    "file": "test/Slice.t.sol",
    "test": "testSubslice",
    "name": "subslice bytes (no copy) [1:4]",
    "gasUsed": 311
  },
  {
    "file": "test/Slice.t.sol",
    "test": "testSubslice",
    "name": "subslice bytes (no copy) [4:37]",
    "gasUsed": 311
  },
  {
    "file": "test/Slice.t.sol",
    "test": "testToBytes",
    "name": "Slice (0 bytes) to bytes memory",
    "gasUsed": 298
  },
  {
    "file": "test/Slice.t.sol",
    "test": "testToBytes",
    "name": "Slice (2 bytes) to bytes memory",
    "gasUsed": 534
  },
  {
    "file": "test/Slice.t.sol",
    "test": "testToBytes",
    "name": "Slice (32 bytes) to bytes memory",
    "gasUsed": 545
  },
  {
    "file": "test/Slice.t.sol",
    "test": "testToBytes",
    "name": "Slice (34 bytes) to bytes memory",
    "gasUsed": 750
  },
  {
    "file": "test/Slice.t.sol",
    "test": "testToBytes",
    "name": "Slice (1024 bytes) to bytes memory",
    "gasUsed": 7264
  },
  {
    "file": "test/Slice.t.sol",
    "test": "testToBytes",
    "name": "Slice (1024x1024 bytes) to bytes memory",
    "gasUsed": 9205065
  },
  {
    "file": "test/Slice.t.sol",
    "test": "testToBytes32",
    "name": "Slice to bytes32",
    "gasUsed": 81
  },
  {
    "file": "test/Storage.t.sol",
    "test": "testStoreLoad",
    "name": "store 1 storage slot",
    "gasUsed": 22339
  },
  {
    "file": "test/Storage.t.sol",
    "test": "testStoreLoad",
    "name": "store 34 bytes over 3 storage slots (with offset and safeTrail))",
    "gasUsed": 23009
  },
  {
    "file": "test/Storage.t.sol",
    "test": "testStoreLoad",
    "name": "load 34 bytes over 3 storage slots (with offset and safeTrail))",
    "gasUsed": 865
  },
  {
    "file": "test/StoreCoreDynamic.t.sol",
    "test": "testGetFieldSlice",
    "name": "get field slice (cold, 1 slot)",
    "gasUsed": 8282
  },
  {
    "file": "test/StoreCoreDynamic.t.sol",
    "test": "testGetFieldSlice",
    "name": "get field slice (warm, 1 slot)",
    "gasUsed": 2350
  },
  {
    "file": "test/StoreCoreDynamic.t.sol",
    "test": "testGetFieldSlice",
    "name": "get field slice (semi-cold, 1 slot)",
    "gasUsed": 4353
  },
  {
    "file": "test/StoreCoreDynamic.t.sol",
    "test": "testGetFieldSlice",
    "name": "get field slice (warm, 2 slots)",
    "gasUsed": 4579
  },
  {
    "file": "test/StoreCoreDynamic.t.sol",
    "test": "testGetSecondFieldLength",
    "name": "get field length (cold, 1 slot)",
    "gasUsed": 7757
  },
  {
    "file": "test/StoreCoreDynamic.t.sol",
    "test": "testGetSecondFieldLength",
    "name": "get field length (warm, 1 slot)",
    "gasUsed": 1752
  },
  {
    "file": "test/StoreCoreDynamic.t.sol",
    "test": "testGetThirdFieldLength",
    "name": "get field length (warm due to , 2 slots)",
    "gasUsed": 7756
  },
  {
    "file": "test/StoreCoreDynamic.t.sol",
    "test": "testGetThirdFieldLength",
    "name": "get field length (warm, 2 slots)",
    "gasUsed": 1752
  },
  {
    "file": "test/StoreCoreDynamic.t.sol",
    "test": "testPopFromSecondField",
    "name": "pop from field (cold, 1 slot, 1 uint32 item)",
<<<<<<< HEAD
    "gasUsed": 21393
=======
    "gasUsed": 20143
>>>>>>> 708b49c5
  },
  {
    "file": "test/StoreCoreDynamic.t.sol",
    "test": "testPopFromSecondField",
    "name": "pop from field (warm, 1 slot, 1 uint32 item)",
<<<<<<< HEAD
    "gasUsed": 15405
=======
    "gasUsed": 14155
>>>>>>> 708b49c5
  },
  {
    "file": "test/StoreCoreDynamic.t.sol",
    "test": "testPopFromThirdField",
    "name": "pop from field (cold, 2 slots, 10 uint32 items)",
<<<<<<< HEAD
    "gasUsed": 23589
=======
    "gasUsed": 22339
>>>>>>> 708b49c5
  },
  {
    "file": "test/StoreCoreDynamic.t.sol",
    "test": "testPopFromThirdField",
    "name": "pop from field (warm, 2 slots, 10 uint32 items)",
<<<<<<< HEAD
    "gasUsed": 15601
=======
    "gasUsed": 14351
>>>>>>> 708b49c5
  },
  {
    "file": "test/StoreCoreGas.t.sol",
    "test": "testAccessEmptyData",
    "name": "access non-existing record",
    "gasUsed": 6198
  },
  {
    "file": "test/StoreCoreGas.t.sol",
    "test": "testAccessEmptyData",
    "name": "access static field of non-existing record",
    "gasUsed": 1318
  },
  {
    "file": "test/StoreCoreGas.t.sol",
    "test": "testAccessEmptyData",
    "name": "access dynamic field of non-existing record",
    "gasUsed": 2045
  },
  {
    "file": "test/StoreCoreGas.t.sol",
    "test": "testAccessEmptyData",
    "name": "access length of dynamic field of non-existing record",
    "gasUsed": 1121
  },
  {
    "file": "test/StoreCoreGas.t.sol",
    "test": "testAccessEmptyData",
    "name": "access slice of dynamic field of non-existing record",
    "gasUsed": 1484
  },
  {
    "file": "test/StoreCoreGas.t.sol",
    "test": "testDeleteData",
    "name": "delete record (complex data, 3 slots)",
<<<<<<< HEAD
    "gasUsed": 7801
=======
    "gasUsed": 6592
>>>>>>> 708b49c5
  },
  {
    "file": "test/StoreCoreGas.t.sol",
    "test": "testHasFieldLayout",
    "name": "Check for existence of table (existent)",
    "gasUsed": 1260
  },
  {
    "file": "test/StoreCoreGas.t.sol",
    "test": "testHasFieldLayout",
    "name": "check for existence of table (non-existent)",
    "gasUsed": 3261
  },
  {
    "file": "test/StoreCoreGas.t.sol",
    "test": "testHooks",
    "name": "register subscriber",
<<<<<<< HEAD
    "gasUsed": 59573
=======
    "gasUsed": 60314
>>>>>>> 708b49c5
  },
  {
    "file": "test/StoreCoreGas.t.sol",
    "test": "testHooks",
    "name": "set record on table with subscriber",
<<<<<<< HEAD
    "gasUsed": 73340
=======
    "gasUsed": 70846
>>>>>>> 708b49c5
  },
  {
    "file": "test/StoreCoreGas.t.sol",
    "test": "testHooks",
    "name": "set static field on table with subscriber",
<<<<<<< HEAD
    "gasUsed": 23103
=======
    "gasUsed": 20625
>>>>>>> 708b49c5
  },
  {
    "file": "test/StoreCoreGas.t.sol",
    "test": "testHooks",
    "name": "delete record on table with subscriber",
<<<<<<< HEAD
    "gasUsed": 18658
=======
    "gasUsed": 16217
>>>>>>> 708b49c5
  },
  {
    "file": "test/StoreCoreGas.t.sol",
    "test": "testHooksDynamicData",
    "name": "register subscriber",
<<<<<<< HEAD
    "gasUsed": 59573
=======
    "gasUsed": 60314
>>>>>>> 708b49c5
  },
  {
    "file": "test/StoreCoreGas.t.sol",
    "test": "testHooksDynamicData",
    "name": "set (dynamic) record on table with subscriber",
<<<<<<< HEAD
    "gasUsed": 166436
=======
    "gasUsed": 163968
>>>>>>> 708b49c5
  },
  {
    "file": "test/StoreCoreGas.t.sol",
    "test": "testHooksDynamicData",
    "name": "set (dynamic) field on table with subscriber",
<<<<<<< HEAD
    "gasUsed": 26303
=======
    "gasUsed": 23825
>>>>>>> 708b49c5
  },
  {
    "file": "test/StoreCoreGas.t.sol",
    "test": "testHooksDynamicData",
    "name": "delete (dynamic) record on table with subscriber",
<<<<<<< HEAD
    "gasUsed": 19643
=======
    "gasUsed": 17202
>>>>>>> 708b49c5
  },
  {
    "file": "test/StoreCoreGas.t.sol",
    "test": "testPushToField",
    "name": "push to field (1 slot, 1 uint32 item)",
<<<<<<< HEAD
    "gasUsed": 13148
=======
    "gasUsed": 11899
>>>>>>> 708b49c5
  },
  {
    "file": "test/StoreCoreGas.t.sol",
    "test": "testPushToField",
    "name": "push to field (2 slots, 10 uint32 items)",
<<<<<<< HEAD
    "gasUsed": 35902
=======
    "gasUsed": 34653
>>>>>>> 708b49c5
  },
  {
    "file": "test/StoreCoreGas.t.sol",
    "test": "testRegisterAndGetFieldLayout",
    "name": "StoreCore: register table",
<<<<<<< HEAD
    "gasUsed": 614080
=======
    "gasUsed": 609664
>>>>>>> 708b49c5
  },
  {
    "file": "test/StoreCoreGas.t.sol",
    "test": "testRegisterAndGetFieldLayout",
    "name": "StoreCore: get field layout (warm)",
    "gasUsed": 1272
  },
  {
    "file": "test/StoreCoreGas.t.sol",
    "test": "testRegisterAndGetFieldLayout",
    "name": "StoreCore: get value schema (warm)",
    "gasUsed": 1782
  },
  {
    "file": "test/StoreCoreGas.t.sol",
    "test": "testRegisterAndGetFieldLayout",
    "name": "StoreCore: get key schema (warm)",
    "gasUsed": 2816
  },
  {
    "file": "test/StoreCoreGas.t.sol",
    "test": "testSetAndGetDynamicData",
    "name": "set complex record with dynamic data (4 slots)",
<<<<<<< HEAD
    "gasUsed": 102942
=======
    "gasUsed": 101732
>>>>>>> 708b49c5
  },
  {
    "file": "test/StoreCoreGas.t.sol",
    "test": "testSetAndGetDynamicData",
    "name": "get complex record with dynamic data (4 slots)",
    "gasUsed": 4469
  },
  {
    "file": "test/StoreCoreGas.t.sol",
    "test": "testSetAndGetDynamicData",
    "name": "compare: Set complex record with dynamic data using native solidity",
    "gasUsed": 116845
  },
  {
    "file": "test/StoreCoreGas.t.sol",
    "test": "testSetAndGetDynamicData",
    "name": "compare: Set complex record with dynamic data using abi.encode",
    "gasUsed": 267368
  },
  {
    "file": "test/StoreCoreGas.t.sol",
    "test": "testSetAndGetDynamicDataLength",
    "name": "set dynamic length of dynamic index 0",
    "gasUsed": 22870
  },
  {
    "file": "test/StoreCoreGas.t.sol",
    "test": "testSetAndGetDynamicDataLength",
    "name": "set dynamic length of dynamic index 1",
    "gasUsed": 970
  },
  {
    "file": "test/StoreCoreGas.t.sol",
    "test": "testSetAndGetDynamicDataLength",
    "name": "reduce dynamic length of dynamic index 0",
    "gasUsed": 960
  },
  {
    "file": "test/StoreCoreGas.t.sol",
    "test": "testSetAndGetField",
    "name": "set static field (1 slot)",
<<<<<<< HEAD
    "gasUsed": 32660
=======
    "gasUsed": 31454
>>>>>>> 708b49c5
  },
  {
    "file": "test/StoreCoreGas.t.sol",
    "test": "testSetAndGetField",
    "name": "get static field (1 slot)",
    "gasUsed": 1318
  },
  {
    "file": "test/StoreCoreGas.t.sol",
    "test": "testSetAndGetField",
    "name": "set static field (overlap 2 slot)",
<<<<<<< HEAD
    "gasUsed": 31299
=======
    "gasUsed": 30094
>>>>>>> 708b49c5
  },
  {
    "file": "test/StoreCoreGas.t.sol",
    "test": "testSetAndGetField",
    "name": "get static field (overlap 2 slot)",
    "gasUsed": 1844
  },
  {
    "file": "test/StoreCoreGas.t.sol",
    "test": "testSetAndGetField",
    "name": "set dynamic field (1 slot, first dynamic field)",
<<<<<<< HEAD
    "gasUsed": 54184
=======
    "gasUsed": 52979
>>>>>>> 708b49c5
  },
  {
    "file": "test/StoreCoreGas.t.sol",
    "test": "testSetAndGetField",
    "name": "get dynamic field (1 slot, first dynamic field)",
    "gasUsed": 2214
  },
  {
    "file": "test/StoreCoreGas.t.sol",
    "test": "testSetAndGetField",
    "name": "set dynamic field (1 slot, second dynamic field)",
<<<<<<< HEAD
    "gasUsed": 32411
=======
    "gasUsed": 31206
>>>>>>> 708b49c5
  },
  {
    "file": "test/StoreCoreGas.t.sol",
    "test": "testSetAndGetField",
    "name": "get dynamic field (1 slot, second dynamic field)",
    "gasUsed": 2216
  },
  {
    "file": "test/StoreCoreGas.t.sol",
    "test": "testSetAndGetStaticData",
    "name": "set static record (1 slot)",
<<<<<<< HEAD
    "gasUsed": 33247
=======
    "gasUsed": 32038
>>>>>>> 708b49c5
  },
  {
    "file": "test/StoreCoreGas.t.sol",
    "test": "testSetAndGetStaticData",
    "name": "get static record (1 slot)",
    "gasUsed": 1608
  },
  {
    "file": "test/StoreCoreGas.t.sol",
    "test": "testSetAndGetStaticDataSpanningWords",
    "name": "set static record (2 slots)",
<<<<<<< HEAD
    "gasUsed": 55751
=======
    "gasUsed": 54542
>>>>>>> 708b49c5
  },
  {
    "file": "test/StoreCoreGas.t.sol",
    "test": "testSetAndGetStaticDataSpanningWords",
    "name": "get static record (2 slots)",
    "gasUsed": 1796
  },
  {
    "file": "test/StoreCoreGas.t.sol",
    "test": "testUpdateInField",
    "name": "update in field (1 slot, 1 uint32 item)",
<<<<<<< HEAD
    "gasUsed": 14186
=======
    "gasUsed": 12937
>>>>>>> 708b49c5
  },
  {
    "file": "test/StoreCoreGas.t.sol",
    "test": "testUpdateInField",
    "name": "push to field (2 slots, 6 uint64 items)",
<<<<<<< HEAD
    "gasUsed": 14988
=======
    "gasUsed": 13739
>>>>>>> 708b49c5
  },
  {
    "file": "test/StoreHook.t.sol",
    "test": "testCallHook",
    "name": "call an enabled hook",
    "gasUsed": 14598
  },
  {
    "file": "test/StoreHook.t.sol",
    "test": "testCallHook",
    "name": "call a disabled hook",
    "gasUsed": 133
  },
  {
    "file": "test/StoreHook.t.sol",
    "test": "testGetAddress",
    "name": "get store hook address",
    "gasUsed": 1
  },
  {
    "file": "test/StoreHook.t.sol",
    "test": "testGetBitmap",
    "name": "get store hook bitmap",
    "gasUsed": 1
  },
  {
    "file": "test/StoreHook.t.sol",
    "test": "testIsEnabled",
    "name": "check if store hook is enabled",
    "gasUsed": 129
  },
  {
    "file": "test/StoreSwitch.t.sol",
    "test": "testDelegatecall",
    "name": "get Store address",
    "gasUsed": 2170
  },
  {
    "file": "test/StoreSwitch.t.sol",
    "test": "testNoDelegatecall",
    "name": "get Store address",
    "gasUsed": 2173
  },
  {
    "file": "test/tables/Callbacks.t.sol",
    "test": "testSetAndGet",
    "name": "Callbacks: set field",
<<<<<<< HEAD
    "gasUsed": 57259
=======
    "gasUsed": 56047
>>>>>>> 708b49c5
  },
  {
    "file": "test/tables/Callbacks.t.sol",
    "test": "testSetAndGet",
    "name": "Callbacks: get field (warm)",
    "gasUsed": 2894
  },
  {
    "file": "test/tables/Callbacks.t.sol",
    "test": "testSetAndGet",
    "name": "Callbacks: push 1 element",
<<<<<<< HEAD
    "gasUsed": 36214
=======
    "gasUsed": 34957
>>>>>>> 708b49c5
  },
  {
    "file": "test/tables/StoreHooks.t.sol",
    "test": "testOneSlot",
    "name": "StoreHooks: set field with one elements (cold)",
<<<<<<< HEAD
    "gasUsed": 59258
=======
    "gasUsed": 58052
>>>>>>> 708b49c5
  },
  {
    "file": "test/tables/StoreHooks.t.sol",
    "test": "testTable",
    "name": "StoreHooks: set field (cold)",
<<<<<<< HEAD
    "gasUsed": 59257
=======
    "gasUsed": 58052
>>>>>>> 708b49c5
  },
  {
    "file": "test/tables/StoreHooks.t.sol",
    "test": "testTable",
    "name": "StoreHooks: get field (warm)",
    "gasUsed": 2896
  },
  {
    "file": "test/tables/StoreHooks.t.sol",
    "test": "testTable",
    "name": "StoreHooks: push 1 element (cold)",
<<<<<<< HEAD
    "gasUsed": 16301
=======
    "gasUsed": 15051
>>>>>>> 708b49c5
  },
  {
    "file": "test/tables/StoreHooks.t.sol",
    "test": "testTable",
    "name": "StoreHooks: pop 1 element (warm)",
<<<<<<< HEAD
    "gasUsed": 12856
=======
    "gasUsed": 11606
>>>>>>> 708b49c5
  },
  {
    "file": "test/tables/StoreHooks.t.sol",
    "test": "testTable",
    "name": "StoreHooks: push 1 element (warm)",
<<<<<<< HEAD
    "gasUsed": 14326
=======
    "gasUsed": 13077
>>>>>>> 708b49c5
  },
  {
    "file": "test/tables/StoreHooks.t.sol",
    "test": "testTable",
    "name": "StoreHooks: update 1 element (warm)",
<<<<<<< HEAD
    "gasUsed": 35423
=======
    "gasUsed": 34175
>>>>>>> 708b49c5
  },
  {
    "file": "test/tables/StoreHooks.t.sol",
    "test": "testTable",
    "name": "StoreHooks: delete record (warm)",
<<<<<<< HEAD
    "gasUsed": 8212
=======
    "gasUsed": 7003
>>>>>>> 708b49c5
  },
  {
    "file": "test/tables/StoreHooks.t.sol",
    "test": "testTable",
    "name": "StoreHooks: set field (warm)",
<<<<<<< HEAD
    "gasUsed": 31418
=======
    "gasUsed": 30214
>>>>>>> 708b49c5
  },
  {
    "file": "test/tables/StoreHooks.t.sol",
    "test": "testThreeSlots",
    "name": "StoreHooks: set field with three elements (cold)",
<<<<<<< HEAD
    "gasUsed": 81948
=======
    "gasUsed": 80743
>>>>>>> 708b49c5
  },
  {
    "file": "test/tables/StoreHooks.t.sol",
    "test": "testTwoSlots",
    "name": "StoreHooks: set field with two elements (cold)",
<<<<<<< HEAD
    "gasUsed": 81860
=======
    "gasUsed": 80654
>>>>>>> 708b49c5
  },
  {
    "file": "test/tables/StoreHooksColdLoad.t.sol",
    "test": "testDelete",
    "name": "StoreHooks: delete record (cold)",
<<<<<<< HEAD
    "gasUsed": 17077
=======
    "gasUsed": 15868
>>>>>>> 708b49c5
  },
  {
    "file": "test/tables/StoreHooksColdLoad.t.sol",
    "test": "testGet",
    "name": "StoreHooks: get field (cold)",
    "gasUsed": 8893
  },
  {
    "file": "test/tables/StoreHooksColdLoad.t.sol",
    "test": "testGetItem",
    "name": "StoreHooks: get 1 element (cold)",
    "gasUsed": 6521
  },
  {
    "file": "test/tables/StoreHooksColdLoad.t.sol",
    "test": "testLength",
    "name": "StoreHooks: get length (cold)",
    "gasUsed": 5853
  },
  {
    "file": "test/tables/StoreHooksColdLoad.t.sol",
    "test": "testPop",
    "name": "StoreHooks: pop 1 element (cold)",
<<<<<<< HEAD
    "gasUsed": 23342
=======
    "gasUsed": 22092
>>>>>>> 708b49c5
  },
  {
    "file": "test/tables/StoreHooksColdLoad.t.sol",
    "test": "testUpdate",
    "name": "StoreHooks: update 1 element (cold)",
<<<<<<< HEAD
    "gasUsed": 25478
=======
    "gasUsed": 24228
>>>>>>> 708b49c5
  },
  {
    "file": "test/tightcoder/DecodeSlice.t.sol",
    "test": "testToArrayUint32",
    "name": "decode packed uint32[]",
    "gasUsed": 563
  },
  {
    "file": "test/tightcoder/DecodeSlice.t.sol",
    "test": "testToBytes32Array",
    "name": "decode packed bytes32[]",
    "gasUsed": 552
  },
  {
    "file": "test/tightcoder/EncodeArray.t.sol",
    "test": "testEncodeUint16Array",
    "name": "encode packed uint16[]",
    "gasUsed": 595
  },
  {
    "file": "test/tightcoder/EncodeArray.t.sol",
    "test": "testEncodeUint32Array",
    "name": "encode packed uint32[]",
    "gasUsed": 504
  },
  {
    "file": "test/tightcoder/EncodeArray.t.sol",
    "test": "testEncodeUint8Array",
    "name": "encode packed uint8[]",
    "gasUsed": 493
  },
  {
    "file": "test/tightcoder/TightCoder.t.sol",
    "test": "testFromAndToUint32Array",
    "name": "decode packed uint32[]",
    "gasUsed": 563
  },
  {
    "file": "test/tightcoder/TightCoder.t.sol",
    "test": "testToAndFromBytes24Array",
    "name": "encode packed bytes24[]",
    "gasUsed": 501
  },
  {
    "file": "test/tightcoder/TightCoder.t.sol",
    "test": "testToAndFromBytes24Array",
    "name": "decode packed bytes24[]",
    "gasUsed": 563
  },
  {
    "file": "test/Vector2.t.sol",
    "test": "testRegisterAndGetFieldLayout",
    "name": "register Vector2 field layout",
<<<<<<< HEAD
    "gasUsed": 413352
=======
    "gasUsed": 410936
>>>>>>> 708b49c5
  },
  {
    "file": "test/Vector2.t.sol",
    "test": "testSetAndGet",
    "name": "set Vector2 record",
<<<<<<< HEAD
    "gasUsed": 34150
=======
    "gasUsed": 32941
>>>>>>> 708b49c5
  },
  {
    "file": "test/Vector2.t.sol",
    "test": "testSetAndGet",
    "name": "get Vector2 record",
    "gasUsed": 2530
  }
]<|MERGE_RESOLUTION|>--- conflicted
+++ resolved
@@ -351,11 +351,7 @@
     "file": "test/KeyEncoding.t.sol",
     "test": "testRegisterAndGetFieldLayout",
     "name": "register KeyEncoding table",
-<<<<<<< HEAD
-    "gasUsed": 690111
-=======
-    "gasUsed": 687695
->>>>>>> 708b49c5
+    "gasUsed": 687791
   },
   {
     "file": "test/Mixed.t.sol",
@@ -367,21 +363,13 @@
     "file": "test/Mixed.t.sol",
     "test": "testRegisterAndGetFieldLayout",
     "name": "register Mixed table",
-<<<<<<< HEAD
-    "gasUsed": 551929
-=======
-    "gasUsed": 549513
->>>>>>> 708b49c5
+    "gasUsed": 549609
   },
   {
     "file": "test/Mixed.t.sol",
     "test": "testSetAndGet",
     "name": "set record in Mixed",
-<<<<<<< HEAD
-    "gasUsed": 105021
-=======
-    "gasUsed": 103812
->>>>>>> 708b49c5
+    "gasUsed": 103911
   },
   {
     "file": "test/Mixed.t.sol",
@@ -621,41 +609,25 @@
     "file": "test/StoreCoreDynamic.t.sol",
     "test": "testPopFromSecondField",
     "name": "pop from field (cold, 1 slot, 1 uint32 item)",
-<<<<<<< HEAD
-    "gasUsed": 21393
-=======
-    "gasUsed": 20143
->>>>>>> 708b49c5
+    "gasUsed": 20239
   },
   {
     "file": "test/StoreCoreDynamic.t.sol",
     "test": "testPopFromSecondField",
     "name": "pop from field (warm, 1 slot, 1 uint32 item)",
-<<<<<<< HEAD
-    "gasUsed": 15405
-=======
-    "gasUsed": 14155
->>>>>>> 708b49c5
+    "gasUsed": 14250
   },
   {
     "file": "test/StoreCoreDynamic.t.sol",
     "test": "testPopFromThirdField",
     "name": "pop from field (cold, 2 slots, 10 uint32 items)",
-<<<<<<< HEAD
-    "gasUsed": 23589
-=======
-    "gasUsed": 22339
->>>>>>> 708b49c5
+    "gasUsed": 22434
   },
   {
     "file": "test/StoreCoreDynamic.t.sol",
     "test": "testPopFromThirdField",
     "name": "pop from field (warm, 2 slots, 10 uint32 items)",
-<<<<<<< HEAD
-    "gasUsed": 15601
-=======
-    "gasUsed": 14351
->>>>>>> 708b49c5
+    "gasUsed": 14446
   },
   {
     "file": "test/StoreCoreGas.t.sol",
@@ -691,11 +663,7 @@
     "file": "test/StoreCoreGas.t.sol",
     "test": "testDeleteData",
     "name": "delete record (complex data, 3 slots)",
-<<<<<<< HEAD
-    "gasUsed": 7801
-=======
-    "gasUsed": 6592
->>>>>>> 708b49c5
+    "gasUsed": 6691
   },
   {
     "file": "test/StoreCoreGas.t.sol",
@@ -713,111 +681,67 @@
     "file": "test/StoreCoreGas.t.sol",
     "test": "testHooks",
     "name": "register subscriber",
-<<<<<<< HEAD
-    "gasUsed": 59573
-=======
-    "gasUsed": 60314
->>>>>>> 708b49c5
+    "gasUsed": 60413
   },
   {
     "file": "test/StoreCoreGas.t.sol",
     "test": "testHooks",
     "name": "set record on table with subscriber",
-<<<<<<< HEAD
-    "gasUsed": 73340
-=======
-    "gasUsed": 70846
->>>>>>> 708b49c5
+    "gasUsed": 71044
   },
   {
     "file": "test/StoreCoreGas.t.sol",
     "test": "testHooks",
     "name": "set static field on table with subscriber",
-<<<<<<< HEAD
-    "gasUsed": 23103
-=======
-    "gasUsed": 20625
->>>>>>> 708b49c5
+    "gasUsed": 20820
   },
   {
     "file": "test/StoreCoreGas.t.sol",
     "test": "testHooks",
     "name": "delete record on table with subscriber",
-<<<<<<< HEAD
-    "gasUsed": 18658
-=======
-    "gasUsed": 16217
->>>>>>> 708b49c5
+    "gasUsed": 16415
   },
   {
     "file": "test/StoreCoreGas.t.sol",
     "test": "testHooksDynamicData",
     "name": "register subscriber",
-<<<<<<< HEAD
-    "gasUsed": 59573
-=======
-    "gasUsed": 60314
->>>>>>> 708b49c5
+    "gasUsed": 60413
   },
   {
     "file": "test/StoreCoreGas.t.sol",
     "test": "testHooksDynamicData",
     "name": "set (dynamic) record on table with subscriber",
-<<<<<<< HEAD
-    "gasUsed": 166436
-=======
-    "gasUsed": 163968
->>>>>>> 708b49c5
+    "gasUsed": 164166
   },
   {
     "file": "test/StoreCoreGas.t.sol",
     "test": "testHooksDynamicData",
     "name": "set (dynamic) field on table with subscriber",
-<<<<<<< HEAD
-    "gasUsed": 26303
-=======
-    "gasUsed": 23825
->>>>>>> 708b49c5
+    "gasUsed": 24020
   },
   {
     "file": "test/StoreCoreGas.t.sol",
     "test": "testHooksDynamicData",
     "name": "delete (dynamic) record on table with subscriber",
-<<<<<<< HEAD
-    "gasUsed": 19643
-=======
-    "gasUsed": 17202
->>>>>>> 708b49c5
+    "gasUsed": 17400
   },
   {
     "file": "test/StoreCoreGas.t.sol",
     "test": "testPushToField",
     "name": "push to field (1 slot, 1 uint32 item)",
-<<<<<<< HEAD
-    "gasUsed": 13148
-=======
-    "gasUsed": 11899
->>>>>>> 708b49c5
+    "gasUsed": 11994
   },
   {
     "file": "test/StoreCoreGas.t.sol",
     "test": "testPushToField",
     "name": "push to field (2 slots, 10 uint32 items)",
-<<<<<<< HEAD
-    "gasUsed": 35902
-=======
-    "gasUsed": 34653
->>>>>>> 708b49c5
+    "gasUsed": 34748
   },
   {
     "file": "test/StoreCoreGas.t.sol",
     "test": "testRegisterAndGetFieldLayout",
     "name": "StoreCore: register table",
-<<<<<<< HEAD
-    "gasUsed": 614080
-=======
-    "gasUsed": 609664
->>>>>>> 708b49c5
+    "gasUsed": 609744
   },
   {
     "file": "test/StoreCoreGas.t.sol",
@@ -841,11 +765,7 @@
     "file": "test/StoreCoreGas.t.sol",
     "test": "testSetAndGetDynamicData",
     "name": "set complex record with dynamic data (4 slots)",
-<<<<<<< HEAD
-    "gasUsed": 102942
-=======
-    "gasUsed": 101732
->>>>>>> 708b49c5
+    "gasUsed": 101831
   },
   {
     "file": "test/StoreCoreGas.t.sol",
@@ -887,11 +807,7 @@
     "file": "test/StoreCoreGas.t.sol",
     "test": "testSetAndGetField",
     "name": "set static field (1 slot)",
-<<<<<<< HEAD
-    "gasUsed": 32660
-=======
-    "gasUsed": 31454
->>>>>>> 708b49c5
+    "gasUsed": 31550
   },
   {
     "file": "test/StoreCoreGas.t.sol",
@@ -903,11 +819,7 @@
     "file": "test/StoreCoreGas.t.sol",
     "test": "testSetAndGetField",
     "name": "set static field (overlap 2 slot)",
-<<<<<<< HEAD
-    "gasUsed": 31299
-=======
-    "gasUsed": 30094
->>>>>>> 708b49c5
+    "gasUsed": 30190
   },
   {
     "file": "test/StoreCoreGas.t.sol",
@@ -919,11 +831,7 @@
     "file": "test/StoreCoreGas.t.sol",
     "test": "testSetAndGetField",
     "name": "set dynamic field (1 slot, first dynamic field)",
-<<<<<<< HEAD
-    "gasUsed": 54184
-=======
-    "gasUsed": 52979
->>>>>>> 708b49c5
+    "gasUsed": 53074
   },
   {
     "file": "test/StoreCoreGas.t.sol",
@@ -935,11 +843,7 @@
     "file": "test/StoreCoreGas.t.sol",
     "test": "testSetAndGetField",
     "name": "set dynamic field (1 slot, second dynamic field)",
-<<<<<<< HEAD
-    "gasUsed": 32411
-=======
-    "gasUsed": 31206
->>>>>>> 708b49c5
+    "gasUsed": 31300
   },
   {
     "file": "test/StoreCoreGas.t.sol",
@@ -951,11 +855,7 @@
     "file": "test/StoreCoreGas.t.sol",
     "test": "testSetAndGetStaticData",
     "name": "set static record (1 slot)",
-<<<<<<< HEAD
-    "gasUsed": 33247
-=======
-    "gasUsed": 32038
->>>>>>> 708b49c5
+    "gasUsed": 32137
   },
   {
     "file": "test/StoreCoreGas.t.sol",
@@ -967,11 +867,7 @@
     "file": "test/StoreCoreGas.t.sol",
     "test": "testSetAndGetStaticDataSpanningWords",
     "name": "set static record (2 slots)",
-<<<<<<< HEAD
-    "gasUsed": 55751
-=======
-    "gasUsed": 54542
->>>>>>> 708b49c5
+    "gasUsed": 54641
   },
   {
     "file": "test/StoreCoreGas.t.sol",
@@ -983,21 +879,13 @@
     "file": "test/StoreCoreGas.t.sol",
     "test": "testUpdateInField",
     "name": "update in field (1 slot, 1 uint32 item)",
-<<<<<<< HEAD
-    "gasUsed": 14186
-=======
-    "gasUsed": 12937
->>>>>>> 708b49c5
+    "gasUsed": 13032
   },
   {
     "file": "test/StoreCoreGas.t.sol",
     "test": "testUpdateInField",
     "name": "push to field (2 slots, 6 uint64 items)",
-<<<<<<< HEAD
-    "gasUsed": 14988
-=======
-    "gasUsed": 13739
->>>>>>> 708b49c5
+    "gasUsed": 13834
   },
   {
     "file": "test/StoreHook.t.sol",
@@ -1045,11 +933,7 @@
     "file": "test/tables/Callbacks.t.sol",
     "test": "testSetAndGet",
     "name": "Callbacks: set field",
-<<<<<<< HEAD
-    "gasUsed": 57259
-=======
-    "gasUsed": 56047
->>>>>>> 708b49c5
+    "gasUsed": 56142
   },
   {
     "file": "test/tables/Callbacks.t.sol",
@@ -1061,31 +945,19 @@
     "file": "test/tables/Callbacks.t.sol",
     "test": "testSetAndGet",
     "name": "Callbacks: push 1 element",
-<<<<<<< HEAD
-    "gasUsed": 36214
-=======
-    "gasUsed": 34957
->>>>>>> 708b49c5
+    "gasUsed": 35052
   },
   {
     "file": "test/tables/StoreHooks.t.sol",
     "test": "testOneSlot",
     "name": "StoreHooks: set field with one elements (cold)",
-<<<<<<< HEAD
-    "gasUsed": 59258
-=======
-    "gasUsed": 58052
->>>>>>> 708b49c5
+    "gasUsed": 58148
   },
   {
     "file": "test/tables/StoreHooks.t.sol",
     "test": "testTable",
     "name": "StoreHooks: set field (cold)",
-<<<<<<< HEAD
-    "gasUsed": 59257
-=======
-    "gasUsed": 58052
->>>>>>> 708b49c5
+    "gasUsed": 58147
   },
   {
     "file": "test/tables/StoreHooks.t.sol",
@@ -1097,91 +969,55 @@
     "file": "test/tables/StoreHooks.t.sol",
     "test": "testTable",
     "name": "StoreHooks: push 1 element (cold)",
-<<<<<<< HEAD
-    "gasUsed": 16301
-=======
-    "gasUsed": 15051
->>>>>>> 708b49c5
+    "gasUsed": 15147
   },
   {
     "file": "test/tables/StoreHooks.t.sol",
     "test": "testTable",
     "name": "StoreHooks: pop 1 element (warm)",
-<<<<<<< HEAD
-    "gasUsed": 12856
-=======
-    "gasUsed": 11606
->>>>>>> 708b49c5
+    "gasUsed": 11702
   },
   {
     "file": "test/tables/StoreHooks.t.sol",
     "test": "testTable",
     "name": "StoreHooks: push 1 element (warm)",
-<<<<<<< HEAD
-    "gasUsed": 14326
-=======
-    "gasUsed": 13077
->>>>>>> 708b49c5
+    "gasUsed": 13172
   },
   {
     "file": "test/tables/StoreHooks.t.sol",
     "test": "testTable",
     "name": "StoreHooks: update 1 element (warm)",
-<<<<<<< HEAD
-    "gasUsed": 35423
-=======
-    "gasUsed": 34175
->>>>>>> 708b49c5
+    "gasUsed": 34269
   },
   {
     "file": "test/tables/StoreHooks.t.sol",
     "test": "testTable",
     "name": "StoreHooks: delete record (warm)",
-<<<<<<< HEAD
-    "gasUsed": 8212
-=======
-    "gasUsed": 7003
->>>>>>> 708b49c5
+    "gasUsed": 7102
   },
   {
     "file": "test/tables/StoreHooks.t.sol",
     "test": "testTable",
     "name": "StoreHooks: set field (warm)",
-<<<<<<< HEAD
-    "gasUsed": 31418
-=======
-    "gasUsed": 30214
->>>>>>> 708b49c5
+    "gasUsed": 30308
   },
   {
     "file": "test/tables/StoreHooks.t.sol",
     "test": "testThreeSlots",
     "name": "StoreHooks: set field with three elements (cold)",
-<<<<<<< HEAD
-    "gasUsed": 81948
-=======
-    "gasUsed": 80743
->>>>>>> 708b49c5
+    "gasUsed": 80838
   },
   {
     "file": "test/tables/StoreHooks.t.sol",
     "test": "testTwoSlots",
     "name": "StoreHooks: set field with two elements (cold)",
-<<<<<<< HEAD
-    "gasUsed": 81860
-=======
-    "gasUsed": 80654
->>>>>>> 708b49c5
+    "gasUsed": 80750
   },
   {
     "file": "test/tables/StoreHooksColdLoad.t.sol",
     "test": "testDelete",
     "name": "StoreHooks: delete record (cold)",
-<<<<<<< HEAD
-    "gasUsed": 17077
-=======
-    "gasUsed": 15868
->>>>>>> 708b49c5
+    "gasUsed": 15967
   },
   {
     "file": "test/tables/StoreHooksColdLoad.t.sol",
@@ -1205,21 +1041,13 @@
     "file": "test/tables/StoreHooksColdLoad.t.sol",
     "test": "testPop",
     "name": "StoreHooks: pop 1 element (cold)",
-<<<<<<< HEAD
-    "gasUsed": 23342
-=======
-    "gasUsed": 22092
->>>>>>> 708b49c5
+    "gasUsed": 22188
   },
   {
     "file": "test/tables/StoreHooksColdLoad.t.sol",
     "test": "testUpdate",
     "name": "StoreHooks: update 1 element (cold)",
-<<<<<<< HEAD
-    "gasUsed": 25478
-=======
-    "gasUsed": 24228
->>>>>>> 708b49c5
+    "gasUsed": 24324
   },
   {
     "file": "test/tightcoder/DecodeSlice.t.sol",
@@ -1273,21 +1101,13 @@
     "file": "test/Vector2.t.sol",
     "test": "testRegisterAndGetFieldLayout",
     "name": "register Vector2 field layout",
-<<<<<<< HEAD
-    "gasUsed": 413352
-=======
-    "gasUsed": 410936
->>>>>>> 708b49c5
+    "gasUsed": 411032
   },
   {
     "file": "test/Vector2.t.sol",
     "test": "testSetAndGet",
     "name": "set Vector2 record",
-<<<<<<< HEAD
-    "gasUsed": 34150
-=======
-    "gasUsed": 32941
->>>>>>> 708b49c5
+    "gasUsed": 33040
   },
   {
     "file": "test/Vector2.t.sol",

[
  {
    "inputs": [
      {
        "internalType": "uint256",
        "name": "length",
        "type": "uint256"
      }
    ],
    "name": "FieldLayoutLib_InvalidLength",
    "type": "error"
  },
  {
    "inputs": [],
    "name": "FieldLayoutLib_StaticLengthDoesNotFitInAWord",
    "type": "error"
  },
  {
    "inputs": [],
    "name": "FieldLayoutLib_StaticLengthIsZero",
    "type": "error"
  },
  {
    "inputs": [
      {
        "internalType": "uint256",
        "name": "length",
        "type": "uint256"
      }
    ],
    "name": "SchemaLib_InvalidLength",
    "type": "error"
  },
  {
    "inputs": [],
    "name": "SchemaLib_StaticTypeAfterDynamicType",
    "type": "error"
  },
  {
    "inputs": [
      {
        "internalType": "bytes",
        "name": "data",
        "type": "bytes"
      },
      {
        "internalType": "uint256",
        "name": "start",
        "type": "uint256"
      },
      {
        "internalType": "uint256",
        "name": "end",
        "type": "uint256"
      }
    ],
    "name": "Slice_OutOfBounds",
    "type": "error"
  },
  {
    "inputs": [
      {
        "internalType": "uint256",
        "name": "length",
        "type": "uint256"
      },
      {
        "internalType": "uint256",
        "name": "received",
        "type": "uint256"
      }
    ],
    "name": "StoreCore_DataIndexOverflow",
    "type": "error"
  },
  {
    "inputs": [
      {
        "internalType": "uint256",
        "name": "expected",
        "type": "uint256"
      },
      {
        "internalType": "uint256",
        "name": "received",
        "type": "uint256"
      }
    ],
    "name": "StoreCore_InvalidDynamicDataLength",
    "type": "error"
  },
  {
    "inputs": [
      {
        "internalType": "uint256",
        "name": "expected",
        "type": "uint256"
      },
      {
        "internalType": "uint256",
        "name": "received",
        "type": "uint256"
      }
    ],
    "name": "StoreCore_InvalidFieldNamesLength",
    "type": "error"
  },
  {
    "inputs": [
      {
        "internalType": "uint256",
        "name": "expected",
        "type": "uint256"
      },
      {
        "internalType": "uint256",
        "name": "received",
        "type": "uint256"
      }
    ],
    "name": "StoreCore_InvalidKeyNamesLength",
    "type": "error"
  },
  {
    "inputs": [
      {
        "internalType": "uint256",
        "name": "expected",
        "type": "uint256"
      },
      {
        "internalType": "uint256",
        "name": "received",
        "type": "uint256"
      }
    ],
<<<<<<< HEAD
    "name": "StoreCore_InvalidStaticDataLength",
=======
    "name": "StoreCore_InvalidValueSchemaLength",
>>>>>>> de151fec
    "type": "error"
  },
  {
    "inputs": [],
    "name": "StoreCore_NotDynamicField",
    "type": "error"
  },
  {
    "inputs": [],
    "name": "StoreCore_NotImplemented",
    "type": "error"
  },
  {
    "inputs": [
      {
        "internalType": "bytes32",
        "name": "tableId",
        "type": "bytes32"
      },
      {
        "internalType": "string",
        "name": "tableIdString",
        "type": "string"
      }
    ],
    "name": "StoreCore_TableAlreadyExists",
    "type": "error"
  },
  {
    "inputs": [
      {
        "internalType": "bytes32",
        "name": "tableId",
        "type": "bytes32"
      },
      {
        "internalType": "string",
        "name": "tableIdString",
        "type": "string"
      }
    ],
    "name": "StoreCore_TableNotFound",
    "type": "error"
  },
  {
    "inputs": [],
    "name": "StoreReadWithStubs_NotImplemented",
    "type": "error"
  },
  {
    "anonymous": false,
    "inputs": [
      {
        "indexed": false,
        "internalType": "bytes32",
        "name": "table",
        "type": "bytes32"
      },
      {
        "indexed": false,
        "internalType": "bytes32[]",
        "name": "key",
        "type": "bytes32[]"
      }
    ],
    "name": "StoreDeleteRecord",
    "type": "event"
  },
  {
    "anonymous": false,
    "inputs": [
      {
        "indexed": false,
        "internalType": "bytes32",
        "name": "table",
        "type": "bytes32"
      },
      {
        "indexed": false,
        "internalType": "bytes32[]",
        "name": "key",
        "type": "bytes32[]"
      },
      {
        "indexed": false,
        "internalType": "bytes",
        "name": "staticData",
        "type": "bytes"
      },
      {
        "indexed": false,
        "internalType": "bytes32",
        "name": "encodedLengths",
        "type": "bytes32"
      },
      {
        "indexed": false,
        "internalType": "bytes",
        "name": "dynamicData",
        "type": "bytes"
      }
    ],
    "name": "StoreEphemeralRecord",
    "type": "event"
  },
  {
    "anonymous": false,
    "inputs": [
      {
        "indexed": false,
        "internalType": "bytes32",
        "name": "table",
        "type": "bytes32"
      },
      {
        "indexed": false,
        "internalType": "bytes32[]",
        "name": "key",
        "type": "bytes32[]"
      },
      {
        "indexed": false,
        "internalType": "bytes",
        "name": "staticData",
        "type": "bytes"
      },
      {
        "indexed": false,
        "internalType": "bytes32",
        "name": "encodedLengths",
        "type": "bytes32"
      },
      {
        "indexed": false,
        "internalType": "bytes",
        "name": "dynamicData",
        "type": "bytes"
      }
    ],
    "name": "StoreSetRecord",
    "type": "event"
  },
  {
    "anonymous": false,
    "inputs": [
      {
        "indexed": false,
        "internalType": "bytes32",
        "name": "table",
        "type": "bytes32"
      },
      {
        "indexed": false,
        "internalType": "bytes32[]",
        "name": "key",
        "type": "bytes32[]"
      },
      {
        "indexed": false,
        "internalType": "uint48",
        "name": "start",
        "type": "uint48"
      },
      {
        "indexed": false,
        "internalType": "uint40",
        "name": "deleteCount",
        "type": "uint40"
      },
      {
        "indexed": false,
        "internalType": "bytes",
        "name": "data",
        "type": "bytes"
      },
      {
        "indexed": false,
        "internalType": "bytes32",
        "name": "encodedLengths",
        "type": "bytes32"
      }
    ],
    "name": "StoreSpliceDynamicRecord",
    "type": "event"
  },
  {
    "anonymous": false,
    "inputs": [
      {
        "indexed": false,
        "internalType": "bytes32",
        "name": "table",
        "type": "bytes32"
      },
      {
        "indexed": false,
        "internalType": "bytes32[]",
        "name": "key",
        "type": "bytes32[]"
      },
      {
        "indexed": false,
        "internalType": "uint48",
        "name": "start",
        "type": "uint48"
      },
      {
        "indexed": false,
        "internalType": "uint40",
        "name": "deleteCount",
        "type": "uint40"
      },
      {
        "indexed": false,
        "internalType": "bytes",
        "name": "data",
        "type": "bytes"
      }
    ],
    "name": "StoreSpliceStaticRecord",
    "type": "event"
  },
  {
    "inputs": [
      {
        "internalType": "bytes32",
        "name": "",
        "type": "bytes32"
      },
      {
        "internalType": "bytes32[]",
        "name": "",
        "type": "bytes32[]"
      },
      {
        "internalType": "FieldLayout",
        "name": "",
        "type": "bytes32"
      }
    ],
    "name": "deleteRecord",
    "outputs": [],
    "stateMutability": "nonpayable",
    "type": "function"
  },
  {
    "inputs": [
      {
        "internalType": "bytes32",
        "name": "",
        "type": "bytes32"
      },
      {
        "internalType": "bytes32[]",
        "name": "",
        "type": "bytes32[]"
      },
      {
        "internalType": "bytes",
        "name": "",
        "type": "bytes"
      },
      {
<<<<<<< HEAD
        "internalType": "PackedCounter",
        "name": "",
        "type": "bytes32"
      },
      {
        "internalType": "bytes",
        "name": "",
        "type": "bytes"
      },
      {
        "internalType": "Schema",
=======
        "internalType": "FieldLayout",
>>>>>>> de151fec
        "name": "",
        "type": "bytes32"
      }
    ],
    "name": "emitEphemeralRecord",
    "outputs": [],
    "stateMutability": "nonpayable",
    "type": "function"
  },
  {
    "inputs": [
      {
        "internalType": "bytes32",
        "name": "table",
        "type": "bytes32"
      },
      {
        "internalType": "bytes32[]",
        "name": "key",
        "type": "bytes32[]"
      },
      {
        "internalType": "uint8",
        "name": "schemaIndex",
        "type": "uint8"
      },
      {
        "internalType": "FieldLayout",
        "name": "fieldLayout",
        "type": "bytes32"
      }
    ],
    "name": "getField",
    "outputs": [
      {
        "internalType": "bytes",
        "name": "data",
        "type": "bytes"
      }
    ],
    "stateMutability": "view",
    "type": "function"
  },
  {
    "inputs": [
      {
        "internalType": "bytes32",
        "name": "table",
        "type": "bytes32"
      }
    ],
    "name": "getFieldLayout",
    "outputs": [
      {
        "internalType": "FieldLayout",
        "name": "fieldLayout",
        "type": "bytes32"
      }
    ],
    "stateMutability": "view",
    "type": "function"
  },
  {
    "inputs": [
      {
        "internalType": "bytes32",
        "name": "tableId",
        "type": "bytes32"
      },
      {
        "internalType": "bytes32[]",
        "name": "key",
        "type": "bytes32[]"
      },
      {
        "internalType": "uint8",
        "name": "schemaIndex",
        "type": "uint8"
      },
      {
        "internalType": "FieldLayout",
        "name": "fieldLayout",
        "type": "bytes32"
      }
    ],
    "name": "getFieldLength",
    "outputs": [
      {
        "internalType": "uint256",
        "name": "",
        "type": "uint256"
      }
    ],
    "stateMutability": "view",
    "type": "function"
  },
  {
    "inputs": [
      {
        "internalType": "bytes32",
        "name": "tableId",
        "type": "bytes32"
      },
      {
        "internalType": "bytes32[]",
        "name": "key",
        "type": "bytes32[]"
      },
      {
        "internalType": "uint8",
        "name": "schemaIndex",
        "type": "uint8"
      },
      {
        "internalType": "FieldLayout",
        "name": "fieldLayout",
        "type": "bytes32"
      },
      {
        "internalType": "uint256",
        "name": "start",
        "type": "uint256"
      },
      {
        "internalType": "uint256",
        "name": "end",
        "type": "uint256"
      }
    ],
    "name": "getFieldSlice",
    "outputs": [
      {
        "internalType": "bytes",
        "name": "",
        "type": "bytes"
      }
    ],
    "stateMutability": "view",
    "type": "function"
  },
  {
    "inputs": [
      {
        "internalType": "bytes32",
        "name": "table",
        "type": "bytes32"
      }
    ],
    "name": "getKeySchema",
    "outputs": [
      {
        "internalType": "Schema",
        "name": "schema",
        "type": "bytes32"
      }
    ],
    "stateMutability": "view",
    "type": "function"
  },
  {
    "inputs": [
      {
        "internalType": "bytes32",
        "name": "table",
        "type": "bytes32"
      },
      {
        "internalType": "bytes32[]",
        "name": "key",
        "type": "bytes32[]"
      },
      {
        "internalType": "FieldLayout",
        "name": "fieldLayout",
        "type": "bytes32"
      }
    ],
    "name": "getRecord",
    "outputs": [
      {
        "internalType": "bytes",
        "name": "data",
        "type": "bytes"
      }
    ],
    "stateMutability": "view",
    "type": "function"
  },
  {
    "inputs": [
      {
        "internalType": "bytes32",
        "name": "table",
        "type": "bytes32"
      }
    ],
    "name": "getValueSchema",
    "outputs": [
      {
        "internalType": "Schema",
        "name": "schema",
        "type": "bytes32"
      }
    ],
    "stateMutability": "view",
    "type": "function"
  },
  {
    "inputs": [
      {
        "internalType": "bytes32",
        "name": "",
        "type": "bytes32"
      },
      {
        "internalType": "bytes32[]",
        "name": "",
        "type": "bytes32[]"
      },
      {
        "internalType": "uint8",
        "name": "",
        "type": "uint8"
      },
      {
        "internalType": "uint256",
        "name": "",
        "type": "uint256"
      },
      {
        "internalType": "FieldLayout",
        "name": "",
        "type": "bytes32"
      }
    ],
    "name": "popFromField",
    "outputs": [],
    "stateMutability": "nonpayable",
    "type": "function"
  },
  {
    "inputs": [
      {
        "internalType": "bytes32",
        "name": "",
        "type": "bytes32"
      },
      {
        "internalType": "bytes32[]",
        "name": "",
        "type": "bytes32[]"
      },
      {
        "internalType": "uint8",
        "name": "",
        "type": "uint8"
      },
      {
        "internalType": "bytes",
        "name": "",
        "type": "bytes"
      },
      {
        "internalType": "FieldLayout",
        "name": "",
        "type": "bytes32"
      }
    ],
    "name": "pushToField",
    "outputs": [],
    "stateMutability": "nonpayable",
    "type": "function"
  },
  {
    "inputs": [
      {
        "internalType": "bytes32",
        "name": "",
        "type": "bytes32"
      },
      {
        "internalType": "contract IStoreHook",
        "name": "",
        "type": "address"
      },
      {
        "internalType": "uint8",
        "name": "",
        "type": "uint8"
      }
    ],
    "name": "registerStoreHook",
    "outputs": [],
    "stateMutability": "nonpayable",
    "type": "function"
  },
  {
    "inputs": [
      {
        "internalType": "bytes32",
        "name": "",
        "type": "bytes32"
      },
      {
        "internalType": "FieldLayout",
        "name": "",
        "type": "bytes32"
      },
      {
        "internalType": "Schema",
        "name": "",
        "type": "bytes32"
      },
      {
        "internalType": "Schema",
        "name": "",
        "type": "bytes32"
      },
      {
        "internalType": "string[]",
        "name": "",
        "type": "string[]"
      },
      {
        "internalType": "string[]",
        "name": "",
        "type": "string[]"
      }
    ],
    "name": "registerTable",
    "outputs": [],
    "stateMutability": "nonpayable",
    "type": "function"
  },
  {
    "inputs": [
      {
        "internalType": "bytes32",
        "name": "",
        "type": "bytes32"
      },
      {
        "internalType": "bytes32[]",
        "name": "",
        "type": "bytes32[]"
      },
      {
        "internalType": "uint8",
        "name": "",
        "type": "uint8"
      },
      {
        "internalType": "bytes",
        "name": "",
        "type": "bytes"
      },
      {
        "internalType": "FieldLayout",
        "name": "",
        "type": "bytes32"
      }
    ],
    "name": "setField",
    "outputs": [],
    "stateMutability": "nonpayable",
    "type": "function"
  },
  {
    "inputs": [
      {
        "internalType": "bytes32",
        "name": "",
        "type": "bytes32"
      },
      {
        "internalType": "bytes32[]",
        "name": "",
        "type": "bytes32[]"
      },
      {
        "internalType": "bytes",
        "name": "",
        "type": "bytes"
      },
      {
<<<<<<< HEAD
        "internalType": "PackedCounter",
        "name": "",
        "type": "bytes32"
      },
      {
        "internalType": "bytes",
        "name": "",
        "type": "bytes"
      },
      {
        "internalType": "Schema",
=======
        "internalType": "FieldLayout",
>>>>>>> de151fec
        "name": "",
        "type": "bytes32"
      }
    ],
    "name": "setRecord",
    "outputs": [],
    "stateMutability": "nonpayable",
    "type": "function"
  },
  {
    "inputs": [
      {
        "internalType": "bytes32",
        "name": "",
        "type": "bytes32"
      },
      {
        "internalType": "contract IStoreHook",
        "name": "",
        "type": "address"
      }
    ],
    "name": "unregisterStoreHook",
    "outputs": [],
    "stateMutability": "nonpayable",
    "type": "function"
  },
  {
    "inputs": [
      {
        "internalType": "bytes32",
        "name": "",
        "type": "bytes32"
      },
      {
        "internalType": "bytes32[]",
        "name": "",
        "type": "bytes32[]"
      },
      {
        "internalType": "uint8",
        "name": "",
        "type": "uint8"
      },
      {
        "internalType": "uint256",
        "name": "",
        "type": "uint256"
      },
      {
        "internalType": "bytes",
        "name": "",
        "type": "bytes"
      },
      {
        "internalType": "FieldLayout",
        "name": "",
        "type": "bytes32"
      }
    ],
    "name": "updateInField",
    "outputs": [],
    "stateMutability": "nonpayable",
    "type": "function"
  }
]<|MERGE_RESOLUTION|>--- conflicted
+++ resolved
@@ -134,11 +134,23 @@
         "type": "uint256"
       }
     ],
-<<<<<<< HEAD
     "name": "StoreCore_InvalidStaticDataLength",
-=======
+    "type": "error"
+  },
+  {
+    "inputs": [
+      {
+        "internalType": "uint256",
+        "name": "expected",
+        "type": "uint256"
+      },
+      {
+        "internalType": "uint256",
+        "name": "received",
+        "type": "uint256"
+      }
+    ],
     "name": "StoreCore_InvalidValueSchemaLength",
->>>>>>> de151fec
     "type": "error"
   },
   {
@@ -402,7 +414,6 @@
         "type": "bytes"
       },
       {
-<<<<<<< HEAD
         "internalType": "PackedCounter",
         "name": "",
         "type": "bytes32"
@@ -413,10 +424,7 @@
         "type": "bytes"
       },
       {
-        "internalType": "Schema",
-=======
-        "internalType": "FieldLayout",
->>>>>>> de151fec
+        "internalType": "FieldLayout",
         "name": "",
         "type": "bytes32"
       }
@@ -802,7 +810,6 @@
         "type": "bytes"
       },
       {
-<<<<<<< HEAD
         "internalType": "PackedCounter",
         "name": "",
         "type": "bytes32"
@@ -813,10 +820,7 @@
         "type": "bytes"
       },
       {
-        "internalType": "Schema",
-=======
-        "internalType": "FieldLayout",
->>>>>>> de151fec
+        "internalType": "FieldLayout",
         "name": "",
         "type": "bytes32"
       }

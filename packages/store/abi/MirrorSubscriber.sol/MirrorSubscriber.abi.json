--- conflicted
+++ resolved
@@ -38,16 +38,23 @@
         "type": "uint256"
       }
     ],
-<<<<<<< HEAD
     "name": "PackedCounter_InvalidLength",
-=======
+    "type": "error"
+  },
+  {
+    "inputs": [
+      {
+        "internalType": "uint256",
+        "name": "length",
+        "type": "uint256"
+      }
+    ],
     "name": "SchemaLib_InvalidLength",
     "type": "error"
   },
   {
     "inputs": [],
     "name": "SchemaLib_StaticTypeAfterDynamicType",
->>>>>>> 0d12db8c
     "type": "error"
   },
   {

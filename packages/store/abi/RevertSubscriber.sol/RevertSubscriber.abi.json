--- conflicted
+++ resolved
@@ -73,7 +73,6 @@
         "type": "bytes"
       },
       {
-<<<<<<< HEAD
         "internalType": "PackedCounter",
         "name": "",
         "type": "bytes32"
@@ -84,10 +83,7 @@
         "type": "bytes"
       },
       {
-        "internalType": "Schema",
-=======
-        "internalType": "FieldLayout",
->>>>>>> de151fec
+        "internalType": "FieldLayout",
         "name": "",
         "type": "bytes32"
       }
@@ -171,7 +167,6 @@
         "type": "bytes"
       },
       {
-<<<<<<< HEAD
         "internalType": "PackedCounter",
         "name": "",
         "type": "bytes32"
@@ -182,10 +177,7 @@
         "type": "bytes"
       },
       {
-        "internalType": "Schema",
-=======
-        "internalType": "FieldLayout",
->>>>>>> de151fec
+        "internalType": "FieldLayout",
         "name": "",
         "type": "bytes32"
       }

cache
out
docs
_docs
DOCS.md
artifacts
yarn-error.log
API

<<<<<<< HEAD
src/codegen
.mud
=======
# Each module in this package codegens its libraries to each module dir (see MUD config).
# World interface 1) is combined for all modules and 2) doesn't make as much sense for some modules because they're installed to a specific namespace.
# So ignore them for now. We ignore the entire base codegen dir because it includes the table index, which we don't want to propagate either.
src/codegen
>>>>>>> 1a965441
<|MERGE_RESOLUTION|>--- conflicted
+++ resolved
@@ -7,12 +7,8 @@
 yarn-error.log
 API
 
-<<<<<<< HEAD
-src/codegen
-.mud
-=======
 # Each module in this package codegens its libraries to each module dir (see MUD config).
 # World interface 1) is combined for all modules and 2) doesn't make as much sense for some modules because they're installed to a specific namespace.
 # So ignore them for now. We ignore the entire base codegen dir because it includes the table index, which we don't want to propagate either.
 src/codegen
->>>>>>> 1a965441
+.mud
--- conflicted
+++ resolved
@@ -303,11 +303,7 @@
     "file": "test/UniqueEntityModule.t.sol",
     "test": "testInstall",
     "name": "install unique entity module",
-<<<<<<< HEAD
-    "gasUsed": 702338
-=======
-    "gasUsed": 703658
->>>>>>> 52c37b5f
+    "gasUsed": 701756
   },
   {
     "file": "test/UniqueEntityModule.t.sol",
@@ -319,11 +315,7 @@
     "file": "test/UniqueEntityModule.t.sol",
     "test": "testInstallRoot",
     "name": "installRoot unique entity module",
-<<<<<<< HEAD
-    "gasUsed": 671242
-=======
-    "gasUsed": 672525
->>>>>>> 52c37b5f
+    "gasUsed": 670623
   },
   {
     "file": "test/UniqueEntityModule.t.sol",

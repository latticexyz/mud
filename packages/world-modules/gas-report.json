--- conflicted
+++ resolved
@@ -135,11 +135,7 @@
     "file": "test/KeysWithValueModule.t.sol",
     "test": "testGetKeysWithValueGas",
     "name": "install keys with value module",
-<<<<<<< HEAD
-    "gasUsed": 685175
-=======
-    "gasUsed": 676716
->>>>>>> a35c05ea
+    "gasUsed": 676402
   },
   {
     "file": "test/KeysWithValueModule.t.sol",
@@ -157,11 +153,7 @@
     "file": "test/KeysWithValueModule.t.sol",
     "test": "testInstall",
     "name": "install keys with value module",
-<<<<<<< HEAD
-    "gasUsed": 685175
-=======
-    "gasUsed": 676716
->>>>>>> a35c05ea
+    "gasUsed": 676402
   },
   {
     "file": "test/KeysWithValueModule.t.sol",
@@ -173,11 +165,7 @@
     "file": "test/KeysWithValueModule.t.sol",
     "test": "testSetAndDeleteRecordHook",
     "name": "install keys with value module",
-<<<<<<< HEAD
-    "gasUsed": 685175
-=======
-    "gasUsed": 676716
->>>>>>> a35c05ea
+    "gasUsed": 676402
   },
   {
     "file": "test/KeysWithValueModule.t.sol",
@@ -195,11 +183,7 @@
     "file": "test/KeysWithValueModule.t.sol",
     "test": "testSetField",
     "name": "install keys with value module",
-<<<<<<< HEAD
-    "gasUsed": 685175
-=======
-    "gasUsed": 676716
->>>>>>> a35c05ea
+    "gasUsed": 676402
   },
   {
     "file": "test/KeysWithValueModule.t.sol",
@@ -319,11 +303,7 @@
     "file": "test/UniqueEntityModule.t.sol",
     "test": "testInstall",
     "name": "install unique entity module",
-<<<<<<< HEAD
-    "gasUsed": 702594
-=======
-    "gasUsed": 690443
->>>>>>> a35c05ea
+    "gasUsed": 691509
   },
   {
     "file": "test/UniqueEntityModule.t.sol",
@@ -335,11 +315,7 @@
     "file": "test/UniqueEntityModule.t.sol",
     "test": "testInstallRoot",
     "name": "installRoot unique entity module",
-<<<<<<< HEAD
-    "gasUsed": 671461
-=======
-    "gasUsed": 660912
->>>>>>> a35c05ea
+    "gasUsed": 661978
   },
   {
     "file": "test/UniqueEntityModule.t.sol",

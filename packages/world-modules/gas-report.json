[
  {
    "file": "test/ERC20.t.sol",
    "test": "testApprove",
    "name": "approve",
    "gasUsed": 114348
  },
  {
    "file": "test/ERC20.t.sol",
    "test": "testBurn",
    "name": "burn",
    "gasUsed": 75910
  },
  {
    "file": "test/ERC20.t.sol",
    "test": "testMint",
    "name": "mint",
    "gasUsed": 161749
  },
  {
    "file": "test/ERC20.t.sol",
    "test": "testTransfer",
    "name": "transfer",
    "gasUsed": 92995
  },
  {
    "file": "test/ERC20.t.sol",
    "test": "testTransferFrom",
    "name": "transferFrom",
    "gasUsed": 130331
  },
  {
    "file": "test/ERC721.t.sol",
    "test": "testApproveAllGas",
    "name": "setApprovalForAll",
    "gasUsed": 113972
  },
  {
    "file": "test/ERC721.t.sol",
    "test": "testApproveGas",
    "name": "approve",
    "gasUsed": 87981
  },
  {
    "file": "test/ERC721.t.sol",
    "test": "testBurnGas",
    "name": "burn",
    "gasUsed": 101910
  },
  {
    "file": "test/ERC721.t.sol",
    "test": "testMintGas",
    "name": "mint",
    "gasUsed": 169480
  },
  {
    "file": "test/ERC721.t.sol",
    "test": "testSafeMintToEOAGas",
    "name": "safeMint",
    "gasUsed": 169751
  },
  {
    "file": "test/ERC721.t.sol",
    "test": "testSafeTransferFromToEOAGas",
    "name": "safeTransferFrom",
    "gasUsed": 143744
  },
  {
    "file": "test/ERC721.t.sol",
    "test": "testTransferFromGas",
    "name": "transferFrom",
    "gasUsed": 136901
  },
  {
    "file": "test/KeysInTableModule.t.sol",
    "test": "testInstallComposite",
    "name": "install keys in table module",
<<<<<<< HEAD
    "gasUsed": 1439300
=======
    "gasUsed": 1434753
>>>>>>> 37c228c6
  },
  {
    "file": "test/KeysInTableModule.t.sol",
    "test": "testInstallGas",
    "name": "install keys in table module",
<<<<<<< HEAD
    "gasUsed": 1439300
=======
    "gasUsed": 1434753
>>>>>>> 37c228c6
  },
  {
    "file": "test/KeysInTableModule.t.sol",
    "test": "testInstallGas",
    "name": "set a record on a table with keysInTableModule installed",
    "gasUsed": 158830
  },
  {
    "file": "test/KeysInTableModule.t.sol",
    "test": "testInstallSingleton",
    "name": "install keys in table module",
<<<<<<< HEAD
    "gasUsed": 1439300
=======
    "gasUsed": 1434753
>>>>>>> 37c228c6
  },
  {
    "file": "test/KeysInTableModule.t.sol",
    "test": "testSetAndDeleteRecordHookCompositeGas",
    "name": "install keys in table module",
<<<<<<< HEAD
    "gasUsed": 1439300
=======
    "gasUsed": 1434753
>>>>>>> 37c228c6
  },
  {
    "file": "test/KeysInTableModule.t.sol",
    "test": "testSetAndDeleteRecordHookCompositeGas",
    "name": "change a composite record on a table with keysInTableModule installed",
    "gasUsed": 22483
  },
  {
    "file": "test/KeysInTableModule.t.sol",
    "test": "testSetAndDeleteRecordHookCompositeGas",
    "name": "delete a composite record on a table with keysInTableModule installed",
    "gasUsed": 155938
  },
  {
    "file": "test/KeysInTableModule.t.sol",
    "test": "testSetAndDeleteRecordHookGas",
    "name": "install keys in table module",
<<<<<<< HEAD
    "gasUsed": 1439300
=======
    "gasUsed": 1434753
>>>>>>> 37c228c6
  },
  {
    "file": "test/KeysInTableModule.t.sol",
    "test": "testSetAndDeleteRecordHookGas",
    "name": "change a record on a table with keysInTableModule installed",
    "gasUsed": 21205
  },
  {
    "file": "test/KeysInTableModule.t.sol",
    "test": "testSetAndDeleteRecordHookGas",
    "name": "delete a record on a table with keysInTableModule installed",
    "gasUsed": 85160
  },
  {
    "file": "test/KeysWithValueModule.t.sol",
    "test": "testGetKeysWithValueGas",
    "name": "install keys with value module",
<<<<<<< HEAD
    "gasUsed": 684345
=======
    "gasUsed": 681477
>>>>>>> 37c228c6
  },
  {
    "file": "test/KeysWithValueModule.t.sol",
    "test": "testGetKeysWithValueGas",
    "name": "Get list of keys with a given value",
    "gasUsed": 5659
  },
  {
    "file": "test/KeysWithValueModule.t.sol",
    "test": "testGetTargetTableId",
    "name": "compute the target table selector",
    "gasUsed": 2624
  },
  {
    "file": "test/KeysWithValueModule.t.sol",
    "test": "testInstall",
    "name": "install keys with value module",
<<<<<<< HEAD
    "gasUsed": 684345
=======
    "gasUsed": 681477
>>>>>>> 37c228c6
  },
  {
    "file": "test/KeysWithValueModule.t.sol",
    "test": "testInstall",
    "name": "set a record on a table with KeysWithValueModule installed",
    "gasUsed": 135410
  },
  {
    "file": "test/KeysWithValueModule.t.sol",
    "test": "testSetAndDeleteRecordHook",
    "name": "install keys with value module",
<<<<<<< HEAD
    "gasUsed": 684345
=======
    "gasUsed": 681477
>>>>>>> 37c228c6
  },
  {
    "file": "test/KeysWithValueModule.t.sol",
    "test": "testSetAndDeleteRecordHook",
    "name": "change a record on a table with KeysWithValueModule installed",
    "gasUsed": 103813
  },
  {
    "file": "test/KeysWithValueModule.t.sol",
    "test": "testSetAndDeleteRecordHook",
    "name": "delete a record on a table with KeysWithValueModule installed",
    "gasUsed": 36468
  },
  {
    "file": "test/KeysWithValueModule.t.sol",
    "test": "testSetField",
    "name": "install keys with value module",
<<<<<<< HEAD
    "gasUsed": 684345
=======
    "gasUsed": 681477
>>>>>>> 37c228c6
  },
  {
    "file": "test/KeysWithValueModule.t.sol",
    "test": "testSetField",
    "name": "set a field on a table with KeysWithValueModule installed",
    "gasUsed": 146645
  },
  {
    "file": "test/KeysWithValueModule.t.sol",
    "test": "testSetField",
    "name": "change a field on a table with KeysWithValueModule installed",
    "gasUsed": 111404
  },
  {
    "file": "test/query.t.sol",
    "test": "testCombinedHasHasValueNotQuery",
    "name": "CombinedHasHasValueNotQuery",
    "gasUsed": 104500
  },
  {
    "file": "test/query.t.sol",
    "test": "testCombinedHasHasValueQuery",
    "name": "CombinedHasHasValueQuery",
    "gasUsed": 53210
  },
  {
    "file": "test/query.t.sol",
    "test": "testCombinedHasNotQuery",
    "name": "CombinedHasNotQuery",
    "gasUsed": 130734
  },
  {
    "file": "test/query.t.sol",
    "test": "testCombinedHasQuery",
    "name": "CombinedHasQuery",
    "gasUsed": 84137
  },
  {
    "file": "test/query.t.sol",
    "test": "testCombinedHasValueNotQuery",
    "name": "CombinedHasValueNotQuery",
    "gasUsed": 84673
  },
  {
    "file": "test/query.t.sol",
    "test": "testCombinedHasValueQuery",
    "name": "CombinedHasValueQuery",
    "gasUsed": 15539
  },
  {
    "file": "test/query.t.sol",
    "test": "testHasQuery",
    "name": "HasQuery",
    "gasUsed": 18802
  },
  {
    "file": "test/query.t.sol",
    "test": "testHasQuery1000Keys",
    "name": "HasQuery with 1000 keys",
    "gasUsed": 5764585
  },
  {
    "file": "test/query.t.sol",
    "test": "testHasQuery100Keys",
    "name": "HasQuery with 100 keys",
    "gasUsed": 537538
  },
  {
    "file": "test/query.t.sol",
    "test": "testHasValueQuery",
    "name": "HasValueQuery",
    "gasUsed": 7438
  },
  {
    "file": "test/query.t.sol",
    "test": "testNotValueQuery",
    "name": "NotValueQuery",
    "gasUsed": 46806
  },
  {
    "file": "test/StandardDelegationsModule.t.sol",
    "test": "testCallFromCallboundDelegation",
    "name": "register a callbound delegation",
<<<<<<< HEAD
    "gasUsed": 118144
=======
    "gasUsed": 118105
>>>>>>> 37c228c6
  },
  {
    "file": "test/StandardDelegationsModule.t.sol",
    "test": "testCallFromCallboundDelegation",
    "name": "call a system via a callbound delegation",
    "gasUsed": 36679
  },
  {
    "file": "test/StandardDelegationsModule.t.sol",
    "test": "testCallFromSystemDelegation",
    "name": "register a systembound delegation",
<<<<<<< HEAD
    "gasUsed": 115697
=======
    "gasUsed": 115658
>>>>>>> 37c228c6
  },
  {
    "file": "test/StandardDelegationsModule.t.sol",
    "test": "testCallFromSystemDelegation",
    "name": "call a system via a systembound delegation",
    "gasUsed": 33851
  },
  {
    "file": "test/StandardDelegationsModule.t.sol",
    "test": "testCallFromTimeboundDelegation",
    "name": "register a timebound delegation",
<<<<<<< HEAD
    "gasUsed": 112620
=======
    "gasUsed": 112581
>>>>>>> 37c228c6
  },
  {
    "file": "test/StandardDelegationsModule.t.sol",
    "test": "testCallFromTimeboundDelegation",
    "name": "call a system via a timebound delegation",
    "gasUsed": 26797
  },
  {
    "file": "test/UniqueEntityModule.t.sol",
    "test": "testInstall",
    "name": "install unique entity module",
<<<<<<< HEAD
    "gasUsed": 704132
=======
    "gasUsed": 702511
>>>>>>> 37c228c6
  },
  {
    "file": "test/UniqueEntityModule.t.sol",
    "test": "testInstall",
    "name": "get a unique entity nonce (non-root module)",
    "gasUsed": 51027
  },
  {
    "file": "test/UniqueEntityModule.t.sol",
    "test": "testInstallRoot",
    "name": "installRoot unique entity module",
<<<<<<< HEAD
    "gasUsed": 673140
=======
    "gasUsed": 671555
>>>>>>> 37c228c6
  },
  {
    "file": "test/UniqueEntityModule.t.sol",
    "test": "testInstallRoot",
    "name": "get a unique entity nonce (root module)",
    "gasUsed": 51027
  }
]<|MERGE_RESOLUTION|>--- conflicted
+++ resolved
@@ -75,21 +75,13 @@
     "file": "test/KeysInTableModule.t.sol",
     "test": "testInstallComposite",
     "name": "install keys in table module",
-<<<<<<< HEAD
-    "gasUsed": 1439300
-=======
-    "gasUsed": 1434753
->>>>>>> 37c228c6
+    "gasUsed": 1438673
   },
   {
     "file": "test/KeysInTableModule.t.sol",
     "test": "testInstallGas",
     "name": "install keys in table module",
-<<<<<<< HEAD
-    "gasUsed": 1439300
-=======
-    "gasUsed": 1434753
->>>>>>> 37c228c6
+    "gasUsed": 1438673
   },
   {
     "file": "test/KeysInTableModule.t.sol",
@@ -101,21 +93,13 @@
     "file": "test/KeysInTableModule.t.sol",
     "test": "testInstallSingleton",
     "name": "install keys in table module",
-<<<<<<< HEAD
-    "gasUsed": 1439300
-=======
-    "gasUsed": 1434753
->>>>>>> 37c228c6
+    "gasUsed": 1438673
   },
   {
     "file": "test/KeysInTableModule.t.sol",
     "test": "testSetAndDeleteRecordHookCompositeGas",
     "name": "install keys in table module",
-<<<<<<< HEAD
-    "gasUsed": 1439300
-=======
-    "gasUsed": 1434753
->>>>>>> 37c228c6
+    "gasUsed": 1438673
   },
   {
     "file": "test/KeysInTableModule.t.sol",
@@ -133,11 +117,7 @@
     "file": "test/KeysInTableModule.t.sol",
     "test": "testSetAndDeleteRecordHookGas",
     "name": "install keys in table module",
-<<<<<<< HEAD
-    "gasUsed": 1439300
-=======
-    "gasUsed": 1434753
->>>>>>> 37c228c6
+    "gasUsed": 1438673
   },
   {
     "file": "test/KeysInTableModule.t.sol",
@@ -155,11 +135,7 @@
     "file": "test/KeysWithValueModule.t.sol",
     "test": "testGetKeysWithValueGas",
     "name": "install keys with value module",
-<<<<<<< HEAD
-    "gasUsed": 684345
-=======
-    "gasUsed": 681477
->>>>>>> 37c228c6
+    "gasUsed": 684127
   },
   {
     "file": "test/KeysWithValueModule.t.sol",
@@ -177,11 +153,7 @@
     "file": "test/KeysWithValueModule.t.sol",
     "test": "testInstall",
     "name": "install keys with value module",
-<<<<<<< HEAD
-    "gasUsed": 684345
-=======
-    "gasUsed": 681477
->>>>>>> 37c228c6
+    "gasUsed": 684127
   },
   {
     "file": "test/KeysWithValueModule.t.sol",
@@ -193,11 +165,7 @@
     "file": "test/KeysWithValueModule.t.sol",
     "test": "testSetAndDeleteRecordHook",
     "name": "install keys with value module",
-<<<<<<< HEAD
-    "gasUsed": 684345
-=======
-    "gasUsed": 681477
->>>>>>> 37c228c6
+    "gasUsed": 684127
   },
   {
     "file": "test/KeysWithValueModule.t.sol",
@@ -215,11 +183,7 @@
     "file": "test/KeysWithValueModule.t.sol",
     "test": "testSetField",
     "name": "install keys with value module",
-<<<<<<< HEAD
-    "gasUsed": 684345
-=======
-    "gasUsed": 681477
->>>>>>> 37c228c6
+    "gasUsed": 684127
   },
   {
     "file": "test/KeysWithValueModule.t.sol",
@@ -303,11 +267,7 @@
     "file": "test/StandardDelegationsModule.t.sol",
     "test": "testCallFromCallboundDelegation",
     "name": "register a callbound delegation",
-<<<<<<< HEAD
-    "gasUsed": 118144
-=======
-    "gasUsed": 118105
->>>>>>> 37c228c6
+    "gasUsed": 118111
   },
   {
     "file": "test/StandardDelegationsModule.t.sol",
@@ -319,11 +279,7 @@
     "file": "test/StandardDelegationsModule.t.sol",
     "test": "testCallFromSystemDelegation",
     "name": "register a systembound delegation",
-<<<<<<< HEAD
-    "gasUsed": 115697
-=======
-    "gasUsed": 115658
->>>>>>> 37c228c6
+    "gasUsed": 115664
   },
   {
     "file": "test/StandardDelegationsModule.t.sol",
@@ -335,11 +291,7 @@
     "file": "test/StandardDelegationsModule.t.sol",
     "test": "testCallFromTimeboundDelegation",
     "name": "register a timebound delegation",
-<<<<<<< HEAD
-    "gasUsed": 112620
-=======
-    "gasUsed": 112581
->>>>>>> 37c228c6
+    "gasUsed": 112587
   },
   {
     "file": "test/StandardDelegationsModule.t.sol",
@@ -351,11 +303,7 @@
     "file": "test/UniqueEntityModule.t.sol",
     "test": "testInstall",
     "name": "install unique entity module",
-<<<<<<< HEAD
-    "gasUsed": 704132
-=======
-    "gasUsed": 702511
->>>>>>> 37c228c6
+    "gasUsed": 703920
   },
   {
     "file": "test/UniqueEntityModule.t.sol",
@@ -367,11 +315,7 @@
     "file": "test/UniqueEntityModule.t.sol",
     "test": "testInstallRoot",
     "name": "installRoot unique entity module",
-<<<<<<< HEAD
-    "gasUsed": 673140
-=======
-    "gasUsed": 671555
->>>>>>> 37c228c6
+    "gasUsed": 672952
   },
   {
     "file": "test/UniqueEntityModule.t.sol",

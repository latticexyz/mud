[
  {
    "file": "test/ERC20.t.sol",
    "test": "testApprove",
    "name": "approve",
    "gasUsed": 114344
  },
  {
    "file": "test/ERC20.t.sol",
    "test": "testBurn",
    "name": "burn",
    "gasUsed": 75896
  },
  {
    "file": "test/ERC20.t.sol",
    "test": "testMint",
    "name": "mint",
    "gasUsed": 161735
  },
  {
    "file": "test/ERC20.t.sol",
    "test": "testTransfer",
    "name": "transfer",
    "gasUsed": 92978
  },
  {
    "file": "test/ERC20.t.sol",
    "test": "testTransferFrom",
    "name": "transferFrom",
    "gasUsed": 130295
  },
  {
    "file": "test/ERC721.t.sol",
    "test": "testApproveAllGas",
    "name": "setApprovalForAll",
    "gasUsed": 113971
  },
  {
    "file": "test/ERC721.t.sol",
    "test": "testApproveGas",
    "name": "approve",
    "gasUsed": 87980
  },
  {
    "file": "test/ERC721.t.sol",
    "test": "testBurnGas",
    "name": "burn",
    "gasUsed": 101880
  },
  {
    "file": "test/ERC721.t.sol",
    "test": "testMintGas",
    "name": "mint",
    "gasUsed": 169463
  },
  {
    "file": "test/ERC721.t.sol",
    "test": "testSafeMintToEOAGas",
    "name": "safeMint",
    "gasUsed": 169734
  },
  {
    "file": "test/ERC721.t.sol",
    "test": "testSafeTransferFromToEOAGas",
    "name": "safeTransferFrom",
    "gasUsed": 143698
  },
  {
    "file": "test/ERC721.t.sol",
    "test": "testTransferFromGas",
    "name": "transferFrom",
    "gasUsed": 136858
  },
  {
    "file": "test/KeysInTableModule.t.sol",
    "test": "testInstallComposite",
    "name": "install keys in table module",
<<<<<<< HEAD
    "gasUsed": 1413227
=======
    "gasUsed": 1413282
>>>>>>> 103f635e
  },
  {
    "file": "test/KeysInTableModule.t.sol",
    "test": "testInstallGas",
    "name": "install keys in table module",
<<<<<<< HEAD
    "gasUsed": 1413227
=======
    "gasUsed": 1413282
>>>>>>> 103f635e
  },
  {
    "file": "test/KeysInTableModule.t.sol",
    "test": "testInstallGas",
    "name": "set a record on a table with keysInTableModule installed",
    "gasUsed": 158829
  },
  {
    "file": "test/KeysInTableModule.t.sol",
    "test": "testInstallSingleton",
    "name": "install keys in table module",
<<<<<<< HEAD
    "gasUsed": 1413227
=======
    "gasUsed": 1413282
>>>>>>> 103f635e
  },
  {
    "file": "test/KeysInTableModule.t.sol",
    "test": "testSetAndDeleteRecordHookCompositeGas",
    "name": "install keys in table module",
<<<<<<< HEAD
    "gasUsed": 1413227
=======
    "gasUsed": 1413282
>>>>>>> 103f635e
  },
  {
    "file": "test/KeysInTableModule.t.sol",
    "test": "testSetAndDeleteRecordHookCompositeGas",
    "name": "change a composite record on a table with keysInTableModule installed",
    "gasUsed": 22497
  },
  {
    "file": "test/KeysInTableModule.t.sol",
    "test": "testSetAndDeleteRecordHookCompositeGas",
    "name": "delete a composite record on a table with keysInTableModule installed",
    "gasUsed": 155864
  },
  {
    "file": "test/KeysInTableModule.t.sol",
    "test": "testSetAndDeleteRecordHookGas",
    "name": "install keys in table module",
<<<<<<< HEAD
    "gasUsed": 1413227
=======
    "gasUsed": 1413282
>>>>>>> 103f635e
  },
  {
    "file": "test/KeysInTableModule.t.sol",
    "test": "testSetAndDeleteRecordHookGas",
    "name": "change a record on a table with keysInTableModule installed",
    "gasUsed": 21219
  },
  {
    "file": "test/KeysInTableModule.t.sol",
    "test": "testSetAndDeleteRecordHookGas",
    "name": "delete a record on a table with keysInTableModule installed",
    "gasUsed": 85046
  },
  {
    "file": "test/KeysWithValueModule.t.sol",
    "test": "testGetKeysWithValueGas",
    "name": "install keys with value module",
<<<<<<< HEAD
    "gasUsed": 653583
=======
    "gasUsed": 668083
>>>>>>> 103f635e
  },
  {
    "file": "test/KeysWithValueModule.t.sol",
    "test": "testGetKeysWithValueGas",
    "name": "Get list of keys with a given value",
    "gasUsed": 5665
  },
  {
    "file": "test/KeysWithValueModule.t.sol",
    "test": "testGetTargetTableId",
    "name": "compute the target table selector",
    "gasUsed": 2624
  },
  {
    "file": "test/KeysWithValueModule.t.sol",
    "test": "testInstall",
    "name": "install keys with value module",
<<<<<<< HEAD
    "gasUsed": 653583
=======
    "gasUsed": 668083
>>>>>>> 103f635e
  },
  {
    "file": "test/KeysWithValueModule.t.sol",
    "test": "testInstall",
    "name": "set a record on a table with KeysWithValueModule installed",
    "gasUsed": 135435
  },
  {
    "file": "test/KeysWithValueModule.t.sol",
    "test": "testSetAndDeleteRecordHook",
    "name": "install keys with value module",
<<<<<<< HEAD
    "gasUsed": 653583
=======
    "gasUsed": 668083
>>>>>>> 103f635e
  },
  {
    "file": "test/KeysWithValueModule.t.sol",
    "test": "testSetAndDeleteRecordHook",
    "name": "change a record on a table with KeysWithValueModule installed",
    "gasUsed": 103819
  },
  {
    "file": "test/KeysWithValueModule.t.sol",
    "test": "testSetAndDeleteRecordHook",
    "name": "delete a record on a table with KeysWithValueModule installed",
    "gasUsed": 36501
  },
  {
    "file": "test/KeysWithValueModule.t.sol",
    "test": "testSetField",
    "name": "install keys with value module",
<<<<<<< HEAD
    "gasUsed": 653583
=======
    "gasUsed": 668083
>>>>>>> 103f635e
  },
  {
    "file": "test/KeysWithValueModule.t.sol",
    "test": "testSetField",
    "name": "set a field on a table with KeysWithValueModule installed",
    "gasUsed": 146671
  },
  {
    "file": "test/KeysWithValueModule.t.sol",
    "test": "testSetField",
    "name": "change a field on a table with KeysWithValueModule installed",
    "gasUsed": 111430
  },
  {
    "file": "test/query.t.sol",
    "test": "testCombinedHasHasValueNotQuery",
    "name": "CombinedHasHasValueNotQuery",
    "gasUsed": 104878
  },
  {
    "file": "test/query.t.sol",
    "test": "testCombinedHasHasValueQuery",
    "name": "CombinedHasHasValueQuery",
    "gasUsed": 53348
  },
  {
    "file": "test/query.t.sol",
    "test": "testCombinedHasNotQuery",
    "name": "CombinedHasNotQuery",
    "gasUsed": 131374
  },
  {
    "file": "test/query.t.sol",
    "test": "testCombinedHasQuery",
    "name": "CombinedHasQuery",
    "gasUsed": 84497
  },
  {
    "file": "test/query.t.sol",
    "test": "testCombinedHasValueNotQuery",
    "name": "CombinedHasValueNotQuery",
    "gasUsed": 85039
  },
  {
    "file": "test/query.t.sol",
    "test": "testCombinedHasValueQuery",
    "name": "CombinedHasValueQuery",
    "gasUsed": 15551
  },
  {
    "file": "test/query.t.sol",
    "test": "testHasQuery",
    "name": "HasQuery",
    "gasUsed": 18882
  },
  {
    "file": "test/query.t.sol",
    "test": "testHasQuery1000Keys",
    "name": "HasQuery with 1000 keys",
    "gasUsed": 5804585
  },
  {
    "file": "test/query.t.sol",
    "test": "testHasQuery100Keys",
    "name": "HasQuery with 100 keys",
    "gasUsed": 541538
  },
  {
    "file": "test/query.t.sol",
    "test": "testHasValueQuery",
    "name": "HasValueQuery",
    "gasUsed": 7444
  },
  {
    "file": "test/query.t.sol",
    "test": "testNotValueQuery",
    "name": "NotValueQuery",
    "gasUsed": 46944
  },
  {
    "file": "test/StandardDelegationsModule.t.sol",
    "test": "testCallFromCallboundDelegation",
    "name": "register a callbound delegation",
    "gasUsed": 118319
  },
  {
    "file": "test/StandardDelegationsModule.t.sol",
    "test": "testCallFromCallboundDelegation",
    "name": "call a system via a callbound delegation",
    "gasUsed": 36703
  },
  {
    "file": "test/StandardDelegationsModule.t.sol",
    "test": "testCallFromSystemDelegation",
    "name": "register a systembound delegation",
    "gasUsed": 115875
  },
  {
    "file": "test/StandardDelegationsModule.t.sol",
    "test": "testCallFromSystemDelegation",
    "name": "call a system via a systembound delegation",
    "gasUsed": 33846
  },
  {
    "file": "test/StandardDelegationsModule.t.sol",
    "test": "testCallFromTimeboundDelegation",
    "name": "register a timebound delegation",
    "gasUsed": 112813
  },
  {
    "file": "test/StandardDelegationsModule.t.sol",
    "test": "testCallFromTimeboundDelegation",
    "name": "call a system via a timebound delegation",
    "gasUsed": 26815
  },
  {
    "file": "test/UniqueEntityModule.t.sol",
    "test": "testInstall",
    "name": "install unique entity module",
<<<<<<< HEAD
    "gasUsed": 681906
=======
    "gasUsed": 694780
>>>>>>> 103f635e
  },
  {
    "file": "test/UniqueEntityModule.t.sol",
    "test": "testInstall",
    "name": "get a unique entity nonce (non-root module)",
    "gasUsed": 51041
  },
  {
    "file": "test/UniqueEntityModule.t.sol",
    "test": "testInstallRoot",
    "name": "installRoot unique entity module",
<<<<<<< HEAD
    "gasUsed": 648285
=======
    "gasUsed": 663774
>>>>>>> 103f635e
  },
  {
    "file": "test/UniqueEntityModule.t.sol",
    "test": "testInstallRoot",
    "name": "get a unique entity nonce (root module)",
    "gasUsed": 51041
  }
]<|MERGE_RESOLUTION|>--- conflicted
+++ resolved
@@ -75,21 +75,13 @@
     "file": "test/KeysInTableModule.t.sol",
     "test": "testInstallComposite",
     "name": "install keys in table module",
-<<<<<<< HEAD
-    "gasUsed": 1413227
-=======
-    "gasUsed": 1413282
->>>>>>> 103f635e
+    "gasUsed": 1413330
   },
   {
     "file": "test/KeysInTableModule.t.sol",
     "test": "testInstallGas",
     "name": "install keys in table module",
-<<<<<<< HEAD
-    "gasUsed": 1413227
-=======
-    "gasUsed": 1413282
->>>>>>> 103f635e
+    "gasUsed": 1413330
   },
   {
     "file": "test/KeysInTableModule.t.sol",
@@ -101,21 +93,13 @@
     "file": "test/KeysInTableModule.t.sol",
     "test": "testInstallSingleton",
     "name": "install keys in table module",
-<<<<<<< HEAD
-    "gasUsed": 1413227
-=======
-    "gasUsed": 1413282
->>>>>>> 103f635e
+    "gasUsed": 1413330
   },
   {
     "file": "test/KeysInTableModule.t.sol",
     "test": "testSetAndDeleteRecordHookCompositeGas",
     "name": "install keys in table module",
-<<<<<<< HEAD
-    "gasUsed": 1413227
-=======
-    "gasUsed": 1413282
->>>>>>> 103f635e
+    "gasUsed": 1413330
   },
   {
     "file": "test/KeysInTableModule.t.sol",
@@ -133,11 +117,7 @@
     "file": "test/KeysInTableModule.t.sol",
     "test": "testSetAndDeleteRecordHookGas",
     "name": "install keys in table module",
-<<<<<<< HEAD
-    "gasUsed": 1413227
-=======
-    "gasUsed": 1413282
->>>>>>> 103f635e
+    "gasUsed": 1413330
   },
   {
     "file": "test/KeysInTableModule.t.sol",
@@ -155,11 +135,7 @@
     "file": "test/KeysWithValueModule.t.sol",
     "test": "testGetKeysWithValueGas",
     "name": "install keys with value module",
-<<<<<<< HEAD
-    "gasUsed": 653583
-=======
-    "gasUsed": 668083
->>>>>>> 103f635e
+    "gasUsed": 668125
   },
   {
     "file": "test/KeysWithValueModule.t.sol",
@@ -177,11 +153,7 @@
     "file": "test/KeysWithValueModule.t.sol",
     "test": "testInstall",
     "name": "install keys with value module",
-<<<<<<< HEAD
-    "gasUsed": 653583
-=======
-    "gasUsed": 668083
->>>>>>> 103f635e
+    "gasUsed": 668125
   },
   {
     "file": "test/KeysWithValueModule.t.sol",
@@ -193,11 +165,7 @@
     "file": "test/KeysWithValueModule.t.sol",
     "test": "testSetAndDeleteRecordHook",
     "name": "install keys with value module",
-<<<<<<< HEAD
-    "gasUsed": 653583
-=======
-    "gasUsed": 668083
->>>>>>> 103f635e
+    "gasUsed": 668125
   },
   {
     "file": "test/KeysWithValueModule.t.sol",
@@ -215,11 +183,7 @@
     "file": "test/KeysWithValueModule.t.sol",
     "test": "testSetField",
     "name": "install keys with value module",
-<<<<<<< HEAD
-    "gasUsed": 653583
-=======
-    "gasUsed": 668083
->>>>>>> 103f635e
+    "gasUsed": 668125
   },
   {
     "file": "test/KeysWithValueModule.t.sol",
@@ -303,7 +267,7 @@
     "file": "test/StandardDelegationsModule.t.sol",
     "test": "testCallFromCallboundDelegation",
     "name": "register a callbound delegation",
-    "gasUsed": 118319
+    "gasUsed": 118323
   },
   {
     "file": "test/StandardDelegationsModule.t.sol",
@@ -315,7 +279,7 @@
     "file": "test/StandardDelegationsModule.t.sol",
     "test": "testCallFromSystemDelegation",
     "name": "register a systembound delegation",
-    "gasUsed": 115875
+    "gasUsed": 115879
   },
   {
     "file": "test/StandardDelegationsModule.t.sol",
@@ -327,7 +291,7 @@
     "file": "test/StandardDelegationsModule.t.sol",
     "test": "testCallFromTimeboundDelegation",
     "name": "register a timebound delegation",
-    "gasUsed": 112813
+    "gasUsed": 112817
   },
   {
     "file": "test/StandardDelegationsModule.t.sol",
@@ -339,11 +303,7 @@
     "file": "test/UniqueEntityModule.t.sol",
     "test": "testInstall",
     "name": "install unique entity module",
-<<<<<<< HEAD
-    "gasUsed": 681906
-=======
-    "gasUsed": 694780
->>>>>>> 103f635e
+    "gasUsed": 694860
   },
   {
     "file": "test/UniqueEntityModule.t.sol",
@@ -355,11 +315,7 @@
     "file": "test/UniqueEntityModule.t.sol",
     "test": "testInstallRoot",
     "name": "installRoot unique entity module",
-<<<<<<< HEAD
-    "gasUsed": 648285
-=======
-    "gasUsed": 663774
->>>>>>> 103f635e
+    "gasUsed": 663832
   },
   {
     "file": "test/UniqueEntityModule.t.sol",

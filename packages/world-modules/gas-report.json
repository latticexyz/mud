--- conflicted
+++ resolved
@@ -3,141 +3,85 @@
     "file": "test/ERC20.t.sol",
     "test": "testApprove",
     "name": "approve",
-<<<<<<< HEAD
-    "gasUsed": 114332
-=======
-    "gasUsed": 114366
->>>>>>> e6c03a87
+    "gasUsed": 114369
   },
   {
     "file": "test/ERC20.t.sol",
     "test": "testBurn",
     "name": "burn",
-<<<<<<< HEAD
-    "gasUsed": 75872
-=======
-    "gasUsed": 75931
->>>>>>> e6c03a87
+    "gasUsed": 75937
   },
   {
     "file": "test/ERC20.t.sol",
     "test": "testMint",
     "name": "mint",
-<<<<<<< HEAD
-    "gasUsed": 161711
-=======
-    "gasUsed": 161770
->>>>>>> e6c03a87
+    "gasUsed": 161776
   },
   {
     "file": "test/ERC20.t.sol",
     "test": "testTransfer",
     "name": "transfer",
-<<<<<<< HEAD
-    "gasUsed": 92954
-=======
-    "gasUsed": 93016
->>>>>>> e6c03a87
+    "gasUsed": 93022
   },
   {
     "file": "test/ERC20.t.sol",
     "test": "testTransferFrom",
     "name": "transferFrom",
-<<<<<<< HEAD
-    "gasUsed": 130262
-=======
-    "gasUsed": 130355
->>>>>>> e6c03a87
+    "gasUsed": 130367
   },
   {
     "file": "test/ERC721.t.sol",
     "test": "testApproveAllGas",
     "name": "setApprovalForAll",
-<<<<<<< HEAD
-    "gasUsed": 113959
-=======
-    "gasUsed": 113993
->>>>>>> e6c03a87
+    "gasUsed": 113996
   },
   {
     "file": "test/ERC721.t.sol",
     "test": "testApproveGas",
     "name": "approve",
-<<<<<<< HEAD
-    "gasUsed": 87971
-=======
-    "gasUsed": 87999
->>>>>>> e6c03a87
+    "gasUsed": 88005
   },
   {
     "file": "test/ERC721.t.sol",
     "test": "testBurnGas",
     "name": "burn",
-<<<<<<< HEAD
-    "gasUsed": 101847
-=======
-    "gasUsed": 101937
->>>>>>> e6c03a87
+    "gasUsed": 101949
   },
   {
     "file": "test/ERC721.t.sol",
     "test": "testMintGas",
     "name": "mint",
-<<<<<<< HEAD
-    "gasUsed": 169442
-=======
-    "gasUsed": 169501
->>>>>>> e6c03a87
+    "gasUsed": 169510
   },
   {
     "file": "test/ERC721.t.sol",
     "test": "testSafeMintToEOAGas",
     "name": "safeMint",
-<<<<<<< HEAD
-    "gasUsed": 169713
-=======
-    "gasUsed": 169772
->>>>>>> e6c03a87
+    "gasUsed": 169781
   },
   {
     "file": "test/ERC721.t.sol",
     "test": "testSafeTransferFromToEOAGas",
     "name": "safeTransferFrom",
-<<<<<<< HEAD
-    "gasUsed": 143653
-=======
-    "gasUsed": 143774
->>>>>>> e6c03a87
+    "gasUsed": 143789
   },
   {
     "file": "test/ERC721.t.sol",
     "test": "testTransferFromGas",
     "name": "transferFrom",
-<<<<<<< HEAD
-    "gasUsed": 136810
-=======
-    "gasUsed": 136934
->>>>>>> e6c03a87
+    "gasUsed": 136946
   },
   {
     "file": "test/KeysInTableModule.t.sol",
     "test": "testInstallComposite",
     "name": "install keys in table module",
-<<<<<<< HEAD
-    "gasUsed": 1413092
-=======
-    "gasUsed": 1413357
->>>>>>> e6c03a87
+    "gasUsed": 1413360
   },
   {
     "file": "test/KeysInTableModule.t.sol",
     "test": "testInstallGas",
     "name": "install keys in table module",
-<<<<<<< HEAD
-    "gasUsed": 1413092
-=======
-    "gasUsed": 1413357
->>>>>>> e6c03a87
+    "gasUsed": 1413360
   },
   {
     "file": "test/KeysInTableModule.t.sol",
@@ -149,21 +93,13 @@
     "file": "test/KeysInTableModule.t.sol",
     "test": "testInstallSingleton",
     "name": "install keys in table module",
-<<<<<<< HEAD
-    "gasUsed": 1413092
-=======
-    "gasUsed": 1413357
->>>>>>> e6c03a87
+    "gasUsed": 1413360
   },
   {
     "file": "test/KeysInTableModule.t.sol",
     "test": "testSetAndDeleteRecordHookCompositeGas",
     "name": "install keys in table module",
-<<<<<<< HEAD
-    "gasUsed": 1413092
-=======
-    "gasUsed": 1413357
->>>>>>> e6c03a87
+    "gasUsed": 1413360
   },
   {
     "file": "test/KeysInTableModule.t.sol",
@@ -181,11 +117,7 @@
     "file": "test/KeysInTableModule.t.sol",
     "test": "testSetAndDeleteRecordHookGas",
     "name": "install keys in table module",
-<<<<<<< HEAD
-    "gasUsed": 1413092
-=======
-    "gasUsed": 1413357
->>>>>>> e6c03a87
+    "gasUsed": 1413360
   },
   {
     "file": "test/KeysInTableModule.t.sol",
@@ -203,11 +135,7 @@
     "file": "test/KeysWithValueModule.t.sol",
     "test": "testGetKeysWithValueGas",
     "name": "install keys with value module",
-<<<<<<< HEAD
-    "gasUsed": 653439
-=======
-    "gasUsed": 668168
->>>>>>> e6c03a87
+    "gasUsed": 668171
   },
   {
     "file": "test/KeysWithValueModule.t.sol",
@@ -225,11 +153,7 @@
     "file": "test/KeysWithValueModule.t.sol",
     "test": "testInstall",
     "name": "install keys with value module",
-<<<<<<< HEAD
-    "gasUsed": 653439
-=======
-    "gasUsed": 668168
->>>>>>> e6c03a87
+    "gasUsed": 668171
   },
   {
     "file": "test/KeysWithValueModule.t.sol",
@@ -241,11 +165,7 @@
     "file": "test/KeysWithValueModule.t.sol",
     "test": "testSetAndDeleteRecordHook",
     "name": "install keys with value module",
-<<<<<<< HEAD
-    "gasUsed": 653439
-=======
-    "gasUsed": 668168
->>>>>>> e6c03a87
+    "gasUsed": 668171
   },
   {
     "file": "test/KeysWithValueModule.t.sol",
@@ -263,11 +183,7 @@
     "file": "test/KeysWithValueModule.t.sol",
     "test": "testSetField",
     "name": "install keys with value module",
-<<<<<<< HEAD
-    "gasUsed": 653439
-=======
-    "gasUsed": 668168
->>>>>>> e6c03a87
+    "gasUsed": 668171
   },
   {
     "file": "test/KeysWithValueModule.t.sol",
@@ -399,11 +315,7 @@
     "file": "test/UniqueEntityModule.t.sol",
     "test": "testInstallRoot",
     "name": "installRoot unique entity module",
-<<<<<<< HEAD
-    "gasUsed": 648132
-=======
-    "gasUsed": 663827
->>>>>>> e6c03a87
+    "gasUsed": 663830
   },
   {
     "file": "test/UniqueEntityModule.t.sol",

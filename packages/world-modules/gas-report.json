--- conflicted
+++ resolved
@@ -75,21 +75,13 @@
     "file": "test/KeysInTableModule.t.sol",
     "test": "testInstallComposite",
     "name": "install keys in table module",
-<<<<<<< HEAD
-    "gasUsed": 1413113
-=======
-    "gasUsed": 1413179
->>>>>>> f3d1ac8d
+    "gasUsed": 1413203
   },
   {
     "file": "test/KeysInTableModule.t.sol",
     "test": "testInstallGas",
     "name": "install keys in table module",
-<<<<<<< HEAD
-    "gasUsed": 1413113
-=======
-    "gasUsed": 1413179
->>>>>>> f3d1ac8d
+    "gasUsed": 1413203
   },
   {
     "file": "test/KeysInTableModule.t.sol",
@@ -101,21 +93,13 @@
     "file": "test/KeysInTableModule.t.sol",
     "test": "testInstallSingleton",
     "name": "install keys in table module",
-<<<<<<< HEAD
-    "gasUsed": 1413113
-=======
-    "gasUsed": 1413179
->>>>>>> f3d1ac8d
+    "gasUsed": 1413203
   },
   {
     "file": "test/KeysInTableModule.t.sol",
     "test": "testSetAndDeleteRecordHookCompositeGas",
     "name": "install keys in table module",
-<<<<<<< HEAD
-    "gasUsed": 1413113
-=======
-    "gasUsed": 1413179
->>>>>>> f3d1ac8d
+    "gasUsed": 1413203
   },
   {
     "file": "test/KeysInTableModule.t.sol",
@@ -133,11 +117,7 @@
     "file": "test/KeysInTableModule.t.sol",
     "test": "testSetAndDeleteRecordHookGas",
     "name": "install keys in table module",
-<<<<<<< HEAD
-    "gasUsed": 1413113
-=======
-    "gasUsed": 1413179
->>>>>>> f3d1ac8d
+    "gasUsed": 1413203
   },
   {
     "file": "test/KeysInTableModule.t.sol",
@@ -155,11 +135,7 @@
     "file": "test/KeysWithValueModule.t.sol",
     "test": "testGetKeysWithValueGas",
     "name": "install keys with value module",
-<<<<<<< HEAD
-    "gasUsed": 653415
-=======
-    "gasUsed": 653541
->>>>>>> f3d1ac8d
+    "gasUsed": 653520
   },
   {
     "file": "test/KeysWithValueModule.t.sol",
@@ -177,11 +153,7 @@
     "file": "test/KeysWithValueModule.t.sol",
     "test": "testInstall",
     "name": "install keys with value module",
-<<<<<<< HEAD
-    "gasUsed": 653415
-=======
-    "gasUsed": 653541
->>>>>>> f3d1ac8d
+    "gasUsed": 653520
   },
   {
     "file": "test/KeysWithValueModule.t.sol",
@@ -193,11 +165,7 @@
     "file": "test/KeysWithValueModule.t.sol",
     "test": "testSetAndDeleteRecordHook",
     "name": "install keys with value module",
-<<<<<<< HEAD
-    "gasUsed": 653415
-=======
-    "gasUsed": 653541
->>>>>>> f3d1ac8d
+    "gasUsed": 653520
   },
   {
     "file": "test/KeysWithValueModule.t.sol",
@@ -215,11 +183,7 @@
     "file": "test/KeysWithValueModule.t.sol",
     "test": "testSetField",
     "name": "install keys with value module",
-<<<<<<< HEAD
-    "gasUsed": 653415
-=======
-    "gasUsed": 653541
->>>>>>> f3d1ac8d
+    "gasUsed": 653520
   },
   {
     "file": "test/KeysWithValueModule.t.sol",
@@ -303,11 +267,7 @@
     "file": "test/StandardDelegationsModule.t.sol",
     "test": "testCallFromCallboundDelegation",
     "name": "register a callbound delegation",
-<<<<<<< HEAD
-    "gasUsed": 118239
-=======
-    "gasUsed": 118325
->>>>>>> f3d1ac8d
+    "gasUsed": 118269
   },
   {
     "file": "test/StandardDelegationsModule.t.sol",
@@ -319,11 +279,7 @@
     "file": "test/StandardDelegationsModule.t.sol",
     "test": "testCallFromSystemDelegation",
     "name": "register a systembound delegation",
-<<<<<<< HEAD
-    "gasUsed": 115795
-=======
-    "gasUsed": 115881
->>>>>>> f3d1ac8d
+    "gasUsed": 115825
   },
   {
     "file": "test/StandardDelegationsModule.t.sol",
@@ -335,11 +291,7 @@
     "file": "test/StandardDelegationsModule.t.sol",
     "test": "testCallFromTimeboundDelegation",
     "name": "register a timebound delegation",
-<<<<<<< HEAD
-    "gasUsed": 112733
-=======
-    "gasUsed": 112819
->>>>>>> f3d1ac8d
+    "gasUsed": 112763
   },
   {
     "file": "test/StandardDelegationsModule.t.sol",
@@ -351,11 +303,7 @@
     "file": "test/UniqueEntityModule.t.sol",
     "test": "testInstall",
     "name": "install unique entity module",
-<<<<<<< HEAD
-    "gasUsed": 681755
-=======
-    "gasUsed": 681852
->>>>>>> f3d1ac8d
+    "gasUsed": 681875
   },
   {
     "file": "test/UniqueEntityModule.t.sol",
@@ -367,11 +315,7 @@
     "file": "test/UniqueEntityModule.t.sol",
     "test": "testInstallRoot",
     "name": "installRoot unique entity module",
-<<<<<<< HEAD
-    "gasUsed": 648151
-=======
-    "gasUsed": 648249
->>>>>>> f3d1ac8d
+    "gasUsed": 648271
   },
   {
     "file": "test/UniqueEntityModule.t.sol",

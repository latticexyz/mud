--- conflicted
+++ resolved
@@ -75,21 +75,13 @@
     "file": "test/KeysInTableModule.t.sol",
     "test": "testInstallComposite",
     "name": "install keys in table module",
-<<<<<<< HEAD
-    "gasUsed": 1413137
-=======
-    "gasUsed": 1413179
->>>>>>> f3d1ac8d
+    "gasUsed": 1413227
   },
   {
     "file": "test/KeysInTableModule.t.sol",
     "test": "testInstallGas",
     "name": "install keys in table module",
-<<<<<<< HEAD
-    "gasUsed": 1413137
-=======
-    "gasUsed": 1413179
->>>>>>> f3d1ac8d
+    "gasUsed": 1413227
   },
   {
     "file": "test/KeysInTableModule.t.sol",
@@ -101,21 +93,13 @@
     "file": "test/KeysInTableModule.t.sol",
     "test": "testInstallSingleton",
     "name": "install keys in table module",
-<<<<<<< HEAD
-    "gasUsed": 1413137
-=======
-    "gasUsed": 1413179
->>>>>>> f3d1ac8d
+    "gasUsed": 1413227
   },
   {
     "file": "test/KeysInTableModule.t.sol",
     "test": "testSetAndDeleteRecordHookCompositeGas",
     "name": "install keys in table module",
-<<<<<<< HEAD
-    "gasUsed": 1413137
-=======
-    "gasUsed": 1413179
->>>>>>> f3d1ac8d
+    "gasUsed": 1413227
   },
   {
     "file": "test/KeysInTableModule.t.sol",
@@ -133,11 +117,7 @@
     "file": "test/KeysInTableModule.t.sol",
     "test": "testSetAndDeleteRecordHookGas",
     "name": "install keys in table module",
-<<<<<<< HEAD
-    "gasUsed": 1413137
-=======
-    "gasUsed": 1413179
->>>>>>> f3d1ac8d
+    "gasUsed": 1413227
   },
   {
     "file": "test/KeysInTableModule.t.sol",
@@ -155,11 +135,7 @@
     "file": "test/KeysWithValueModule.t.sol",
     "test": "testGetKeysWithValueGas",
     "name": "install keys with value module",
-<<<<<<< HEAD
-    "gasUsed": 653478
-=======
-    "gasUsed": 653541
->>>>>>> f3d1ac8d
+    "gasUsed": 653583
   },
   {
     "file": "test/KeysWithValueModule.t.sol",
@@ -177,11 +153,7 @@
     "file": "test/KeysWithValueModule.t.sol",
     "test": "testInstall",
     "name": "install keys with value module",
-<<<<<<< HEAD
-    "gasUsed": 653478
-=======
-    "gasUsed": 653541
->>>>>>> f3d1ac8d
+    "gasUsed": 653583
   },
   {
     "file": "test/KeysWithValueModule.t.sol",
@@ -193,11 +165,7 @@
     "file": "test/KeysWithValueModule.t.sol",
     "test": "testSetAndDeleteRecordHook",
     "name": "install keys with value module",
-<<<<<<< HEAD
-    "gasUsed": 653478
-=======
-    "gasUsed": 653541
->>>>>>> f3d1ac8d
+    "gasUsed": 653583
   },
   {
     "file": "test/KeysWithValueModule.t.sol",
@@ -215,11 +183,7 @@
     "file": "test/KeysWithValueModule.t.sol",
     "test": "testSetField",
     "name": "install keys with value module",
-<<<<<<< HEAD
-    "gasUsed": 653478
-=======
-    "gasUsed": 653541
->>>>>>> f3d1ac8d
+    "gasUsed": 653583
   },
   {
     "file": "test/KeysWithValueModule.t.sol",
@@ -339,11 +303,7 @@
     "file": "test/UniqueEntityModule.t.sol",
     "test": "testInstall",
     "name": "install unique entity module",
-<<<<<<< HEAD
-    "gasUsed": 681786
-=======
-    "gasUsed": 681852
->>>>>>> f3d1ac8d
+    "gasUsed": 681906
   },
   {
     "file": "test/UniqueEntityModule.t.sol",
@@ -355,11 +315,7 @@
     "file": "test/UniqueEntityModule.t.sol",
     "test": "testInstallRoot",
     "name": "installRoot unique entity module",
-<<<<<<< HEAD
-    "gasUsed": 648165
-=======
-    "gasUsed": 648249
->>>>>>> f3d1ac8d
+    "gasUsed": 648285
   },
   {
     "file": "test/UniqueEntityModule.t.sol",

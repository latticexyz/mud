--- conflicted
+++ resolved
@@ -9,11 +9,7 @@
     "file": "test/CallWithSignatureModule.t.sol",
     "test": "testRegisterDelegationWithSignature",
     "name": "register an unlimited delegation with signature",
-<<<<<<< HEAD
-    "gasUsed": 120215
-=======
-    "gasUsed": 133659
->>>>>>> ccbb4876
+    "gasUsed": 136278
   },
   {
     "file": "test/ERC20.t.sol",

--- conflicted
+++ resolved
@@ -303,11 +303,7 @@
     "file": "test/UniqueEntityModule.t.sol",
     "test": "testInstall",
     "name": "install unique entity module",
-<<<<<<< HEAD
-    "gasUsed": 702018
-=======
-    "gasUsed": 704240
->>>>>>> 08b42217
+    "gasUsed": 702338
   },
   {
     "file": "test/UniqueEntityModule.t.sol",
@@ -319,11 +315,7 @@
     "file": "test/UniqueEntityModule.t.sol",
     "test": "testInstallRoot",
     "name": "installRoot unique entity module",
-<<<<<<< HEAD
-    "gasUsed": 671050
-=======
-    "gasUsed": 673144
->>>>>>> 08b42217
+    "gasUsed": 671242
   },
   {
     "file": "test/UniqueEntityModule.t.sol",

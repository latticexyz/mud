[
  {
    "file": "test/CallWithSignatureModule.t.sol",
    "test": "testInstallRoot",
    "name": "install delegation module",
    "gasUsed": 687912
  },
  {
    "file": "test/CallWithSignatureModule.t.sol",
    "test": "testRegisterDelegationWithSignature",
    "name": "register an unlimited delegation with signature",
<<<<<<< HEAD
    "gasUsed": 136278
=======
    "gasUsed": 135913
>>>>>>> 378d7200
  },
  {
    "file": "test/ERC20.t.sol",
    "test": "testApprove",
    "name": "approve",
    "gasUsed": 133324
  },
  {
    "file": "test/ERC20.t.sol",
    "test": "testBurn",
    "name": "burn",
    "gasUsed": 141096
  },
  {
    "file": "test/ERC20.t.sol",
    "test": "testMint",
    "name": "mint",
    "gasUsed": 179835
  },
  {
    "file": "test/ERC20.t.sol",
    "test": "testTransfer",
    "name": "transfer",
    "gasUsed": 145002
  },
  {
    "file": "test/ERC20.t.sol",
    "test": "testTransferFrom",
    "name": "transferFrom",
    "gasUsed": 183189
  },
  {
    "file": "test/ERC721.t.sol",
    "test": "testApproveAllGas",
    "name": "setApprovalForAll",
    "gasUsed": 132887
  },
  {
    "file": "test/ERC721.t.sol",
    "test": "testApproveGas",
    "name": "approve",
    "gasUsed": 136246
  },
  {
    "file": "test/ERC721.t.sol",
    "test": "testBurnGas",
    "name": "burn",
    "gasUsed": 156244
  },
  {
    "file": "test/ERC721.t.sol",
    "test": "testMintGas",
    "name": "mint",
    "gasUsed": 187144
  },
  {
    "file": "test/ERC721.t.sol",
    "test": "testSafeMintToEOAGas",
    "name": "safeMint",
    "gasUsed": 189855
  },
  {
    "file": "test/ERC721.t.sol",
    "test": "testSafeTransferFromToEOAGas",
    "name": "safeTransferFrom",
    "gasUsed": 201362
  },
  {
    "file": "test/ERC721.t.sol",
    "test": "testTransferFromGas",
    "name": "transferFrom",
    "gasUsed": 190290
  },
  {
    "file": "test/KeysInTableModule.t.sol",
    "test": "testInstallComposite",
    "name": "install keys in table module",
    "gasUsed": 1456815
  },
  {
    "file": "test/KeysInTableModule.t.sol",
    "test": "testInstallGas",
    "name": "install keys in table module",
    "gasUsed": 1456815
  },
  {
    "file": "test/KeysInTableModule.t.sol",
    "test": "testInstallGas",
    "name": "set a record on a table with keysInTableModule installed",
    "gasUsed": 191359
  },
  {
    "file": "test/KeysInTableModule.t.sol",
    "test": "testInstallSingleton",
    "name": "install keys in table module",
    "gasUsed": 1456815
  },
  {
    "file": "test/KeysInTableModule.t.sol",
    "test": "testSetAndDeleteRecordHookCompositeGas",
    "name": "install keys in table module",
    "gasUsed": 1456815
  },
  {
    "file": "test/KeysInTableModule.t.sol",
    "test": "testSetAndDeleteRecordHookCompositeGas",
    "name": "change a composite record on a table with keysInTableModule installed",
    "gasUsed": 63600
  },
  {
    "file": "test/KeysInTableModule.t.sol",
    "test": "testSetAndDeleteRecordHookCompositeGas",
    "name": "delete a composite record on a table with keysInTableModule installed",
    "gasUsed": 223443
  },
  {
    "file": "test/KeysInTableModule.t.sol",
    "test": "testSetAndDeleteRecordHookGas",
    "name": "install keys in table module",
    "gasUsed": 1456815
  },
  {
    "file": "test/KeysInTableModule.t.sol",
    "test": "testSetAndDeleteRecordHookGas",
    "name": "change a record on a table with keysInTableModule installed",
    "gasUsed": 62271
  },
  {
    "file": "test/KeysInTableModule.t.sol",
    "test": "testSetAndDeleteRecordHookGas",
    "name": "delete a record on a table with keysInTableModule installed",
    "gasUsed": 141684
  },
  {
    "file": "test/KeysWithValueModule.t.sol",
    "test": "testGetKeysWithValueGas",
    "name": "install keys with value module",
    "gasUsed": 715762
  },
  {
    "file": "test/KeysWithValueModule.t.sol",
    "test": "testGetKeysWithValueGas",
    "name": "Get list of keys with a given value",
    "gasUsed": 5659
  },
  {
    "file": "test/KeysWithValueModule.t.sol",
    "test": "testGetTargetTableId",
    "name": "compute the target table selector",
    "gasUsed": 2624
  },
  {
    "file": "test/KeysWithValueModule.t.sol",
    "test": "testInstall",
    "name": "install keys with value module",
    "gasUsed": 715762
  },
  {
    "file": "test/KeysWithValueModule.t.sol",
    "test": "testInstall",
    "name": "set a record on a table with KeysWithValueModule installed",
    "gasUsed": 168254
  },
  {
    "file": "test/KeysWithValueModule.t.sol",
    "test": "testSetAndDeleteRecordHook",
    "name": "install keys with value module",
    "gasUsed": 715762
  },
  {
    "file": "test/KeysWithValueModule.t.sol",
    "test": "testSetAndDeleteRecordHook",
    "name": "change a record on a table with KeysWithValueModule installed",
    "gasUsed": 159608
  },
  {
    "file": "test/KeysWithValueModule.t.sol",
    "test": "testSetAndDeleteRecordHook",
    "name": "delete a record on a table with KeysWithValueModule installed",
    "gasUsed": 78835
  },
  {
    "file": "test/KeysWithValueModule.t.sol",
    "test": "testSetField",
    "name": "install keys with value module",
    "gasUsed": 715762
  },
  {
    "file": "test/KeysWithValueModule.t.sol",
    "test": "testSetField",
    "name": "set a field on a table with KeysWithValueModule installed",
    "gasUsed": 179348
  },
  {
    "file": "test/KeysWithValueModule.t.sol",
    "test": "testSetField",
    "name": "change a field on a table with KeysWithValueModule installed",
    "gasUsed": 158835
  },
  {
    "file": "test/query.t.sol",
    "test": "testCombinedHasHasValueNotQuery",
    "name": "CombinedHasHasValueNotQuery",
    "gasUsed": 93122
  },
  {
    "file": "test/query.t.sol",
    "test": "testCombinedHasHasValueQuery",
    "name": "CombinedHasHasValueQuery",
    "gasUsed": 48652
  },
  {
    "file": "test/query.t.sol",
    "test": "testCombinedHasNotQuery",
    "name": "CombinedHasNotQuery",
    "gasUsed": 113825
  },
  {
    "file": "test/query.t.sol",
    "test": "testCombinedHasQuery",
    "name": "CombinedHasQuery",
    "gasUsed": 71833
  },
  {
    "file": "test/query.t.sol",
    "test": "testCombinedHasValueNotQuery",
    "name": "CombinedHasValueNotQuery",
    "gasUsed": 74307
  },
  {
    "file": "test/query.t.sol",
    "test": "testCombinedHasValueQuery",
    "name": "CombinedHasValueQuery",
    "gasUsed": 15030
  },
  {
    "file": "test/query.t.sol",
    "test": "testHasQuery",
    "name": "HasQuery",
    "gasUsed": 15980
  },
  {
    "file": "test/query.t.sol",
    "test": "testHasQuery1000Keys",
    "name": "HasQuery with 1000 keys",
    "gasUsed": 5341823
  },
  {
    "file": "test/query.t.sol",
    "test": "testHasQuery100Keys",
    "name": "HasQuery with 100 keys",
    "gasUsed": 504505
  },
  {
    "file": "test/query.t.sol",
    "test": "testHasValueQuery",
    "name": "HasValueQuery",
    "gasUsed": 7290
  },
  {
    "file": "test/query.t.sol",
    "test": "testNotValueQuery",
    "name": "NotValueQuery",
    "gasUsed": 42889
  },
  {
    "file": "test/StandardDelegationsModule.t.sol",
    "test": "testCallFromCallboundDelegation",
    "name": "register a callbound delegation",
    "gasUsed": 138994
  },
  {
    "file": "test/StandardDelegationsModule.t.sol",
    "test": "testCallFromCallboundDelegation",
    "name": "call a system via a callbound delegation",
    "gasUsed": 67297
  },
  {
    "file": "test/StandardDelegationsModule.t.sol",
    "test": "testCallFromSystemDelegation",
    "name": "register a systembound delegation",
    "gasUsed": 136116
  },
  {
    "file": "test/StandardDelegationsModule.t.sol",
    "test": "testCallFromSystemDelegation",
    "name": "call a system via a systembound delegation",
    "gasUsed": 69661
  },
  {
    "file": "test/StandardDelegationsModule.t.sol",
    "test": "testCallFromTimeboundDelegation",
    "name": "register a timebound delegation",
    "gasUsed": 132659
  },
  {
    "file": "test/StandardDelegationsModule.t.sol",
    "test": "testCallFromTimeboundDelegation",
    "name": "call a system via a timebound delegation",
    "gasUsed": 58227
  },
  {
    "file": "test/UniqueEntityModule.t.sol",
    "test": "testInstall",
    "name": "install unique entity module",
    "gasUsed": 715495
  },
  {
    "file": "test/UniqueEntityModule.t.sol",
    "test": "testInstall",
    "name": "get a unique entity nonce (non-root module)",
    "gasUsed": 77840
  },
  {
    "file": "test/UniqueEntityModule.t.sol",
    "test": "testInstallRoot",
    "name": "installRoot unique entity module",
    "gasUsed": 685964
  },
  {
    "file": "test/UniqueEntityModule.t.sol",
    "test": "testInstallRoot",
    "name": "get a unique entity nonce (root module)",
    "gasUsed": 77843
  }
]<|MERGE_RESOLUTION|>--- conflicted
+++ resolved
@@ -9,11 +9,7 @@
     "file": "test/CallWithSignatureModule.t.sol",
     "test": "testRegisterDelegationWithSignature",
     "name": "register an unlimited delegation with signature",
-<<<<<<< HEAD
-    "gasUsed": 136278
-=======
-    "gasUsed": 135913
->>>>>>> 378d7200
+    "gasUsed": 138532
   },
   {
     "file": "test/ERC20.t.sol",

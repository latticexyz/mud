--- conflicted
+++ resolved
@@ -135,11 +135,7 @@
     "file": "test/KeysWithValueModule.t.sol",
     "test": "testGetKeysWithValueGas",
     "name": "install keys with value module",
-<<<<<<< HEAD
-    "gasUsed": 649788
-=======
-    "gasUsed": 654271
->>>>>>> 6780dd95
+    "gasUsed": 653351
   },
   {
     "file": "test/KeysWithValueModule.t.sol",
@@ -157,11 +153,7 @@
     "file": "test/KeysWithValueModule.t.sol",
     "test": "testInstall",
     "name": "install keys with value module",
-<<<<<<< HEAD
-    "gasUsed": 649788
-=======
-    "gasUsed": 654271
->>>>>>> 6780dd95
+    "gasUsed": 653351
   },
   {
     "file": "test/KeysWithValueModule.t.sol",
@@ -173,11 +165,7 @@
     "file": "test/KeysWithValueModule.t.sol",
     "test": "testSetAndDeleteRecordHook",
     "name": "install keys with value module",
-<<<<<<< HEAD
-    "gasUsed": 649788
-=======
-    "gasUsed": 654271
->>>>>>> 6780dd95
+    "gasUsed": 653351
   },
   {
     "file": "test/KeysWithValueModule.t.sol",
@@ -195,11 +183,7 @@
     "file": "test/KeysWithValueModule.t.sol",
     "test": "testSetField",
     "name": "install keys with value module",
-<<<<<<< HEAD
-    "gasUsed": 649788
-=======
-    "gasUsed": 654271
->>>>>>> 6780dd95
+    "gasUsed": 653351
   },
   {
     "file": "test/KeysWithValueModule.t.sol",
@@ -283,11 +267,7 @@
     "file": "test/StandardDelegationsModule.t.sol",
     "test": "testCallFromCallboundDelegation",
     "name": "register a callbound delegation",
-<<<<<<< HEAD
-    "gasUsed": 116506
-=======
-    "gasUsed": 119215
->>>>>>> 6780dd95
+    "gasUsed": 118295
   },
   {
     "file": "test/StandardDelegationsModule.t.sol",
@@ -299,11 +279,7 @@
     "file": "test/StandardDelegationsModule.t.sol",
     "test": "testCallFromSystemDelegation",
     "name": "register a systembound delegation",
-<<<<<<< HEAD
-    "gasUsed": 114062
-=======
-    "gasUsed": 116771
->>>>>>> 6780dd95
+    "gasUsed": 115851
   },
   {
     "file": "test/StandardDelegationsModule.t.sol",
@@ -315,11 +291,7 @@
     "file": "test/StandardDelegationsModule.t.sol",
     "test": "testCallFromTimeboundDelegation",
     "name": "register a timebound delegation",
-<<<<<<< HEAD
-    "gasUsed": 111001
-=======
-    "gasUsed": 113709
->>>>>>> 6780dd95
+    "gasUsed": 112789
   },
   {
     "file": "test/StandardDelegationsModule.t.sol",
@@ -331,11 +303,7 @@
     "file": "test/UniqueEntityModule.t.sol",
     "test": "testInstall",
     "name": "install unique entity module",
-<<<<<<< HEAD
-    "gasUsed": 678076
-=======
-    "gasUsed": 682567
->>>>>>> 6780dd95
+    "gasUsed": 681647
   },
   {
     "file": "test/UniqueEntityModule.t.sol",

{
  "name": "@latticexyz/common",
  "version": "1.42.0",
  "description": "Common low level logic shared between packages",
  "repository": {
    "type": "git",
    "url": "https://github.com/latticexyz/mud.git",
    "directory": "packages/common"
  },
  "license": "MIT",
  "type": "module",
  "exports": {
    "./codegen": "./dist/codegen.js",
    "./foundry": "./dist/foundry.js",
    "./type-utils": "./dist/type-utils.js",
<<<<<<< HEAD
    "./errors": "./dist/errors.js"
=======
    "./utils": "./dist/utils.js"
>>>>>>> a4627ee6
  },
  "typesVersions": {
    "*": {
      "codegen": [
        "./src/codegen/index.ts"
      ],
      "foundry": [
        "./src/foundry/index.ts"
      ],
      "type-utils": [
        "./src/type-utils/index.ts"
      ],
<<<<<<< HEAD
      "errors": [
        "./src/errors/index.ts"
=======
      "utils": [
        "./src/utils/index.ts"
>>>>>>> a4627ee6
      ]
    }
  },
  "files": [
    "dist"
  ],
  "scripts": {
    "build": "pnpm run build:js",
    "build:js": "tsup",
    "clean": "pnpm run clean:js",
    "clean:js": "rimraf dist",
    "dev": "tsup --watch",
    "test": "vitest typecheck --run --passWithNoTests"
  },
  "dependencies": {
    "@latticexyz/schema-type": "workspace:*",
    "@solidity-parser/parser": "^0.16.0",
    "chalk": "^5.2.0",
    "execa": "^7.0.0",
    "prettier": "^2.8.4",
    "prettier-plugin-solidity": "^1.1.2"
  },
  "devDependencies": {
    "@types/node": "^18.15.11",
    "tsup": "^6.7.0",
    "vitest": "0.30.1"
  },
  "gitHead": "914a1e0ae4a573d685841ca2ea921435057deb8f"
}<|MERGE_RESOLUTION|>--- conflicted
+++ resolved
@@ -13,11 +13,8 @@
     "./codegen": "./dist/codegen.js",
     "./foundry": "./dist/foundry.js",
     "./type-utils": "./dist/type-utils.js",
-<<<<<<< HEAD
+    "./utils": "./dist/utils.js",
     "./errors": "./dist/errors.js"
-=======
-    "./utils": "./dist/utils.js"
->>>>>>> a4627ee6
   },
   "typesVersions": {
     "*": {
@@ -30,13 +27,11 @@
       "type-utils": [
         "./src/type-utils/index.ts"
       ],
-<<<<<<< HEAD
+      "utils": [
+        "./src/utils/index.ts"
+      ],
       "errors": [
         "./src/errors/index.ts"
-=======
-      "utils": [
-        "./src/utils/index.ts"
->>>>>>> a4627ee6
       ]
     }
   },

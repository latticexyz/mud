{
  "name": "@latticexyz/common",
  "version": "2.0.7",
  "description": "Common low level logic shared between packages",
  "repository": {
    "type": "git",
    "url": "https://github.com/latticexyz/mud.git",
    "directory": "packages/common"
  },
  "license": "MIT",
  "type": "module",
  "exports": {
    ".": "./dist/index.js",
    "./actions": "./dist/actions.js",
    "./chains": "./dist/chains.js",
    "./codegen": "./dist/codegen.js",
    "./errors": "./dist/errors.js",
    "./foundry": "./dist/foundry.js",
    "./type-utils": "./dist/type-utils.js",
    "./utils": "./dist/utils.js",
    "./kms": "./dist/kms.js"
  },
  "typesVersions": {
    "*": {
      "index": [
        "./src/index.ts"
      ],
      "actions": [
        "./src/actions/index.ts"
      ],
      "chains": [
        "./src/chains/index.ts"
      ],
      "codegen": [
        "./src/codegen/index.ts"
      ],
      "errors": [
        "./src/errors/index.ts"
      ],
      "foundry": [
        "./src/foundry/index.ts"
      ],
      "type-utils": [
        "./src/type-utils/index.ts"
      ],
      "utils": [
        "./src/utils/index.ts"
      ],
      "kms": [
        "./src/exports/kms.ts"
      ]
    }
  },
  "scripts": {
    "build": "pnpm run build:js",
    "build:js": "tsup",
    "clean": "pnpm run clean:js",
    "clean:js": "rimraf dist",
    "dev": "tsup --watch",
    "test": "vitest --typecheck --run --passWithNoTests",
    "test:ci": "pnpm run test"
  },
  "dependencies": {
    "@latticexyz/schema-type": "workspace:*",
    "@solidity-parser/parser": "^0.16.0",
    "debug": "^4.3.4",
    "execa": "^7.0.0",
    "p-queue": "^7.4.1",
    "p-retry": "^5.1.2",
    "prettier": "3.2.5",
    "prettier-plugin-solidity": "1.3.1",
    "viem": "2.9.20"
  },
  "devDependencies": {
    "@types/debug": "^4.1.7",
    "@types/node": "^18.15.11",
    "@viem/anvil": "^0.0.7",
    "tsup": "^6.7.0",
<<<<<<< HEAD
    "vitest": "1.3.1"
=======
    "vitest": "0.34.6"
  },
  "peerDependencies": {
    "@aws-sdk/client-kms": "3.x",
    "asn1.js": "5.x"
  },
  "peerDependenciesMeta": {
    "@aws-sdk/client-kms": {
      "optional": true
    },
    "asn1.js": {
      "optional": true
    }
>>>>>>> 43cde886
  }
}<|MERGE_RESOLUTION|>--- conflicted
+++ resolved
@@ -76,10 +76,7 @@
     "@types/node": "^18.15.11",
     "@viem/anvil": "^0.0.7",
     "tsup": "^6.7.0",
-<<<<<<< HEAD
     "vitest": "1.3.1"
-=======
-    "vitest": "0.34.6"
   },
   "peerDependencies": {
     "@aws-sdk/client-kms": "3.x",
@@ -92,6 +89,5 @@
     "asn1.js": {
       "optional": true
     }
->>>>>>> 43cde886
   }
 }
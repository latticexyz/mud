--- conflicted
+++ resolved
@@ -71,12 +71,6 @@
     "@types/debug": "^4.1.7",
     "@types/node": "^18.15.11",
     "tsup": "^6.7.0",
-<<<<<<< HEAD
     "vitest": "1.3.1"
-  },
-  "gitHead": "914a1e0ae4a573d685841ca2ea921435057deb8f"
-=======
-    "vitest": "0.34.6"
   }
->>>>>>> c77a89be
 }
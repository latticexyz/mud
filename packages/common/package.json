--- conflicted
+++ resolved
@@ -19,11 +19,7 @@
     "./type-utils": "./dist/type-utils.js",
     "./utils": "./dist/utils.js",
     "./kms": "./dist/kms.js",
-<<<<<<< HEAD
-    "./accounts": "./dist/accounts.js",
-=======
     "./internal": "./dist/internal.js",
->>>>>>> 1b477d47
     "./tsconfig.base.json": "./tsconfig.base.json"
   },
   "typesVersions": {

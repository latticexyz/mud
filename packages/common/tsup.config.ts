--- conflicted
+++ resolved
@@ -5,11 +5,8 @@
     codegen: "src/codegen/index.ts",
     foundry: "src/foundry/index.ts",
     "type-utils": "src/type-utils/index.ts",
-<<<<<<< HEAD
+    utils: "src/utils/index.ts",
     errors: "src/errors/index.ts",
-=======
-    utils: "src/utils/index.ts",
->>>>>>> a4627ee6
   },
   target: "esnext",
   format: ["esm"],

import { EstimateFeesPerGasParameters, Client, EstimateFeesPerGasReturnType, PublicActions } from "viem";
import { estimateFeesPerGas } from "viem/actions";
import { getAction } from "viem/utils";

export type CreateFeeRefOptions = {
  client: Client;
  refreshInterval: number;
  args?: EstimateFeesPerGasParameters;
};

export type FeeRef = {
  fees: EstimateFeesPerGasReturnType | {};
  lastUpdatedTimestamp: number;
};

/** Update fee values once every `refreshInterval` instead of right before every request */
export async function createFeeRef({ client, args, refreshInterval }: CreateFeeRefOptions): Promise<FeeRef> {
  const feeRef: FeeRef = { fees: {}, lastUpdatedTimestamp: 0 };

  async function updateFees(): Promise<void> {
<<<<<<< HEAD
    const _estimateFeesPerGas = getAction(
      client,
      estimateFeesPerGas as never,
      "estimateFeesPerGas",
    ) as PublicActions["estimateFeesPerGas"];
    const fees = await _estimateFeesPerGas(args);
=======
    const fees = await getAction(client, estimateFeesPerGas, "estimateFeesPerGas")(args);
>>>>>>> 9d990b5e
    feeRef.fees = fees;
    feeRef.lastUpdatedTimestamp = Date.now();
  }

  setInterval(updateFees, refreshInterval);
  await updateFees();

  return feeRef;
}<|MERGE_RESOLUTION|>--- conflicted
+++ resolved
@@ -1,4 +1,4 @@
-import { EstimateFeesPerGasParameters, Client, EstimateFeesPerGasReturnType, PublicActions } from "viem";
+import { EstimateFeesPerGasParameters, Client, EstimateFeesPerGasReturnType } from "viem";
 import { estimateFeesPerGas } from "viem/actions";
 import { getAction } from "viem/utils";
 
@@ -18,16 +18,7 @@
   const feeRef: FeeRef = { fees: {}, lastUpdatedTimestamp: 0 };
 
   async function updateFees(): Promise<void> {
-<<<<<<< HEAD
-    const _estimateFeesPerGas = getAction(
-      client,
-      estimateFeesPerGas as never,
-      "estimateFeesPerGas",
-    ) as PublicActions["estimateFeesPerGas"];
-    const fees = await _estimateFeesPerGas(args);
-=======
     const fees = await getAction(client, estimateFeesPerGas, "estimateFeesPerGas")(args);
->>>>>>> 9d990b5e
     feeRef.fees = fees;
     feeRef.lastUpdatedTimestamp = Date.now();
   }

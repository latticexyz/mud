import {
  Account,
  Chain,
  Client,
  SendTransactionParameters,
  Transport,
  SendTransactionReturnType,
  PublicClient,
  SendTransactionRequest,
} from "viem";
import { sendTransaction as viem_sendTransaction } from "viem/actions";
import pRetry from "p-retry";
import { debug as parentDebug } from "./debug";
import { getNonceManager } from "./getNonceManager";
import { parseAccount } from "viem/accounts";
import { getFeeRef } from "./getFeeRef";
import { getAction } from "viem/utils";

const debug = parentDebug.extend("sendTransaction");

export type SendTransactionExtraOptions<chain extends Chain | undefined> = {
  /**
   * `publicClient` can be provided to be used in place of the extended viem client for making public action calls
   * (`getChainId`, `getTransactionCount`, `call`). This helps in cases where the extended
   * viem client is a smart account client, like in [permissionless.js](https://github.com/pimlicolabs/permissionless.js),
   * where the transport is the bundler, not an RPC.
   */
  publicClient?: PublicClient<Transport, chain>;
  /**
   * Adjust the number of concurrent calls to the mempool. This defaults to `1` to ensure transactions are ordered
   * and nonces are handled properly. Any number greater than that is likely to see nonce errors and/or transactions
   * arriving out of order, but this may be an acceptable trade-off for some applications that can safely retry.
   * @default 1
   */
  queueConcurrency?: number;
};

/** @deprecated Use `walletClient.extend(transactionQueue())` instead. */
export async function sendTransaction<
  chain extends Chain | undefined,
  account extends Account | undefined,
  const request extends SendTransactionRequest<chain, chainOverride>,
  chainOverride extends Chain | undefined = undefined,
>(
  client: Client<Transport, chain, account>,
  request: SendTransactionParameters<chain, account, chainOverride, request>,
  opts: SendTransactionExtraOptions<chain> = {},
): Promise<SendTransactionReturnType> {
  const rawAccount = request.account ?? client.account;
  if (!rawAccount) {
    // TODO: replace with viem AccountNotFoundError once its exported
    throw new Error("No account provided");
  }
  const account = parseAccount(rawAccount);
  const chain = client.chain;

  const nonceManager = await getNonceManager({
    client: opts.publicClient ?? client,
    chainId: chain?.id,
    address: account.address,
    queueConcurrency: opts.queueConcurrency,
  });

  const feeRef = await getFeeRef({
    client: opts.publicClient ?? client,
    refreshInterval: 10000,
    args: { chain },
  });

  return await nonceManager.mempoolQueue.add(
    () =>
      pRetry(
        async () => {
          const nonce = nonceManager.nextNonce();
          const params = {
            // viem_sendTransaction internally estimates gas, which we want to happen on the pending block
            blockTag: "pending",
            ...request,
            nonce,
            ...feeRef.fees,
<<<<<<< HEAD
          };
          return await getAction(client, viem_sendTransaction, "sendTransaction")(parameters);
=======
          } as const satisfies SendTransactionParameters<chain, account, chainOverride, request>;
          debug("sending tx to", request.to, "with nonce", nonce);
          return await getAction(client, viem_sendTransaction, "sendTransaction")(params as never);
>>>>>>> 9d990b5e
        },
        {
          retries: 3,
          onFailedAttempt: async (error) => {
            // in case this tx failed before hitting the mempool (i.e. gas estimation error), reset nonce so we don't skip past the unused nonce
            debug("failed, resetting nonce");
            await nonceManager.resetNonce();
            // retry nonce errors
            // TODO: upgrade p-retry and move this to shouldRetry
            if (nonceManager.shouldResetNonce(error)) {
              debug("got nonce error, retrying", error.message);
              return;
            }

            if (String(error).includes("transaction underpriced")) {
              debug("got transaction underpriced error, retrying", error.message);
              return;
            }

            throw error;
          },
        },
      ),
    { throwOnTimeout: true },
  );
}<|MERGE_RESOLUTION|>--- conflicted
+++ resolved
@@ -56,7 +56,6 @@
 
   const nonceManager = await getNonceManager({
     client: opts.publicClient ?? client,
-    chainId: chain?.id,
     address: account.address,
     queueConcurrency: opts.queueConcurrency,
   });
@@ -78,14 +77,9 @@
             ...request,
             nonce,
             ...feeRef.fees,
-<<<<<<< HEAD
-          };
-          return await getAction(client, viem_sendTransaction, "sendTransaction")(parameters);
-=======
           } as const satisfies SendTransactionParameters<chain, account, chainOverride, request>;
           debug("sending tx to", request.to, "with nonce", nonce);
           return await getAction(client, viem_sendTransaction, "sendTransaction")(params as never);
->>>>>>> 9d990b5e
         },
         {
           retries: 3,

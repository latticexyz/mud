--- conflicted
+++ resolved
@@ -25,10 +25,6 @@
   contracts: {
     ...chainConfig.contracts,
     quarryPaymaster: {
-<<<<<<< HEAD
-      // https://github.com/latticexyz/quarry-paymaster/blob/6542e2f9cf1b61340565d5d840ef2c63a8822c0e/packages/contracts/worlds.json#L3
-=======
->>>>>>> 88b9daf1
       address: "0x61f22c3827d90c390e0e2aaf220971524ac0a68d",
       blockCreated: 11262,
     },

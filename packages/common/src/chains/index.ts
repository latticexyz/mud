--- conflicted
+++ resolved
@@ -1,9 +1,5 @@
 export type { MUDChain } from "./types";
 export { mudFoundry } from "./mudFoundry";
-<<<<<<< HEAD
-export { latticeTestnet } from "./latticeTestnet";
-=======
->>>>>>> e0c4b4c9
 export { redstone } from "./redstone";
 export { garnet } from "./garnet";
 export { rhodolite } from "./rhodolite";
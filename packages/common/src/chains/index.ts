export type { MUDChain } from "./types";
export { mudFoundry } from "./mudFoundry";
<<<<<<< HEAD
=======
export { latticeTestnet } from "./latticeTestnet";
>>>>>>> f23318ed
export { garnet } from "./garnet";
export { redstone } from "./redstone";<|MERGE_RESOLUTION|>--- conflicted
+++ resolved
@@ -1,8 +1,5 @@
 export type { MUDChain } from "./types";
 export { mudFoundry } from "./mudFoundry";
-<<<<<<< HEAD
-=======
 export { latticeTestnet } from "./latticeTestnet";
->>>>>>> f23318ed
 export { garnet } from "./garnet";
 export { redstone } from "./redstone";
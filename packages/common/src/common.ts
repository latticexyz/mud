--- conflicted
+++ resolved
@@ -2,15 +2,8 @@
 import { ResourceType } from "./resourceTypes";
 
 export type Resource = {
-<<<<<<< HEAD
-  namespace: string;
-  name: string;
-  type: ResourceType;
-  hex: Hex;
-=======
   resourceId: Hex;
   type: ResourceType;
   namespace: string;
   name: string;
->>>>>>> 06605615
 };
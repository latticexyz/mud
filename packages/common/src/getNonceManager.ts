import { CreateNonceManagerOptions, CreateNonceManagerResult, createNonceManager } from "./createNonceManager";
import { getNonceManagerId } from "./getNonceManagerId";

const nonceManagers = new Map<string, CreateNonceManagerResult>();

export async function getNonceManager({
  client,
  chainId,
  address, // TODO: rename to account?
  blockTag = "latest",
  ...opts
}: CreateNonceManagerOptions): Promise<CreateNonceManagerResult> {
  const id = await getNonceManagerId({ client, chainId, address, blockTag });

  const nonceManager = nonceManagers.get(id) ?? createNonceManager({ client, address, blockTag, ...opts });
  if (!nonceManagers.has(id)) {
    nonceManagers.set(id, nonceManager);
  }

  if (!nonceManager.hasNonce()) {
    await nonceManager.resetNonce();
  }

<<<<<<< HEAD
  const nonceManager = createNonceManager({ client, chainId, address, blockTag, ...opts });
  nonceManagers.set(id, nonceManager);
=======
>>>>>>> 9d990b5e
  return nonceManager;
}<|MERGE_RESOLUTION|>--- conflicted
+++ resolved
@@ -5,12 +5,11 @@
 
 export async function getNonceManager({
   client,
-  chainId,
   address, // TODO: rename to account?
   blockTag = "latest",
   ...opts
 }: CreateNonceManagerOptions): Promise<CreateNonceManagerResult> {
-  const id = await getNonceManagerId({ client, chainId, address, blockTag });
+  const id = await getNonceManagerId({ client, address, blockTag });
 
   const nonceManager = nonceManagers.get(id) ?? createNonceManager({ client, address, blockTag, ...opts });
   if (!nonceManagers.has(id)) {
@@ -21,10 +20,5 @@
     await nonceManager.resetNonce();
   }
 
-<<<<<<< HEAD
-  const nonceManager = createNonceManager({ client, chainId, address, blockTag, ...opts });
-  nonceManagers.set(id, nonceManager);
-=======
->>>>>>> 9d990b5e
   return nonceManager;
 }
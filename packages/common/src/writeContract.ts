--- conflicted
+++ resolved
@@ -75,12 +75,6 @@
       pRetry(
         async () => {
           const nonce = nonceManager.nextNonce();
-<<<<<<< HEAD
-
-          const fullRequest = { ...preparedRequest, nonce, ...feeRef.fees };
-          debug("calling", fullRequest.functionName, "with nonce", nonce, "at", fullRequest.address);
-          return await getAction(client, viem_writeContract, "writeContract")(fullRequest as never);
-=======
           const params = {
             // viem_writeContract internally estimates gas, which we want to happen on the pending block
             blockTag: "pending",
@@ -90,7 +84,6 @@
           } as const satisfies WriteContractParameters<abi, functionName, args, chain, account, chainOverride>;
           debug("calling", params.functionName, "at", params.address, "with nonce", nonce);
           return await getAction(client, viem_writeContract, "writeContract")(params as never);
->>>>>>> 9d990b5e
         },
         {
           retries: 3,

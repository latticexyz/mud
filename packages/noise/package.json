--- conflicted
+++ resolved
@@ -2,17 +2,11 @@
   "name": "@latticexyz/noise",
   "version": "1.42.0",
   "license": "MIT",
-<<<<<<< HEAD
-  "main": "dist/cjs/index.cjs",
-  "source": "ts/index.ts",
-  "types": "dist/types.d.ts",
-=======
   "type": "module",
   "exports": {
     ".": "./dist/index.js"
   },
   "types": "ts/index.ts",
->>>>>>> 643bb737
   "scripts": {
     "build": "pnpm run build:wasm && pnpm run build:js",
     "build:js": "tsup",
@@ -42,13 +36,5 @@
     "tsup": "^6.7.0",
     "web3-utils": "^1.8.0"
   },
-<<<<<<< HEAD
-  "peerDependencies": {
-    "@flatten-js/interval-tree": "^1.0.19"
-  },
-  "gitHead": "914a1e0ae4a573d685841ca2ea921435057deb8f",
-  "module": "dist/index.js"
-=======
   "gitHead": "914a1e0ae4a573d685841ca2ea921435057deb8f"
->>>>>>> 643bb737
 }
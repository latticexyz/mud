--- conflicted
+++ resolved
@@ -535,11 +535,7 @@
 
     bytes32[] memory _keyTuple = new bytes32[](0);
 
-<<<<<<< HEAD
-    StoreSwitch.setRecord(_tableId, _keyTuple, _data, _fieldLayout);
-=======
-    StoreSwitch.setRecord(_tableId, _keyTuple, _staticData, _encodedLengths, _dynamicData, getFieldLayout());
->>>>>>> 331dbfdc
+    StoreSwitch.setRecord(_tableId, _keyTuple, _staticData, _encodedLengths, _dynamicData, _fieldLayout);
   }
 
   /** Set the full data using individual values (using the specified store) */
@@ -551,11 +547,7 @@
 
     bytes32[] memory _keyTuple = new bytes32[](0);
 
-<<<<<<< HEAD
-    _store.setRecord(_tableId, _keyTuple, _data, _fieldLayout);
-=======
-    _store.setRecord(_tableId, _keyTuple, _staticData, _encodedLengths, _dynamicData, getFieldLayout());
->>>>>>> 331dbfdc
+    _store.setRecord(_tableId, _keyTuple, _staticData, _encodedLengths, _dynamicData, _fieldLayout);
   }
 
   /**

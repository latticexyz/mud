--- conflicted
+++ resolved
@@ -25,7 +25,7 @@
 bytes32 constant StaticsTableId = _tableId;
 
 FieldLayout constant _fieldLayout = FieldLayout.wrap(
-  0x004b070020041014010101000000000000000000000000000000000000000000
+  0x004a060020041014010100000000000000000000000000000000000000000000
 );
 
 struct StaticsData {
@@ -40,19 +40,7 @@
 library Statics {
   /** Get the table values' field layout */
   function getFieldLayout() internal pure returns (FieldLayout) {
-<<<<<<< HEAD
     return _fieldLayout;
-=======
-    uint256[] memory _fieldLayout = new uint256[](6);
-    _fieldLayout[0] = 32;
-    _fieldLayout[1] = 4;
-    _fieldLayout[2] = 16;
-    _fieldLayout[3] = 20;
-    _fieldLayout[4] = 1;
-    _fieldLayout[5] = 1;
-
-    return FieldLayoutLib.encode(_fieldLayout, 0);
->>>>>>> 331dbfdc
   }
 
   /** Get the table's key schema */
@@ -485,94 +473,6 @@
     _store.setField(_tableId, _keyTuple, 5, abi.encodePacked(uint8(v6)), _fieldLayout);
   }
 
-<<<<<<< HEAD
-  /** Get v7 */
-  function getV7(
-    uint256 k1,
-    int32 k2,
-    bytes16 k3,
-    address k4,
-    bool k5,
-    Enum1 k6,
-    Enum2 k7
-  ) internal view returns (Enum2 v7) {
-    bytes32[] memory _keyTuple = new bytes32[](7);
-    _keyTuple[0] = bytes32(uint256(k1));
-    _keyTuple[1] = bytes32(uint256(int256(k2)));
-    _keyTuple[2] = bytes32(k3);
-    _keyTuple[3] = bytes32(uint256(uint160(k4)));
-    _keyTuple[4] = _boolToBytes32(k5);
-    _keyTuple[5] = bytes32(uint256(uint8(k6)));
-    _keyTuple[6] = bytes32(uint256(uint8(k7)));
-
-    bytes memory _blob = StoreSwitch.getField(_tableId, _keyTuple, 6, _fieldLayout);
-    return Enum2(uint8(Bytes.slice1(_blob, 0)));
-  }
-
-  /** Get v7 (using the specified store) */
-  function getV7(
-    IStore _store,
-    uint256 k1,
-    int32 k2,
-    bytes16 k3,
-    address k4,
-    bool k5,
-    Enum1 k6,
-    Enum2 k7
-  ) internal view returns (Enum2 v7) {
-    bytes32[] memory _keyTuple = new bytes32[](7);
-    _keyTuple[0] = bytes32(uint256(k1));
-    _keyTuple[1] = bytes32(uint256(int256(k2)));
-    _keyTuple[2] = bytes32(k3);
-    _keyTuple[3] = bytes32(uint256(uint160(k4)));
-    _keyTuple[4] = _boolToBytes32(k5);
-    _keyTuple[5] = bytes32(uint256(uint8(k6)));
-    _keyTuple[6] = bytes32(uint256(uint8(k7)));
-
-    bytes memory _blob = _store.getField(_tableId, _keyTuple, 6, _fieldLayout);
-    return Enum2(uint8(Bytes.slice1(_blob, 0)));
-  }
-
-  /** Set v7 */
-  function setV7(uint256 k1, int32 k2, bytes16 k3, address k4, bool k5, Enum1 k6, Enum2 k7, Enum2 v7) internal {
-    bytes32[] memory _keyTuple = new bytes32[](7);
-    _keyTuple[0] = bytes32(uint256(k1));
-    _keyTuple[1] = bytes32(uint256(int256(k2)));
-    _keyTuple[2] = bytes32(k3);
-    _keyTuple[3] = bytes32(uint256(uint160(k4)));
-    _keyTuple[4] = _boolToBytes32(k5);
-    _keyTuple[5] = bytes32(uint256(uint8(k6)));
-    _keyTuple[6] = bytes32(uint256(uint8(k7)));
-
-    StoreSwitch.setField(_tableId, _keyTuple, 6, abi.encodePacked(uint8(v7)), _fieldLayout);
-  }
-
-  /** Set v7 (using the specified store) */
-  function setV7(
-    IStore _store,
-    uint256 k1,
-    int32 k2,
-    bytes16 k3,
-    address k4,
-    bool k5,
-    Enum1 k6,
-    Enum2 k7,
-    Enum2 v7
-  ) internal {
-    bytes32[] memory _keyTuple = new bytes32[](7);
-    _keyTuple[0] = bytes32(uint256(k1));
-    _keyTuple[1] = bytes32(uint256(int256(k2)));
-    _keyTuple[2] = bytes32(k3);
-    _keyTuple[3] = bytes32(uint256(uint160(k4)));
-    _keyTuple[4] = _boolToBytes32(k5);
-    _keyTuple[5] = bytes32(uint256(uint8(k6)));
-    _keyTuple[6] = bytes32(uint256(uint8(k7)));
-
-    _store.setField(_tableId, _keyTuple, 6, abi.encodePacked(uint8(v7)), _fieldLayout);
-  }
-
-=======
->>>>>>> 331dbfdc
   /** Get the full data */
   function get(
     uint256 k1,
@@ -644,11 +544,7 @@
     _keyTuple[4] = _boolToBytes32(k5);
     _keyTuple[5] = bytes32(uint256(uint8(k6)));
 
-<<<<<<< HEAD
-    StoreSwitch.setRecord(_tableId, _keyTuple, _data, _fieldLayout);
-=======
-    StoreSwitch.setRecord(_tableId, _keyTuple, _staticData, _encodedLengths, _dynamicData, getFieldLayout());
->>>>>>> 331dbfdc
+    StoreSwitch.setRecord(_tableId, _keyTuple, _staticData, _encodedLengths, _dynamicData, _fieldLayout);
   }
 
   /** Set the full data using individual values (using the specified store) */
@@ -680,11 +576,7 @@
     _keyTuple[4] = _boolToBytes32(k5);
     _keyTuple[5] = bytes32(uint256(uint8(k6)));
 
-<<<<<<< HEAD
-    _store.setRecord(_tableId, _keyTuple, _data, _fieldLayout);
-=======
-    _store.setRecord(_tableId, _keyTuple, _staticData, _encodedLengths, _dynamicData, getFieldLayout());
->>>>>>> 331dbfdc
+    _store.setRecord(_tableId, _keyTuple, _staticData, _encodedLengths, _dynamicData, _fieldLayout);
   }
 
   /** Set the full data using the data struct */

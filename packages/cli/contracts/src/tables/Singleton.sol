--- conflicted
+++ resolved
@@ -137,19 +137,25 @@
     StoreSwitch.pushToField(_tableId, _primaryKeys, 1, abi.encodePacked((_element)));
   }
 
-<<<<<<< HEAD
+  /** Push an element to v2 (using the specified store) */
+  function pushV2(IStore _store, uint32 _element) internal {
+    bytes32[] memory _primaryKeys = new bytes32[](0);
+
+    _store.pushToField(_tableId, _primaryKeys, 1, abi.encodePacked((_element)));
+  }
+
   /** Update an element of v2 at `_index` */
   function updateV2(uint256 _index, uint32 _element) internal {
     bytes32[] memory _primaryKeys = new bytes32[](0);
 
     StoreSwitch.updateInField(_tableId, _primaryKeys, 1, _index * 4, abi.encodePacked((_element)));
-=======
-  /** Push an element to v2 (using the specified store) */
-  function pushV2(IStore _store, uint32 _element) internal {
-    bytes32[] memory _primaryKeys = new bytes32[](0);
-
-    _store.pushToField(_tableId, _primaryKeys, 1, abi.encodePacked((_element)));
->>>>>>> cbef50d0
+  }
+
+  /** Update an element of v2 (using the specified store) at `_index` */
+  function updateV2(IStore _store, uint256 _index, uint32 _element) internal {
+    bytes32[] memory _primaryKeys = new bytes32[](0);
+
+    _store.updateInField(_tableId, _primaryKeys, 1, _index * 4, abi.encodePacked((_element)));
   }
 
   /** Get v3 */
@@ -189,19 +195,25 @@
     StoreSwitch.pushToField(_tableId, _primaryKeys, 2, abi.encodePacked((_element)));
   }
 
-<<<<<<< HEAD
+  /** Push an element to v3 (using the specified store) */
+  function pushV3(IStore _store, uint32 _element) internal {
+    bytes32[] memory _primaryKeys = new bytes32[](0);
+
+    _store.pushToField(_tableId, _primaryKeys, 2, abi.encodePacked((_element)));
+  }
+
   /** Update an element of v3 at `_index` */
   function updateV3(uint256 _index, uint32 _element) internal {
     bytes32[] memory _primaryKeys = new bytes32[](0);
 
     StoreSwitch.updateInField(_tableId, _primaryKeys, 2, _index * 4, abi.encodePacked((_element)));
-=======
-  /** Push an element to v3 (using the specified store) */
-  function pushV3(IStore _store, uint32 _element) internal {
-    bytes32[] memory _primaryKeys = new bytes32[](0);
-
-    _store.pushToField(_tableId, _primaryKeys, 2, abi.encodePacked((_element)));
->>>>>>> cbef50d0
+  }
+
+  /** Update an element of v3 (using the specified store) at `_index` */
+  function updateV3(IStore _store, uint256 _index, uint32 _element) internal {
+    bytes32[] memory _primaryKeys = new bytes32[](0);
+
+    _store.updateInField(_tableId, _primaryKeys, 2, _index * 4, abi.encodePacked((_element)));
   }
 
   /** Get v4 */
@@ -241,19 +253,25 @@
     StoreSwitch.pushToField(_tableId, _primaryKeys, 3, abi.encodePacked((_element)));
   }
 
-<<<<<<< HEAD
+  /** Push an element to v4 (using the specified store) */
+  function pushV4(IStore _store, uint32 _element) internal {
+    bytes32[] memory _primaryKeys = new bytes32[](0);
+
+    _store.pushToField(_tableId, _primaryKeys, 3, abi.encodePacked((_element)));
+  }
+
   /** Update an element of v4 at `_index` */
   function updateV4(uint256 _index, uint32 _element) internal {
     bytes32[] memory _primaryKeys = new bytes32[](0);
 
     StoreSwitch.updateInField(_tableId, _primaryKeys, 3, _index * 4, abi.encodePacked((_element)));
-=======
-  /** Push an element to v4 (using the specified store) */
-  function pushV4(IStore _store, uint32 _element) internal {
-    bytes32[] memory _primaryKeys = new bytes32[](0);
-
-    _store.pushToField(_tableId, _primaryKeys, 3, abi.encodePacked((_element)));
->>>>>>> cbef50d0
+  }
+
+  /** Update an element of v4 (using the specified store) at `_index` */
+  function updateV4(IStore _store, uint256 _index, uint32 _element) internal {
+    bytes32[] memory _primaryKeys = new bytes32[](0);
+
+    _store.updateInField(_tableId, _primaryKeys, 3, _index * 4, abi.encodePacked((_element)));
   }
 
   /** Get the full data */

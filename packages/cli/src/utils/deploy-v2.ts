import { existsSync, readFileSync } from "fs";
import path from "path";
import { MUDConfig, resolveWithContext } from "@latticexyz/config";
import { MUDError } from "@latticexyz/config";
import { getOutDirectory, getScriptDirectory, cast, forge } from "./foundry.js";
import { BigNumber, ContractInterface, ethers } from "ethers";
import { IBaseWorld } from "@latticexyz/world/types/ethers-contracts/IBaseWorld.js";
import chalk from "chalk";
import { encodeSchema } from "@latticexyz/schema-type";
import { resolveAbiOrUserType } from "../render-solidity/userType.js";
import { defaultAbiCoder as abi, Fragment } from "ethers/lib/utils.js";

import WorldData from "@latticexyz/world/abi/World.json" assert { type: "json" };
import IBaseWorldData from "@latticexyz/world/abi/IBaseWorld.json" assert { type: "json" };
import CoreModuleData from "@latticexyz/world/abi/CoreModule.json" assert { type: "json" };
import RegistrationModuleData from "@latticexyz/world/abi/RegistrationModule.json" assert { type: "json" };
import DynamicPartialModuleData from "@latticexyz/world/abi/DynamicPartialModule.json" assert { type: "json" };
import KeysWithValueModuleData from "@latticexyz/world/abi/KeysWithValueModule.json" assert { type: "json" };
import UniqueEntityModuleData from "@latticexyz/world/abi/UniqueEntityModule.json" assert { type: "json" };

export interface DeployConfig {
  profile?: string;
  rpc: string;
  privateKey: string;
  priorityFeeMultiplier: number;
  debug?: boolean;
  worldAddress?: string;
}

export interface DeploymentInfo {
  blockNumber: number;
  worldAddress: string;
}

export async function deploy(mudConfig: MUDConfig, deployConfig: DeployConfig): Promise<DeploymentInfo> {
  const startTime = Date.now();
  const { worldContractName, namespace, postDeployScript } = mudConfig;
  const { profile, rpc, privateKey, priorityFeeMultiplier, debug, worldAddress } = deployConfig;
  const forgeOutDirectory = await getOutDirectory(profile);

  // Set up signer for deployment
  const provider = new ethers.providers.StaticJsonRpcProvider(rpc);
  const signer = new ethers.Wallet(privateKey, provider);

  // Manual nonce handling to allow for faster sending of transactions without waiting for previous transactions
  let nonce = await signer.getTransactionCount();
  console.log("Initial nonce", nonce);

  // Compute maxFeePerGas and maxPriorityFeePerGas like ethers, but allow for a multiplier to allow replacing pending transactions
  let maxPriorityFeePerGas: number;
  let maxFeePerGas: BigNumber;
  setInternalFeePerGas(priorityFeeMultiplier);

  // Catch all to await any promises before exiting the script
  let promises: Promise<unknown>[] = [];

  // Get block number before deploying
  const blockNumber = Number(await cast(["block-number", "--rpc-url", rpc], { profile }));
  console.log("Start deployment at block", blockNumber);

  // Deploy World
  const worldPromise = {
    World: worldAddress
      ? Promise.resolve(worldAddress)
      : worldContractName
      ? deployContractByName(worldContractName)
      : deployContract(IBaseWorldData.abi, WorldData.bytecode, "World"),
  };

  // Deploy Systems
  const systemPromises = Object.keys(mudConfig.systems).reduce<Record<string, Promise<string>>>((acc, systemName) => {
    acc[systemName] = deployContractByName(systemName);
    return acc;
  }, {});

  // Deploy default World modules
  const defaultModules: Record<string, Promise<string>> = {
    // TODO: these only need to be deployed once per chain, add a check if they exist already
    CoreModule: deployContract(CoreModuleData.abi, CoreModuleData.bytecode, "CoreModule"),
    RegistrationModule: deployContract(
      RegistrationModuleData.abi,
      RegistrationModuleData.bytecode,
      "RegistrationModule"
    ),
    DynamicPartialModule: deployContract(
      DynamicPartialModuleData.abi,
      DynamicPartialModuleData.bytecode,
      "DynamicPartialModule"
    ),
    KeysWithValueModule: deployContract(
      KeysWithValueModuleData.abi,
      KeysWithValueModuleData.bytecode,
      "KeysWithValueModule"
    ),
    UniqueEntityModule: deployContract(
      UniqueEntityModuleData.abi,
      UniqueEntityModuleData.bytecode,
      "UniqueEntityModule"
    ),
  };

  // Deploy user Modules
  const modulePromises = mudConfig.modules
    .filter((module) => !defaultModules[module.name]) // Only deploy user modules here, not default modules
    .reduce<Record<string, Promise<string>>>((acc, module) => {
      acc[module.name] = deployContractByName(module.name);
      return acc;
    }, defaultModules);

  // Combine all contracts into one object
  const contractPromises: Record<string, Promise<string>> = { ...worldPromise, ...systemPromises, ...modulePromises };

  // Create World contract instance from deployed address
  const WorldContract = new ethers.Contract(await contractPromises.World, IBaseWorldData.abi, signer) as IBaseWorld;

  // Install core Modules
<<<<<<< HEAD
  console.log(chalk.blue("Installing core World modules"));
  await fastTxExecute(WorldContract, "installRootModule", [await modulePromises.CoreModule, "0x"]);
  await fastTxExecute(WorldContract, "installRootModule", [await modulePromises.RegistrationModule, "0x"]);
  await fastTxExecute(WorldContract, "installRootModule", [await modulePromises.DynamicPartialModule, "0x"]);
  console.log(chalk.green("Installed core World modules"));
=======
  if (!worldAddress) {
    console.log(chalk.blue("Installing core World modules"));
    await fastTxExecute(WorldContract, "installRootModule", [await modulePromises.CoreModule, "0x"]);
    await fastTxExecute(WorldContract, "installRootModule", [await modulePromises.RegistrationModule, "0x"]);
    console.log(chalk.green("Installed core World modules"));
  }
>>>>>>> fd912b14

  // Register namespace
  if (namespace) await fastTxExecute(WorldContract, "registerNamespace", [toBytes16(namespace)]);

  // Register tables
  const tableIds: { [tableName: string]: Uint8Array } = {};
  promises = [
    ...promises,
    ...Object.entries(mudConfig.tables).map(async ([tableName, { fileSelector, schema, primaryKeys }]) => {
      console.log(chalk.blue(`Registering table ${tableName} at ${namespace}/${fileSelector}`));

      // Store the tableId for later use
      tableIds[tableName] = toResourceSelector(namespace, fileSelector);

      // Register table
      const schemaTypes = Object.values(schema).map((abiOrUserType) => {
        const { schemaType } = resolveAbiOrUserType(abiOrUserType, mudConfig);
        return schemaType;
      });

      const keyTypes = Object.values(primaryKeys).map((abiOrUserType) => {
        const { schemaType } = resolveAbiOrUserType(abiOrUserType, mudConfig);
        return schemaType;
      });

      await fastTxExecute(WorldContract, "registerTable", [
        toBytes16(namespace),
        toBytes16(fileSelector),
        encodeSchema(schemaTypes),
        encodeSchema(keyTypes),
      ]);

      // Register table metadata
      await fastTxExecute(WorldContract, "setMetadata(bytes16,bytes16,string,string[])", [
        toBytes16(namespace),
        toBytes16(fileSelector),
        tableName,
        Object.keys(schema),
      ]);

      console.log(chalk.green(`Registered table ${tableName} at ${fileSelector}`));
    }),
  ];

  // Register systems (using forEach instead of for..of to avoid blocking on async calls)
  promises = [
    ...promises,
    ...Object.entries(mudConfig.systems).map(
      async ([systemName, { fileSelector, openAccess, registerFunctionSelectors }]) => {
        // Register system at route
        console.log(chalk.blue(`Registering system ${systemName} at ${namespace}/${fileSelector}`));
        await fastTxExecute(WorldContract, "registerSystem", [
          toBytes16(namespace),
          toBytes16(fileSelector),
          await contractPromises[systemName],
          openAccess,
        ]);
        console.log(chalk.green(`Registered system ${systemName} at ${namespace}/${fileSelector}`));

        // Register function selectors for the system
        if (registerFunctionSelectors) {
          const functionSignatures: FunctionSignature[] = await loadFunctionSignatures(systemName);
          const isRoot = namespace === "";
          // Using Promise.all to avoid blocking on async calls
          await Promise.all(
            functionSignatures.map(async ({ functionName, functionArgs }) => {
              const functionSignature = isRoot
                ? functionName + functionArgs
                : `${namespace}_${fileSelector}_${functionName}${functionArgs}`;

              console.log(chalk.blue(`Registering function "${functionSignature}"`));
              if (isRoot) {
                const worldFunctionSelector = toFunctionSelector(
                  functionSignature === ""
                    ? { functionName: systemName, functionArgs } // Register the system's fallback function as `<systemName>(<args>)`
                    : { functionName, functionArgs }
                );
                const systemFunctionSelector = toFunctionSelector({ functionName, functionArgs });
                await fastTxExecute(WorldContract, "registerRootFunctionSelector", [
                  toBytes16(namespace),
                  toBytes16(fileSelector),
                  worldFunctionSelector,
                  systemFunctionSelector,
                ]);
              } else {
                await fastTxExecute(WorldContract, "registerFunctionSelector", [
                  toBytes16(namespace),
                  toBytes16(fileSelector),
                  functionName,
                  functionArgs,
                ]);
              }
              console.log(chalk.green(`Registered function "${functionSignature}"`));
            })
          );
        }
      }
    ),
  ];

  // Wait for resources to be registered before granting access to them
  await Promise.all(promises); // ----------------------------------------------------------------------------------------------
  promises = [];

  // Grant access to systems
  for (const [systemName, { fileSelector, accessListAddresses, accessListSystems }] of Object.entries(
    mudConfig.systems
  )) {
    const resourceSelector = `${namespace}/${fileSelector}`;

    // Grant access to addresses
    promises = [
      ...promises,
      ...accessListAddresses.map(async (address) => {
        console.log(chalk.blue(`Grant ${address} access to ${systemName} (${resourceSelector})`));
        await fastTxExecute(WorldContract, "grantAccess(bytes16,bytes16,address)", [
          toBytes16(namespace),
          toBytes16(fileSelector),
          address,
        ]);
        console.log(chalk.green(`Granted ${address} access to ${systemName} (${namespace}/${fileSelector})`));
      }),
    ];

    // Grant access to other systems
    promises = [
      ...promises,
      ...accessListSystems.map(async (granteeSystem) => {
        console.log(chalk.blue(`Grant ${granteeSystem} access to ${systemName} (${resourceSelector})`));
        await fastTxExecute(WorldContract, "grantAccess(bytes16,bytes16,address)", [
          toBytes16(namespace),
          toBytes16(fileSelector),
          await contractPromises[granteeSystem],
        ]);
        console.log(chalk.green(`Granted ${granteeSystem} access to ${systemName} (${resourceSelector})`));
      }),
    ];
  }

  // Wait for access to be granted before installing modules
  await Promise.all(promises); // ----------------------------------------------------------------------------------------------
  promises = [];

  // Install modules
  promises = [
    ...promises,
    ...mudConfig.modules.map(async (module) => {
      console.log(chalk.blue(`Installing${module.root ? " root " : " "}module ${module.name}`));
      // Resolve arguments
      const resolvedArgs = await Promise.all(
        module.args.map((arg) => resolveWithContext(arg, { tableIds, systemAddresses: contractPromises }))
      );
      const values = resolvedArgs.map((arg) => arg.value);
      const types = resolvedArgs.map((arg) => arg.type);
      const moduleAddress = await contractPromises[module.name];
      if (!moduleAddress) throw new Error(`Module ${module.name} not found`);

      // Send transaction to install module
      await fastTxExecute(WorldContract, module.root ? "installRootModule" : "installModule", [
        moduleAddress,
        abi.encode(types, values),
      ]);

      console.log(chalk.green(`Installed${module.root ? " root " : " "}module ${module.name}`));
    }),
  ];

  // Await all promises before executing PostDeploy script
  await Promise.all(promises); // ----------------------------------------------------------------------------------------------
  promises = [];

  // Execute postDeploy forge script
  const postDeployPath = path.join(await getScriptDirectory(), postDeployScript + ".s.sol");
  if (existsSync(postDeployPath)) {
    console.log(chalk.blue(`Executing post deploy script at ${postDeployPath}`));
    await forge(
      [
        "script",
        postDeployScript,
        "--sig",
        "run(address)",
        await contractPromises.World,
        "--broadcast",
        "--rpc-url",
        rpc,
        "-vvv",
      ],
      {
        profile,
      }
    );
  } else {
    console.log(`No script at ${postDeployPath}, skipping post deploy hook`);
  }

  console.log(chalk.green("Deployment completed in", (Date.now() - startTime) / 1000, "seconds"));

  return { worldAddress: await contractPromises.World, blockNumber };

  // ------------------- INTERNAL FUNCTIONS -------------------
  // (Inlined to avoid having to pass around nonce, signer and forgeOutDir)

  /**
   * Deploy a contract and return the address
   * @param contractName Name of the contract to deploy (must exist in the file system)
   * @returns Address of the deployed contract
   */
  async function deployContractByName(contractName: string): Promise<string> {
    console.log(chalk.blue("Deploying", contractName));

    const { abi, bytecode } = await getContractData(contractName);
    return deployContract(abi, bytecode, contractName);
  }

  /**
   * Deploy a contract and return the address
   * @param abi The contract interface
   * @param bytecode The contract bytecode
   * @param contractName The contract name (optional, used for logs)
   * @returns Address of the deployed contract
   */
  async function deployContract(
    abi: ContractInterface,
    bytecode: string | { object: string },
    contractName?: string,
    retryCount = 0
  ): Promise<string> {
    try {
      const factory = new ethers.ContractFactory(abi, bytecode, signer);
      console.log(chalk.gray(`executing deployment of ${contractName} with nonce ${nonce}`));
      const deployPromise = factory.deploy({
        nonce: nonce++,
        maxPriorityFeePerGas,
        maxFeePerGas,
      });
      promises.push(deployPromise);
      const { address } = await deployPromise;

      console.log(chalk.green("Deployed", contractName, "to", address));
      return address;
    } catch (error: any) {
      if (debug) console.error(error);
      if (retryCount === 0 && error?.message.includes("transaction already imported")) {
        // If the deployment failed because the transaction was already imported,
        // retry with a higher priority fee
        setInternalFeePerGas(priorityFeeMultiplier * 1.1);
        return deployContract(abi, bytecode, contractName, retryCount++);
      } else if (error?.message.includes("invalid bytecode")) {
        throw new MUDError(
          `Error deploying ${contractName}: invalid bytecode. Note that linking of public libraries is not supported yet, make sure none of your libraries use "external" functions.`
        );
      } else if (error?.message.includes("CreateContractLimit")) {
        throw new MUDError(`Error deploying ${contractName}: CreateContractLimit exceeded.`);
      } else throw error;
    }
  }

  /**
   * Deploy a contract and return the address
   * @param contractName Name of the contract to deploy (must exist in the file system)
   * @returns Address of the deployed contract
   *
   * NOTE: Forge deploy seems to be slightly slower than ethers
   * (probably due to the extra overhead spawning a child process to run forge),
   * so we mostly use ethersDeployContract here.
   * However, for contracts not in the user directory (eg. the vanilla World contract),
   * using forge is more convenient because it automatically finds the contract in the @latticexyz/world package.
   */
  // async function forgeDeployContract(contractName: string): Promise<string> {
  //   console.log(chalk.blue("Deploying", contractName));

  //   const { deployedTo } = JSON.parse(
  //     await forge(
  //       ["create", contractName, "--rpc-url", rpc, "--private-key", privateKey, "--json", "--nonce", String(nonce++)],
  //       { profile, silent: true }
  //     )
  //   );
  //   return deployedTo;
  // }

  async function loadFunctionSignatures(contractName: string): Promise<FunctionSignature[]> {
    const { abi } = await getContractData(contractName);

    return abi
      .filter((item) => ["fallback", "function"].includes(item.type))
      .map((item) => {
        if (item.type === "fallback") return { functionName: "", functionArgs: "" };

        return { functionName: item.name, functionArgs: `(${item.inputs.map((arg) => arg.type).join(",")})` };
      });
  }

  /**
   * Only await gas estimation (for speed), only execute if gas estimation succeeds (for safety)
   */
  async function fastTxExecute<C extends { estimateGas: any; [key: string]: any }, F extends keyof C>(
    contract: C,
    func: F,
    args: Parameters<C[F]>,
    retryCount = 0,
    confirmations = 1
  ): Promise<Awaited<ReturnType<Awaited<ReturnType<C[F]>>["wait"]>>> {
    const functionName = `${func as string}(${args.map((arg) => `'${arg}'`).join(",")})`;
    try {
      const gasLimit = await contract.estimateGas[func].apply(null, args);
      console.log(chalk.gray(`executing transaction: ${functionName} with nonce ${nonce}`));
      const txPromise = contract[func]
        .apply(null, [...args, { gasLimit, nonce: nonce++, maxPriorityFeePerGas, maxFeePerGas }])
        .then((tx: any) => tx.wait(confirmations));
      promises.push(txPromise);
      return txPromise;
    } catch (error: any) {
      if (debug) console.error(error);
      if (retryCount === 0 && error?.message.includes("transaction already imported")) {
        // If the deployment failed because the transaction was already imported,
        // retry with a higher priority fee
        setInternalFeePerGas(priorityFeeMultiplier * 1.1);
        return fastTxExecute(contract, func, args, retryCount++, confirmations);
      } else throw new MUDError(`Gas estimation error for ${functionName}: ${error?.reason}`);
    }
  }

  /**
   * Load the contract's abi and bytecode from the file system
   * @param contractName: Name of the contract to load
   */
  async function getContractData(contractName: string): Promise<{ bytecode: string; abi: Fragment[] }> {
    let data: any;
    const contractDataPath = path.join(forgeOutDirectory, contractName + ".sol", contractName + ".json");
    try {
      data = JSON.parse(readFileSync(contractDataPath, "utf8"));
    } catch (error: any) {
      throw new MUDError(`Error reading file at ${contractDataPath}`);
    }

    const bytecode = data?.bytecode?.object;
    if (!bytecode) throw new MUDError(`No bytecode found in ${contractDataPath}`);

    const abi = data?.abi;
    if (!abi) throw new MUDError(`No ABI found in ${contractDataPath}`);

    return { abi, bytecode };
  }

  /**
   * Set the maxFeePerGas and maxPriorityFeePerGas based on the current base fee and the given multiplier.
   * The multiplier is used to allow replacing pending transactions.
   * @param multiplier Multiplier to apply to the base fee
   */
  async function setInternalFeePerGas(multiplier: number) {
    // Compute maxFeePerGas and maxPriorityFeePerGas like ethers, but allow for a multiplier to allow replacing pending transactions
    const feeData = await provider.getFeeData();
    if (!feeData.lastBaseFeePerGas) throw new MUDError("Can not fetch lastBaseFeePerGas from RPC");

    // Set the priority fee to 0 for development chains with no base fee, to allow transactions from unfunded wallets
    maxPriorityFeePerGas = feeData.lastBaseFeePerGas.eq(0) ? 0 : Math.floor(1_500_000_000 * multiplier);
    maxFeePerGas = feeData.lastBaseFeePerGas.mul(2).add(maxPriorityFeePerGas);
  }
}

// TODO: use stringToBytes16 from utils as soon as utils are usable inside cli
// (see https://github.com/latticexyz/mud/issues/499)
function toBytes16(input: string) {
  if (input.length > 16) throw new Error("String does not fit into 16 bytes");

  const result = new Uint8Array(16);
  // Set ascii bytes
  for (let i = 0; i < input.length; i++) {
    result[i] = input.charCodeAt(i);
  }
  // Set the remaining bytes to 0
  for (let i = input.length; i < 16; i++) {
    result[i] = 0;
  }
  return result;
}

// TODO: use TableId from utils as soon as utils are usable inside cli
// (see https://github.com/latticexyz/mud/issues/499)
function toResourceSelector(namespace: string, file: string): Uint8Array {
  const namespaceBytes = toBytes16(namespace);
  const fileBytes = toBytes16(file);
  const result = new Uint8Array(32);
  result.set(namespaceBytes);
  result.set(fileBytes, 16);
  return result;
}

interface FunctionSignature {
  functionName: string;
  functionArgs: string;
}

// TODO: move this to utils as soon as utils are usable inside cli
// (see https://github.com/latticexyz/mud/issues/499)
function toFunctionSelector({ functionName, functionArgs }: FunctionSignature): string {
  const functionSignature = functionName + functionArgs;
  if (functionSignature === "") return "0x";
  return sigHash(functionSignature);
}

// TODO: move this to utils as soon as utils are usable inside cli
// (see https://github.com/latticexyz/mud/issues/499)
function sigHash(signature: string) {
  return ethers.utils.hexDataSlice(ethers.utils.keccak256(ethers.utils.toUtf8Bytes(signature)), 0, 4);
}<|MERGE_RESOLUTION|>--- conflicted
+++ resolved
@@ -114,20 +114,13 @@
   const WorldContract = new ethers.Contract(await contractPromises.World, IBaseWorldData.abi, signer) as IBaseWorld;
 
   // Install core Modules
-<<<<<<< HEAD
-  console.log(chalk.blue("Installing core World modules"));
-  await fastTxExecute(WorldContract, "installRootModule", [await modulePromises.CoreModule, "0x"]);
-  await fastTxExecute(WorldContract, "installRootModule", [await modulePromises.RegistrationModule, "0x"]);
-  await fastTxExecute(WorldContract, "installRootModule", [await modulePromises.DynamicPartialModule, "0x"]);
-  console.log(chalk.green("Installed core World modules"));
-=======
   if (!worldAddress) {
     console.log(chalk.blue("Installing core World modules"));
     await fastTxExecute(WorldContract, "installRootModule", [await modulePromises.CoreModule, "0x"]);
     await fastTxExecute(WorldContract, "installRootModule", [await modulePromises.RegistrationModule, "0x"]);
+    await fastTxExecute(WorldContract, "installRootModule", [await modulePromises.DynamicPartialModule, "0x"]);
     console.log(chalk.green("Installed core World modules"));
   }
->>>>>>> fd912b14
 
   // Register namespace
   if (namespace) await fastTxExecute(WorldContract, "registerNamespace", [toBytes16(namespace)]);

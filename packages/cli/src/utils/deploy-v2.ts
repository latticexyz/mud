import { existsSync, readFileSync } from "fs";
import path from "path";
import { MUDConfig } from "../config/index.js";
import { MUDError } from "./errors.js";
import { getOutDirectory, getScriptDirectory, cast, forge } from "./foundry.js";
import { BigNumber, ContractInterface, ethers } from "ethers";
import { IWorld } from "@latticexyz/world/types/ethers-contracts/IWorld.js";
import { bytecode as WorldBytecode } from "@latticexyz/world/abi/World.json";
import { abi as WorldABI } from "@latticexyz/world/abi/IWorld.json";
import CoreModuleData from "@latticexyz/world/abi/CoreModule.json";
import RegistrationModuleData from "@latticexyz/world/abi/RegistrationModule.json";
import { ArgumentsType } from "vitest";
import chalk from "chalk";
import { encodeSchema } from "@latticexyz/schema-type";
import { resolveSchemaOrUserType } from "../render-solidity/userType.js";

export interface DeployConfig {
  profile?: string;
  rpc: string;
  privateKey: string;
  priorityFeeMultiplier: number;
  debug?: boolean;
}

export interface DeploymentInfo {
  blockNumber: number;
  worldAddress: string;
  rpc: string;
}

export async function deploy(mudConfig: MUDConfig, deployConfig: DeployConfig): Promise<DeploymentInfo> {
  const startTime = Date.now();
  const { worldContractName, namespace, postDeployScript } = mudConfig;
  const { profile, rpc, privateKey, priorityFeeMultiplier, debug } = deployConfig;
  const forgeOutDirectory = await getOutDirectory(profile);

  // Set up signer for deployment
  const provider = new ethers.providers.StaticJsonRpcProvider(rpc);
  const signer = new ethers.Wallet(privateKey, provider);

  // Manual nonce handling to allow for faster sending of transactions without waiting for previous transactions
  let nonce = await signer.getTransactionCount();
  console.log("Initial nonce", nonce);

  // Compute maxFeePerGas and maxPriorityFeePerGas like ethers, but allow for a multiplier to allow replacing pending transactions
  let maxPriorityFeePerGas: number;
  let maxFeePerGas: BigNumber;
  setInternalFeePerGas(priorityFeeMultiplier);

  // Catch all to await any promises before exiting the script
  const promises: Promise<unknown>[] = [];

  // Get block number before deploying
  const blockNumber = Number(await cast(["block-number", "--rpc-url", rpc], { profile }));
  console.log("Start deployment at block", blockNumber);

  // Deploy all contracts (World and systems)
  const contractPromises = Object.keys(mudConfig.systems).reduce<Record<string, Promise<string>>>(
    (acc, systemName) => {
      acc[systemName] = deployContractByName(systemName);
      return acc;
    },
    {
      World: worldContractName
        ? deployContractByName(worldContractName)
        : deployContract(WorldABI, WorldBytecode, "World"),
      CoreModule: deployContract(CoreModuleData.abi, CoreModuleData.bytecode, "CoreModule"),
      RegistrationModule: deployContract(
        RegistrationModuleData.abi,
        RegistrationModuleData.bytecode,
        "RegistrationModule"
      ),
    }
  );

  // Create World contract instance from deployed address
  const WorldContract = new ethers.Contract(await contractPromises.World, WorldABI, signer) as IWorld;

  // Install core Modules
  console.log(chalk.blue("Installing modules"));
  await fastTxExecute(WorldContract, "installRootModule", [await contractPromises.CoreModule, "0x"]);
  await fastTxExecute(WorldContract, "installRootModule", [await contractPromises.RegistrationModule, "0x"]);
  console.log(chalk.green("Installed modules"));

  // Register namespace
  if (namespace) await fastTxExecute(WorldContract, "registerNamespace", [toBytes16(namespace)]);

  // Register tables
  promises.push(
    ...Object.entries(mudConfig.tables).map(async ([tableName, { fileSelector, schema, primaryKeys }]) => {
      console.log(chalk.blue(`Registering table ${tableName} at ${namespace}/${fileSelector}`));

      // Register table
      const schemaTypes = Object.values(schema).map((schemaOrUserType) => {
        return resolveSchemaOrUserTypeSimple(schemaOrUserType, mudConfig.userTypes);
      });

<<<<<<< HEAD
      const schemaTypes = Object.values(tableConfig.schema).map((schemaOrUserType) => {
        const { schemaType } = resolveSchemaOrUserType(schemaOrUserType, mudConfig.userTypes);
        return schemaType;
=======
      const keyTypes = Object.values(primaryKeys).map((schemaOrUserType) => {
        return resolveSchemaOrUserTypeSimple(schemaOrUserType, mudConfig.userTypes);
>>>>>>> 36aaaef3
      });

      await fastTxExecute(WorldContract, "registerTable", [
        toBytes16(namespace),
        toBytes16(fileSelector),
        encodeSchema(schemaTypes),
        encodeSchema(keyTypes),
      ]);

      // Register table metadata
      await fastTxExecute(WorldContract, "setMetadata(bytes16,bytes16,string,string[])", [
        toBytes16(namespace),
        toBytes16(fileSelector),
        tableName,
        Object.keys(schema),
      ]);

      console.log(chalk.green(`Registered table ${tableName} at ${fileSelector}`));
    })
  );

  // Register systems (using forEach instead of for..of to avoid blocking on async calls)
  promises.push(
    ...Object.entries(mudConfig.systems).map(async ([systemName, { fileSelector, openAccess }]) => {
      console.log(chalk.blue(`Registering system ${systemName} at ${namespace}/${fileSelector}`));

      // Register system at route
      await fastTxExecute(WorldContract, "registerSystem", [
        toBytes16(namespace),
        toBytes16(fileSelector),
        await contractPromises[systemName],
        openAccess,
      ]);

      console.log(chalk.green(`Registered system ${systemName} at ${namespace}/${fileSelector}`));
    })
  );

  // Wait for resources to be registered before granting access to them
  await Promise.all(promises);

  // Grant access to systems
  for (const [systemName, { fileSelector, accessListAddresses, accessListSystems }] of Object.entries(
    mudConfig.systems
  )) {
    const resourceSelector = `${namespace}/${fileSelector}`;

    // Grant access to addresses
    promises.push(
      ...accessListAddresses.map(async (address) => {
        console.log(chalk.blue(`Grant ${address} access to ${systemName} (${resourceSelector})`));
        await fastTxExecute(WorldContract, "grantAccess(bytes16,bytes16,address)", [
          toBytes16(namespace),
          toBytes16(fileSelector),
          address,
        ]);
        console.log(chalk.green(`Granted ${address} access to ${systemName} (${namespace}/${fileSelector})`));
      })
    );

    // Grant access to other systems
    promises.push(
      ...accessListSystems.map(async (granteeSystem) => {
        console.log(chalk.blue(`Grant ${granteeSystem} access to ${systemName} (${resourceSelector})`));
        await fastTxExecute(WorldContract, "grantAccess(bytes16,bytes16,address)", [
          toBytes16(namespace),
          toBytes16(fileSelector),
          await contractPromises[granteeSystem],
        ]);
        console.log(chalk.green(`Granted ${granteeSystem} access to ${systemName} (${resourceSelector})`));
      })
    );
  }

  // Await all promises
  await Promise.all(promises);

  // Execute postDeploy forge script
  const postDeployPath = path.join(await getScriptDirectory(), postDeployScript + ".s.sol");
  if (existsSync(postDeployPath)) {
    console.log(chalk.blue(`Executing post deploy script at ${postDeployPath}`));
    await forge(
      [
        "script",
        postDeployScript,
        "--sig",
        "run(address)",
        await contractPromises.World,
        "--broadcast",
        "--rpc-url",
        rpc,
        "-vvv",
      ],
      {
        profile,
      }
    );
  } else {
    console.log(`No script at ${postDeployPath}, skipping post deploy hook`);
  }

  console.log(chalk.green("Deployment completed in", (Date.now() - startTime) / 1000, "seconds"));

  return { worldAddress: await contractPromises.World, blockNumber, rpc };

  // ------------------- INTERNAL FUNCTIONS -------------------
  // (Inlined to avoid having to pass around nonce, signer and forgeOutDir)

  /**
   * Deploy a contract and return the address
   * @param contractName Name of the contract to deploy (must exist in the file system)
   * @returns Address of the deployed contract
   */
  async function deployContractByName(contractName: string): Promise<string> {
    console.log(chalk.blue("Deploying", contractName));

    const { abi, bytecode } = await getContractData(contractName);
    return deployContract(abi, bytecode, contractName);
  }

  /**
   * Deploy a contract and return the address
   * @param abi The contract interface
   * @param bytecode The contract bytecode
   * @param contractName The contract name (optional, used for logs)
   * @returns Address of the deployed contract
   */
  async function deployContract(
    abi: ContractInterface,
    bytecode: string | { object: string },
    contractName?: string,
    retryCount = 0
  ): Promise<string> {
    try {
      const factory = new ethers.ContractFactory(abi, bytecode, signer);
      console.log(chalk.gray(`executing deployment of ${contractName} with nonce ${nonce}`));
      const deployPromise = factory.deploy({
        nonce: nonce++,
        maxPriorityFeePerGas,
        maxFeePerGas,
      });
      promises.push(deployPromise);
      const { address } = await deployPromise;

      console.log(chalk.green("Deployed", contractName, "to", address));
      return address;
    } catch (error: any) {
      if (debug) console.error(error);
      if (retryCount === 0 && error?.message.includes("transaction already imported")) {
        // If the deployment failed because the transaction was already imported,
        // retry with a higher priority fee
        setInternalFeePerGas(priorityFeeMultiplier * 1.1);
        return deployContract(abi, bytecode, contractName, retryCount++);
      } else if (error?.message.includes("invalid bytecode")) {
        throw new MUDError(
          `Error deploying ${contractName}: invalid bytecode. Note that linking of public libraries is not supported yet, make sure none of your libraries use "external" functions.`
        );
      } else if (error?.message.includes("CreateContractLimit")) {
        throw new MUDError(`Error deploying ${contractName}: CreateContractLimit exceeded.`);
      } else throw error;
    }
  }

  /**
   * Deploy a contract and return the address
   * @param contractName Name of the contract to deploy (must exist in the file system)
   * @returns Address of the deployed contract
   *
   * NOTE: Forge deploy seems to be slightly slower than ethers
   * (probably due to the extra overhead spawning a child process to run forge),
   * so we mostly use ethersDeployContract here.
   * However, for contracts not in the user directory (eg. the vanilla World contract),
   * using forge is more convenient because it automatically finds the contract in the @latticexyz/world package.
   */
  // async function forgeDeployContract(contractName: string): Promise<string> {
  //   console.log(chalk.blue("Deploying", contractName));

  //   const { deployedTo } = JSON.parse(
  //     await forge(
  //       ["create", contractName, "--rpc-url", rpc, "--private-key", privateKey, "--json", "--nonce", String(nonce++)],
  //       { profile, silent: true }
  //     )
  //   );
  //   return deployedTo;
  // }

  /**
   * Only await gas estimation (for speed), only execute if gas estimation succeeds (for safety)
   */
  async function fastTxExecute<C extends { estimateGas: any; [key: string]: any }, F extends keyof C>(
    contract: C,
    func: F,
    args: ArgumentsType<C[F]>,
    retryCount = 0
  ): Promise<Awaited<ReturnType<C[F]>>> {
    const functionName = `${func as string}(${args.map((arg) => `'${arg}'`).join(",")})`;
    try {
      const gasLimit = await contract.estimateGas[func].apply(null, args);
      console.log(chalk.gray(`executing transaction: ${functionName} with nonce ${nonce}`));
      const txPromise = contract[func].apply(null, [
        ...args,
        { gasLimit, nonce: nonce++, maxPriorityFeePerGas, maxFeePerGas },
      ]);
      promises.push(txPromise);
      return txPromise;
    } catch (error: any) {
      if (debug) console.error(error);
      if (retryCount === 0 && error?.message.includes("transaction already imported")) {
        // If the deployment failed because the transaction was already imported,
        // retry with a higher priority fee
        setInternalFeePerGas(priorityFeeMultiplier * 1.1);
        return fastTxExecute(contract, func, args, retryCount++);
      } else throw new MUDError(`Gas estimation error for ${functionName}: ${error?.reason}`);
    }
  }

  /**
   * Load the contract's abi and bytecode from the file system
   * @param contractName: Name of the contract to load
   */
  async function getContractData(contractName: string): Promise<{ bytecode: string; abi: ContractInterface }> {
    let data: any;
    const contractDataPath = path.join(forgeOutDirectory, contractName + ".sol", contractName + ".json");
    try {
      data = JSON.parse(readFileSync(contractDataPath, "utf8"));
    } catch (error: any) {
      throw new MUDError(`Error reading file at ${contractDataPath}: ${error?.message}`);
    }

    const bytecode = data?.bytecode?.object;
    if (!bytecode) throw new MUDError(`No bytecode found in ${contractDataPath}`);

    const abi = data?.abi;
    if (!abi) throw new MUDError(`No ABI found in ${contractDataPath}`);

    return { abi, bytecode };
  }

  /**
   * Set the maxFeePerGas and maxPriorityFeePerGas based on the current base fee and the given multiplier.
   * The multiplier is used to allow replacing pending transactions.
   * @param multiplier Multiplier to apply to the base fee
   */
  async function setInternalFeePerGas(multiplier: number) {
    // Compute maxFeePerGas and maxPriorityFeePerGas like ethers, but allow for a multiplier to allow replacing pending transactions
    const feeData = await provider.getFeeData();
    if (!feeData.lastBaseFeePerGas) throw new MUDError("Can not fetch lastBaseFeePerGas from RPC");

    // Set the priority fee to 0 for development chains with no base fee, to allow transactions from unfunded wallets
    maxPriorityFeePerGas = feeData.lastBaseFeePerGas.eq(0) ? 0 : Math.floor(1_500_000_000 * multiplier);
    maxFeePerGas = feeData.lastBaseFeePerGas.mul(2).add(maxPriorityFeePerGas);
  }
}

function toBytes16(input: string) {
  if (input.length > 16) throw new Error("String does not fit into 16 bytes");

  const result = new Uint8Array(16);
  // Set ascii bytes
  for (let i = 0; i < input.length; i++) {
    result[i] = input.charCodeAt(i);
  }
  // Set the remaining bytes to 0
  for (let i = input.length; i < 16; i++) {
    result[i] = 0;
  }
  return result;
}<|MERGE_RESOLUTION|>--- conflicted
+++ resolved
@@ -92,17 +92,13 @@
 
       // Register table
       const schemaTypes = Object.values(schema).map((schemaOrUserType) => {
-        return resolveSchemaOrUserTypeSimple(schemaOrUserType, mudConfig.userTypes);
-      });
-
-<<<<<<< HEAD
-      const schemaTypes = Object.values(tableConfig.schema).map((schemaOrUserType) => {
         const { schemaType } = resolveSchemaOrUserType(schemaOrUserType, mudConfig.userTypes);
         return schemaType;
-=======
+      });
+
       const keyTypes = Object.values(primaryKeys).map((schemaOrUserType) => {
-        return resolveSchemaOrUserTypeSimple(schemaOrUserType, mudConfig.userTypes);
->>>>>>> 36aaaef3
+        const { schemaType } = resolveSchemaOrUserType(schemaOrUserType, mudConfig.userTypes);
+        return schemaType;
       });
 
       await fastTxExecute(WorldContract, "registerTable", [

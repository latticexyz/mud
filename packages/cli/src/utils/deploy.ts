import { existsSync, readFileSync } from "fs";
import path from "path";
import chalk from "chalk";
import { BigNumber, ContractInterface, ethers } from "ethers";
import { defaultAbiCoder as abi, Fragment, ParamType } from "ethers/lib/utils.js";

import { getOutDirectory, getScriptDirectory, cast, forge } from "@latticexyz/common/foundry";
import { resolveWithContext } from "@latticexyz/config";
import { MUDError } from "@latticexyz/common/errors";
import { encodeSchema } from "@latticexyz/schema-type";
import { StoreConfig, resolveAbiOrUserType } from "@latticexyz/store";
import { WorldConfig, resolveWorldConfig } from "@latticexyz/world";
import { IBaseWorld } from "@latticexyz/world/types/ethers-contracts/IBaseWorld";

import WorldData from "@latticexyz/world/abi/World.sol/World.json" assert { type: "json" };
import IBaseWorldData from "@latticexyz/world/abi/IBaseWorld.sol/IBaseWorld.json" assert { type: "json" };
import CoreModuleData from "@latticexyz/world/abi/CoreModule.sol/CoreModule.json" assert { type: "json" };
import KeysWithValueModuleData from "@latticexyz/world/abi/KeysWithValueModule.sol/KeysWithValueModule.json" assert { type: "json" };
import KeysInTableModuleData from "@latticexyz/world/abi/KeysInTableModule.sol/KeysInTableModule.json" assert { type: "json" };
import UniqueEntityModuleData from "@latticexyz/world/abi/UniqueEntityModule.sol/UniqueEntityModule.json" assert { type: "json" };

export interface DeployConfig {
  profile?: string;
  rpc: string;
  privateKey: string;
  priorityFeeMultiplier: number;
  debug?: boolean;
  worldAddress?: string;
  disableTxWait: boolean;
  pollInterval: number;
}

export interface DeploymentInfo {
  blockNumber: number;
  worldAddress: string;
}

export async function deploy(
  mudConfig: StoreConfig & WorldConfig,
  existingContracts: string[],
  deployConfig: DeployConfig
): Promise<DeploymentInfo> {
  const resolvedConfig = resolveWorldConfig(mudConfig, existingContracts);

  const startTime = Date.now();
  const { worldContractName, namespace, postDeployScript } = mudConfig;
  const { profile, rpc, privateKey, priorityFeeMultiplier, debug, worldAddress, disableTxWait, pollInterval } =
    deployConfig;
  const forgeOutDirectory = await getOutDirectory(profile);

  // Set up signer for deployment
  const provider = new ethers.providers.StaticJsonRpcProvider(rpc);
  provider.pollingInterval = pollInterval;
  const signer = new ethers.Wallet(privateKey, provider);

  // Manual nonce handling to allow for faster sending of transactions without waiting for previous transactions
  let nonce = await signer.getTransactionCount();
  console.log("Initial nonce", nonce);

  // Compute maxFeePerGas and maxPriorityFeePerGas like ethers, but allow for a multiplier to allow replacing pending transactions
  let maxPriorityFeePerGas: number;
  let maxFeePerGas: BigNumber;
  setInternalFeePerGas(priorityFeeMultiplier);

  // Catch all to await any promises before exiting the script
  let promises: Promise<unknown>[] = [];

  // Get block number before deploying
  const blockNumber = Number(await cast(["block-number", "--rpc-url", rpc], { profile }));
  console.log("Start deployment at block", blockNumber);

  // Deploy World
  const worldPromise = {
    World: worldAddress
      ? Promise.resolve(worldAddress)
      : worldContractName
      ? deployContractByName(worldContractName, disableTxWait)
      : deployContract(IBaseWorldData.abi, WorldData.bytecode, disableTxWait, "World"),
  };

  // Deploy Systems
  const systemPromises = Object.keys(resolvedConfig.systems).reduce<Record<string, Promise<string>>>(
    (acc, systemName) => {
      acc[systemName] = deployContractByName(systemName, disableTxWait);
      return acc;
    },
    {}
  );

  // Deploy default World modules
  const defaultModules: Record<string, Promise<string>> = {
    // TODO: these only need to be deployed once per chain, add a check if they exist already
    CoreModule: deployContract(CoreModuleData.abi, CoreModuleData.bytecode, disableTxWait, "CoreModule"),
    KeysWithValueModule: deployContract(
      KeysWithValueModuleData.abi,
      KeysWithValueModuleData.bytecode,
      disableTxWait,
      "KeysWithValueModule"
    ),
    KeysInTableModule: deployContract(
      KeysInTableModuleData.abi,
      KeysInTableModuleData.bytecode,
      disableTxWait,
      "KeysInTableModule"
    ),
    UniqueEntityModule: deployContract(
      UniqueEntityModuleData.abi,
      UniqueEntityModuleData.bytecode,
      disableTxWait,
      "UniqueEntityModule"
    ),
  };

  // Deploy user Modules
  const modulePromises = mudConfig.modules
    .filter((module) => !defaultModules[module.name]) // Only deploy user modules here, not default modules
    .reduce<Record<string, Promise<string>>>((acc, module) => {
      acc[module.name] = deployContractByName(module.name, disableTxWait);
      return acc;
    }, defaultModules);

  // Combine all contracts into one object
  const contractPromises: Record<string, Promise<string>> = { ...worldPromise, ...systemPromises, ...modulePromises };

  // Create World contract instance from deployed address
  const WorldContract = new ethers.Contract(await contractPromises.World, IBaseWorldData.abi, signer) as IBaseWorld;

  const confirmations = disableTxWait ? 0 : 1;

  // Install core Modules
  if (!worldAddress) {
    console.log(chalk.blue("Installing core World modules"));
    await fastTxExecute(WorldContract, "installRootModule", [await modulePromises.CoreModule, "0x"], confirmations);
    console.log(chalk.green("Installed core World modules"));
  }

  // Register namespace
  if (namespace) await fastTxExecute(WorldContract, "registerNamespace", [toBytes16(namespace)], confirmations);

  // Register tables
  const tableIds: { [tableName: string]: Uint8Array } = {};
  promises = [
    ...promises,
    ...Object.entries(mudConfig.tables).map(async ([tableName, { name, schema, primaryKeys }]) => {
      console.log(chalk.blue(`Registering table ${tableName} at ${namespace}/${name}`));

      // Store the tableId for later use
      tableIds[tableName] = toResourceSelector(namespace, name);

      // Register table
      const schemaTypes = Object.values(schema).map((abiOrUserType) => {
        const { schemaType } = resolveAbiOrUserType(abiOrUserType, mudConfig);
        return schemaType;
      });

      const keyTypes = Object.values(primaryKeys).map((abiOrUserType) => {
        const { schemaType } = resolveAbiOrUserType(abiOrUserType, mudConfig);
        return schemaType;
      });

      await fastTxExecute(
        WorldContract,
        "registerTable",
        [toBytes16(namespace), toBytes16(name), encodeSchema(schemaTypes), encodeSchema(keyTypes)],
        confirmations
      );

      // Register table metadata
      await fastTxExecute(
        WorldContract,
        "setMetadata(bytes16,bytes16,string,string[])",
        [toBytes16(namespace), toBytes16(name), tableName, Object.keys(schema)],
        confirmations
      );

      console.log(chalk.green(`Registered table ${tableName} at ${name}`));
    }),
  ];

  // Register systems (using forEach instead of for..of to avoid blocking on async calls)
  promises = [
    ...promises,
    ...Object.entries(resolvedConfig.systems).map(
      async ([systemName, { name, openAccess, registerFunctionSelectors }]) => {
        // Register system at route
        console.log(chalk.blue(`Registering system ${systemName} at ${namespace}/${name}`));
        await fastTxExecute(
          WorldContract,
          "registerSystem",
          [toBytes16(namespace), toBytes16(name), await contractPromises[systemName], openAccess],
          confirmations
        );
        console.log(chalk.green(`Registered system ${systemName} at ${namespace}/${name}`));

        // Register function selectors for the system
        if (registerFunctionSelectors) {
          const functionSignatures: FunctionSignature[] = await loadFunctionSignatures(systemName);
          const isRoot = namespace === "";
          // Using Promise.all to avoid blocking on async calls
          await Promise.all(
            functionSignatures.map(async ({ functionName, functionArgs }) => {
              const functionSignature = isRoot
                ? functionName + functionArgs
                : `${namespace}_${name}_${functionName}${functionArgs}`;

              console.log(chalk.blue(`Registering function "${functionSignature}"`));
              if (isRoot) {
                const worldFunctionSelector = toFunctionSelector(
                  functionSignature === ""
                    ? { functionName: systemName, functionArgs } // Register the system's fallback function as `<systemName>(<args>)`
                    : { functionName, functionArgs }
                );
                const systemFunctionSelector = toFunctionSelector({ functionName, functionArgs });
                await fastTxExecute(
                  WorldContract,
                  "registerRootFunctionSelector",
                  [toBytes16(namespace), toBytes16(name), worldFunctionSelector, systemFunctionSelector],
                  confirmations
                );
              } else {
                await fastTxExecute(
                  WorldContract,
                  "registerFunctionSelector",
                  [toBytes16(namespace), toBytes16(name), functionName, functionArgs],
                  confirmations
                );
              }
              console.log(chalk.green(`Registered function "${functionSignature}"`));
            })
          );
        }
      }
    ),
  ];

  // Wait for resources to be registered before granting access to them
  await Promise.all(promises); // ----------------------------------------------------------------------------------------------
  promises = [];

  // Grant access to systems
  for (const [systemName, { name, accessListAddresses, accessListSystems }] of Object.entries(resolvedConfig.systems)) {
    const resourceSelector = `${namespace}/${name}`;

    // Grant access to addresses
    promises = [
      ...promises,
      ...accessListAddresses.map(async (address) => {
        console.log(chalk.blue(`Grant ${address} access to ${systemName} (${resourceSelector})`));
        await fastTxExecute(
          WorldContract,
          "grantAccess",
          [toBytes16(namespace), toBytes16(name), address],
          confirmations
        );
        console.log(chalk.green(`Granted ${address} access to ${systemName} (${namespace}/${name})`));
      }),
    ];

    // Grant access to other systems
    promises = [
      ...promises,
      ...accessListSystems.map(async (granteeSystem) => {
        console.log(chalk.blue(`Grant ${granteeSystem} access to ${systemName} (${resourceSelector})`));
        await fastTxExecute(
          WorldContract,
          "grantAccess",
          [toBytes16(namespace), toBytes16(name), await contractPromises[granteeSystem]],
          confirmations
        );
        console.log(chalk.green(`Granted ${granteeSystem} access to ${systemName} (${resourceSelector})`));
      }),
    ];
  }

  // Wait for access to be granted before installing modules
  await Promise.all(promises); // ----------------------------------------------------------------------------------------------
  promises = [];

  // Install modules
  promises = [
    ...promises,
    ...mudConfig.modules.map(async (module) => {
      console.log(chalk.blue(`Installing${module.root ? " root " : " "}module ${module.name}`));
      // Resolve arguments
      const resolvedArgs = await Promise.all(
        module.args.map((arg) => resolveWithContext(arg, { tableIds, systemAddresses: contractPromises }))
      );
      const values = resolvedArgs.map((arg) => arg.value);
      const types = resolvedArgs.map((arg) => arg.type);
      const moduleAddress = await contractPromises[module.name];
      if (!moduleAddress) throw new Error(`Module ${module.name} not found`);

      // Send transaction to install module
      await fastTxExecute(
        WorldContract,
        module.root ? "installRootModule" : "installModule",
        [moduleAddress, abi.encode(types, values)],
        confirmations
      );

      console.log(chalk.green(`Installed${module.root ? " root " : " "}module ${module.name}`));
    }),
  ];

  // Await all promises before executing PostDeploy script
  await Promise.all(promises); // ----------------------------------------------------------------------------------------------

  // Confirm the current nonce is the expected nonce to make sure all transactions have been included
  let remoteNonce = await signer.getTransactionCount();
<<<<<<< HEAD
  while (remoteNonce !== nonce) {
    console.log(
      chalk.gray(
        `Waiting for transactions to be included before executing ${postDeployScript} (local nonce: ${nonce}, remote nonce: ${remoteNonce})`
      )
    );
    await new Promise((resolve) => setTimeout(resolve, 1000));
    remoteNonce = await signer.getTransactionCount();
  }
=======
  let retryCount = 0;
  const maxRetries = 100;
  while (remoteNonce !== nonce && retryCount < maxRetries) {
    console.log(
      chalk.gray(
        `Waiting for transactions to be included before executing ${postDeployScript} (local nonce: ${nonce}, remote nonce: ${remoteNonce}, retry number ${retryCount}/${maxRetries})`
      )
    );
    await new Promise((resolve) => setTimeout(resolve, pollInterval));
    retryCount++;
    remoteNonce = await signer.getTransactionCount();
  }
  if (remoteNonce !== nonce) {
    throw new MUDError(
      "Remote nonce doesn't match local nonce, indicating that not all deploy transactions were included."
    );
  }
>>>>>>> 643bb737

  promises = [];

  // Execute postDeploy forge script
  const postDeployPath = path.join(await getScriptDirectory(), postDeployScript + ".s.sol");
  if (existsSync(postDeployPath)) {
    console.log(chalk.blue(`Executing post deploy script at ${postDeployPath}`));
    await forge(
      [
        "script",
        postDeployScript,
        "--sig",
        "run(address)",
        await contractPromises.World,
        "--broadcast",
        "--rpc-url",
        rpc,
        "-vvv",
      ],
      {
        profile,
      }
    );
  } else {
    console.log(`No script at ${postDeployPath}, skipping post deploy hook`);
  }

  console.log(chalk.green("Deployment completed in", (Date.now() - startTime) / 1000, "seconds"));

  return { worldAddress: await contractPromises.World, blockNumber };

  // ------------------- INTERNAL FUNCTIONS -------------------
  // (Inlined to avoid having to pass around nonce, signer and forgeOutDir)

  /**
   * Deploy a contract and return the address
   * @param contractName Name of the contract to deploy (must exist in the file system)
   * @param disableTxWait Disable waiting for contract deployment
   * @returns Address of the deployed contract
   */
  async function deployContractByName(contractName: string, disableTxWait: boolean): Promise<string> {
    console.log(chalk.blue("Deploying", contractName));

    const { abi, bytecode } = await getContractData(contractName);
    return deployContract(abi, bytecode, disableTxWait, contractName);
  }

  /**
   * Deploy a contract and return the address
   * @param abi The contract interface
   * @param bytecode The contract bytecode
   * @param disableTxWait Disable waiting for contract deployment
   * @param contractName The contract name (optional, used for logs)
   * @param retryCount
   * @returns Address of the deployed contract
   */
  async function deployContract(
    abi: ContractInterface,
    bytecode: string | { object: string },
    disableTxWait: boolean,
    contractName?: string,
    retryCount = 0
  ): Promise<string> {
    try {
      const factory = new ethers.ContractFactory(abi, bytecode, signer);
      console.log(chalk.gray(`executing deployment of ${contractName} with nonce ${nonce}`));
      const deployPromise = factory
        .deploy({
          nonce: nonce++,
          maxPriorityFeePerGas,
          maxFeePerGas,
        })
        .then((c) => (disableTxWait ? c : c.deployed()));

      promises.push(deployPromise);
      const { address } = await deployPromise;

      console.log(chalk.green("Deployed", contractName, "to", address));
      return address;
    } catch (error: any) {
      if (debug) console.error(error);
      if (retryCount === 0 && error?.message.includes("transaction already imported")) {
        // If the deployment failed because the transaction was already imported,
        // retry with a higher priority fee
        setInternalFeePerGas(priorityFeeMultiplier * 1.1);
        return deployContract(abi, bytecode, disableTxWait, contractName, retryCount++);
      } else if (error?.message.includes("invalid bytecode")) {
        throw new MUDError(
          `Error deploying ${contractName}: invalid bytecode. Note that linking of public libraries is not supported yet, make sure none of your libraries use "external" functions.`
        );
      } else if (error?.message.includes("CreateContractLimit")) {
        throw new MUDError(`Error deploying ${contractName}: CreateContractLimit exceeded.`);
      } else throw error;
    }
  }

  /**
   * Deploy a contract and return the address
   * @param contractName Name of the contract to deploy (must exist in the file system)
   * @returns Address of the deployed contract
   *
   * NOTE: Forge deploy seems to be slightly slower than ethers
   * (probably due to the extra overhead spawning a child process to run forge),
   * so we mostly use ethersDeployContract here.
   * However, for contracts not in the user directory (eg. the vanilla World contract),
   * using forge is more convenient because it automatically finds the contract in the @latticexyz/world package.
   */
  // async function forgeDeployContract(contractName: string): Promise<string> {
  //   console.log(chalk.blue("Deploying", contractName));

  //   const { deployedTo } = JSON.parse(
  //     await forge(
  //       ["create", contractName, "--rpc-url", rpc, "--private-key", privateKey, "--json", "--nonce", String(nonce++)],
  //       { profile, silent: true }
  //     )
  //   );
  //   return deployedTo;
  // }

  async function loadFunctionSignatures(contractName: string): Promise<FunctionSignature[]> {
    const { abi } = await getContractData(contractName);

    return abi
      .filter((item) => ["fallback", "function"].includes(item.type))
      .map((item) => {
        if (item.type === "fallback") return { functionName: "", functionArgs: "" };

        return {
          functionName: item.name,
          functionArgs: parseComponents(item.inputs),
        };
      });
  }

  /**
   * Recursively turn (nested) structs in signatures into tuples
   */
  function parseComponents(params: ParamType[]): string {
    const components = params.map((param) => (param.type === "tuple" ? parseComponents(param.components) : param.type));
    return `(${components})`;
  }

  /**
   * Only await gas estimation (for speed), only execute if gas estimation succeeds (for safety)
   */
  async function fastTxExecute<C extends { estimateGas: any; [key: string]: any }, F extends keyof C>(
    contract: C,
    func: F,
    args: Parameters<C[F]>,
    confirmations = 1,
    retryCount = 0
  ): Promise<Awaited<ReturnType<Awaited<ReturnType<C[F]>>["wait"]>>> {
    const functionName = `${func as string}(${args.map((arg) => `'${arg}'`).join(",")})`;
    try {
      const gasLimit = await contract.estimateGas[func].apply(null, args);
      console.log(chalk.gray(`executing transaction: ${functionName} with nonce ${nonce}`));
      const txPromise = contract[func]
        .apply(null, [...args, { gasLimit, nonce: nonce++, maxPriorityFeePerGas, maxFeePerGas }])
        .then((tx: any) => (confirmations === 0 ? tx : tx.wait(confirmations)));
      promises.push(txPromise);
      return txPromise;
    } catch (error: any) {
      if (debug) console.error(error);
      if (retryCount === 0 && error?.message.includes("transaction already imported")) {
        // If the deployment failed because the transaction was already imported,
        // retry with a higher priority fee
        setInternalFeePerGas(priorityFeeMultiplier * 1.1);
        return fastTxExecute(contract, func, args, confirmations, retryCount++);
      } else throw new MUDError(`Gas estimation error for ${functionName}: ${error?.reason}`);
    }
  }

  /**
   * Load the contract's abi and bytecode from the file system
   * @param contractName: Name of the contract to load
   */
  async function getContractData(contractName: string): Promise<{ bytecode: string; abi: Fragment[] }> {
    let data: any;
    const contractDataPath = path.join(forgeOutDirectory, contractName + ".sol", contractName + ".json");
    try {
      data = JSON.parse(readFileSync(contractDataPath, "utf8"));
    } catch (error: any) {
      throw new MUDError(`Error reading file at ${contractDataPath}`);
    }

    const bytecode = data?.bytecode?.object;
    if (!bytecode) throw new MUDError(`No bytecode found in ${contractDataPath}`);

    const abi = data?.abi;
    if (!abi) throw new MUDError(`No ABI found in ${contractDataPath}`);

    return { abi, bytecode };
  }

  /**
   * Set the maxFeePerGas and maxPriorityFeePerGas based on the current base fee and the given multiplier.
   * The multiplier is used to allow replacing pending transactions.
   * @param multiplier Multiplier to apply to the base fee
   */
  async function setInternalFeePerGas(multiplier: number) {
    // Compute maxFeePerGas and maxPriorityFeePerGas like ethers, but allow for a multiplier to allow replacing pending transactions
    const feeData = await provider.getFeeData();
    if (!feeData.lastBaseFeePerGas) throw new MUDError("Can not fetch lastBaseFeePerGas from RPC");

    // Set the priority fee to 0 for development chains with no base fee, to allow transactions from unfunded wallets
    maxPriorityFeePerGas = feeData.lastBaseFeePerGas.eq(0) ? 0 : Math.floor(1_500_000_000 * multiplier);
    maxFeePerGas = feeData.lastBaseFeePerGas.mul(2).add(maxPriorityFeePerGas);
  }
}

// TODO: use stringToBytes16 from utils as soon as utils are usable inside cli
// (see https://github.com/latticexyz/mud/issues/499)
function toBytes16(input: string) {
  if (input.length > 16) throw new Error("String does not fit into 16 bytes");

  const result = new Uint8Array(16);
  // Set ascii bytes
  for (let i = 0; i < input.length; i++) {
    result[i] = input.charCodeAt(i);
  }
  // Set the remaining bytes to 0
  for (let i = input.length; i < 16; i++) {
    result[i] = 0;
  }
  return result;
}

// TODO: use TableId from utils as soon as utils are usable inside cli
// (see https://github.com/latticexyz/mud/issues/499)
function toResourceSelector(namespace: string, file: string): Uint8Array {
  const namespaceBytes = toBytes16(namespace);
  const fileBytes = toBytes16(file);
  const result = new Uint8Array(32);
  result.set(namespaceBytes);
  result.set(fileBytes, 16);
  return result;
}

interface FunctionSignature {
  functionName: string;
  functionArgs: string;
}

// TODO: move this to utils as soon as utils are usable inside cli
// (see https://github.com/latticexyz/mud/issues/499)
function toFunctionSelector({ functionName, functionArgs }: FunctionSignature): string {
  const functionSignature = functionName + functionArgs;
  if (functionSignature === "") return "0x";
  return sigHash(functionSignature);
}

// TODO: move this to utils as soon as utils are usable inside cli
// (see https://github.com/latticexyz/mud/issues/499)
function sigHash(signature: string) {
  return ethers.utils.hexDataSlice(ethers.utils.keccak256(ethers.utils.toUtf8Bytes(signature)), 0, 4);
}<|MERGE_RESOLUTION|>--- conflicted
+++ resolved
@@ -307,17 +307,6 @@
 
   // Confirm the current nonce is the expected nonce to make sure all transactions have been included
   let remoteNonce = await signer.getTransactionCount();
-<<<<<<< HEAD
-  while (remoteNonce !== nonce) {
-    console.log(
-      chalk.gray(
-        `Waiting for transactions to be included before executing ${postDeployScript} (local nonce: ${nonce}, remote nonce: ${remoteNonce})`
-      )
-    );
-    await new Promise((resolve) => setTimeout(resolve, 1000));
-    remoteNonce = await signer.getTransactionCount();
-  }
-=======
   let retryCount = 0;
   const maxRetries = 100;
   while (remoteNonce !== nonce && retryCount < maxRetries) {
@@ -335,7 +324,6 @@
       "Remote nonce doesn't match local nonce, indicating that not all deploy transactions were included."
     );
   }
->>>>>>> 643bb737
 
   promises = [];
 

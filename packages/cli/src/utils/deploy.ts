--- conflicted
+++ resolved
@@ -5,7 +5,6 @@
 import { getOutDirectory, cast, getScriptDirectory, forge } from "@latticexyz/common/foundry";
 import { StoreConfig } from "@latticexyz/store";
 import { WorldConfig, resolveWorldConfig } from "@latticexyz/world";
-<<<<<<< HEAD
 import {
   setInternalFeePerGas,
   deployContractsByName,
@@ -24,15 +23,6 @@
 import KeysInTableModuleData from "@latticexyz/world/abi/KeysInTableModule.sol/KeysInTableModule.json" assert { type: "json" };
 import UniqueEntityModuleData from "@latticexyz/world/abi/UniqueEntityModule.sol/UniqueEntityModule.json" assert { type: "json" };
 import CoreModuleData from "@latticexyz/world/abi/CoreModule.sol/CoreModule.json" assert { type: "json" };
-=======
-import IBaseWorldData from "@latticexyz/world/abi/IBaseWorld.sol/IBaseWorld.json" assert { type: "json" };
-import WorldData from "@latticexyz/world/abi/World.sol/World.json" assert { type: "json" };
-import CoreModuleData from "@latticexyz/world/abi/CoreModule.sol/CoreModule.json" assert { type: "json" };
-import KeysWithValueModuleData from "@latticexyz/world/abi/KeysWithValueModule.sol/KeysWithValueModule.json" assert { type: "json" };
-import KeysInTableModuleData from "@latticexyz/world/abi/KeysInTableModule.sol/KeysInTableModule.json" assert { type: "json" };
-import UniqueEntityModuleData from "@latticexyz/world/abi/UniqueEntityModule.sol/UniqueEntityModule.json" assert { type: "json" };
-import { tableIdToHex } from "@latticexyz/common";
->>>>>>> f70869ed
 
 export interface DeployConfig {
   profile?: string;
@@ -126,7 +116,6 @@
       abi: CoreModuleData.abi,
       bytecode: CoreModuleData.bytecode,
     },
-<<<<<<< HEAD
   });
   txConfig.nonce++;
 
@@ -154,7 +143,7 @@
 
   // Wait for world to be deployed
   const deployedWorldAddress = await worldPromise;
-  const worldContract = new ethers.Contract(deployedWorldAddress, IBaseWorldData.abi) as IBaseWorld;
+  const worldContract = new ethers.Contract(deployedWorldAddress, IBaseWorldData.abi);
 
   // If an existing World is passed assume its coreModule is already installed - blocking to install if not
   if (!worldAddress)
@@ -163,218 +152,6 @@
       worldContract,
       coreModuleAddress: await coreModulePromise,
     });
-=======
-    {}
-  );
-
-  // Deploy default World modules
-  const defaultModules: Record<string, Promise<string>> = {
-    // TODO: these only need to be deployed once per chain, add a check if they exist already
-    CoreModule: deployContract(CoreModuleData.abi, CoreModuleData.bytecode, disableTxWait, "CoreModule"),
-    KeysWithValueModule: deployContract(
-      KeysWithValueModuleData.abi,
-      KeysWithValueModuleData.bytecode,
-      disableTxWait,
-      "KeysWithValueModule"
-    ),
-    KeysInTableModule: deployContract(
-      KeysInTableModuleData.abi,
-      KeysInTableModuleData.bytecode,
-      disableTxWait,
-      "KeysInTableModule"
-    ),
-    UniqueEntityModule: deployContract(
-      UniqueEntityModuleData.abi,
-      UniqueEntityModuleData.bytecode,
-      disableTxWait,
-      "UniqueEntityModule"
-    ),
-  };
-
-  // Deploy user Modules
-  const modulePromises = mudConfig.modules
-    .filter((module) => !defaultModules[module.name]) // Only deploy user modules here, not default modules
-    .reduce<Record<string, Promise<string>>>((acc, module) => {
-      acc[module.name] = deployContractByName(module.name, disableTxWait);
-      return acc;
-    }, defaultModules);
-
-  // Combine all contracts into one object
-  const contractPromises: Record<string, Promise<string>> = { ...worldPromise, ...systemPromises, ...modulePromises };
-
-  // Create World contract instance from deployed address
-  const WorldContract = new ethers.Contract(await contractPromises.World, IBaseWorldData.abi, signer);
-
-  const confirmations = disableTxWait ? 0 : 1;
-
-  // Install core Modules
-  if (!worldAddress) {
-    console.log(chalk.blue("Installing core World modules"));
-    await fastTxExecute(WorldContract, "installRootModule", [await modulePromises.CoreModule, "0x"], confirmations);
-    console.log(chalk.green("Installed core World modules"));
-  }
-
-  // Register namespace
-  if (namespace) await fastTxExecute(WorldContract, "registerNamespace", [toBytes16(namespace)], confirmations);
-
-  // Register tables
-  const tableIds: { [tableName: string]: Uint8Array } = {};
-  promises = [
-    ...promises,
-    ...Object.entries(mudConfig.tables).map(async ([tableName, { name, schema, keySchema }]) => {
-      console.log(chalk.blue(`Registering table ${tableName} at ${namespace}/${name}`));
-
-      // Store the tableId for later use
-      tableIds[tableName] = toResourceSelector(namespace, name);
-
-      // Register table
-      const schemaTypes = Object.values(schema).map((abiOrUserType) => {
-        const { schemaType } = resolveAbiOrUserType(abiOrUserType, mudConfig);
-        return schemaType;
-      });
-
-      const keyTypes = Object.values(keySchema).map((abiOrUserType) => {
-        const { schemaType } = resolveAbiOrUserType(abiOrUserType, mudConfig);
-        return schemaType;
-      });
-
-      await fastTxExecute(
-        WorldContract,
-        "registerTable",
-        [
-          tableIdToHex(namespace, name),
-          encodeSchema(keyTypes),
-          encodeSchema(schemaTypes),
-          Object.keys(keySchema),
-          Object.keys(schema),
-        ],
-        confirmations
-      );
-
-      console.log(chalk.green(`Registered table ${tableName} at ${name}`));
-    }),
-  ];
-
-  // Register systems (using forEach instead of for..of to avoid blocking on async calls)
-  promises = [
-    ...promises,
-    ...Object.entries(resolvedConfig.systems).map(
-      async ([systemName, { name, openAccess, registerFunctionSelectors }]) => {
-        // Register system at route
-        console.log(chalk.blue(`Registering system ${systemName} at ${namespace}/${name}`));
-        await fastTxExecute(
-          WorldContract,
-          "registerSystem",
-          [tableIdToHex(namespace, name), await contractPromises[systemName], openAccess],
-          confirmations
-        );
-        console.log(chalk.green(`Registered system ${systemName} at ${namespace}/${name}`));
-
-        // Register function selectors for the system
-        if (registerFunctionSelectors) {
-          const functionSignatures: FunctionSignature[] = await loadFunctionSignatures(systemName);
-          const isRoot = namespace === "";
-          // Using Promise.all to avoid blocking on async calls
-          await Promise.all(
-            functionSignatures.map(async ({ functionName, functionArgs }) => {
-              const functionSignature = isRoot
-                ? functionName + functionArgs
-                : `${namespace}_${name}_${functionName}${functionArgs}`;
-
-              console.log(chalk.blue(`Registering function "${functionSignature}"`));
-              if (isRoot) {
-                const worldFunctionSelector = toFunctionSelector(
-                  functionSignature === ""
-                    ? { functionName: systemName, functionArgs } // Register the system's fallback function as `<systemName>(<args>)`
-                    : { functionName, functionArgs }
-                );
-                const systemFunctionSelector = toFunctionSelector({ functionName, functionArgs });
-                await fastTxExecute(
-                  WorldContract,
-                  "registerRootFunctionSelector",
-                  [tableIdToHex(namespace, name), worldFunctionSelector, systemFunctionSelector],
-                  confirmations
-                );
-              } else {
-                await fastTxExecute(
-                  WorldContract,
-                  "registerFunctionSelector",
-                  [tableIdToHex(namespace, name), functionName, functionArgs],
-                  confirmations
-                );
-              }
-              console.log(chalk.green(`Registered function "${functionSignature}"`));
-            })
-          );
-        }
-      }
-    ),
-  ];
-
-  // Wait for resources to be registered before granting access to them
-  await Promise.all(promises); // ----------------------------------------------------------------------------------------------
-  promises = [];
-
-  // Grant access to systems
-  for (const [systemName, { name, accessListAddresses, accessListSystems }] of Object.entries(resolvedConfig.systems)) {
-    const resourceSelector = `${namespace}/${name}`;
-
-    // Grant access to addresses
-    promises = [
-      ...promises,
-      ...accessListAddresses.map(async (address) => {
-        console.log(chalk.blue(`Grant ${address} access to ${systemName} (${resourceSelector})`));
-        await fastTxExecute(WorldContract, "grantAccess", [tableIdToHex(namespace, name), address], confirmations);
-        console.log(chalk.green(`Granted ${address} access to ${systemName} (${namespace}/${name})`));
-      }),
-    ];
-
-    // Grant access to other systems
-    promises = [
-      ...promises,
-      ...accessListSystems.map(async (granteeSystem) => {
-        console.log(chalk.blue(`Grant ${granteeSystem} access to ${systemName} (${resourceSelector})`));
-        await fastTxExecute(
-          WorldContract,
-          "grantAccess",
-          [tableIdToHex(namespace, name), await contractPromises[granteeSystem]],
-          confirmations
-        );
-        console.log(chalk.green(`Granted ${granteeSystem} access to ${systemName} (${resourceSelector})`));
-      }),
-    ];
-  }
-
-  // Wait for access to be granted before installing modules
-  await Promise.all(promises); // ----------------------------------------------------------------------------------------------
-  promises = [];
-
-  // Install modules
-  promises = [
-    ...promises,
-    ...mudConfig.modules.map(async (module) => {
-      console.log(chalk.blue(`Installing${module.root ? " root " : " "}module ${module.name}`));
-      // Resolve arguments
-      const resolvedArgs = await Promise.all(
-        module.args.map((arg) => resolveWithContext(arg, { tableIds, systemAddresses: contractPromises }))
-      );
-      const values = resolvedArgs.map((arg) => arg.value);
-      const types = resolvedArgs.map((arg) => arg.type);
-      const moduleAddress = await contractPromises[module.name];
-      if (!moduleAddress) throw new Error(`Module ${module.name} not found`);
-
-      // Send transaction to install module
-      await fastTxExecute(
-        WorldContract,
-        module.root ? "installRootModule" : "installModule",
-        [moduleAddress, abi.encode(types, values)],
-        confirmations
-      );
-
-      console.log(chalk.green(`Installed${module.root ? " root " : " "}module ${module.name}`));
-    }),
-  ];
->>>>>>> f70869ed
 
   txConfig.nonce = await registerNamesSpace({
     ...txConfig,

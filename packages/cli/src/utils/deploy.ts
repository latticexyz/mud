--- conflicted
+++ resolved
@@ -18,11 +18,8 @@
 import KeysWithValueModuleData from "@latticexyz/world/abi/KeysWithValueModule.sol/KeysWithValueModule.json" assert { type: "json" };
 import KeysInTableModuleData from "@latticexyz/world/abi/KeysInTableModule.sol/KeysInTableModule.json" assert { type: "json" };
 import UniqueEntityModuleData from "@latticexyz/world/abi/UniqueEntityModule.sol/UniqueEntityModule.json" assert { type: "json" };
-<<<<<<< HEAD
 import FactoryModuleData from "@latticexyz/world/abi/FactoryModule.sol/FactoryModule.json" assert { type: "json" };
-=======
 import SnapSyncModuleData from "@latticexyz/world/abi/SnapSyncModule.sol/SnapSyncModule.json" assert { type: "json" };
->>>>>>> 5e6cc0f5
 
 export interface DeployConfig {
   profile?: string;
@@ -114,16 +111,13 @@
       disableTxWait,
       "UniqueEntityModule"
     ),
-<<<<<<< HEAD
     FactoryModule: deployContract(FactoryModuleData.abi, FactoryModuleData.bytecode, disableTxWait, "FactoryModule"),
-=======
     SnapSyncModule: deployContract(
       SnapSyncModuleData.abi,
       SnapSyncModuleData.bytecode,
       disableTxWait,
       "SnapSyncModule"
     ),
->>>>>>> 5e6cc0f5
   };
 
   // Deploy user Modules

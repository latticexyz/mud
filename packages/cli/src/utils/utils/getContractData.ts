--- conflicted
+++ resolved
@@ -21,10 +21,7 @@
   filename: string,
   contractName: string,
   forgeOutDirectory: string,
-<<<<<<< HEAD
-  libraries: PublicLibrary[]
-=======
->>>>>>> c60aa8b0
+  libraries: PublicLibrary[],
 ): { bytecode: Hex; abi: Abi; deployedBytecodeSize: number } {
   let data: any;
   const contractDataPath = path.join(forgeOutDirectory, filename, contractName + ".json");
@@ -57,7 +54,7 @@
       if (placeholderData === undefined) {
         throw new Error(`Unlinked library ${fullyQualifiedName}`);
       }
-      const trimmedAddress = placeholderData.address.slice(2).toLowerCase();
+      const trimmedAddress = placeholderData.getAddress().slice(2).toLowerCase();
       result = result.replaceAll(placeholderData.addressPlaceholder, trimmedAddress) as Hex;
     }
   }

import chalk from "chalk";
import path from "path";
import { MUDError } from "@latticexyz/common/errors";
import { loadConfig } from "@latticexyz/config/node";
import { StoreConfig } from "@latticexyz/store";
import { WorldConfig } from "@latticexyz/world";
import { deploy } from "../utils/deploy";
import { cast, forge, getRpcUrl, getSrcDirectory } from "@latticexyz/common/foundry";
import { existsSync, mkdirSync, readFileSync, writeFileSync } from "fs";
import { getChainId } from "../utils/getChainId";
import { getExistingContracts } from "./getExistingContracts";

export type DeployOptions = {
  configPath?: string;
  printConfig?: boolean;
  profile?: string;
  priorityFeeMultiplier: number;
  clean?: boolean;
  debug?: boolean;
  saveDeployment: boolean;
  rpc?: string;
  worldAddress?: string;
  srcDir?: string;
  disableTxWait: boolean;
  pollInterval: number;
  skipBuild?: boolean;
};

export async function deployHandler(args: DeployOptions) {
  args.profile ??= process.env.FOUNDRY_PROFILE;
  const { configPath, printConfig, profile, clean, skipBuild } = args;

  const rpc = args.rpc ?? (await getRpcUrl(profile));
  console.log(
    chalk.bgBlue(
      chalk.whiteBright(`\n Deploying MUD contracts${profile ? " with profile " + profile : ""} to RPC ${rpc} \n`)
    )
  );

  if (clean) await forge(["clean"], { profile });

  // Run forge build
  if (!skipBuild) await forge(["build"], { profile });

  // Get a list of all contract names
  const srcDir = args?.srcDir ?? (await getSrcDirectory());
  const existingContractNames = getExistingContracts(srcDir).map(({ basename }) => basename);

  // Load the config
  const mudConfig = (await loadConfig(configPath)) as StoreConfig & WorldConfig;

  if (printConfig) console.log(chalk.green("\nResolved config:\n"), JSON.stringify(mudConfig, null, 2));

  const privateKey = process.env.PRIVATE_KEY;
<<<<<<< HEAD
  if (!privateKey) throw new MUDError("Missing PRIVATE_KEY environment variable");
  const deploymentInfo = await deploy(mudConfig, existingContractNames, { ...args, rpc, privateKey });
=======
  if (!privateKey)
    throw new MUDError(
      `Missing PRIVATE_KEY environment variable.
Run 'echo "PRIVATE_KEY=0xac0974bec39a17e36ba4a6b4d238ff944bacb478cbed5efcae784d7bf4f2ff80" > .env'
in your contracts directory to use the default anvil private key.`
    );
  const deploymentInfo = await deploy(mudConfig, existingContracts, { ...args, rpc, privateKey });
>>>>>>> 82d8dd9d

  if (args.saveDeployment) {
    // Write deployment result to file (latest and timestamp)
    const chainId = await getChainId(rpc);
    const outputDir = path.join(mudConfig.deploysDirectory, chainId.toString());
    mkdirSync(outputDir, { recursive: true });
    writeFileSync(path.join(outputDir, "latest.json"), JSON.stringify(deploymentInfo, null, 2));
    writeFileSync(path.join(outputDir, Date.now() + ".json"), JSON.stringify(deploymentInfo, null, 2));

    const localChains = [1337, 31337];
    const deploys = existsSync(mudConfig.worldsFile) ? JSON.parse(readFileSync(mudConfig.worldsFile, "utf-8")) : {};
    deploys[chainId] = {
      address: deploymentInfo.worldAddress,
      // We expect the worlds file to be committed and since local deployments are often a consistent address but different block number, we'll ignore the block number.
      blockNumber: localChains.includes(chainId) ? undefined : deploymentInfo.blockNumber,
    };
    writeFileSync(mudConfig.worldsFile, JSON.stringify(deploys, null, 2));

    console.log(
      chalk.bgGreen(chalk.whiteBright(`\n Deployment result (written to ${mudConfig.worldsFile} and ${outputDir}): \n`))
    );

    // Reset base fee back to 0 if deploying to a local chain.
    // This is a temporary workaround until the issue is fixed upstream,
    // see https://github.com/foundry-rs/foundry/issues/5161
    if ((await getChainId(rpc)) === 31337) {
      cast(["rpc", "anvil_setNextBlockBaseFeePerGas", "0"]);
    }
  }

  console.log(deploymentInfo);
  return deploymentInfo;
}<|MERGE_RESOLUTION|>--- conflicted
+++ resolved
@@ -52,18 +52,13 @@
   if (printConfig) console.log(chalk.green("\nResolved config:\n"), JSON.stringify(mudConfig, null, 2));
 
   const privateKey = process.env.PRIVATE_KEY;
-<<<<<<< HEAD
-  if (!privateKey) throw new MUDError("Missing PRIVATE_KEY environment variable");
-  const deploymentInfo = await deploy(mudConfig, existingContractNames, { ...args, rpc, privateKey });
-=======
   if (!privateKey)
     throw new MUDError(
       `Missing PRIVATE_KEY environment variable.
 Run 'echo "PRIVATE_KEY=0xac0974bec39a17e36ba4a6b4d238ff944bacb478cbed5efcae784d7bf4f2ff80" > .env'
 in your contracts directory to use the default anvil private key.`
     );
-  const deploymentInfo = await deploy(mudConfig, existingContracts, { ...args, rpc, privateKey });
->>>>>>> 82d8dd9d
+  const deploymentInfo = await deploy(mudConfig, existingContractNames, { ...args, rpc, privateKey });
 
   if (args.saveDeployment) {
     // Write deployment result to file (latest and timestamp)

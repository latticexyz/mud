import { Client, Transport, Chain, Account, concatHex, getCreate2Address, Hex } from "viem";
import { getBytecode } from "viem/actions";
import { contractSizeLimit, salt } from "./common";
import { sendTransaction } from "@latticexyz/common";
import { debug } from "./debug";
import pRetry from "p-retry";
import { wait } from "@latticexyz/common/utils";

export type Contract = {
  bytecode: Hex;
  deployedBytecodeSize: number;
  label?: string;
};

export async function ensureContract({
  client,
  deployerAddress,
  bytecode,
  deployedBytecodeSize,
  label = "contract",
}: {
  readonly client: Client<Transport, Chain | undefined, Account>;
  readonly deployerAddress: Hex;
} & Contract): Promise<readonly Hex[]> {
<<<<<<< HEAD
  if (bytecode.includes("__$")) {
    throw new Error(`Unlinked public library in: ${label}`);
  }

  const address = getCreate2Address({ from: deployer, salt, bytecode });
=======
  const address = getCreate2Address({ from: deployerAddress, salt, bytecode });
>>>>>>> c60aa8b0

  const contractCode = await getBytecode(client, { address, blockTag: "pending" });
  if (contractCode) {
    debug("found", label, "at", address);
    return [];
  }

  if (deployedBytecodeSize > contractSizeLimit) {
    console.warn(
      `\nBytecode for ${label} (${deployedBytecodeSize} bytes) is over the contract size limit (${contractSizeLimit} bytes). Run \`forge build --sizes\` for more info.\n`,
    );
  } else if (deployedBytecodeSize > contractSizeLimit * 0.95) {
    console.warn(
      `\nBytecode for ${label} (${deployedBytecodeSize} bytes) is almost over the contract size limit (${contractSizeLimit} bytes). Run \`forge build --sizes\` for more info.\n`,
    );
  }

  debug("deploying", label, "at", address);
  return [
    await pRetry(
      () =>
        sendTransaction(client, {
          chain: client.chain ?? null,
          to: deployerAddress,
          data: concatHex([salt, bytecode]),
        }),
      {
        retries: 3,
        onFailedAttempt: async (error) => {
          const delay = error.attemptNumber * 500;
          debug(`failed to deploy ${label}, retrying in ${delay}ms...`);
          await wait(delay);
        },
      },
    ),
  ];
}<|MERGE_RESOLUTION|>--- conflicted
+++ resolved
@@ -22,15 +22,11 @@
   readonly client: Client<Transport, Chain | undefined, Account>;
   readonly deployerAddress: Hex;
 } & Contract): Promise<readonly Hex[]> {
-<<<<<<< HEAD
   if (bytecode.includes("__$")) {
     throw new Error(`Unlinked public library in: ${label}`);
   }
 
-  const address = getCreate2Address({ from: deployer, salt, bytecode });
-=======
   const address = getCreate2Address({ from: deployerAddress, salt, bytecode });
->>>>>>> c60aa8b0
 
   const contractCode = await getBytecode(client, { address, blockTag: "pending" });
   if (contractCode) {

--- conflicted
+++ resolved
@@ -1,14 +1,7 @@
-<<<<<<< HEAD
-import { Client, Transport, Chain, Account, Hex } from "viem";
+import { Hex } from "viem";
 import { hexToResource } from "@latticexyz/common";
-import { getFunctions } from "@latticexyz/world/internal";
-import { WorldDeploy, WorldFunction, worldAbi } from "./common";
-=======
-import { Hex } from "viem";
-import { hexToResource, writeContract } from "@latticexyz/common";
 import { getFunctions } from "@latticexyz/store-sync/world";
 import { CommonDeployOptions, WorldFunction, worldAbi } from "./common";
->>>>>>> ba5191c3
 import { debug } from "./debug";
 import pRetry from "p-retry";
 import { getAction } from "viem/utils";

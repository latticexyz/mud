import { Abi, Account, Address, Chain, Client, Hex, Transport } from "viem";
import IBaseWorldAbi from "@latticexyz/world/out/IBaseWorld.sol/IBaseWorld.abi.json" assert { type: "json" };
import { helloStoreEvent } from "@latticexyz/store";
import { helloWorldEvent } from "@latticexyz/world";
import { LibraryMap } from "./getLibraryMap";

<<<<<<< HEAD
// https://eips.ethereum.org/EIPS/eip-170
export const contractSizeLimit = parseInt("6000", 16);

=======
>>>>>>> f2c69f4d
export const worldDeployEvents = [helloStoreEvent, helloWorldEvent] as const;

export const worldAbi = IBaseWorldAbi;

// Ideally, this should be an append-only list. Before adding more versions here, be sure to add backwards-compatible support for old Store/World versions.
export const supportedStoreVersions = ["2.0.0", "2.0.1", "2.0.2"];
export const supportedWorldVersions = ["2.0.0", "2.0.1", "2.0.2"];

// TODO: extend this to include factory+deployer address? so we can reuse the deployer for a world?
export type WorldDeploy = {
  readonly address: Address;
  readonly worldVersion: string;
  readonly storeVersion: string;
  /** Block number where the world was deployed */
  readonly deployBlock: bigint;
  /**
   * Block number at the time of fetching world deploy.
   * We use this block number when requesting data from the chain to align chain state
   * with the same block during the introspection steps of the deploy.
   */
  readonly stateBlock: bigint;
};

export type WorldFunction = {
  readonly signature: string;
  readonly selector: Hex;
  readonly systemId: Hex;
  readonly systemFunctionSignature: string;
  readonly systemFunctionSelector: Hex;
};

export type LibraryPlaceholder = {
  /**
   * Path to library source file, e.g. `src/libraries/SomeLib.sol`
   */
  path: string;
  /**
   * Library name, e.g. `SomeLib`
   */
  name: string;
  /**
   * Byte offset of placeholder in bytecode
   */
  start: number;
  /**
   * Size of placeholder to replace in bytes
   */
  length: number;
};

export type DeterministicContract = {
  readonly prepareDeploy: (
    deployer: Address,
    libraryMap?: LibraryMap,
  ) => {
    readonly address: Address;
    readonly bytecode: Hex;
  };
  readonly deployedBytecodeSize: number;
  readonly abi: Abi;
};

export type Library = DeterministicContract & {
  /**
   * Path to library source file, e.g. `src/libraries/SomeLib.sol`
   */
  path: string;
  /**
   * Library name, e.g. `SomeLib`
   */
  name: string;
};

export type System = DeterministicContract & {
  // labels
  readonly label: string;
  readonly namespaceLabel: string;
  // resource ID
  readonly namespace: string;
  readonly name: string;
  readonly systemId: Hex;
  // access
  readonly allowAll: boolean;
  readonly allowedAddresses: readonly Hex[];
  readonly allowedSystemIds: readonly Hex[];
  // world registration
  // TODO: replace this with system manifest data
  readonly worldFunctions: readonly WorldFunction[];
  // human readable ABIs to register onchain
  readonly abi: readonly string[];
  readonly worldAbi: readonly string[];
};

export type DeployedSystem = Omit<
  System,
  "label" | "namespaceLabel" | "abi" | "worldAbi" | "prepareDeploy" | "deployedBytecodeSize" | "allowedSystemIds"
> & {
  address: Address;
};

export type Module = DeterministicContract & {
  readonly name: string;
  readonly installAsRoot: boolean;
  readonly installData: Hex; // TODO: figure out better naming for this
  /**
   * @internal
   * Optional modules warn instead of throw if they revert while being installed.
   */
  readonly optional?: boolean;
};

export type CommonDeployOptions = {
  readonly client: Client<Transport, Chain | undefined, Account>;
  readonly worldDeploy: WorldDeploy;
  readonly indexerUrl?: string;
  readonly chainId?: number;
};<|MERGE_RESOLUTION|>--- conflicted
+++ resolved
@@ -4,12 +4,6 @@
 import { helloWorldEvent } from "@latticexyz/world";
 import { LibraryMap } from "./getLibraryMap";
 
-<<<<<<< HEAD
-// https://eips.ethereum.org/EIPS/eip-170
-export const contractSizeLimit = parseInt("6000", 16);
-
-=======
->>>>>>> f2c69f4d
 export const worldDeployEvents = [helloStoreEvent, helloWorldEvent] as const;
 
 export const worldAbi = IBaseWorldAbi;

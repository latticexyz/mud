import { Abi, Address, Hex, padHex } from "viem";
import IBaseWorldAbi from "@latticexyz/world/out/IBaseWorld.sol/IBaseWorld.abi.json" assert { type: "json" };
import { helloStoreEvent } from "@latticexyz/store";
import { helloWorldEvent } from "@latticexyz/world";
import { LibraryMap } from "./getLibraryMap";

export const salt = padHex("0x", { size: 32 });

// https://eips.ethereum.org/EIPS/eip-170
export const contractSizeLimit = parseInt("6000", 16);

export const worldDeployEvents = [helloStoreEvent, helloWorldEvent] as const;

export const worldAbi = IBaseWorldAbi;

// Ideally, this should be an append-only list. Before adding more versions here, be sure to add backwards-compatible support for old Store/World versions.
export const supportedStoreVersions = ["2.0.0", "2.0.1", "2.0.2"];
export const supportedWorldVersions = ["2.0.0", "2.0.1", "2.0.2"];

// TODO: extend this to include factory+deployer address? so we can reuse the deployer for a world?
export type WorldDeploy = {
  readonly address: Address;
  readonly worldVersion: string;
  readonly storeVersion: string;
  /** Block number where the world was deployed */
  readonly deployBlock: bigint;
  /**
   * Block number at the time of fetching world deploy.
   * We use this block number when requesting data from the chain to align chain state
   * with the same block during the introspection steps of the deploy.
   */
  readonly stateBlock: bigint;
};

export type WorldFunction = {
  readonly signature: string;
  readonly selector: Hex;
  readonly systemId: Hex;
  readonly systemFunctionSignature: string;
  readonly systemFunctionSelector: Hex;
};

export type LibraryPlaceholder = {
  /**
   * Path to library source file, e.g. `src/libraries/SomeLib.sol`
   */
  path: string;
  /**
   * Library name, e.g. `SomeLib`
   */
  name: string;
  /**
   * Byte offset of placeholder in bytecode
   */
  start: number;
  /**
   * Size of placeholder to replace in bytes
   */
  length: number;
};

export type DeterministicContract = {
  readonly prepareDeploy: (
    deployer: Address,
<<<<<<< HEAD
    libraryMap: LibraryMap,
=======
    libraryMap?: LibraryMap,
>>>>>>> 5a6c03c6
  ) => {
    readonly address: Address;
    readonly bytecode: Hex;
  };
  readonly deployedBytecodeSize: number;
  readonly abi: Abi;
};

export type Library = DeterministicContract & {
  /**
   * Path to library source file, e.g. `src/libraries/SomeLib.sol`
   */
  path: string;
  /**
   * Library name, e.g. `SomeLib`
   */
  name: string;
};

export type System = DeterministicContract & {
  // labels
  readonly label: string;
  readonly namespaceLabel: string;
  // resource ID
  readonly namespace: string;
  readonly name: string;
  readonly systemId: Hex;
  // access
  readonly allowAll: boolean;
  readonly allowedAddresses: readonly Hex[];
  readonly allowedSystemIds: readonly Hex[];
  // world registration
  // TODO: replace this with system manifest data
  readonly worldFunctions: readonly WorldFunction[];
  // human readable ABIs to register onchain
  readonly abi: readonly string[];
  readonly worldAbi: readonly string[];
};

export type DeployedSystem = Omit<
  System,
  "label" | "namespaceLabel" | "abi" | "worldAbi" | "prepareDeploy" | "deployedBytecodeSize" | "allowedSystemIds"
> & {
  address: Address;
};

export type Module = DeterministicContract & {
  readonly name: string;
  readonly installAsRoot: boolean;
  readonly installData: Hex; // TODO: figure out better naming for this
  /**
   * @internal
   * Optional modules warn instead of throw if they revert while being installed.
   */
  readonly optional?: boolean;
};<|MERGE_RESOLUTION|>--- conflicted
+++ resolved
@@ -62,11 +62,7 @@
 export type DeterministicContract = {
   readonly prepareDeploy: (
     deployer: Address,
-<<<<<<< HEAD
-    libraryMap: LibraryMap,
-=======
     libraryMap?: LibraryMap,
->>>>>>> 5a6c03c6
   ) => {
     readonly address: Address;
     readonly bytecode: Hex;

--- conflicted
+++ resolved
@@ -1,12 +1,6 @@
-<<<<<<< HEAD
-import { Account, Chain, Client, Hex, Transport, getAddress } from "viem";
-import { WorldDeploy, worldAbi } from "./common";
-import { hexToResource, resourceToHex } from "@latticexyz/common";
-=======
 import { Hex, getAddress } from "viem";
 import { CommonDeployOptions, worldAbi } from "./common";
-import { hexToResource, resourceToHex, writeContract } from "@latticexyz/common";
->>>>>>> ba5191c3
+import { hexToResource, resourceToHex } from "@latticexyz/common";
 import { getResourceIds } from "./getResourceIds";
 import { getTableValue } from "./getTableValue";
 import { debug } from "./debug";

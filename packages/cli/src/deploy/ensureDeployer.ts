import { Account, Address, Chain, Client, Transport, sliceHex } from "viem";
import { getBalance, getBytecode, sendRawTransaction, sendTransaction, waitForTransactionReceipt } from "viem/actions";
import deployment from "./create2/deployment.json";
import { debug } from "./debug";

<<<<<<< HEAD
export const deployer = `0x${deployment.address}` as const;
const deployerBytecode = `0x${deployment.bytecode}` as const;
=======
const deployer = `0x${deployment.address}` as const;
>>>>>>> 632a7525

export async function ensureDeployer(client: Client<Transport, Chain | undefined, Account>): Promise<Address> {
  const bytecode = await getBytecode(client, { address: deployer });
  if (bytecode) {
    debug("found CREATE2 deployer at", deployer);
    // check if deployed bytecode is the same as the expected bytecode (minus 14-bytes creation code prefix)
    if (bytecode !== sliceHex(`0x${deployment.creationCode}`, 14)) {
      console.warn(
        `\n  ⚠️ Bytecode for deployer at ${deployer} did not match the expected CREATE2 bytecode. You may have unexpected results.\n`,
      );
    }
    return deployer;
  }

  // There's not really a way to simulate a pre-EIP-155 (no chain ID) transaction,
  // so we have to attempt to create the deployer first and, if it fails, fall back
  // to a regular deploy.

  // Send gas to deployment signer
  const gasRequired = BigInt(deployment.gasLimit) * BigInt(deployment.gasPrice);
  const currentBalance = await getBalance(client, { address: `0x${deployment.signerAddress}` });
  const gasNeeded = gasRequired - currentBalance;
  if (gasNeeded > 0) {
    debug("sending gas for CREATE2 deployer to signer at", deployment.signerAddress);
    const gasTx = await sendTransaction(client, {
      chain: client.chain ?? null,
      to: `0x${deployment.signerAddress}`,
      value: gasNeeded,
    });
    const gasReceipt = await waitForTransactionReceipt(client, { hash: gasTx });
    if (gasReceipt.status !== "success") {
      console.error("failed to send gas to deployer signer", gasReceipt);
      throw new Error("failed to send gas to deployer signer");
    }
  }

  // Deploy the deployer
  debug("deploying CREATE2 deployer at", deployer);
  const deployTx = await sendRawTransaction(client, { serializedTransaction: `0x${deployment.transaction}` }).catch(
    (error) => {
      // Do a regular contract create if the presigned transaction doesn't work due to replay protection
      if (String(error).includes("only replay-protected (EIP-155) transactions allowed over RPC")) {
        console.warn(
          // eslint-disable-next-line max-len
          `\n  ⚠️ Your chain or RPC does not allow for non EIP-155 signed transactions, so your deploys will not be determinstic and contract addresses may change between deploys.\n\n  We recommend running your chain's node with \`--rpc.allow-unprotected-txs\` to enable determinstic deployments.\n`,
        );
        debug("deploying CREATE2 deployer");
        return sendTransaction(client, {
          chain: client.chain ?? null,
          data: `0x${deployment.creationCode}`,
        });
      }
      throw error;
    },
  );

  const deployReceipt = await waitForTransactionReceipt(client, { hash: deployTx });
  if (!deployReceipt.contractAddress) {
    throw new Error("Deploy receipt did not have contract address, was the deployer not deployed?");
  }

  if (deployReceipt.contractAddress !== deployer) {
    console.warn(
      `\n  ⚠️ CREATE2 deployer created at ${deployReceipt.contractAddress} does not match the CREATE2 determinstic deployer we expected (${deployer})`,
    );
  }

  return deployReceipt.contractAddress;
}<|MERGE_RESOLUTION|>--- conflicted
+++ resolved
@@ -3,12 +3,7 @@
 import deployment from "./create2/deployment.json";
 import { debug } from "./debug";
 
-<<<<<<< HEAD
 export const deployer = `0x${deployment.address}` as const;
-const deployerBytecode = `0x${deployment.bytecode}` as const;
-=======
-const deployer = `0x${deployment.address}` as const;
->>>>>>> 632a7525
 
 export async function ensureDeployer(client: Client<Transport, Chain | undefined, Account>): Promise<Address> {
   const bytecode = await getBytecode(client, { address: deployer });

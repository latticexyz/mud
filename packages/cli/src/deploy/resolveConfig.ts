--- conflicted
+++ resolved
@@ -4,30 +4,13 @@
 import { resolveWithContext } from "@latticexyz/config";
 import { encodeField } from "@latticexyz/protocol-parser";
 import { SchemaAbiType, SchemaAbiTypeToPrimitiveType } from "@latticexyz/schema-type";
-<<<<<<< HEAD
-import {
-  getFunctionSelector,
-  Hex,
-  getCreate2Address,
-  getAddress,
-  hexToBytes,
-  bytesToHex,
-  getFunctionSignature,
-} from "viem";
-=======
 import { Hex, getCreate2Address, hexToBytes, bytesToHex, Address, toFunctionSelector, toFunctionSignature } from "viem";
->>>>>>> c60aa8b0
 import { getExistingContracts } from "../utils/getExistingContracts";
 import { defaultModuleContracts } from "../utils/modules/constants";
 import { getContractData } from "../utils/utils/getContractData";
 import { configToTables } from "./configToTables";
-<<<<<<< HEAD
-import { deployer } from "./ensureDeployer";
-import { resourceLabel } from "./resourceLabel";
 import { getPublicLibraries } from "./getPublicLibraries";
-=======
 import { groupBy } from "@latticexyz/common/utils";
->>>>>>> c60aa8b0
 
 // TODO: this should be replaced by https://github.com/latticexyz/mud/issues/1668
 
@@ -81,7 +64,7 @@
       allowAll: system.openAccess,
       allowedAddresses: system.accessListAddresses as Hex[],
       allowedSystemIds: system.accessListSystems.map((name) =>
-        resourceToHex({ type: "system", namespace, name: resolvedConfig.systems[name].name }),
+        resourceToHex({ type: "system", namespace, name: resolvedConfig.systems[name].name })
       ),
       getAddress: (deployer: Address) => getCreate2Address({ from: deployer, bytecode: contractData.bytecode, salt }),
       bytecode: contractData.bytecode,
@@ -91,29 +74,6 @@
     };
   });
 
-<<<<<<< HEAD
-  // resolve allowedSystemIds
-  // TODO: resolve this at deploy time so we can allow for arbitrary system IDs registered in the world as the source-of-truth rather than config
-  const systemsWithAccess = systems.map(({ allowedAddresses, allowedSystemIds, ...system }) => {
-    const allowedSystemAddresses = allowedSystemIds.map((systemId) => {
-      const targetSystem = systems.find((s) => s.systemId === systemId);
-      if (!targetSystem) {
-        throw new Error(
-          `System ${resourceLabel(system)} wanted access to ${resourceLabel(
-            hexToResource(systemId),
-          )}, but it wasn't found in the config.`,
-        );
-      }
-      return targetSystem.address;
-    });
-    return {
-      ...system,
-      allowedAddresses: Array.from(
-        new Set([...allowedAddresses, ...allowedSystemAddresses].map((addr) => getAddress(addr))),
-      ),
-    };
-  });
-=======
   // Check for overlapping system IDs (since names get truncated when turning into IDs)
   // TODO: move this into the world config resolve step once it resolves system IDs
   const systemsById = groupBy(systems, (system) => system.systemId);
@@ -124,11 +84,10 @@
     const names = overlappingSystems.map((system) => system.name);
     throw new Error(
       `Found systems with overlapping system ID: ${names.join(
-        ", ",
-      )}.\n\nSystem IDs are generated from the first 16 bytes of the name, so you may need to rename them to avoid the overlap.`,
+        ", "
+      )}.\n\nSystem IDs are generated from the first 16 bytes of the name, so you may need to rename them to avoid the overlap.`
     );
   }
->>>>>>> c60aa8b0
 
   // ugh (https://github.com/latticexyz/mud/issues/1668)
   const resolveContext = {
@@ -140,9 +99,9 @@
             type: table.offchainOnly ? "offchainTable" : "table",
             namespace: config.namespace,
             name: table.name,
-          }),
+          })
         ),
-      ]),
+      ])
     ),
   };
 

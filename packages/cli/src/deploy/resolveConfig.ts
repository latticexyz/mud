--- conflicted
+++ resolved
@@ -1,28 +1,14 @@
 import { resolveWorldConfig } from "@latticexyz/world";
 import { Config, ConfigInput, WorldFunction, salt } from "./common";
-import { resourceToLabel, resourceToHex, hexToResource } from "@latticexyz/common";
+import { resourceToHex } from "@latticexyz/common";
 import { resolveWithContext } from "@latticexyz/config";
 import { encodeField } from "@latticexyz/protocol-parser";
 import { SchemaAbiType, SchemaAbiTypeToPrimitiveType } from "@latticexyz/schema-type";
-import {
-  getFunctionSelector,
-  Hex,
-  getCreate2Address,
-  getAddress,
-  hexToBytes,
-  bytesToHex,
-  getFunctionSignature,
-  Address,
-} from "viem";
+import { Hex, getCreate2Address, hexToBytes, bytesToHex, Address, toFunctionSelector, toFunctionSignature } from "viem";
 import { getExistingContracts } from "../utils/getExistingContracts";
 import { defaultModuleContracts } from "../utils/modules/constants";
 import { getContractData } from "../utils/utils/getContractData";
 import { configToTables } from "./configToTables";
-<<<<<<< HEAD
-import { resourceLabel } from "./resourceLabel";
-=======
-import { deployer } from "./ensureDeployer";
->>>>>>> d5c0682f
 
 // TODO: this should be replaced by https://github.com/latticexyz/mud/issues/1668
 
@@ -43,7 +29,7 @@
   const baseSystemContractData = getContractData("System", forgeOutDir);
   const baseSystemFunctions = baseSystemContractData.abi
     .filter((item): item is typeof item & { type: "function" } => item.type === "function")
-    .map(getFunctionSignature);
+    .map(toFunctionSignature);
 
   const systems = Object.entries(resolvedConfig.systems).map(([systemName, system]) => {
     const namespace = config.namespace;
@@ -53,17 +39,17 @@
 
     const systemFunctions = contractData.abi
       .filter((item): item is typeof item & { type: "function" } => item.type === "function")
-      .map(getFunctionSignature)
+      .map(toFunctionSignature)
       .filter((sig) => !baseSystemFunctions.includes(sig))
       .map((sig): WorldFunction => {
         // TODO: figure out how to not duplicate contract behavior (https://github.com/latticexyz/mud/issues/1708)
         const worldSignature = namespace === "" ? sig : `${namespace}__${sig}`;
         return {
           signature: worldSignature,
-          selector: getFunctionSelector(worldSignature),
+          selector: toFunctionSelector(worldSignature),
           systemId,
           systemFunctionSignature: sig,
-          systemFunctionSelector: getFunctionSelector(sig),
+          systemFunctionSelector: toFunctionSelector(sig),
         };
       });
 
@@ -84,31 +70,6 @@
     };
   });
 
-<<<<<<< HEAD
-=======
-  // resolve allowedSystemIds
-  // TODO: resolve this at deploy time so we can allow for arbitrary system IDs registered in the world as the source-of-truth rather than config
-  const systemsWithAccess = systems.map(({ allowedAddresses, allowedSystemIds, ...system }) => {
-    const allowedSystemAddresses = allowedSystemIds.map((systemId) => {
-      const targetSystem = systems.find((s) => s.systemId === systemId);
-      if (!targetSystem) {
-        throw new Error(
-          `System ${resourceToLabel(system)} wanted access to ${resourceToLabel(
-            hexToResource(systemId)
-          )}, but it wasn't found in the config.`
-        );
-      }
-      return targetSystem.address;
-    });
-    return {
-      ...system,
-      allowedAddresses: Array.from(
-        new Set([...allowedAddresses, ...allowedSystemAddresses].map((addr) => getAddress(addr)))
-      ),
-    };
-  });
-
->>>>>>> d5c0682f
   // ugh (https://github.com/latticexyz/mud/issues/1668)
   const resolveContext = {
     tableIds: Object.fromEntries(

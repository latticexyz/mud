--- conflicted
+++ resolved
@@ -60,13 +60,9 @@
                   });
             } catch (error) {
               if (mod.optional) {
-<<<<<<< HEAD
-                debug(`optional module ${mod.name} install failed\n\n${error}`);
-=======
                 debug(
                   `optional module ${mod.name} install failed, skipping\n  ${error instanceof BaseError ? error.shortMessage : error}`,
                 );
->>>>>>> dec7d2f0
                 return;
               }
               if (error instanceof BaseError && error.message.includes("Module_AlreadyInstalled")) {

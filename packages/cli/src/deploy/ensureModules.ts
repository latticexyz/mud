import { Client, Transport, Chain, Account, Hex, BaseError } from "viem";
import { Module, WorldDeploy, worldAbi } from "./common";
import { debug } from "./debug";
import { isDefined } from "@latticexyz/common/utils";
import pRetry from "p-retry";
import { LibraryMap } from "./getLibraryMap";
<<<<<<< HEAD
import { getAction } from "viem/utils";
import { writeContract } from "viem/actions";
=======
import { ensureContractsDeployed } from "@latticexyz/common/internal";
>>>>>>> 1b477d47

export async function ensureModules({
  client,
  deployerAddress,
  libraryMap,
  worldDeploy,
  modules,
}: {
  readonly client: Client<Transport, Chain | undefined, Account>;
  readonly deployerAddress: Hex;
  readonly libraryMap: LibraryMap;
  readonly worldDeploy: WorldDeploy;
  readonly modules: readonly Module[];
}): Promise<readonly Hex[]> {
  if (!modules.length) return [];

  await ensureContractsDeployed({
    client,
    deployerAddress,
    contracts: modules.map((mod) => ({
      bytecode: mod.prepareDeploy(deployerAddress, libraryMap).bytecode,
      deployedBytecodeSize: mod.deployedBytecodeSize,
      debugLabel: `${mod.name} module`,
    })),
  });

  debug("installing modules:", modules.map((mod) => mod.name).join(", "));
  return (
    await Promise.all(
      modules.map((mod) =>
        pRetry(
          async () => {
            try {
              // append module's ABI so that we can decode any custom errors
              const abi = [...worldAbi, ...mod.abi];
              const moduleAddress = mod.prepareDeploy(deployerAddress, libraryMap).address;
              // TODO: replace with batchCall (https://github.com/latticexyz/mud/issues/1645)
              const params = mod.installAsRoot
                ? ({ functionName: "installRootModule", args: [moduleAddress, mod.installData] } as const)
                : ({ functionName: "installModule", args: [moduleAddress, mod.installData] } as const);
              return await getAction(
                client,
                writeContract,
                "writeContract",
              )({
                chain: client.chain ?? null,
                account: client.account,
                address: worldDeploy.address,
                abi,
                ...params,
              });
            } catch (error) {
              if (error instanceof BaseError && error.message.includes("Module_AlreadyInstalled")) {
                debug(`module ${mod.name} already installed`);
                return;
              }
              if (mod.optional) {
                debug(`optional module ${mod.name} install failed, skipping`);
                debug(error);
                return;
              }
              throw error;
            }
          },
          {
            retries: 3,
            onFailedAttempt: () => debug(`failed to install module ${mod.name}, retrying...`),
          },
        ),
      ),
    )
  ).filter(isDefined);
}<|MERGE_RESOLUTION|>--- conflicted
+++ resolved
@@ -1,15 +1,11 @@
 import { Client, Transport, Chain, Account, Hex, BaseError } from "viem";
+import { writeContract } from "@latticexyz/common";
 import { Module, WorldDeploy, worldAbi } from "./common";
 import { debug } from "./debug";
 import { isDefined } from "@latticexyz/common/utils";
 import pRetry from "p-retry";
 import { LibraryMap } from "./getLibraryMap";
-<<<<<<< HEAD
-import { getAction } from "viem/utils";
-import { writeContract } from "viem/actions";
-=======
 import { ensureContractsDeployed } from "@latticexyz/common/internal";
->>>>>>> 1b477d47
 
 export async function ensureModules({
   client,
@@ -50,13 +46,8 @@
               const params = mod.installAsRoot
                 ? ({ functionName: "installRootModule", args: [moduleAddress, mod.installData] } as const)
                 : ({ functionName: "installModule", args: [moduleAddress, mod.installData] } as const);
-              return await getAction(
-                client,
-                writeContract,
-                "writeContract",
-              )({
+              return await writeContract(client, {
                 chain: client.chain ?? null,
-                account: client.account,
                 address: worldDeploy.address,
                 abi,
                 ...params,

--- conflicted
+++ resolved
@@ -4,7 +4,6 @@
 import { WorldDeploy, worldDeployEvents } from "./common";
 import { debug } from "./debug";
 import { logsToWorldDeploy } from "./logsToWorldDeploy";
-import { getAction } from "viem/utils";
 
 const deploys = new Map<Address, WorldDeploy>();
 
@@ -19,22 +18,15 @@
   if (deploy != null) {
     return {
       ...deploy,
-      stateBlock: (await getAction(client, getBlock, "getBlock")({ blockTag: "latest" })).number,
+      stateBlock: (await getBlock(client, { blockTag: "latest" })).number,
     };
   }
 
   debug("looking up world deploy for", address);
 
-<<<<<<< HEAD
-  const [fromBlock, toBlock] = await Promise.all([
-    getAction(client, getBlock, "getBlock")({ blockTag: "earliest" }),
-    getAction(client, getBlock, "getBlock")({ blockTag: "latest" }),
-  ]);
-=======
   const [fromBlock, toBlock] = deployBlock
     ? [{ number: deployBlock }, { number: deployBlock }]
     : await Promise.all([getBlock(client, { blockTag: "earliest" }), getBlock(client, { blockTag: "latest" })]);
->>>>>>> 1b477d47
 
   const blockLogs = await fetchBlockLogs({
     publicClient: client,

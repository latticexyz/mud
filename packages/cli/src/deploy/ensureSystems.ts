<<<<<<< HEAD
import { Client, Transport, Chain, Account, Hex, getAddress, Address } from "viem";
import { resourceToLabel } from "@latticexyz/common";
import { System, WorldDeploy, worldAbi } from "./common";
=======
import { Hex, getAddress, Address } from "viem";
import { writeContract, resourceToLabel } from "@latticexyz/common";
import { CommonDeployOptions, System, worldAbi } from "./common";
>>>>>>> ba5191c3
import { debug } from "./debug";
import { getSystems } from "./getSystems";
import { getResourceAccess } from "./getResourceAccess";
import pRetry from "p-retry";
import { ensureContractsDeployed } from "./ensureContractsDeployed";
import { LibraryMap } from "./getLibraryMap";
import { getAction } from "viem/utils";
import { writeContract } from "viem/actions";

// TODO: move each system registration+access to batch call to be atomic

export async function ensureSystems({
  client,
  deployerAddress,
  libraryMap,
  worldDeploy,
  systems,
  indexerUrl,
  chainId,
}: CommonDeployOptions & {
  readonly deployerAddress: Hex;
  readonly libraryMap: LibraryMap;
  readonly systems: readonly System[];
}): Promise<readonly Hex[]> {
  const [worldSystems, worldAccess] = await Promise.all([
    getSystems({ client, worldDeploy, indexerUrl, chainId }),
    getResourceAccess({ client, worldDeploy, indexerUrl, chainId }),
  ]);

  // Register or replace systems

  const existingSystems = systems.filter((system) =>
    worldSystems.some(
      (worldSystem) =>
        worldSystem.systemId === system.systemId &&
        getAddress(worldSystem.address) === getAddress(system.prepareDeploy(deployerAddress, libraryMap).address),
    ),
  );
  if (existingSystems.length) {
    debug("existing systems:", existingSystems.map(resourceToLabel).join(", "));
  }
  const existingSystemIds = existingSystems.map((system) => system.systemId);

  const missingSystems = systems.filter((system) => !existingSystemIds.includes(system.systemId));
  if (!missingSystems.length) return [];

  const systemsToUpgrade = missingSystems.filter((system) =>
    worldSystems.some(
      (worldSystem) =>
        worldSystem.systemId === system.systemId &&
        getAddress(worldSystem.address) !== getAddress(system.prepareDeploy(deployerAddress, libraryMap).address),
    ),
  );
  if (systemsToUpgrade.length) {
    debug("upgrading systems:", systemsToUpgrade.map(resourceToLabel).join(", "));
  }

  const systemsToAdd = missingSystems.filter(
    (system) => !worldSystems.some((worldSystem) => worldSystem.systemId === system.systemId),
  );
  if (systemsToAdd.length) {
    debug("registering new systems:", systemsToAdd.map(resourceToLabel).join(", "));
  }

  await ensureContractsDeployed({
    client,
    deployerAddress,
    contracts: missingSystems.map((system) => ({
      bytecode: system.prepareDeploy(deployerAddress, libraryMap).bytecode,
      deployedBytecodeSize: system.deployedBytecodeSize,
      debugLabel: `${resourceToLabel(system)} system`,
    })),
  });

  const registerTxs = await Promise.all(
    missingSystems.map((system) =>
      pRetry(
        () =>
          getAction(
            client,
            writeContract,
            "writeContract",
          )({
            chain: client.chain ?? null,
            account: client.account,
            address: worldDeploy.address,
            abi: worldAbi,
            // TODO: replace with batchCall (https://github.com/latticexyz/mud/issues/1645)
            functionName: "registerSystem",
            args: [system.systemId, system.prepareDeploy(deployerAddress, libraryMap).address, system.allowAll],
          }),
        {
          retries: 3,
          onFailedAttempt: () => debug(`failed to register system ${resourceToLabel(system)}, retrying...`),
        },
      ),
    ),
  );

  // Adjust system access

  const systemIds = systems.map((system) => system.systemId);
  const currentAccess = worldAccess.filter(({ resourceId }) => systemIds.includes(resourceId));
  const desiredAccess = [
    ...systems.flatMap((system) =>
      system.allowedAddresses.map((address) => ({ resourceId: system.systemId, address })),
    ),
    ...systems.flatMap((system) =>
      system.allowedSystemIds
        .map((systemId) => ({
          resourceId: system.systemId,
          address:
            worldSystems.find((s) => s.systemId === systemId)?.address ??
            systems.find((s) => s.systemId === systemId)?.prepareDeploy(deployerAddress, libraryMap).address,
        }))
        .filter((access): access is typeof access & { address: Address } => access.address != null),
    ),
  ];

  const accessToAdd = desiredAccess.filter(
    (access) =>
      !currentAccess.some(
        ({ resourceId, address }) =>
          resourceId === access.resourceId && getAddress(address) === getAddress(access.address),
      ),
  );

  const accessToRemove = currentAccess.filter(
    (access) =>
      !desiredAccess.some(
        ({ resourceId, address }) =>
          resourceId === access.resourceId && getAddress(address) === getAddress(access.address),
      ),
  );

  if (accessToRemove.length) {
    debug("revoking", accessToRemove.length, "access grants");
  }
  if (accessToAdd.length) {
    debug("adding", accessToAdd.length, "access grants");
  }

  const accessTxs = await Promise.all([
    ...accessToRemove.map((access) =>
      pRetry(
        () =>
          getAction(
            client,
            writeContract,
            "writeContract",
          )({
            chain: client.chain ?? null,
            account: client.account,
            address: worldDeploy.address,
            abi: worldAbi,
            functionName: "revokeAccess",
            args: [access.resourceId, access.address],
          }),
        {
          retries: 3,
          onFailedAttempt: () => debug("failed to revoke access, retrying..."),
        },
      ),
    ),
    ...accessToAdd.map((access) =>
      pRetry(
        () =>
          getAction(
            client,
            writeContract,
            "writeContract",
          )({
            chain: client.chain ?? null,
            account: client.account,
            address: worldDeploy.address,
            abi: worldAbi,
            functionName: "grantAccess",
            args: [access.resourceId, access.address],
          }),
        {
          retries: 3,
          onFailedAttempt: () => debug("failed to grant access, retrying..."),
        },
      ),
    ),
  ]);

  return [...registerTxs, ...accessTxs];
}<|MERGE_RESOLUTION|>--- conflicted
+++ resolved
@@ -1,12 +1,6 @@
-<<<<<<< HEAD
-import { Client, Transport, Chain, Account, Hex, getAddress, Address } from "viem";
+import { Hex, getAddress, Address } from "viem";
 import { resourceToLabel } from "@latticexyz/common";
-import { System, WorldDeploy, worldAbi } from "./common";
-=======
-import { Hex, getAddress, Address } from "viem";
-import { writeContract, resourceToLabel } from "@latticexyz/common";
 import { CommonDeployOptions, System, worldAbi } from "./common";
->>>>>>> ba5191c3
 import { debug } from "./debug";
 import { getSystems } from "./getSystems";
 import { getResourceAccess } from "./getResourceAccess";

--- conflicted
+++ resolved
@@ -1,10 +1,5 @@
-<<<<<<< HEAD
 import { Client, Transport, Chain, Account, Hex, getAddress, Address } from "viem";
-import { writeContract } from "@latticexyz/common";
-=======
-import { Client, Transport, Chain, Account, Hex, getAddress } from "viem";
-import { resourceToLabel, writeContract } from "@latticexyz/common";
->>>>>>> d5c0682f
+import { writeContract, resourceToLabel } from "@latticexyz/common";
 import { System, WorldDeploy, worldAbi } from "./common";
 import { debug } from "./debug";
 import { getSystems } from "./getSystems";
@@ -41,7 +36,7 @@
     )
   );
   if (existingSystems.length) {
-    debug("existing systems", existingSystems.map(resourceLabel).join(", "));
+    debug("existing systems", existingSystems.map(resourceToLabel).join(", "));
   }
   const existingSystemIds = existingSystems.map((system) => system.systemId);
 
@@ -56,14 +51,14 @@
     )
   );
   if (systemsToUpgrade.length) {
-    debug("upgrading systems", systemsToUpgrade.map(resourceLabel).join(", "));
+    debug("upgrading systems", systemsToUpgrade.map(resourceToLabel).join(", "));
   }
 
   const systemsToAdd = missingSystems.filter(
     (system) => !worldSystems.some((worldSystem) => worldSystem.systemId === system.systemId)
   );
   if (systemsToAdd.length) {
-    debug("registering new systems", systemsToAdd.map(resourceLabel).join(", "));
+    debug("registering new systems", systemsToAdd.map(resourceToLabel).join(", "));
   }
 
   await ensureContractsDeployed({
@@ -72,7 +67,7 @@
     contracts: uniqueBy(missingSystems, (system) => getAddress(system.getAddress(deployerAddress))).map((system) => ({
       bytecode: system.bytecode,
       deployedBytecodeSize: system.deployedBytecodeSize,
-      label: `${resourceLabel(system)} system`,
+      label: `${resourceToLabel(system)} system`,
     })),
   });
 
@@ -92,7 +87,7 @@
           retries: 3,
           onFailedAttempt: async (error) => {
             const delay = error.attemptNumber * 500;
-            debug(`failed to register system ${resourceLabel(system)}, retrying in ${delay}ms...`);
+            debug(`failed to register system ${resourceToLabel(system)}, retrying in ${delay}ms...`);
             await wait(delay);
           },
         }
@@ -184,73 +179,7 @@
         }
       )
     ),
-<<<<<<< HEAD
   ]);
-=======
-  ];
-
-  const existingSystems = systems.filter((system) =>
-    worldSystems.some(
-      (worldSystem) =>
-        worldSystem.systemId === system.systemId && getAddress(worldSystem.address) === getAddress(system.address)
-    )
-  );
-  if (existingSystems.length) {
-    debug("existing systems", existingSystems.map(resourceToLabel).join(", "));
-  }
-  const existingSystemIds = existingSystems.map((system) => system.systemId);
-
-  const missingSystems = systems.filter((system) => !existingSystemIds.includes(system.systemId));
-  if (!missingSystems.length) return [];
-
-  const systemsToUpgrade = missingSystems.filter((system) =>
-    worldSystems.some(
-      (worldSystem) =>
-        worldSystem.systemId === system.systemId && getAddress(worldSystem.address) !== getAddress(system.address)
-    )
-  );
-  if (systemsToUpgrade.length) {
-    debug("upgrading systems", systemsToUpgrade.map(resourceToLabel).join(", "));
-  }
-
-  const systemsToAdd = missingSystems.filter(
-    (system) => !worldSystems.some((worldSystem) => worldSystem.systemId === system.systemId)
-  );
-  if (systemsToAdd.length) {
-    debug("registering new systems", systemsToAdd.map(resourceToLabel).join(", "));
-  }
-
-  await ensureContractsDeployed({
-    client,
-    contracts: uniqueBy(missingSystems, (system) => getAddress(system.address)).map((system) => ({
-      bytecode: system.bytecode,
-      deployedBytecodeSize: system.deployedBytecodeSize,
-      label: `${resourceToLabel(system)} system`,
-    })),
-  });
-
-  const registerTxs = missingSystems.map((system) =>
-    pRetry(
-      () =>
-        writeContract(client, {
-          chain: client.chain ?? null,
-          address: worldDeploy.address,
-          abi: worldAbi,
-          // TODO: replace with batchCall (https://github.com/latticexyz/mud/issues/1645)
-          functionName: "registerSystem",
-          args: [system.systemId, system.address, system.allowAll],
-        }),
-      {
-        retries: 3,
-        onFailedAttempt: async (error) => {
-          const delay = error.attemptNumber * 500;
-          debug(`failed to register system ${resourceToLabel(system)}, retrying in ${delay}ms...`);
-          await wait(delay);
-        },
-      }
-    )
-  );
->>>>>>> d5c0682f
 
   return [...registerTxs, ...accessTxs];
 }
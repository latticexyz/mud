--- conflicted
+++ resolved
@@ -1,21 +1,13 @@
 import { DeterministicContract, LibraryPlaceholder, salt } from "./common";
 import { spliceHex } from "@latticexyz/common";
 import { Hex, getCreate2Address, Address } from "viem";
-<<<<<<< HEAD
-import { LibraryMap, getLibraryKey } from "./getLibraryMap";
-=======
 import { LibraryMap } from "./getLibraryMap";
->>>>>>> 5a6c03c6
 
 export function createPrepareDeploy(
   bytecodeWithPlaceholders: Hex,
   placeholders: readonly LibraryPlaceholder[],
 ): DeterministicContract["prepareDeploy"] {
-<<<<<<< HEAD
-  return function prepareDeploy(deployer: Address, libraryMap: LibraryMap) {
-=======
   return function prepareDeploy(deployer: Address, libraryMap?: LibraryMap) {
->>>>>>> 5a6c03c6
     let bytecode = bytecodeWithPlaceholders;
 
     if (placeholders.length === 0) {
@@ -27,21 +19,8 @@
     }
 
     for (const placeholder of placeholders) {
-<<<<<<< HEAD
-      const libraryKey = getLibraryKey(placeholder);
-      const library = libraryMap[libraryKey];
-      if (!library) {
-        throw new Error(`Could not find library for bytecode placeholder ${placeholder.path}:${placeholder.name}`);
-      }
-
-      // Store the prepared address in the library map to avoid preparing the same library twice
-      library.address ??= library.prepareDeploy(deployer, libraryMap).address;
-
-      bytecode = spliceHex(bytecode, placeholder.start, placeholder.length, library.address);
-=======
       const address = libraryMap.getAddress({ name: placeholder.name, path: placeholder.path, deployer });
       bytecode = spliceHex(bytecode, placeholder.start, placeholder.length, address);
->>>>>>> 5a6c03c6
     }
     return {
       bytecode,

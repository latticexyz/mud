import type { CommandModule, Options } from "yargs";
<<<<<<< HEAD
import { logError } from "../utils/errors";
import { DeployOptions } from "../utils";
=======
import { MUDError } from "@latticexyz/common/errors";
import { loadConfig } from "@latticexyz/config/node";
import { StoreConfig } from "@latticexyz/store";
import { WorldConfig } from "@latticexyz/world";
import { deploy } from "../utils/deploy";
import { logError } from "../utils/errors";
import { forge, getRpcUrl, getSrcDirectory } from "@latticexyz/common/foundry";
import { existsSync, mkdirSync, readFileSync, writeFileSync } from "fs";
import { getChainId } from "../utils/getChainId";

export type DeployOptions = {
  configPath?: string;
  printConfig?: boolean;
  profile?: string;
  priorityFeeMultiplier: number;
  clean?: boolean;
  debug?: boolean;
  saveDeployment?: boolean;
  rpc?: string;
  worldAddress?: string;
  srcDir?: string;
  disableTxWait: boolean;
  pollInterval: number;
};
>>>>>>> ed5a7091

export const yDeployOptions = {
  configPath: { type: "string", desc: "Path to the config file" },
  clean: { type: "boolean", desc: "Remove the build forge artifacts and cache directories before building" },
  printConfig: { type: "boolean", desc: "Print the resolved config" },
  profile: { type: "string", desc: "The foundry profile to use" },
  debug: { type: "boolean", desc: "Print debug logs, like full error messages" },
  priorityFeeMultiplier: {
    type: "number",
    desc: "Multiply the estimated priority fee by the provided factor",
    default: 1,
  },
  saveDeployment: { type: "boolean", desc: "Save the deployment info to a file", default: true },
  rpc: { type: "string", desc: "The RPC URL to use. Defaults to the RPC url from the local foundry.toml" },
  worldAddress: { type: "string", desc: "Deploy to an existing World at the given address" },
  srcDir: { type: "string", desc: "Source directory. Defaults to foundry src directory." },
  disableTxWait: { type: "boolean", desc: "Disable waiting for transactions to be confirmed.", default: false },
  pollInterval: {
    type: "number",
    desc: "Interval in miliseconds to use to poll for transaction receipts / block inclusion",
    default: 1000,
  },
} satisfies Record<keyof DeployOptions, Options>;

export async function deployHandler(args: Parameters<(typeof commandModule)["handler"]>[0]) {
  try {
    deployHandler(args);
  } catch (error: any) {
    logError(error);
    process.exit(1);
  }
}

const commandModule: CommandModule<DeployOptions, DeployOptions> = {
  command: "deploy",

  describe: "Deploy MUD contracts",

  builder(yargs) {
    return yargs.options(yDeployOptions);
  },

  async handler(args) {
    await deployHandler(args);
    process.exit(0);
  },
};

export default commandModule;<|MERGE_RESOLUTION|>--- conflicted
+++ resolved
@@ -1,33 +1,6 @@
 import type { CommandModule, Options } from "yargs";
-<<<<<<< HEAD
 import { logError } from "../utils/errors";
 import { DeployOptions } from "../utils";
-=======
-import { MUDError } from "@latticexyz/common/errors";
-import { loadConfig } from "@latticexyz/config/node";
-import { StoreConfig } from "@latticexyz/store";
-import { WorldConfig } from "@latticexyz/world";
-import { deploy } from "../utils/deploy";
-import { logError } from "../utils/errors";
-import { forge, getRpcUrl, getSrcDirectory } from "@latticexyz/common/foundry";
-import { existsSync, mkdirSync, readFileSync, writeFileSync } from "fs";
-import { getChainId } from "../utils/getChainId";
-
-export type DeployOptions = {
-  configPath?: string;
-  printConfig?: boolean;
-  profile?: string;
-  priorityFeeMultiplier: number;
-  clean?: boolean;
-  debug?: boolean;
-  saveDeployment?: boolean;
-  rpc?: string;
-  worldAddress?: string;
-  srcDir?: string;
-  disableTxWait: boolean;
-  pollInterval: number;
-};
->>>>>>> ed5a7091
 
 export const yDeployOptions = {
   configPath: { type: "string", desc: "Path to the config file" },

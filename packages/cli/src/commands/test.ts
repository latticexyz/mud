--- conflicted
+++ resolved
@@ -14,13 +14,9 @@
   forgeOptions: { type: "string", description: "Options to pass to forge test" },
 } as const satisfies Record<string, Options>;
 
-<<<<<<< HEAD
 type TestOptions = InferredOptionTypes<typeof testOpts>;
 
 const commandModule: CommandModule<typeof testOpts, TestOptions> = {
-=======
-const commandModule: CommandModule<Options, Options> = {
->>>>>>> 25086be5
   command: "test",
 
   describe: "Run tests in MUD contracts",
@@ -50,17 +46,10 @@
 
     console.log(chalk.blue("World address", worldAddress));
 
-<<<<<<< HEAD
     const userOptions = opts.forgeOptions?.replaceAll("\\", "").split(" ") ?? [];
     try {
-      const testResult = await forge(["test", "--fork-url", forkRpc, ...userOptions], {
+      await forge(["test", "--fork-url", forkRpc, ...userOptions], {
         profile: opts.profile,
-=======
-    const userOptions = args.forgeOptions?.replaceAll("\\", "").split(" ") ?? [];
-    try {
-      await forge(["test", "--fork-url", forkRpc, ...userOptions], {
-        profile: args.profile,
->>>>>>> 25086be5
         env: {
           WORLD_ADDRESS: worldAddress,
         },

import { SchemaType } from "@latticexyz/schema-type";
import { RefinementCtx, z, ZodIssueCode } from "zod";
<<<<<<< HEAD
import { BaseRoute, ObjectName, StaticSchemaType, UserEnum, ValueName } from "./commonSchemas.js";
=======
import { ObjectName, OrdinaryRoute, Selector, StaticSchemaType, UserEnum, ValueName } from "./commonSchemas.js";
>>>>>>> 36aaaef3
import { getDuplicates } from "./validation.js";

const TableName = ObjectName;
const KeyName = ValueName;
const ColumnName = ValueName;
const UserEnumName = ObjectName;
const PrototypeName = ObjectName;

// Fields can use SchemaType or one of user defined wrapper types
const FieldData = z.union([z.nativeEnum(SchemaType), UserEnumName]);

// Primary keys allow only static types, but allow static user defined types
const PrimaryKey = z.union([StaticSchemaType, UserEnumName]);
const PrimaryKeys = z.record(KeyName, PrimaryKey).default({ key: SchemaType.BYTES32 });

/************************************************************************
 *
 *    TABLE SCHEMA
 *
 ************************************************************************/

export type SchemaConfig = Record<string, z.input<typeof FieldData>> | z.input<typeof FieldData>;

const FullSchemaConfig = z
  .record(ColumnName, FieldData)
  .refine((arg) => Object.keys(arg).length > 0, "Table schema may not be empty");

const ShorthandSchemaConfig = FieldData.transform((fieldData) => {
  return FullSchemaConfig.parse({
    value: fieldData,
  });
});

export const SchemaConfig = FullSchemaConfig.or(ShorthandSchemaConfig);

/************************************************************************
 *
 *    TABLE
 *
 ************************************************************************/

export interface TableConfig {
  /** Output directory path for the file. Default is "tables" */
  directory?: string;
  /** Route is used to register the table and construct its id. The table id will be keccak256(concat(baseRoute,route)). Default is "/<tableName>" */
  route?: string;
  /** Make methods accept `tableId` argument instead of it being a hardcoded constant. Default is false */
  tableIdArgument?: boolean;
  /** Include methods that accept a manual `IStore` argument. Default is false. */
  storeArgument?: boolean;
  /** Include a data struct and methods for it. Default is false for 1-column tables; true for multi-column tables. */
  dataStruct?: boolean;
  /** Table's primary key names mapped to their types. Default is `{ key: SchemaType.BYTES32 }` */
  primaryKeys?: Record<string, z.input<typeof PrimaryKey>>;
  /** Table's column names mapped to their types. Table name's 1st letter should be lowercase. */
  schema: SchemaConfig;
}

const FullTableConfig = z
  .object({
<<<<<<< HEAD
    directory: z.string().default("tables"),
    route: BaseRoute.optional(),
=======
    directory: OrdinaryRoute.default("/tables"),
    fileSelector: Selector.optional(),
>>>>>>> 36aaaef3
    tableIdArgument: z.boolean().default(false),
    storeArgument: z.boolean().default(false),
    primaryKeys: PrimaryKeys,
    schema: SchemaConfig,
    dataStruct: z.boolean().optional(),
  })
  .transform((arg) => {
    // default dataStruct value depends on schema's length
    if (Object.keys(arg.schema).length === 1) {
      arg.dataStruct ??= false;
    } else {
      arg.dataStruct ??= true;
    }
    return arg as RequireKeys<typeof arg, "dataStruct">;
  });

const ShorthandTableConfig = FieldData.transform((fieldData) => {
  return FullTableConfig.parse({
    schema: {
      value: fieldData,
    },
  });
});

<<<<<<< HEAD
export const TableConfig = FullTableConfig.or(ShorthandTableConfig);

/************************************************************************
 *
 *    TABLES
 *
 ************************************************************************/

export type TablesConfig = Record<string, TableConfig | z.input<typeof FieldData>>;

export const TablesConfig = z.record(TableName, TableConfig).transform((tables) => {
  // default route depends on tableName
=======
const TablesRecord = z.record(TableName, z.union([TableDataShorthand, TableDataFull])).transform((tables) => {
  // default fileSelector depends on tableName
>>>>>>> 36aaaef3
  for (const tableName of Object.keys(tables)) {
    const table = tables[tableName];
    table.fileSelector ??= tableName;

    tables[tableName] = table;
  }
<<<<<<< HEAD
  return tables as Record<string, RequireKeys<(typeof tables)[string], "route">>;
});

/************************************************************************
 *
 *    USER TYPES
 *
 ************************************************************************/

export interface UserTypesConfig {
  /** Path to the file where common types will be generated and imported from. Default is "Types" */
  path?: string;
  /** Enum names mapped to lists of their member names */
  enums?: Record<string, string[]>;
}

export const UserTypesConfig = z
  .object({
    path: z.string().default("Types"),
    enums: z.record(UserEnumName, UserEnum).default({}),
  })
  .default({});

/************************************************************************
 *
 *    PROTOTYPES
 *
 ************************************************************************/

export interface PrototypeConfig {
  /** Output directory path for the file. Default is "prototypes" */
  directory?: string;
  /** Table names used in this prototype, mapped to their options */
  tables: Record<
    string,
    {
      /**
       * Default value is either a string for structs, or a record of strings for each key
       *
       * The string is rendered in solidity as-is, unescaped and without adding quotes
       */
      default?: string | Record<z.input<typeof ColumnName>, string>;
    }
  >;
}

export const PrototypeConfig = z.object({
  directory: z.string().default("prototypes"),
  tables: z.record(
    TableName,
    z.object({
      default: z.union([z.string(), z.record(ColumnName, z.string())]).optional(),
=======
  return tables as Record<string, RequireKeys<(typeof tables)[string], "fileSelector">>;
});

const StoreConfigUnrefined = z.object({
  namespace: Selector.default(""),
  storeImportPath: z.string().default("@latticexyz/store/src/"),
  tables: TablesRecord,
  userTypes: z
    .object({
      path: OrdinaryRoute.default("/types"),
      enums: z.record(UserEnumName, UserEnum).default({}),
>>>>>>> 36aaaef3
    })
  ),
});

/************************************************************************
 *
 *    FINAL
 *
 ************************************************************************/

// zod doesn't preserve doc comments
export interface StoreUserConfig {
  /** The namespace for table ids. Default is "" (empty string) */
  namespace?: string;
  /** Path for store package imports. Default is "@latticexyz/store/src/" */
  storeImportPath?: string;
  /**
   * Configuration for each table.
   *
   * The key is the table name (capitalized).
   *
   * The value:
   *  - `SchemaType | userType` for a single-value table (aka ECS component).
   *  - FullTableConfig object for multi-value tables (or for customizable options).
   */
  tables: TablesConfig;
  /** User-defined types that will be generated and may be used in table schemas instead of `SchemaType` */
  userTypes?: UserTypesConfig;
  /**
   * Configuration for each prototype - a collection of tables that share primary keys.
   *
   * The key is the prototype name (capitalized). The value is PrototypeConfig.
   */
  prototypes?: Record<string, PrototypeConfig>;
}

<<<<<<< HEAD
export type StoreConfig = z.output<typeof StoreConfig>;
=======
interface FullTableConfig {
  /** Output directory path for the file. Default is "/tables" */
  directory?: string;
  /**
   * The fileSelector is used with the namespace to register the table and construct its id.
   * The table id will be uint256(bytes32(abi.encodePacked(bytes16(namespace), bytes16(fileSelector)))).
   * Default is "<tableName>"
   * */
  fileSelector?: string;
  /** Make methods accept `tableId` argument instead of it being a hardcoded constant. Default is false */
  tableIdArgument?: boolean;
  /** Include methods that accept a manual `IStore` argument. Default is false. */
  storeArgument?: boolean;
  /** Include a data struct and methods for it. Default is false for 1-column tables; true for multi-column tables. */
  dataStruct?: boolean;
  /** Table's primary key names mapped to their types. Default is `{ key: SchemaType.BYTES32 }` */
  primaryKeys?: Record<string, z.input<typeof PrimaryKey>>;
  /** Table's column names mapped to their types. Table name's 1st letter should be lowercase. */
  schema: Record<string, z.input<typeof FieldData>>;
}
>>>>>>> 36aaaef3

const StoreConfigUnrefined = z.object({
  baseRoute: BaseRoute.default(""),
  storeImportPath: z.string().default("@latticexyz/store/src/"),
  tables: TablesConfig,
  userTypes: UserTypesConfig,
  prototypes: z.record(PrototypeName, PrototypeConfig).default({}),
});

// finally validate global conditions
export const StoreConfig = StoreConfigUnrefined.superRefine(validateStoreConfig);

export async function parseStoreConfig(config: unknown) {
  return StoreConfig.parse(config);
}

/************************************************************************
 *
 *    HELPERS
 *
 ************************************************************************/

// Validate conditions that check multiple different config options simultaneously
function validateStoreConfig(config: z.output<typeof StoreConfigUnrefined>, ctx: RefinementCtx) {
  // Local table variables must be unique within the table
  for (const table of Object.values(config.tables)) {
    const primaryKeyNames = Object.keys(table.primaryKeys);
    const fieldNames = Object.keys(table.schema);
    const duplicateVariableNames = getDuplicates([...primaryKeyNames, ...fieldNames]);
    if (duplicateVariableNames.length > 0) {
      ctx.addIssue({
        code: ZodIssueCode.custom,
        message: `Field and primary key names within one table must be unique: ${duplicateVariableNames.join(", ")}`,
      });
    }
  }
  // Global names must be unique
  const tableNames = Object.keys(config.tables);
  const userTypeNames = Object.keys(config.userTypes.enums);
  const prototypeNames = Object.keys(config.prototypes);
  const globalNames = [...tableNames, ...userTypeNames, ...prototypeNames];
  const duplicateGlobalNames = getDuplicates(globalNames);
  if (duplicateGlobalNames.length > 0) {
    ctx.addIssue({
      code: ZodIssueCode.custom,
      message: `Table, enum, prototype names must be globally unique: ${duplicateGlobalNames.join(", ")}`,
    });
  }
  // User types must exist
  for (const table of Object.values(config.tables)) {
    for (const primaryKeyType of Object.values(table.primaryKeys)) {
      validateIfUserType(userTypeNames, primaryKeyType, ctx);
    }
    for (const fieldType of Object.values(table.schema)) {
      validateIfUserType(userTypeNames, fieldType, ctx);
    }
  }
  // Prototypes must use valid tables which use the same primary key types
  for (const prototypeName of Object.keys(config.prototypes)) {
    const prototype = config.prototypes[prototypeName];
    if (Object.keys(prototype.tables).length === 0) {
      ctx.addIssue({
        code: ZodIssueCode.custom,
        message: `Prototype "${prototypeName}" must not be empty`,
      });
    }

    let primaryKeys, firstTableName;
    for (const prototypeTableName of Object.keys(prototype.tables)) {
      if (!tableNames.includes(prototypeTableName)) {
        // check table's existance
        ctx.addIssue({
          code: ZodIssueCode.custom,
          message: `Prototype "${prototypeName}" uses an invalid table "${prototypeTableName}"`,
        });
      } else {
        const prototypeTable = config.tables[prototypeTableName];
        // check primary keys
        const tablePrimaryKeys = prototypeTable.primaryKeys;
        if (primaryKeys === undefined) {
          primaryKeys = tablePrimaryKeys;
          firstTableName = prototypeTableName;
        } else if (!arraysShallowEqual(Object.values(primaryKeys), Object.values(tablePrimaryKeys))) {
          ctx.addIssue({
            code: ZodIssueCode.custom,
            message:
              `Prototype "${prototypeName}": different types of primary keys` +
              ` for tables "${prototypeTableName}" and "${firstTableName}"`,
          });
        }
        // prototypes don't support tableIdArgument
        if (prototypeTable.tableIdArgument) {
          ctx.addIssue({
            code: ZodIssueCode.custom,
            message:
              `Prototype "${prototypeName}" table "${prototypeTableName}": ` +
              `prototypes require tableIdArgument of all their tables to be false`,
          });
        }
        // also ensure that field defaults are valid
        const tableDefault = prototype.tables[prototypeTableName].default;
        if (typeof tableDefault === "string" && !prototypeTable.dataStruct) {
          ctx.addIssue({
            code: ZodIssueCode.custom,
            message:
              `Prototype "${prototypeName}": default for table "${prototypeTableName}"` +
              ` must be an object with individual field defaults, because it has dataStruct == false`,
          });
        } else if (typeof tableDefault === "object" && prototypeTable.dataStruct) {
          ctx.addIssue({
            code: ZodIssueCode.custom,
            message:
              `Prototype "${prototypeName}": default for table "${prototypeTableName}"` +
              ` must be a string with a single default value, because it has dataStruct == true`,
          });
        }
      }
    }
  }
}

function validateIfUserType(
  userTypeNames: string[],
  type: z.output<typeof FieldData> | z.output<typeof PrimaryKey>,
  ctx: RefinementCtx
) {
  if (typeof type === "string" && !userTypeNames.includes(type)) {
    ctx.addIssue({
      code: ZodIssueCode.custom,
      message: `User type ${type} is not defined in userTypes`,
    });
  }
}

function arraysShallowEqual<T>(array1: T[], array2: T[]) {
  return array1.length === array2.length && array1.every((value, index) => value === array2[index]);
}

type RequireKeys<T extends Record<string, unknown>, P extends string> = T & Required<Pick<T, P>>;<|MERGE_RESOLUTION|>--- conflicted
+++ resolved
@@ -1,10 +1,6 @@
 import { SchemaType } from "@latticexyz/schema-type";
 import { RefinementCtx, z, ZodIssueCode } from "zod";
-<<<<<<< HEAD
-import { BaseRoute, ObjectName, StaticSchemaType, UserEnum, ValueName } from "./commonSchemas.js";
-=======
-import { ObjectName, OrdinaryRoute, Selector, StaticSchemaType, UserEnum, ValueName } from "./commonSchemas.js";
->>>>>>> 36aaaef3
+import { ObjectName, Selector, StaticSchemaType, UserEnum, ValueName } from "./commonSchemas.js";
 import { getDuplicates } from "./validation.js";
 
 const TableName = ObjectName;
@@ -49,8 +45,12 @@
 export interface TableConfig {
   /** Output directory path for the file. Default is "tables" */
   directory?: string;
-  /** Route is used to register the table and construct its id. The table id will be keccak256(concat(baseRoute,route)). Default is "/<tableName>" */
-  route?: string;
+  /**
+   * The fileSelector is used with the namespace to register the table and construct its id.
+   * The table id will be uint256(bytes32(abi.encodePacked(bytes16(namespace), bytes16(fileSelector)))).
+   * Default is "<tableName>"
+   * */
+  fileSelector?: string;
   /** Make methods accept `tableId` argument instead of it being a hardcoded constant. Default is false */
   tableIdArgument?: boolean;
   /** Include methods that accept a manual `IStore` argument. Default is false. */
@@ -65,13 +65,8 @@
 
 const FullTableConfig = z
   .object({
-<<<<<<< HEAD
     directory: z.string().default("tables"),
-    route: BaseRoute.optional(),
-=======
-    directory: OrdinaryRoute.default("/tables"),
     fileSelector: Selector.optional(),
->>>>>>> 36aaaef3
     tableIdArgument: z.boolean().default(false),
     storeArgument: z.boolean().default(false),
     primaryKeys: PrimaryKeys,
@@ -96,7 +91,6 @@
   });
 });
 
-<<<<<<< HEAD
 export const TableConfig = FullTableConfig.or(ShorthandTableConfig);
 
 /************************************************************************
@@ -109,18 +103,13 @@
 
 export const TablesConfig = z.record(TableName, TableConfig).transform((tables) => {
   // default route depends on tableName
-=======
-const TablesRecord = z.record(TableName, z.union([TableDataShorthand, TableDataFull])).transform((tables) => {
-  // default fileSelector depends on tableName
->>>>>>> 36aaaef3
   for (const tableName of Object.keys(tables)) {
     const table = tables[tableName];
     table.fileSelector ??= tableName;
 
     tables[tableName] = table;
   }
-<<<<<<< HEAD
-  return tables as Record<string, RequireKeys<(typeof tables)[string], "route">>;
+  return tables as Record<string, RequireKeys<(typeof tables)[string], "fileSelector">>;
 });
 
 /************************************************************************
@@ -172,19 +161,6 @@
     TableName,
     z.object({
       default: z.union([z.string(), z.record(ColumnName, z.string())]).optional(),
-=======
-  return tables as Record<string, RequireKeys<(typeof tables)[string], "fileSelector">>;
-});
-
-const StoreConfigUnrefined = z.object({
-  namespace: Selector.default(""),
-  storeImportPath: z.string().default("@latticexyz/store/src/"),
-  tables: TablesRecord,
-  userTypes: z
-    .object({
-      path: OrdinaryRoute.default("/types"),
-      enums: z.record(UserEnumName, UserEnum).default({}),
->>>>>>> 36aaaef3
     })
   ),
 });
@@ -221,33 +197,10 @@
   prototypes?: Record<string, PrototypeConfig>;
 }
 
-<<<<<<< HEAD
 export type StoreConfig = z.output<typeof StoreConfig>;
-=======
-interface FullTableConfig {
-  /** Output directory path for the file. Default is "/tables" */
-  directory?: string;
-  /**
-   * The fileSelector is used with the namespace to register the table and construct its id.
-   * The table id will be uint256(bytes32(abi.encodePacked(bytes16(namespace), bytes16(fileSelector)))).
-   * Default is "<tableName>"
-   * */
-  fileSelector?: string;
-  /** Make methods accept `tableId` argument instead of it being a hardcoded constant. Default is false */
-  tableIdArgument?: boolean;
-  /** Include methods that accept a manual `IStore` argument. Default is false. */
-  storeArgument?: boolean;
-  /** Include a data struct and methods for it. Default is false for 1-column tables; true for multi-column tables. */
-  dataStruct?: boolean;
-  /** Table's primary key names mapped to their types. Default is `{ key: SchemaType.BYTES32 }` */
-  primaryKeys?: Record<string, z.input<typeof PrimaryKey>>;
-  /** Table's column names mapped to their types. Table name's 1st letter should be lowercase. */
-  schema: Record<string, z.input<typeof FieldData>>;
-}
->>>>>>> 36aaaef3
 
 const StoreConfigUnrefined = z.object({
-  baseRoute: BaseRoute.default(""),
+  namespace: Selector.default(""),
   storeImportPath: z.string().default("@latticexyz/store/src/"),
   tables: TablesConfig,
   userTypes: UserTypesConfig,

import { z } from "zod";
import { zEthereumAddress, zObjectName, zSelector } from "../commonSchemas.js";
import { DynamicResolutionType } from "../dynamicResolution.js";

const zSystemName = zObjectName;
const zModuleName = zObjectName;
const zSystemAccessList = z.array(zSystemName.or(zEthereumAddress)).default([]);

// The system config is a combination of a fileSelector config and access config
const zSystemConfig = z.intersection(
  z.object({
<<<<<<< HEAD
    fileSelector: zSelector,
=======
    fileSelector: Selector,
    registerFunctionSelectors: z.boolean().default(true),
>>>>>>> de3d459c
  }),
  z.discriminatedUnion("openAccess", [
    z.object({
      openAccess: z.literal(true),
    }),
    z.object({
      openAccess: z.literal(false),
      accessList: zSystemAccessList,
    }),
  ])
);

const zValueWithType = z.object({
  value: z.union([z.string(), z.number(), z.instanceof(Uint8Array)]),
  type: z.string(),
});
const zDynamicResolution = z.object({ type: z.nativeEnum(DynamicResolutionType), input: z.string() });

const zModuleConfig = z.object({
  name: zModuleName,
  root: z.boolean().default(false),
  args: z.array(z.union([zValueWithType, zDynamicResolution])).default([]),
});

// The parsed world config is the result of parsing the user config
export const zWorldConfig = z.object({
  namespace: zSelector.default(""),
  worldContractName: z.string().optional(),
  overrideSystems: z.record(zSystemName, zSystemConfig).default({}),
  excludeSystems: z.array(zSystemName).default([]),
  postDeployScript: z.string().default("PostDeploy"),
  deploymentInfoDirectory: z.string().default("."),
  worldgenDirectory: z.string().default("world"),
  worldImportPath: z.string().default("@latticexyz/world/src/"),
  modules: z.array(zModuleConfig).default([]),
});

export async function parseWorldConfig(config: unknown) {
  return zWorldConfig.parse(config);
}

export type ParsedWorldConfig = z.output<typeof zWorldConfig>;<|MERGE_RESOLUTION|>--- conflicted
+++ resolved
@@ -9,12 +9,8 @@
 // The system config is a combination of a fileSelector config and access config
 const zSystemConfig = z.intersection(
   z.object({
-<<<<<<< HEAD
     fileSelector: zSelector,
-=======
-    fileSelector: Selector,
     registerFunctionSelectors: z.boolean().default(true),
->>>>>>> de3d459c
   }),
   z.discriminatedUnion("openAccess", [
     z.object({

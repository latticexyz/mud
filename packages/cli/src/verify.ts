--- conflicted
+++ resolved
@@ -105,11 +105,7 @@
     );
 
     modules.map(({ name, prepareDeploy }) => {
-<<<<<<< HEAD
-      const { address } = prepareDeploy(deployerAddress, {});
-=======
       const { address } = prepareDeploy(deployerAddress);
->>>>>>> 5a6c03c6
       return verifyQueue.add(() =>
         verifyContract({
           // TODO: figure out dir from artifactPath via import.meta.resolve?

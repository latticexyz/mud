import path from "node:path";
import { existsSync, mkdirSync, readFileSync, writeFileSync } from "node:fs";
import { InferredOptionTypes, Options } from "yargs";
import { deploy } from "./deploy/deploy";
import { createWalletClient, http, Hex, isHex } from "viem";
import { privateKeyToAccount } from "viem/accounts";
import { loadConfig } from "@latticexyz/config/node";
import { StoreConfig } from "@latticexyz/store";
import { WorldConfig } from "@latticexyz/world";
import { getOutDirectory, getRpcUrl, getSrcDirectory } from "@latticexyz/common/foundry";
import chalk from "chalk";
import { MUDError } from "@latticexyz/common/errors";
import { resolveConfig } from "./deploy/resolveConfig";
import { getChainId } from "viem/actions";
import { postDeploy } from "./utils/utils/postDeploy";
import { WorldDeploy } from "./deploy/common";
import { build } from "./build";

export const deployOptions = {
  configPath: { type: "string", desc: "Path to the config file" },
  printConfig: { type: "boolean", desc: "Print the resolved config" },
  profile: { type: "string", desc: "The foundry profile to use" },
  saveDeployment: { type: "boolean", desc: "Save the deployment info to a file", default: true },
  rpc: { type: "string", desc: "The RPC URL to use. Defaults to the RPC url from the local foundry.toml" },
<<<<<<< HEAD
  rpcBatchSize: {
    type: "number",
    desc: "Number of JSON-RPC HTTP requests processed in batch per second",
=======
  deployerAddress: {
    type: "string",
    desc: "Deploy using an existing deterministic deployer (https://github.com/Arachnid/deterministic-deployment-proxy)",
>>>>>>> 7c23dd77
  },
  worldAddress: { type: "string", desc: "Deploy to an existing World at the given address" },
  srcDir: { type: "string", desc: "Source directory. Defaults to foundry src directory." },
  skipBuild: { type: "boolean", desc: "Skip rebuilding the contracts before deploying" },
  alwaysRunPostDeploy: {
    type: "boolean",
    desc: "Always run PostDeploy.s.sol after each deploy (including during upgrades). By default, PostDeploy.s.sol is only run once after a new world is deployed.",
  },
  salt: {
    type: "string",
    desc: "The deployment salt to use. Defaults to a random salt.",
  },
} as const satisfies Record<string, Options>;

export type DeployOptions = InferredOptionTypes<typeof deployOptions>;

/**
 * Given some CLI arguments, finds and resolves a MUD config, foundry profile, and runs a deploy.
 * This is used by the deploy, test, and dev-contracts CLI commands.
 */
export async function runDeploy(opts: DeployOptions): Promise<WorldDeploy> {
  const salt = opts.salt;
  if (salt != null && !isHex(salt)) {
    throw new MUDError("Expected hex string for salt");
  }

  const profile = opts.profile ?? process.env.FOUNDRY_PROFILE;

  const config = (await loadConfig(opts.configPath)) as StoreConfig & WorldConfig;
  if (opts.printConfig) {
    console.log(chalk.green("\nResolved config:\n"), JSON.stringify(config, null, 2));
  }

  const srcDir = opts.srcDir ?? (await getSrcDirectory(profile));
  const outDir = await getOutDirectory(profile);

  const rpc = opts.rpc ?? (await getRpcUrl(profile));
  console.log(
    chalk.bgBlue(
      chalk.whiteBright(`\n Deploying MUD contracts${profile ? " with profile " + profile : ""} to RPC ${rpc} \n`)
    )
  );

  // Run build
  if (!opts.skipBuild) {
    await build({ config, srcDir, foundryProfile: profile });
  }

  const privateKey = process.env.PRIVATE_KEY as Hex;
  if (!privateKey) {
    throw new MUDError(
      `Missing PRIVATE_KEY environment variable.
Run 'echo "PRIVATE_KEY=0xac0974bec39a17e36ba4a6b4d238ff944bacb478cbed5efcae784d7bf4f2ff80" > .env'
in your contracts directory to use the default anvil private key.`
    );
  }

  const resolvedConfig = resolveConfig({ config, forgeSourceDir: srcDir, forgeOutDir: outDir });

  const client = createWalletClient({
    transport: http(rpc, {
      batch: opts.rpcBatchSize != 0 && {
        batchSize: opts.rpcBatchSize,
        wait: 1000,
      },
    }),
    account: privateKeyToAccount(privateKey),
  });
  console.log("Deploying from", client.account.address);

  const startTime = Date.now();
  const worldDeploy = await deploy({
    deployerAddress: opts.deployerAddress as Hex | undefined,
    salt,
    worldAddress: opts.worldAddress as Hex | undefined,
    client,
    config: resolvedConfig,
  });
  if (opts.worldAddress == null || opts.alwaysRunPostDeploy) {
    await postDeploy(config.postDeployScript, worldDeploy.address, rpc, profile);
  }
  console.log(chalk.green("Deployment completed in", (Date.now() - startTime) / 1000, "seconds"));

  const deploymentInfo = {
    worldAddress: worldDeploy.address,
    blockNumber: Number(worldDeploy.deployBlock),
  };

  if (opts.saveDeployment) {
    const chainId = await getChainId(client);
    const deploysDir = path.join(config.deploysDirectory, chainId.toString());
    mkdirSync(deploysDir, { recursive: true });
    writeFileSync(path.join(deploysDir, "latest.json"), JSON.stringify(deploymentInfo, null, 2));
    writeFileSync(path.join(deploysDir, Date.now() + ".json"), JSON.stringify(deploymentInfo, null, 2));

    const localChains = [1337, 31337];
    const deploys = existsSync(config.worldsFile) ? JSON.parse(readFileSync(config.worldsFile, "utf-8")) : {};
    deploys[chainId] = {
      address: deploymentInfo.worldAddress,
      // We expect the worlds file to be committed and since local deployments are often
      // a consistent address but different block number, we'll ignore the block number.
      blockNumber: localChains.includes(chainId) ? undefined : deploymentInfo.blockNumber,
    };
    writeFileSync(config.worldsFile, JSON.stringify(deploys, null, 2));

    console.log(
      chalk.bgGreen(chalk.whiteBright(`\n Deployment result (written to ${config.worldsFile} and ${deploysDir}): \n`))
    );
  }

  console.log(deploymentInfo);

  return worldDeploy;
}<|MERGE_RESOLUTION|>--- conflicted
+++ resolved
@@ -22,15 +22,13 @@
   profile: { type: "string", desc: "The foundry profile to use" },
   saveDeployment: { type: "boolean", desc: "Save the deployment info to a file", default: true },
   rpc: { type: "string", desc: "The RPC URL to use. Defaults to the RPC url from the local foundry.toml" },
-<<<<<<< HEAD
   rpcBatchSize: {
     type: "number",
     desc: "Number of JSON-RPC HTTP requests processed in batch per second",
-=======
+  ),
   deployerAddress: {
     type: "string",
     desc: "Deploy using an existing deterministic deployer (https://github.com/Arachnid/deterministic-deployment-proxy)",
->>>>>>> 7c23dd77
   },
   worldAddress: { type: "string", desc: "Deploy to an existing World at the given address" },
   srcDir: { type: "string", desc: "Source directory. Defaults to foundry src directory." },

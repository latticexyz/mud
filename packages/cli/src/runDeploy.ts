--- conflicted
+++ resolved
@@ -16,11 +16,8 @@
 import { build } from "./build";
 import { kmsKeyToAccount } from "@latticexyz/common/kms";
 import { configToModules } from "./deploy/configToModules";
-<<<<<<< HEAD
 import { findContractArtifacts } from "@latticexyz/world/node";
-=======
 import { enableAutomine } from "./utils/enableAutomine";
->>>>>>> d3ab5c37
 
 export const deployOptions = {
   configPath: { type: "string", desc: "Path to the MUD config file" },

<<<<<<< HEAD
import { getStaticByteLength, SchemaType, SchemaTypeToAbiType } from "@latticexyz/schema-type";
import path from "path";
import { StoreConfig } from "../index.js";
import { RenderTableType } from "./types.js";
=======
import { AbiTypeToSchemaType, getStaticByteLength, SchemaType, SchemaTypeToAbiType } from "@latticexyz/schema-type";
import { StoreConfig } from "../config/index.js";
import { ImportDatum, RenderTableType } from "./types.js";
import { parseStaticArray } from "../config/validation.js";
>>>>>>> 4a867416

export type UserTypeInfo = ReturnType<typeof getUserTypeInfo>;

/**
 * Resolve an abi or user type into a SchemaType
 */
export function resolveAbiOrUserType(
  abiOrUserType: string,
  config: StoreConfig
): {
  schemaType: SchemaType;
  renderTableType: RenderTableType;
} {
  // abi types which directly mirror a SchemaType
  if (abiOrUserType in AbiTypeToSchemaType) {
    const schemaType = AbiTypeToSchemaType[abiOrUserType];
    return {
      schemaType,
      renderTableType: getSchemaTypeInfo(schemaType),
    };
  }
  // static arrays
  const staticArray = parseStaticArray(abiOrUserType);
  if (staticArray) {
    if (staticArray.elementType in AbiTypeToSchemaType) {
      return getStaticArrayTypeInfo(abiOrUserType, staticArray.elementType, staticArray.staticLength);
    } else {
      throw new Error("Static arrays of user types are not supported");
    }
  }
  // user types
  return getUserTypeInfo(abiOrUserType, config);
}

/**
 * Get the required import for SchemaType|userType (`undefined` means that no import is required)
 */
export function importForAbiOrUserType(
  abiOrUserType: string,
  usedInDirectory: string,
  config: StoreConfig
): ImportDatum | undefined {
  // abi types which directly mirror a SchemaType
  if (abiOrUserType in AbiTypeToSchemaType) {
    return undefined;
  }
  // static arrays
  const staticArray = parseStaticArray(abiOrUserType);
  if (staticArray) {
    return undefined;
  }
  // user types
  return {
    symbol: abiOrUserType,
    fromPath: config.userTypesPath + ".sol",
    usedInPath: usedInDirectory,
  };
}

export function getSchemaTypeInfo(schemaType: SchemaType): RenderTableType {
  const staticByteLength = getStaticByteLength(schemaType);
  const isDynamic = staticByteLength === 0;
  const typeId = SchemaTypeToAbiType[schemaType];
  return {
    typeId,
    typeWithLocation: isDynamic ? typeId + " memory" : typeId,
    enumName: SchemaType[schemaType],
    staticByteLength,
    isDynamic,
    typeWrap: "",
    typeUnwrap: "",
    internalTypeId: typeId,
  };
}

export function getUserTypeInfo(
  userType: string,
  config: StoreConfig
): {
  schemaType: SchemaType;
  renderTableType: RenderTableType;
} {
  // enums
  if (userType in config.enums) {
    const schemaType = SchemaType.UINT8;
    const staticByteLength = getStaticByteLength(schemaType);
    const isDynamic = staticByteLength === 0;
    const typeId = userType;
    return {
      schemaType,
      renderTableType: {
        typeId,
        typeWithLocation: typeId,
        enumName: SchemaType[schemaType],
        staticByteLength,
        isDynamic,
        typeWrap: `${userType}`,
<<<<<<< HEAD
        typeUnwrap: `${userType}`,
=======
        typeUnwrap: `uint8`,
>>>>>>> 4a867416
        internalTypeId: `${SchemaTypeToAbiType[schemaType]}`,
      },
    };
  }
  // invalid
  throw new Error(`User type "${userType}" does not exist`);
}

function getStaticArrayTypeInfo(abiType: string, elementType: string, staticLength: number) {
  const internalTypeId = elementType + "[]";
  const schemaType = AbiTypeToSchemaType[internalTypeId];
  return {
    schemaType,
    renderTableType: {
      typeId: abiType,
      typeWithLocation: `${abiType} memory`,
      enumName: SchemaType[schemaType],
      staticByteLength: 0,
      isDynamic: true,
      typeWrap: `toStaticArray_${elementType}_${staticLength}`,
      typeUnwrap: `fromStaticArray_${elementType}_${staticLength}`,
      typeWrappingData: {
        kind: "staticArray",
        elementType,
        staticLength,
      },
      internalTypeId,
    },
  } as const;
}<|MERGE_RESOLUTION|>--- conflicted
+++ resolved
@@ -1,14 +1,7 @@
-<<<<<<< HEAD
-import { getStaticByteLength, SchemaType, SchemaTypeToAbiType } from "@latticexyz/schema-type";
-import path from "path";
-import { StoreConfig } from "../index.js";
-import { RenderTableType } from "./types.js";
-=======
 import { AbiTypeToSchemaType, getStaticByteLength, SchemaType, SchemaTypeToAbiType } from "@latticexyz/schema-type";
 import { StoreConfig } from "../config/index.js";
 import { ImportDatum, RenderTableType } from "./types.js";
 import { parseStaticArray } from "../config/validation.js";
->>>>>>> 4a867416
 
 export type UserTypeInfo = ReturnType<typeof getUserTypeInfo>;
 
@@ -106,11 +99,7 @@
         staticByteLength,
         isDynamic,
         typeWrap: `${userType}`,
-<<<<<<< HEAD
-        typeUnwrap: `${userType}`,
-=======
         typeUnwrap: `uint8`,
->>>>>>> 4a867416
         internalTypeId: `${SchemaTypeToAbiType[schemaType]}`,
       },
     };

import {
  renderArguments,
  renderCommonData,
  renderList,
  renderedSolidityHeader,
  renderImports,
  renderTableId,
  renderWithStore,
} from "./common.js";
import { renderFieldMethods } from "./field.js";
import { renderRecordMethods } from "./record.js";
import { RenderTableOptions } from "./types.js";

export function renderTable(options: RenderTableOptions) {
  const {
    imports,
    libraryName,
    structName,
<<<<<<< HEAD
    staticRouteData,
    storeImportPath,
    fields,
    withRecordMethods,
    storeArgument,
=======
    staticResourceData,
    storeImportPath,
    fields,
    withRecordMethods,
    primaryKeys,
>>>>>>> 36aaaef3
  } = options;

  const { _typedTableId, _typedKeyArgs, _primaryKeysDefinition } = renderCommonData(options);

  return `${renderedSolidityHeader}

// Import schema type
import { SchemaType } from "@latticexyz/schema-type/src/solidity/SchemaType.sol";

// Import store internals
import { IStore } from "${storeImportPath}IStore.sol";
import { StoreSwitch } from "${storeImportPath}StoreSwitch.sol";
import { StoreCore } from "${storeImportPath}StoreCore.sol";
import { Bytes } from "${storeImportPath}Bytes.sol";
import { SliceLib } from "${storeImportPath}Slice.sol";
import { EncodeArray } from "${storeImportPath}tightcoder/EncodeArray.sol";
import { Schema, SchemaLib } from "${storeImportPath}Schema.sol";
import { PackedCounter, PackedCounterLib } from "${storeImportPath}PackedCounter.sol";

${
  imports.length > 0
    ? `
      // Import user types
      ${renderImports(imports)}
    `
    : ""
}

<<<<<<< HEAD
${staticRouteData ? renderTableId(staticRouteData).tableIdDefinition : ""}
=======
${
  !staticResourceData
    ? ""
    : `
      uint256 constant _tableId = uint256(bytes32(abi.encodePacked(bytes16("${staticResourceData.namespace}"), bytes16("${staticResourceData.fileSelector}"))));
      uint256 constant ${staticResourceData.tableIdName} = _tableId;
`
}
>>>>>>> 36aaaef3

${
  !structName
    ? ""
    : `
      struct ${structName} {
        ${renderList(fields, ({ name, typeId }) => `${typeId} ${name};`)}
      }
`
}

library ${libraryName} {
  /** Get the table's schema */
  function getSchema() internal pure returns (Schema) {
    SchemaType[] memory _schema = new SchemaType[](${fields.length});
    ${renderList(fields, ({ enumName }, index) => `_schema[${index}] = SchemaType.${enumName};`)}

    return SchemaLib.encode(_schema);
  }

  function getKeySchema() internal pure returns (Schema) {
    SchemaType[] memory _schema = new SchemaType[](${primaryKeys.length});
    ${renderList(primaryKeys, ({ enumName }, index) => `_schema[${index}] = SchemaType.${enumName};`)}

    return SchemaLib.encode(_schema);
  }

  /** Get the table's metadata */
  function getMetadata() internal pure returns (string memory, string[] memory) {
    string[] memory _fieldNames = new string[](${fields.length});
    ${renderList(fields, (field, index) => `_fieldNames[${index}] = "${field.name}";`)}
    return ("${libraryName}", _fieldNames);
  }

<<<<<<< HEAD
  ${renderWithStore(
    storeArgument,
    (_typedStore, _store, _commentSuffix) => `
    /** Register the table's schema${_commentSuffix} */
    function registerSchema(${renderArguments([_typedStore, _typedTableId])}) internal {
      ${_store}.registerSchema(_tableId, getSchema());
    }
  `
  )}

  ${renderWithStore(
    storeArgument,
    (_typedStore, _store, _commentSuffix) => `
    /** Set the table's metadata${_commentSuffix} */
    function setMetadata(${renderArguments([_typedStore, _typedTableId])}) internal {
      (string memory _tableName, string[] memory _fieldNames) = getMetadata();
      ${_store}.setMetadata(_tableId, _tableName, _fieldNames);
    }
  `
  )}
=======
  /** Register the table's schema */
  function registerSchema(${_typedTableId}) internal {
    StoreSwitch.registerSchema(_tableId, getSchema(), getKeySchema());
  }

  /** Set the table's metadata */
  function setMetadata(${_typedTableId}) internal {
    (string memory _tableName, string[] memory _fieldNames) = getMetadata();
    StoreSwitch.setMetadata(_tableId, _tableName, _fieldNames);
  }

${
  !options.storeArgument
    ? ""
    : `
  /** Register the table's schema for the specified store */
  function registerSchema(${renderArguments([_typedTableId, "IStore _store"])}) internal {
    _store.registerSchema(_tableId, getSchema(), getKeySchema());
  }

  /** Set the table's metadata for the specified store */
  function setMetadata(${renderArguments([_typedTableId, "IStore _store"])}) internal {
    (string memory _tableName, string[] memory _fieldNames) = getMetadata();
    _store.setMetadata(_tableId, _tableName, _fieldNames);
  }
`
}
>>>>>>> 36aaaef3

  ${renderFieldMethods(options)}

  ${withRecordMethods ? renderRecordMethods(options) : ""}

  ${renderWithStore(
    storeArgument,
    (_typedStore, _store, _commentSuffix) => `
    /* Delete all data for given keys${_commentSuffix} */
    function deleteRecord(${renderArguments([_typedStore, _typedTableId, _typedKeyArgs])}) internal {
      ${_primaryKeysDefinition}
      ${_store}.deleteRecord(_tableId, _primaryKeys);
    }
  `
  )}
}

${
  // nothing can be cast to bool, so an assembly helper is required
  !fields.some(({ typeId }) => typeId === "bool")
    ? ""
    : `
  function _toBool(uint8 value) pure returns (bool result) {
    assembly {
      result := value
    }
  }
`
}

${
  // nothing can be cast from bool, so an assembly helper is required
  !options.primaryKeys.some(({ typeId }) => typeId === "bool")
    ? ""
    : `
  function _boolToBytes32(bool value) pure returns (bytes32 result) {
    assembly {
      result := value
    }
  }
`
}

`;
}<|MERGE_RESOLUTION|>--- conflicted
+++ resolved
@@ -16,19 +16,12 @@
     imports,
     libraryName,
     structName,
-<<<<<<< HEAD
-    staticRouteData,
+    staticResourceData,
     storeImportPath,
     fields,
     withRecordMethods,
     storeArgument,
-=======
-    staticResourceData,
-    storeImportPath,
-    fields,
-    withRecordMethods,
     primaryKeys,
->>>>>>> 36aaaef3
   } = options;
 
   const { _typedTableId, _typedKeyArgs, _primaryKeysDefinition } = renderCommonData(options);
@@ -57,18 +50,7 @@
     : ""
 }
 
-<<<<<<< HEAD
-${staticRouteData ? renderTableId(staticRouteData).tableIdDefinition : ""}
-=======
-${
-  !staticResourceData
-    ? ""
-    : `
-      uint256 constant _tableId = uint256(bytes32(abi.encodePacked(bytes16("${staticResourceData.namespace}"), bytes16("${staticResourceData.fileSelector}"))));
-      uint256 constant ${staticResourceData.tableIdName} = _tableId;
-`
-}
->>>>>>> 36aaaef3
+${staticResourceData ? renderTableId(staticResourceData).tableIdDefinition : ""}
 
 ${
   !structName
@@ -103,13 +85,12 @@
     return ("${libraryName}", _fieldNames);
   }
 
-<<<<<<< HEAD
   ${renderWithStore(
     storeArgument,
     (_typedStore, _store, _commentSuffix) => `
     /** Register the table's schema${_commentSuffix} */
     function registerSchema(${renderArguments([_typedStore, _typedTableId])}) internal {
-      ${_store}.registerSchema(_tableId, getSchema());
+      ${_store}.registerSchema(_tableId, getSchema(), getKeySchema());
     }
   `
   )}
@@ -124,35 +105,6 @@
     }
   `
   )}
-=======
-  /** Register the table's schema */
-  function registerSchema(${_typedTableId}) internal {
-    StoreSwitch.registerSchema(_tableId, getSchema(), getKeySchema());
-  }
-
-  /** Set the table's metadata */
-  function setMetadata(${_typedTableId}) internal {
-    (string memory _tableName, string[] memory _fieldNames) = getMetadata();
-    StoreSwitch.setMetadata(_tableId, _tableName, _fieldNames);
-  }
-
-${
-  !options.storeArgument
-    ? ""
-    : `
-  /** Register the table's schema for the specified store */
-  function registerSchema(${renderArguments([_typedTableId, "IStore _store"])}) internal {
-    _store.registerSchema(_tableId, getSchema(), getKeySchema());
-  }
-
-  /** Set the table's metadata for the specified store */
-  function setMetadata(${renderArguments([_typedTableId, "IStore _store"])}) internal {
-    (string memory _tableName, string[] memory _fieldNames) = getMetadata();
-    _store.setMetadata(_tableId, _tableName, _fieldNames);
-  }
-`
-}
->>>>>>> 36aaaef3
 
   ${renderFieldMethods(options)}
 

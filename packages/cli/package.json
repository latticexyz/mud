{
  "name": "@latticexyz/cli",
  "version": "2.0.0-next.10",
  "description": "Command line interface for mud",
  "repository": {
    "type": "git",
    "url": "https://github.com/latticexyz/mud.git",
    "directory": "packages/cli"
  },
  "license": "MIT",
  "type": "module",
  "exports": {
    ".": "./dist/index.js"
  },
  "types": "src/index.ts",
  "bin": {
    "mud": "./dist/mud.js"
  },
  "scripts": {
    "build": "pnpm run build:js && pnpm run build:test-tables",
    "build:js": "tsup && chmod +x ./dist/mud.js",
    "build:test-tables": "tsx ./scripts/generate-test-tables.ts",
    "clean": "pnpm run clean:js && pnpm run clean:test-tables",
    "clean:js": "rimraf dist",
    "clean:test-tables": "rimraf src/codegen",
    "dev": "tsup --watch",
    "lint": "eslint . --ext .ts",
    "prepare": "mkdir -p ./dist && touch ./dist/mud.js",
    "test": "tsc --noEmit && forge test",
    "test:ci": "pnpm run test"
  },
  "dependencies": {
    "@improbable-eng/grpc-web": "^0.15.0",
    "@improbable-eng/grpc-web-node-http-transport": "^0.15.0",
    "@latticexyz/abi-ts": "workspace:*",
    "@latticexyz/common": "workspace:*",
    "@latticexyz/config": "workspace:*",
    "@latticexyz/gas-report": "workspace:*",
    "@latticexyz/protocol-parser": "workspace:*",
    "@latticexyz/schema-type": "workspace:*",
    "@latticexyz/services": "workspace:*",
    "@latticexyz/store": "workspace:*",
    "@latticexyz/utils": "workspace:*",
    "@latticexyz/world": "workspace:*",
    "@latticexyz/world-modules": "workspace:*",
    "abitype": "0.9.3",
    "chalk": "^5.0.1",
    "chokidar": "^3.5.3",
    "dotenv": "^16.0.3",
    "ejs": "^3.1.8",
    "execa": "^7.0.0",
    "glob": "^8.0.3",
    "nice-grpc-web": "^2.0.1",
    "openurl": "^1.1.1",
    "path": "^0.12.7",
    "throttle-debounce": "^5.0.0",
    "typescript": "5.1.6",
<<<<<<< HEAD
    "viem": "1.12.2",
=======
    "viem": "1.14.0",
>>>>>>> 94d7f1ee
    "yargs": "^17.7.1",
    "zod": "^3.21.4",
    "zod-validation-error": "^1.3.0"
  },
  "devDependencies": {
    "@types/ejs": "^3.1.1",
    "@types/glob": "^7.2.0",
    "@types/node": "^18.15.11",
    "@types/openurl": "^1.0.0",
    "@types/throttle-debounce": "^5.0.0",
    "@types/yargs": "^17.0.10",
    "ds-test": "https://github.com/dapphub/ds-test.git#e282159d5170298eb2455a6c05280ab5a73a4ef0",
    "forge-std": "https://github.com/foundry-rs/forge-std.git#74cfb77e308dd188d2f58864aaf44963ae6b88b1",
    "tsup": "^6.7.0",
    "tsx": "^3.12.6",
    "vitest": "0.31.4"
  },
  "gitHead": "914a1e0ae4a573d685841ca2ea921435057deb8f"
}<|MERGE_RESOLUTION|>--- conflicted
+++ resolved
@@ -55,11 +55,7 @@
     "path": "^0.12.7",
     "throttle-debounce": "^5.0.0",
     "typescript": "5.1.6",
-<<<<<<< HEAD
-    "viem": "1.12.2",
-=======
     "viem": "1.14.0",
->>>>>>> 94d7f1ee
     "yargs": "^17.7.1",
     "zod": "^3.21.4",
     "zod-validation-error": "^1.3.0"

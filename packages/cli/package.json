--- conflicted
+++ resolved
@@ -37,17 +37,10 @@
   "dependencies": {
     "@improbable-eng/grpc-web": "^0.15.0",
     "@improbable-eng/grpc-web-node-http-transport": "^0.15.0",
-<<<<<<< HEAD
     "@latticexyz/schema-type": "^1.34.0",
-    "@latticexyz/services": "^1.37.1",
-    "@latticexyz/solecs": "^1.37.1",
-    "@latticexyz/std-contracts": "^1.37.1",
-=======
     "@latticexyz/services": "^1.39.0",
     "@latticexyz/solecs": "^1.39.0",
     "@latticexyz/std-contracts": "^1.39.0",
-    "@latticexyz/utils": "^1.39.0",
->>>>>>> 3fdaa988
     "@typechain/ethers-v5": "^10.1.1",
     "chalk": "^5.0.1",
     "chokidar": "^3.5.3",

--- conflicted
+++ resolved
@@ -35,16 +35,10 @@
     "typescript": "^4.6.4"
   },
   "dependencies": {
-<<<<<<< HEAD
-    "@latticexyz/solecs": "^1.28.0",
-    "@latticexyz/std-contracts": "^1.28.0",
-    "@latticexyz/utils": "^1.28.0",
-    "@typechain/ethers-v5": "^10.1.1",
-=======
     "@latticexyz/solecs": "^1.28.1",
     "@latticexyz/std-contracts": "^1.28.1",
     "@latticexyz/utils": "^1.28.1",
->>>>>>> 2aeb4a65
+    "@typechain/ethers-v5": "^10.1.1",
     "chalk": "^5.0.1",
     "clear": "^0.1.0",
     "commander": "^9.2.0",

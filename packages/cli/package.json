{
  "name": "@latticexyz/cli",
  "version": "1.42.0",
  "description": "Command line interface for mud",
  "repository": {
    "type": "git",
    "url": "https://github.com/latticexyz/mud.git",
    "directory": "packages/cli"
  },
  "license": "MIT",
  "type": "module",
  "exports": {
    ".": "./dist/index.js"
  },
  "types": "src/index.ts",
  "bin": {
    "mud": "./dist/mud.js",
    "mud2": "./dist/mud2.js"
  },
  "scripts": {
<<<<<<< HEAD
    "build": "pnpm run build:js",
    "build:js": "vite build && chmod +x ./dist/mud.js ./dist/mud2.js",
    "clean": "pnpm run clean:js",
    "clean:js": "rimraf dist",
    "dev": "vite build --watch",
    "generate-test-tables": "tsx ./scripts/generate-test-tables.ts",
=======
    "build": "pnpm run build:js && chmod +x ./dist/mud.js",
    "build:js": "tsup",
    "codegen": "tsx ./scripts/codegen.ts",
    "dev": "tsup --watch",
>>>>>>> 9fca0c94
    "lint": "eslint . --ext .ts",
    "release": "npm publish --access=public",
    "test": "tsc --noEmit && forge test"
  },
  "dependencies": {
    "@ethersproject/abi": "^5.7.0",
    "@ethersproject/providers": "^5.7.2",
    "@improbable-eng/grpc-web": "^0.15.0",
    "@improbable-eng/grpc-web-node-http-transport": "^0.15.0",
    "@latticexyz/common": "workspace:*",
    "@latticexyz/config": "workspace:*",
    "@latticexyz/schema-type": "workspace:*",
    "@latticexyz/services": "workspace:*",
    "@latticexyz/solecs": "workspace:*",
    "@latticexyz/std-contracts": "workspace:*",
    "@latticexyz/store": "workspace:*",
    "@latticexyz/world": "workspace:*",
    "@typechain/ethers-v5": "^10.2.0",
    "chalk": "^5.0.1",
    "chokidar": "^3.5.3",
    "dotenv": "^16.0.3",
    "ds-test": "https://github.com/dapphub/ds-test.git#c9ce3f25bde29fc5eb9901842bf02850dfd2d084",
    "ejs": "^3.1.8",
    "ethers": "^5.7.2",
    "execa": "^7.0.0",
    "forge-std": "https://github.com/foundry-rs/forge-std.git#b4f121555729b3afb3c5ffccb62ff4b6e2818fd3",
    "glob": "^8.0.3",
    "nice-grpc-web": "^2.0.1",
    "openurl": "^1.1.1",
    "path": "^0.12.7",
    "table": "^6.8.1",
    "typechain": "^8.1.1",
    "typescript": "^4.9.5",
    "yargs": "^17.7.1",
    "zod": "^3.21.4",
    "zod-validation-error": "^1.3.0"
  },
  "devDependencies": {
    "@types/ejs": "^3.1.1",
    "@types/glob": "^7.2.0",
    "@types/node": "^17.0.34",
    "@types/openurl": "^1.0.0",
    "@types/yargs": "^17.0.10",
    "tsup": "^6.7.0",
    "tsx": "^3.12.6",
    "vitest": "^0.29.8"
  },
  "gitHead": "914a1e0ae4a573d685841ca2ea921435057deb8f"
}<|MERGE_RESOLUTION|>--- conflicted
+++ resolved
@@ -18,19 +18,12 @@
     "mud2": "./dist/mud2.js"
   },
   "scripts": {
-<<<<<<< HEAD
     "build": "pnpm run build:js",
-    "build:js": "vite build && chmod +x ./dist/mud.js ./dist/mud2.js",
+    "build:js": "tsup && chmod +x ./dist/mud.js ./dist/mud2.js",
     "clean": "pnpm run clean:js",
     "clean:js": "rimraf dist",
-    "dev": "vite build --watch",
+    "dev": "tsup --watch",
     "generate-test-tables": "tsx ./scripts/generate-test-tables.ts",
-=======
-    "build": "pnpm run build:js && chmod +x ./dist/mud.js",
-    "build:js": "tsup",
-    "codegen": "tsx ./scripts/codegen.ts",
-    "dev": "tsup --watch",
->>>>>>> 9fca0c94
     "lint": "eslint . --ext .ts",
     "release": "npm publish --access=public",
     "test": "tsc --noEmit && forge test"

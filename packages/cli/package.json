{
  "name": "@latticexyz/cli",
  "version": "1.42.0",
  "description": "Command line interface for mud",
  "repository": {
    "type": "git",
    "url": "https://github.com/latticexyz/mud.git",
    "directory": "packages/cli"
  },
  "license": "MIT",
  "type": "module",
  "exports": {
    ".": "./dist/index.js"
  },
  "types": "src/index.ts",
  "bin": {
    "mud": "./dist/mud.js",
    "mud2": "./dist/mud2.js"
  },
  "scripts": {
<<<<<<< HEAD
    "build": "pnpm run build:js",
    "build:js": "tsup",
    "clean": "pnpm run clean:js",
    "clean:js": "rimraf dist",
    "dev": "tsup --watch",
    "generate-test-tables": "tsx ./scripts/generate-test-tables.ts",
    "lint": "eslint . --ext .ts",
    "release": "npm publish --access=public",
    "test": "tsc --noEmit && forge test"
=======
    "build": "pnpm run build:js && chmod +x ./dist/mud.js",
    "build:js": "vite build",
    "codegen": "tsx ./scripts/codegen.ts",
    "dev": "vite build --watch",
    "lint": "eslint . --ext .ts",
    "release": "npm publish --access=public",
    "test": "pnpm test:typescript && pnpm test:contracts",
    "test:contracts": "pnpm codegen && forge test",
    "test:typescript": "tsc --noEmit"
>>>>>>> 9f516461
  },
  "dependencies": {
    "@ethersproject/abi": "^5.7.0",
    "@ethersproject/providers": "^5.7.2",
    "@improbable-eng/grpc-web": "^0.15.0",
    "@improbable-eng/grpc-web-node-http-transport": "^0.15.0",
    "@latticexyz/common": "workspace:*",
    "@latticexyz/config": "workspace:*",
    "@latticexyz/schema-type": "workspace:*",
    "@latticexyz/services": "workspace:*",
    "@latticexyz/solecs": "workspace:*",
    "@latticexyz/std-contracts": "workspace:*",
    "@latticexyz/store": "workspace:*",
    "@latticexyz/world": "workspace:*",
    "@typechain/ethers-v5": "^10.2.0",
    "chalk": "^5.0.1",
    "chokidar": "^3.5.3",
    "dotenv": "^16.0.3",
    "ds-test": "https://github.com/dapphub/ds-test.git#c9ce3f25bde29fc5eb9901842bf02850dfd2d084",
    "ejs": "^3.1.8",
    "ethers": "^5.7.2",
    "execa": "^7.0.0",
    "forge-std": "https://github.com/foundry-rs/forge-std.git#b4f121555729b3afb3c5ffccb62ff4b6e2818fd3",
    "glob": "^8.0.3",
    "nice-grpc-web": "^2.0.1",
    "openurl": "^1.1.1",
    "path": "^0.12.7",
    "table": "^6.8.1",
    "typechain": "^8.1.1",
    "typescript": "^4.9.5",
    "yargs": "^17.7.1",
    "zod": "^3.21.4",
    "zod-validation-error": "^1.3.0"
  },
  "devDependencies": {
    "@types/ejs": "^3.1.1",
    "@types/glob": "^7.2.0",
    "@types/node": "^17.0.34",
    "@types/openurl": "^1.0.0",
    "@types/rollup-plugin-peer-deps-external": "^2.2.1",
    "@types/yargs": "^17.0.10",
    "rollup-plugin-peer-deps-external": "^2.2.4",
    "rollup-plugin-preserve-shebang": "^1.0.1",
    "tsx": "^3.12.6",
    "vite": "^4.3.0",
    "vitest": "^0.29.8"
  },
  "gitHead": "914a1e0ae4a573d685841ca2ea921435057deb8f"
}<|MERGE_RESOLUTION|>--- conflicted
+++ resolved
@@ -18,27 +18,15 @@
     "mud2": "./dist/mud2.js"
   },
   "scripts": {
-<<<<<<< HEAD
     "build": "pnpm run build:js",
-    "build:js": "tsup",
+    "build:js": "vite build",
     "clean": "pnpm run clean:js",
     "clean:js": "rimraf dist",
-    "dev": "tsup --watch",
+    "dev": "vite build --watch",
     "generate-test-tables": "tsx ./scripts/generate-test-tables.ts",
     "lint": "eslint . --ext .ts",
     "release": "npm publish --access=public",
     "test": "tsc --noEmit && forge test"
-=======
-    "build": "pnpm run build:js && chmod +x ./dist/mud.js",
-    "build:js": "vite build",
-    "codegen": "tsx ./scripts/codegen.ts",
-    "dev": "vite build --watch",
-    "lint": "eslint . --ext .ts",
-    "release": "npm publish --access=public",
-    "test": "pnpm test:typescript && pnpm test:contracts",
-    "test:contracts": "pnpm codegen && forge test",
-    "test:typescript": "tsc --noEmit"
->>>>>>> 9f516461
   },
   "dependencies": {
     "@ethersproject/abi": "^5.7.0",

{
  "name": "@latticexyz/cli",
  "version": "2.1.0",
  "description": "Command line interface for mud",
  "repository": {
    "type": "git",
    "url": "https://github.com/latticexyz/mud.git",
    "directory": "packages/cli"
  },
  "license": "MIT",
  "type": "module",
  "exports": {
    ".": "./dist/index.js"
  },
  "typesVersions": {
    "*": {
      "index": [
        "./dist/index.d.ts"
      ]
    }
  },
  "bin": {
    "mud": "./dist/mud.js"
  },
  "files": [
    "dist"
  ],
  "scripts": {
    "build": "pnpm run build:js && pnpm run build:test-tables",
    "build:js": "tsup && chmod +x ./dist/mud.js",
    "build:test-tables": "tsx ./scripts/generate-test-tables.ts",
    "clean": "pnpm run clean:js && pnpm run clean:test-tables",
    "clean:js": "rimraf dist",
    "clean:test-tables": "rimraf src/codegen",
    "dev": "tsup --watch",
    "lint": "eslint . --ext .ts",
    "prepare": "mkdir -p ./dist && touch ./dist/mud.js",
    "test": "tsc --noEmit && forge test",
    "test:ci": "pnpm run test"
  },
  "dependencies": {
    "@aws-sdk/client-kms": "^3.556.0",
    "@latticexyz/abi-ts": "workspace:*",
    "@latticexyz/common": "workspace:*",
    "@latticexyz/config": "workspace:*",
    "@latticexyz/gas-report": "workspace:*",
    "@latticexyz/protocol-parser": "workspace:*",
    "@latticexyz/schema-type": "workspace:*",
    "@latticexyz/store": "workspace:*",
    "@latticexyz/utils": "workspace:*",
    "@latticexyz/world": "workspace:*",
    "abitype": "1.0.0",
    "asn1.js": "^5.4.1",
    "chalk": "^5.0.1",
    "chokidar": "^3.5.3",
    "debug": "^4.3.4",
    "dotenv": "^16.0.3",
    "execa": "^7.0.0",
    "find-up": "^6.3.0",
    "glob": "^10.4.2",
    "openurl": "^1.1.1",
    "p-queue": "^7.4.1",
    "p-retry": "^5.1.2",
    "path": "^0.12.7",
    "rxjs": "7.5.5",
    "throttle-debounce": "^5.0.0",
    "toposort": "^2.0.2",
    "typescript": "5.4.2",
    "viem": "2.9.20",
    "yargs": "^17.7.1",
<<<<<<< HEAD
    "zod": "^3.23.8",
=======
    "zod": "3.23.8",
>>>>>>> 64354814
    "zod-validation-error": "^1.3.0"
  },
  "devDependencies": {
    "@types/debug": "^4.1.7",
    "@types/ejs": "^3.1.1",
    "@types/node": "^18.15.11",
    "@types/openurl": "^1.0.0",
    "@types/throttle-debounce": "^5.0.0",
    "@types/toposort": "^2.0.6",
    "@types/yargs": "^17.0.10",
    "ds-test": "https://github.com/dapphub/ds-test.git#e282159d5170298eb2455a6c05280ab5a73a4ef0",
    "forge-std": "https://github.com/foundry-rs/forge-std.git#74cfb77e308dd188d2f58864aaf44963ae6b88b1",
    "tsup": "^6.7.0",
    "tsx": "^3.12.6",
    "vitest": "0.34.6"
  }
}<|MERGE_RESOLUTION|>--- conflicted
+++ resolved
@@ -68,11 +68,7 @@
     "typescript": "5.4.2",
     "viem": "2.9.20",
     "yargs": "^17.7.1",
-<<<<<<< HEAD
-    "zod": "^3.23.8",
-=======
     "zod": "3.23.8",
->>>>>>> 64354814
     "zod-validation-error": "^1.3.0"
   },
   "devDependencies": {

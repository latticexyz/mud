import path from "path";
import { tablegen } from "@latticexyz/store";
import { mudConfig } from "@latticexyz/world/register";
import { getSrcDirectory } from "@latticexyz/common/foundry";
import { logError } from "../src/utils/errors";

// This config is used only for tests.
// Aside from avoiding `mud.config.mts` in cli package (could cause issues),
// this also tests that mudConfig and tablegen can work as standalone functions
let config;
try {
  config = mudConfig({
    tables: {
      Statics: {
        primaryKeys: {
          k1: "uint256",
          k2: "int32",
          k3: "bytes16",
          k4: "address",
          k5: "bool",
          k6: "Enum1",
          k7: "Enum2",
        },
        schema: {
          v1: "uint256",
          v2: "int32",
          v3: "bytes16",
          v4: "address",
          v5: "bool",
          v6: "Enum1",
          v7: "Enum2",
        },
      },
      Dynamics: {
        schema: {
          staticB32: "bytes32[1]",
          staticI32: "int32[2]",
          staticU128: "uint128[3]",
          staticAddrs: "address[4]",
          staticBools: "bool[5]",
          u64: "uint64[]",
          str: "string",
          b: "bytes",
        },
      },
      Singleton: {
        primaryKeys: {},
        schema: {
          v1: "int256",
          v2: "uint32[2]",
          v3: "uint32[2]",
          v4: "uint32[1]",
        },
        dataStruct: false,
      },
    },
<<<<<<< HEAD
    Singleton: {
      primaryKeys: {},
      schema: {
        v1: "int256",
        v2: "uint32[2]",
        v3: "uint32[2]",
        v4: "uint32[1]",
      },
      dataStruct: false,
    },
    Ephemeral: {
      schema: "uint256",
      ephemeral: true,
    },
  },

  enums: {
    Enum1: ["E1", "E2", "E3"],
    Enum2: ["E1"],
  },
});
=======
>>>>>>> 525fd2e2

    enums: {
      Enum1: ["E1", "E2", "E3"],
      Enum2: ["E1"],
    },
  });
} catch (error: unknown) {
  logError(error);
}

const srcDirectory = await getSrcDirectory();

if (config !== undefined) {
  tablegen(config, path.join(srcDirectory, config.codegenDirectory));
} else {
  process.exit(1);
}<|MERGE_RESOLUTION|>--- conflicted
+++ resolved
@@ -53,31 +53,11 @@
         },
         dataStruct: false,
       },
+      Ephemeral: {
+        schema: "uint256",
+        ephemeral: true,
+      },
     },
-<<<<<<< HEAD
-    Singleton: {
-      primaryKeys: {},
-      schema: {
-        v1: "int256",
-        v2: "uint32[2]",
-        v3: "uint32[2]",
-        v4: "uint32[1]",
-      },
-      dataStruct: false,
-    },
-    Ephemeral: {
-      schema: "uint256",
-      ephemeral: true,
-    },
-  },
-
-  enums: {
-    Enum1: ["E1", "E2", "E3"],
-    Enum2: ["E1"],
-  },
-});
-=======
->>>>>>> 525fd2e2
 
     enums: {
       Enum1: ["E1", "E2", "E3"],

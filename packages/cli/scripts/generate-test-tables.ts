import path from "path";
import { tablegen } from "@latticexyz/store/codegen";
import { mudConfig } from "@latticexyz/world/register";
import { getSrcDirectory } from "@latticexyz/common/foundry";
import { logError } from "../src/utils/errors";

// This config is used only for tests.
// Aside from avoiding `mud.config.ts` in cli package (could cause issues),
// this also tests that mudConfig and tablegen can work as standalone functions
let config;
try {
  config = mudConfig({
    tables: {
      Statics: {
        keySchema: {
          k1: "uint256",
          k2: "int32",
          k3: "bytes16",
          k4: "address",
          k5: "bool",
          k6: "Enum1",
          k7: "Enum2",
        },
        valueSchema: {
          v1: "uint256",
          v2: "int32",
          v3: "bytes16",
          v4: "address",
          v5: "bool",
          v6: "Enum1",
          v7: "Enum2",
        },
      },
      Dynamics1: {
        valueSchema: {
          staticB32: "bytes32[1]",
          staticI32: "int32[2]",
          staticU128: "uint128[3]",
          staticAddrs: "address[4]",
          staticBools: "bool[5]",
        },
      },
      Dynamics2: {
        valueSchema: {
          u64: "uint64[]",
          str: "string",
          b: "bytes",
        },
      },
      Singleton: {
        keySchema: {},
        valueSchema: {
          v1: "int256",
          v2: "uint32[2]",
          v3: "uint32[2]",
          v4: "uint32[1]",
        },
        dataStruct: false,
      },
<<<<<<< HEAD
      Offchain: {
        schema: "uint256",
        offchainOnly: true,
=======
      Ephemeral: {
        valueSchema: "uint256",
        ephemeral: true,
>>>>>>> e0377761
      },
    },

    enums: {
      Enum1: ["E1", "E2", "E3"],
      Enum2: ["E1"],
    },
  });
} catch (error: unknown) {
  logError(error);
}

const srcDirectory = await getSrcDirectory();

if (config !== undefined) {
  tablegen(config, path.join(srcDirectory, config.codegenDirectory));
} else {
  process.exit(1);
}<|MERGE_RESOLUTION|>--- conflicted
+++ resolved
@@ -57,15 +57,9 @@
         },
         dataStruct: false,
       },
-<<<<<<< HEAD
       Offchain: {
-        schema: "uint256",
+        valueSchema: "uint256",
         offchainOnly: true,
-=======
-      Ephemeral: {
-        valueSchema: "uint256",
-        ephemeral: true,
->>>>>>> e0377761
       },
     },
 

--- conflicted
+++ resolved
@@ -29,12 +29,6 @@
   "dependencies": {
     "@solidity-parser/parser": "^0.16.0"
   },
-<<<<<<< HEAD
-  "devDependencies": {
-    "tsup": "^6.7.0"
-  },
-=======
->>>>>>> 40aaf970
   "publishConfig": {
     "access": "public"
   }

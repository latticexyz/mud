--- conflicted
+++ resolved
@@ -34,14 +34,9 @@
   "store/reference/store.mdx": {
     inputFiles: [
       { source: "store/src/IStore.sol" },
-<<<<<<< HEAD
       { source: "store/src/StoreEvents.sol" },
-      { source: "store/src/IStoreErrors.sol" },
       { source: "store/src/HelloStore.sol" },
-=======
-      { source: "store/src/IStoreEvents.sol" },
       { source: "store/src/errors.sol" },
->>>>>>> 44236041
       { source: "store/src/IStoreData.sol" },
       { source: "store/src/IStoreRead.sol" },
       { source: "store/src/IStoreWrite.sol" },
@@ -415,11 +410,6 @@
   { contract: "IStoreData", link: "/store/reference/store#istoredata" },
   { contract: "IStoreRead", link: "/store/reference/store#istoreread" },
   { contract: "IStoreWrite", link: "/store/reference/store#istorewrite" },
-<<<<<<< HEAD
-  { contract: "IStoreErrors", link: "/store/reference/store#istoreerrors" },
-=======
-  { contract: "IStoreEvents", link: "/store/reference/store#istoreevents" },
->>>>>>> 44236041
   { contract: "IStoreRegistration", link: "/store/reference/store#istoreregistration" },
   { contract: "Module", link: "/world/reference/module#module" },
   { contract: "System", link: "/world/reference/system#system" },

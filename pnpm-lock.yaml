--- conflicted
+++ resolved
@@ -285,11 +285,7 @@
   packages/common:
     dependencies:
       '@aws-sdk/client-kms':
-<<<<<<< HEAD
-        specifier: ^3.556.0
-=======
         specifier: 3.x
->>>>>>> 38c61158
         version: 3.556.0
       '@latticexyz/schema-type':
         specifier: workspace:*
@@ -298,11 +294,7 @@
         specifier: ^0.16.0
         version: 0.16.0
       asn1.js:
-<<<<<<< HEAD
-        specifier: ^5.4.1
-=======
         specifier: 5.x
->>>>>>> 38c61158
         version: 5.4.1
       debug:
         specifier: ^4.3.4

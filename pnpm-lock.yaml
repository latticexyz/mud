--- conflicted
+++ resolved
@@ -856,15 +856,9 @@
       kysely:
         specifier: ^0.26.1
         version: 0.26.1
-<<<<<<< HEAD
-      p-retry:
-        specifier: ^5.1.2
-        version: 5.1.2
       postgres:
         specifier: ^3.3.5
         version: 3.3.5
-=======
->>>>>>> 9d0f492a
       rxjs:
         specifier: 7.5.5
         version: 7.5.5

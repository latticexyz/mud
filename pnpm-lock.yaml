lockfileVersion: '6.0'

settings:
  autoInstallPeers: true
  excludeLinksFromLockfile: false

importers:

  .:
    devDependencies:
      '@changesets/changelog-github':
        specifier: ^0.4.8
        version: 0.4.8
      '@changesets/cli':
        specifier: ^2.26.1
        version: 2.26.1
      '@typescript-eslint/eslint-plugin':
        specifier: 5.46.1
        version: 5.46.1(@typescript-eslint/parser@5.46.1)(eslint@8.29.0)(typescript@5.1.6)
      '@typescript-eslint/parser':
        specifier: 5.46.1
        version: 5.46.1(eslint@8.29.0)(typescript@5.1.6)
      chalk:
        specifier: ^5.2.0
        version: 5.2.0
      eslint:
        specifier: 8.29.0
        version: 8.29.0
      husky:
        specifier: '>=6'
        version: 6.0.0
      lint-staged:
        specifier: '>=10'
        version: 10.0.0
      prettier:
        specifier: ^2.8.4
        version: 2.8.4
      prettier-plugin-solidity:
        specifier: ^1.1.2
        version: 1.1.2(prettier@2.8.4)
      rimraf:
        specifier: ^3.0.2
        version: 3.0.2
      turbo:
        specifier: ^1.9.3
        version: 1.9.3
      typescript:
        specifier: 5.1.6
        version: 5.1.6

  packages/block-logs-stream:
    dependencies:
      '@latticexyz/common':
        specifier: workspace:*
        version: link:../common
      '@latticexyz/config':
        specifier: workspace:*
        version: link:../config
      '@latticexyz/schema-type':
        specifier: workspace:*
        version: link:../schema-type
      abitype:
        specifier: 0.9.3
        version: 0.9.3(typescript@5.1.6)(zod@3.21.4)
      debug:
        specifier: ^4.3.4
        version: 4.3.4(supports-color@8.1.1)
      rxjs:
        specifier: 7.5.5
        version: 7.5.5
      viem:
        specifier: 1.3.1
        version: 1.3.1(typescript@5.1.6)(zod@3.21.4)
    devDependencies:
      '@types/debug':
        specifier: ^4.1.7
        version: 4.1.7
      tsup:
        specifier: ^6.7.0
        version: 6.7.0(postcss@8.4.23)(typescript@5.1.6)
      vitest:
        specifier: 0.31.4
        version: 0.31.4

  packages/cli:
    dependencies:
      '@ethersproject/abi':
        specifier: ^5.7.0
        version: 5.7.0
      '@ethersproject/providers':
        specifier: ^5.7.2
        version: 5.7.2
      '@improbable-eng/grpc-web':
        specifier: ^0.15.0
        version: 0.15.0(google-protobuf@3.21.2)
      '@improbable-eng/grpc-web-node-http-transport':
        specifier: ^0.15.0
        version: 0.15.0(@improbable-eng/grpc-web@0.15.0)
      '@latticexyz/common':
        specifier: workspace:*
        version: link:../common
      '@latticexyz/config':
        specifier: workspace:*
        version: link:../config
      '@latticexyz/gas-report':
        specifier: workspace:*
        version: link:../gas-report
      '@latticexyz/schema-type':
        specifier: workspace:*
        version: link:../schema-type
      '@latticexyz/services':
        specifier: workspace:*
        version: link:../services
      '@latticexyz/solecs':
        specifier: workspace:*
        version: link:../solecs
      '@latticexyz/std-contracts':
        specifier: workspace:*
        version: link:../std-contracts
      '@latticexyz/store':
        specifier: workspace:*
        version: link:../store
      '@latticexyz/utils':
        specifier: workspace:*
        version: link:../utils
      '@latticexyz/world':
        specifier: workspace:*
        version: link:../world
      '@typechain/ethers-v5':
        specifier: ^10.2.0
        version: 10.2.0(@ethersproject/abi@5.7.0)(@ethersproject/bytes@5.7.0)(@ethersproject/providers@5.7.2)(ethers@5.7.2)(typechain@8.1.1)(typescript@5.1.6)
      chalk:
        specifier: ^5.0.1
        version: 5.2.0
      chokidar:
        specifier: ^3.5.3
        version: 3.5.3
      dotenv:
        specifier: ^16.0.3
        version: 16.0.3
      ejs:
        specifier: ^3.1.8
        version: 3.1.8
      ethers:
        specifier: ^5.7.2
        version: 5.7.2
      execa:
        specifier: ^7.0.0
        version: 7.0.0
      glob:
        specifier: ^8.0.3
        version: 8.0.3
      nice-grpc-web:
        specifier: ^2.0.1
        version: 2.0.1(google-protobuf@3.21.2)
      openurl:
        specifier: ^1.1.1
        version: 1.1.1
      path:
        specifier: ^0.12.7
        version: 0.12.7
      throttle-debounce:
        specifier: ^5.0.0
        version: 5.0.0
      typechain:
        specifier: ^8.1.1
        version: 8.1.1(typescript@5.1.6)
      typescript:
        specifier: 5.1.6
        version: 5.1.6
      yargs:
        specifier: ^17.7.1
        version: 17.7.1
      zod:
        specifier: ^3.21.4
        version: 3.21.4
      zod-validation-error:
        specifier: ^1.3.0
        version: 1.3.0(zod@3.21.4)
    devDependencies:
      '@types/ejs':
        specifier: ^3.1.1
        version: 3.1.1
      '@types/glob':
        specifier: ^7.2.0
        version: 7.2.0
      '@types/node':
        specifier: ^18.15.11
        version: 18.15.11
      '@types/openurl':
        specifier: ^1.0.0
        version: 1.0.0
      '@types/throttle-debounce':
        specifier: ^5.0.0
        version: 5.0.0
      '@types/yargs':
        specifier: ^17.0.10
        version: 17.0.23
      ds-test:
        specifier: https://github.com/dapphub/ds-test.git#e282159d5170298eb2455a6c05280ab5a73a4ef0
        version: github.com/dapphub/ds-test/e282159d5170298eb2455a6c05280ab5a73a4ef0
      forge-std:
        specifier: https://github.com/foundry-rs/forge-std.git#74cfb77e308dd188d2f58864aaf44963ae6b88b1
        version: github.com/foundry-rs/forge-std/74cfb77e308dd188d2f58864aaf44963ae6b88b1
      tsup:
        specifier: ^6.7.0
        version: 6.7.0(postcss@8.4.23)(typescript@5.1.6)
      tsx:
        specifier: ^3.12.6
        version: 3.12.6
      vitest:
        specifier: 0.31.4
        version: 0.31.4

  packages/common:
    dependencies:
      '@latticexyz/schema-type':
        specifier: workspace:*
        version: link:../schema-type
      '@solidity-parser/parser':
        specifier: ^0.16.0
        version: 0.16.0
      chalk:
        specifier: ^5.2.0
        version: 5.2.0
      execa:
        specifier: ^7.0.0
        version: 7.0.0
      prettier:
        specifier: ^2.8.4
        version: 2.8.4
      prettier-plugin-solidity:
        specifier: ^1.1.2
        version: 1.1.2(prettier@2.8.4)
      viem:
        specifier: 1.3.1
        version: 1.3.1(typescript@5.1.6)(zod@3.21.4)
    devDependencies:
      '@types/node':
        specifier: ^18.15.11
        version: 18.15.11
      tsup:
        specifier: ^6.7.0
        version: 6.7.0(postcss@8.4.23)(typescript@5.1.6)
      vitest:
        specifier: 0.31.4
        version: 0.31.4

  packages/config:
    dependencies:
      '@latticexyz/common':
        specifier: workspace:*
        version: link:../common
      '@latticexyz/schema-type':
        specifier: workspace:*
        version: link:../schema-type
      chalk:
        specifier: ^5.2.0
        version: 5.2.0
      esbuild:
        specifier: ^0.17.15
        version: 0.17.15
      ethers:
        specifier: ^5.7.2
        version: 5.7.2
      find-up:
        specifier: ^6.3.0
        version: 6.3.0
      zod:
        specifier: ^3.21.4
        version: 3.21.4
      zod-validation-error:
        specifier: ^1.3.0
        version: 1.3.0(zod@3.21.4)
    devDependencies:
      tsup:
        specifier: ^6.7.0
        version: 6.7.0(postcss@8.4.23)(typescript@5.1.6)

  packages/create-mud:
    dependencies:
      create-create-app:
        specifier: git+https://github.com/holic/create-create-app#74376c59b48a04aabbe94d9cacfe9cb1cecccd63
        version: github.com/holic/create-create-app/74376c59b48a04aabbe94d9cacfe9cb1cecccd63
    devDependencies:
      '@types/node':
        specifier: ^18.15.11
        version: 18.15.11
      tsup:
        specifier: ^6.7.0
        version: 6.7.0(postcss@8.4.23)(typescript@5.1.6)

  packages/dev-tools:
    dependencies:
      '@latticexyz/common':
        specifier: workspace:*
        version: link:../common
      '@latticexyz/network':
        specifier: workspace:*
        version: link:../network
      '@latticexyz/react':
        specifier: workspace:*
        version: link:../react
      '@latticexyz/std-client':
        specifier: workspace:*
        version: link:../std-client
      '@latticexyz/utils':
        specifier: workspace:*
        version: link:../utils
      '@latticexyz/world':
        specifier: workspace:*
        version: link:../world
      abitype:
        specifier: 0.9.3
        version: 0.9.3(typescript@5.1.6)(zod@3.21.4)
      react:
        specifier: ^18.2.0
        version: 18.2.0
      react-dom:
        specifier: ^18.2.0
        version: 18.2.0(react@18.2.0)
      react-router-dom:
        specifier: ^6.11.0
        version: 6.11.0(react-dom@18.2.0)(react@18.2.0)
      rxjs:
        specifier: 7.5.5
        version: 7.5.5
      tailwind-merge:
        specifier: ^1.12.0
        version: 1.12.0
      use-local-storage-state:
        specifier: ^18.3.2
        version: 18.3.2(react-dom@18.2.0)(react@18.2.0)
      viem:
        specifier: 1.3.1
        version: 1.3.1(typescript@5.1.6)(zod@3.21.4)
      zustand:
        specifier: ^4.3.7
        version: 4.3.7(react@18.2.0)
    devDependencies:
      '@types/react':
        specifier: ^18.2.6
        version: 18.2.6
      '@types/react-dom':
        specifier: ^18.2.4
        version: 18.2.4
      '@types/ws':
        specifier: ^8.5.4
        version: 8.5.4
      autoprefixer:
        specifier: ^10.4.14
        version: 10.4.14(postcss@8.4.23)
      postcss:
        specifier: ^8.4.23
        version: 8.4.23
      tailwindcss:
        specifier: ^3.3.2
        version: 3.3.2
      tsup:
        specifier: ^6.7.0
        version: 6.7.0(postcss@8.4.23)(typescript@5.1.6)
      vitest:
        specifier: 0.31.4
        version: 0.31.4

  packages/ecs-browser:
    dependencies:
      '@latticexyz/recs':
        specifier: workspace:*
        version: link:../recs
      '@latticexyz/std-client':
        specifier: workspace:*
        version: link:../std-client
      '@latticexyz/utils':
        specifier: workspace:*
        version: link:../utils
      goober:
        specifier: ^2.1.11
        version: 2.1.11(csstype@3.1.2)
      lodash:
        specifier: ^4.17.21
        version: 4.17.21
      mobx:
        specifier: ^6.7.0
        version: 6.9.0
      mobx-react-lite:
        specifier: ^3.4.0
        version: 3.4.0(mobx@6.9.0)(react@18.2.0)
      react:
        specifier: ^18.2.0
        version: 18.2.0
      shiki:
        specifier: ^0.11.1
        version: 0.11.1
    devDependencies:
      '@types/lodash':
        specifier: ^4.14.182
        version: 4.14.182
      '@types/react':
        specifier: ^18.2.6
        version: 18.2.6
      tsup:
        specifier: ^6.7.0
        version: 6.7.0(postcss@8.4.23)(typescript@5.1.6)

  packages/gas-report:
    dependencies:
      chalk:
        specifier: ^5.3.0
        version: 5.3.0
      dotenv:
        specifier: ^16.0.3
        version: 16.0.3
      execa:
        specifier: ^7.0.0
        version: 7.0.0
      strip-ansi:
        specifier: ^7.1.0
        version: 7.1.0
      table:
        specifier: ^6.8.1
        version: 6.8.1
      yargs:
        specifier: ^17.7.1
        version: 17.7.1
    devDependencies:
      '@types/node':
        specifier: ^18.15.11
        version: 18.15.11
      '@types/yargs':
        specifier: ^17.0.10
        version: 17.0.23
      ds-test:
        specifier: https://github.com/dapphub/ds-test.git#e282159d5170298eb2455a6c05280ab5a73a4ef0
        version: github.com/dapphub/ds-test/e282159d5170298eb2455a6c05280ab5a73a4ef0
      forge-std:
        specifier: https://github.com/foundry-rs/forge-std.git#74cfb77e308dd188d2f58864aaf44963ae6b88b1
        version: github.com/foundry-rs/forge-std/74cfb77e308dd188d2f58864aaf44963ae6b88b1
      tsup:
        specifier: ^6.7.0
        version: 6.7.0(postcss@8.4.23)(typescript@5.1.6)
      vitest:
        specifier: 0.31.4
        version: 0.31.4

  packages/network:
    dependencies:
      '@ethersproject/abi':
        specifier: ^5.7.0
        version: 5.7.0
      '@ethersproject/providers':
        specifier: ^5.7.2
        version: 5.7.2
      '@improbable-eng/grpc-web':
        specifier: ^0.15.0
        version: 0.15.0(google-protobuf@3.21.2)
      '@latticexyz/common':
        specifier: workspace:*
        version: link:../common
      '@latticexyz/recs':
        specifier: workspace:*
        version: link:../recs
      '@latticexyz/schema-type':
        specifier: workspace:*
        version: link:../schema-type
      '@latticexyz/services':
        specifier: workspace:*
        version: link:../services
      '@latticexyz/solecs':
        specifier: workspace:*
        version: link:../solecs
      '@latticexyz/store':
        specifier: workspace:*
        version: link:../store
      '@latticexyz/utils':
        specifier: workspace:*
        version: link:../utils
      '@latticexyz/world':
        specifier: workspace:*
        version: link:../world
      async-mutex:
        specifier: ^0.3.2
        version: 0.3.2
      debug:
        specifier: ^4.3.4
        version: 4.3.4(supports-color@8.1.1)
      ethers:
        specifier: ^5.7.2
        version: 5.7.2
      lodash:
        specifier: ^4.17.21
        version: 4.17.21
      mobx:
        specifier: ^6.7.0
        version: 6.9.0
      nice-grpc-web:
        specifier: ^2.0.1
        version: 2.0.1(google-protobuf@3.21.2)
      rxjs:
        specifier: 7.5.5
        version: 7.5.5
      threads:
        specifier: ^1.7.0
        version: 1.7.0
      viem:
        specifier: 1.3.1
        version: 1.3.1(typescript@5.1.6)(zod@3.21.4)
    devDependencies:
      '@types/debug':
        specifier: ^4.1.7
        version: 4.1.7
      '@types/jest':
        specifier: ^27.4.1
        version: 27.4.1
      '@types/lodash':
        specifier: ^4.14.182
        version: 4.14.182
      '@types/node':
        specifier: ^18.15.11
        version: 18.15.11
      fake-indexeddb:
        specifier: ^4.0.0
        version: 4.0.0
      jest:
        specifier: ^29.3.1
        version: 29.5.0(@types/node@18.15.11)
      jest-environment-jsdom:
        specifier: ^29.3.1
        version: 29.3.1
      ts-jest:
        specifier: ^29.0.5
        version: 29.0.5(@babel/core@7.21.4)(esbuild@0.17.17)(jest@29.5.0)(typescript@5.1.6)
      tsup:
        specifier: ^6.7.0
        version: 6.7.0(postcss@8.4.23)(typescript@5.1.6)

  packages/noise:
    dependencies:
      abdk-libraries-solidity:
        specifier: ^3.0.0
        version: 3.0.0
      ds-test:
        specifier: https://github.com/dapphub/ds-test.git#e282159d5170298eb2455a6c05280ab5a73a4ef0
        version: github.com/dapphub/ds-test/e282159d5170298eb2455a6c05280ab5a73a4ef0
      forge-std:
        specifier: https://github.com/foundry-rs/forge-std.git#74cfb77e308dd188d2f58864aaf44963ae6b88b1
        version: github.com/foundry-rs/forge-std/74cfb77e308dd188d2f58864aaf44963ae6b88b1
    devDependencies:
      '@nomicfoundation/hardhat-chai-matchers':
        specifier: ^1.0.3
        version: 1.0.3(@nomiclabs/hardhat-ethers@2.1.1)(chai@4.3.7)(ethers@5.7.2)(hardhat@2.10.2)
      '@nomiclabs/hardhat-ethers':
        specifier: ^2.1.1
        version: 2.1.1(ethers@5.7.2)(hardhat@2.10.2)
      '@types/chai':
        specifier: ^4.3.5
        version: 4.3.5
      '@types/node-fetch':
        specifier: ^2.6.2
        version: 2.6.2
      assemblyscript:
        specifier: ^0.21.2
        version: 0.21.2
      chai:
        specifier: ^4.3.6
        version: 4.3.7
      ethers:
        specifier: ^5.7.2
        version: 5.7.2
      hardhat:
        specifier: ^2.10.2
        version: 2.10.2(typescript@5.1.6)
      keccak-wasm:
        specifier: ^0.10.3
        version: 0.10.3(buffer-lite@1.0.0)
      tsup:
        specifier: ^6.7.0
        version: 6.7.0(postcss@8.4.23)(typescript@5.1.6)
      web3-utils:
        specifier: ^1.8.0
        version: 1.8.0

  packages/phaserx:
    dependencies:
      '@latticexyz/utils':
        specifier: workspace:*
        version: link:../utils
      '@use-gesture/vanilla':
        specifier: 10.2.9
        version: 10.2.9
      mobx:
        specifier: ^6.7.0
        version: 6.9.0
      phaser:
        specifier: 3.60.0-beta.14
        version: 3.60.0-beta.14
      rxjs:
        specifier: 7.5.5
        version: 7.5.5
    devDependencies:
      tsup:
        specifier: ^6.7.0
        version: 6.7.0(postcss@8.4.23)(typescript@5.1.6)

  packages/protocol-parser:
    dependencies:
      '@latticexyz/common':
        specifier: workspace:*
        version: link:../common
      '@latticexyz/schema-type':
        specifier: workspace:*
        version: link:../schema-type
      abitype:
        specifier: 0.9.3
        version: 0.9.3(typescript@5.1.6)(zod@3.21.4)
      viem:
        specifier: 1.3.1
        version: 1.3.1(typescript@5.1.6)(zod@3.21.4)
    devDependencies:
      tsup:
        specifier: ^6.7.0
        version: 6.7.0(postcss@8.4.23)(typescript@5.1.6)
      vitest:
        specifier: 0.31.4
        version: 0.31.4

  packages/react:
    dependencies:
      '@latticexyz/recs':
        specifier: workspace:*
        version: link:../recs
      '@latticexyz/store':
        specifier: workspace:*
        version: link:../store
      '@latticexyz/store-cache':
        specifier: workspace:*
        version: link:../store-cache
      fast-deep-equal:
        specifier: ^3.1.3
        version: 3.1.3
      mobx:
        specifier: ^6.7.0
        version: 6.9.0
      react:
        specifier: ^18.2.0
        version: 18.2.0
      rxjs:
        specifier: 7.5.5
        version: 7.5.5
    devDependencies:
      '@testing-library/react-hooks':
        specifier: ^8.0.1
        version: 8.0.1(@types/react@18.2.6)(react-test-renderer@18.2.0)(react@18.2.0)
      '@types/react':
        specifier: ^18.2.6
        version: 18.2.6
      '@vitejs/plugin-react':
        specifier: ^4.0.0
        version: 4.0.0(vite@4.3.6)
      eslint-plugin-react:
        specifier: 7.31.11
        version: 7.31.11(eslint@8.29.0)
      eslint-plugin-react-hooks:
        specifier: 4.6.0
        version: 4.6.0(eslint@8.29.0)
      react-test-renderer:
        specifier: ^18.2.0
        version: 18.2.0(react@18.2.0)
      tsup:
        specifier: ^6.7.0
        version: 6.7.0(postcss@8.4.23)(typescript@5.1.6)
      vite:
        specifier: ^4.3.6
        version: 4.3.6(@types/node@18.15.11)
      vitest:
        specifier: 0.31.4
        version: 0.31.4

  packages/recs:
    dependencies:
      '@latticexyz/schema-type':
        specifier: workspace:*
        version: link:../schema-type
      '@latticexyz/utils':
        specifier: workspace:*
        version: link:../utils
      mobx:
        specifier: ^6.7.0
        version: 6.9.0
      rxjs:
        specifier: 7.5.5
        version: 7.5.5
    devDependencies:
      '@types/jest':
        specifier: ^27.4.1
        version: 27.4.1
      '@types/uuid':
        specifier: ^8.3.4
        version: 8.3.4
      jest:
        specifier: ^29.3.1
        version: 29.5.0(@types/node@18.15.11)
      ts-jest:
        specifier: ^29.0.5
        version: 29.0.5(@babel/core@7.21.4)(esbuild@0.17.17)(jest@29.5.0)(typescript@5.1.6)
      tsup:
        specifier: ^6.7.0
        version: 6.7.0(postcss@8.4.23)(typescript@5.1.6)
      type-fest:
        specifier: ^2.14.0
        version: 2.14.0

  packages/schema-type:
    dependencies:
      abitype:
        specifier: 0.9.3
        version: 0.9.3(typescript@5.1.6)(zod@3.21.4)
      viem:
        specifier: 1.3.1
        version: 1.3.1(typescript@5.1.6)(zod@3.21.4)
    devDependencies:
      '@latticexyz/gas-report':
        specifier: workspace:*
        version: link:../gas-report
      ds-test:
        specifier: https://github.com/dapphub/ds-test.git#e282159d5170298eb2455a6c05280ab5a73a4ef0
        version: github.com/dapphub/ds-test/e282159d5170298eb2455a6c05280ab5a73a4ef0
      forge-std:
        specifier: https://github.com/foundry-rs/forge-std.git#74cfb77e308dd188d2f58864aaf44963ae6b88b1
        version: github.com/foundry-rs/forge-std/74cfb77e308dd188d2f58864aaf44963ae6b88b1
      tsup:
        specifier: ^6.7.0
        version: 6.7.0(postcss@8.4.23)(typescript@5.1.6)
      vitest:
        specifier: 0.31.4
        version: 0.31.4

  packages/services:
    dependencies:
      long:
        specifier: ^5.2.1
        version: 5.2.1
      nice-grpc-common:
        specifier: ^2.0.2
        version: 2.0.2
      protobufjs:
        specifier: ^7.2.3
        version: 7.2.3
    devDependencies:
      ts-proto:
        specifier: ^1.146.0
        version: 1.146.0
      tsup:
        specifier: ^6.7.0
        version: 6.7.0(postcss@8.4.23)(typescript@5.1.6)

  packages/solecs:
    dependencies:
      '@ethersproject/abi':
        specifier: ^5.7.0
        version: 5.7.0
      '@ethersproject/providers':
        specifier: ^5.7.2
        version: 5.7.2
      '@solidstate/contracts':
        specifier: ^0.0.52
        version: 0.0.52
      ds-test:
        specifier: https://github.com/dapphub/ds-test.git#e282159d5170298eb2455a6c05280ab5a73a4ef0
        version: github.com/dapphub/ds-test/e282159d5170298eb2455a6c05280ab5a73a4ef0
      ethers:
        specifier: ^5.7.2
        version: 5.7.2
      memmove:
        specifier: https://github.com/dk1a/memmove.git#ffd71cd77b1708574ef46a667b23ca3a5cc9fa27
        version: github.com/dk1a/memmove/ffd71cd77b1708574ef46a667b23ca3a5cc9fa27
      solmate:
        specifier: https://github.com/transmissions11/solmate.git#9cf1428245074e39090dceacb0c28b1f684f584c
        version: github.com/transmissions11/solmate/9cf1428245074e39090dceacb0c28b1f684f584c
    devDependencies:
      '@typechain/ethers-v5':
        specifier: ^10.2.0
        version: 10.2.0(@ethersproject/abi@5.7.0)(@ethersproject/bytes@5.7.0)(@ethersproject/providers@5.7.2)(ethers@5.7.2)(typechain@8.1.1)(typescript@5.1.6)
      forge-std:
        specifier: https://github.com/foundry-rs/forge-std.git#74cfb77e308dd188d2f58864aaf44963ae6b88b1
        version: github.com/foundry-rs/forge-std/74cfb77e308dd188d2f58864aaf44963ae6b88b1
      hardhat:
        specifier: ^2.10.2
        version: 2.10.2(typescript@5.1.6)
      solhint:
        specifier: ^3.3.7
        version: 3.3.7
      typechain:
        specifier: ^8.1.1
        version: 8.1.1(typescript@5.1.6)

  packages/solhint-config-mud:
    devDependencies:
      tsup:
        specifier: ^6.7.0
        version: 6.7.0(postcss@8.4.23)(typescript@5.1.6)

  packages/solhint-plugin-mud:
    dependencies:
      '@solidity-parser/parser':
        specifier: ^0.16.0
        version: 0.16.0
    devDependencies:
      '@types/node':
        specifier: ^18.15.11
        version: 18.15.11
      tsup:
        specifier: ^6.7.0
        version: 6.7.0(postcss@8.4.23)(typescript@5.1.6)

  packages/std-client:
    dependencies:
      '@ethersproject/providers':
        specifier: ^5.7.2
        version: 5.7.2
      '@latticexyz/cli':
        specifier: workspace:*
        version: link:../cli
      '@latticexyz/common':
        specifier: workspace:*
        version: link:../common
      '@latticexyz/config':
        specifier: workspace:*
        version: link:../config
      '@latticexyz/network':
        specifier: workspace:*
        version: link:../network
      '@latticexyz/recs':
        specifier: workspace:*
        version: link:../recs
      '@latticexyz/solecs':
        specifier: workspace:*
        version: link:../solecs
      '@latticexyz/store':
        specifier: workspace:*
        version: link:../store
      '@latticexyz/store-cache':
        specifier: workspace:*
        version: link:../store-cache
      '@latticexyz/utils':
        specifier: workspace:*
        version: link:../utils
      '@latticexyz/world':
        specifier: workspace:*
        version: link:../world
      abitype:
        specifier: 0.9.3
        version: 0.9.3(typescript@5.1.6)(zod@3.21.4)
      ethers:
        specifier: ^5.7.2
        version: 5.7.2
      mobx:
        specifier: ^6.7.0
        version: 6.9.0
      react:
        specifier: ^18.2.0
        version: 18.2.0
      rxjs:
        specifier: 7.5.5
        version: 7.5.5
      viem:
        specifier: 1.3.1
        version: 1.3.1(typescript@5.1.6)(zod@3.21.4)
    devDependencies:
      '@types/jest':
        specifier: ^27.4.1
        version: 27.4.1
      '@types/lodash':
        specifier: ^4.14.182
        version: 4.14.182
      '@types/react':
        specifier: ^18.2.6
        version: 18.2.6
      '@types/react-collapse':
        specifier: ^5.0.1
        version: 5.0.1
      '@types/uuid':
        specifier: ^8.3.4
        version: 8.3.4
      tsup:
        specifier: ^6.7.0
        version: 6.7.0(postcss@8.4.23)(typescript@5.1.6)
      tsx:
        specifier: ^3.12.6
        version: 3.12.6
      vitest:
        specifier: 0.31.4
        version: 0.31.4

  packages/std-contracts:
    devDependencies:
      '@latticexyz/solecs':
        specifier: workspace:*
        version: link:../solecs
      '@solidstate/contracts':
        specifier: ^0.0.52
        version: 0.0.52
      '@typechain/ethers-v5':
        specifier: ^10.2.0
        version: 10.2.0(@ethersproject/abi@5.7.0)(@ethersproject/bytes@5.7.0)(@ethersproject/providers@5.7.2)(ethers@5.7.2)(typechain@8.1.1)(typescript@5.1.6)
      ds-test:
        specifier: https://github.com/dapphub/ds-test.git#e282159d5170298eb2455a6c05280ab5a73a4ef0
        version: github.com/dapphub/ds-test/e282159d5170298eb2455a6c05280ab5a73a4ef0
      forge-std:
        specifier: https://github.com/foundry-rs/forge-std.git#74cfb77e308dd188d2f58864aaf44963ae6b88b1
        version: github.com/foundry-rs/forge-std/74cfb77e308dd188d2f58864aaf44963ae6b88b1
      hardhat:
        specifier: ^2.10.2
        version: 2.10.2(typescript@5.1.6)
      memmove:
        specifier: https://github.com/dk1a/memmove.git#ffd71cd77b1708574ef46a667b23ca3a5cc9fa27
        version: github.com/dk1a/memmove/ffd71cd77b1708574ef46a667b23ca3a5cc9fa27
      solhint:
        specifier: ^3.3.7
        version: 3.3.7
      solmate:
        specifier: https://github.com/transmissions11/solmate.git#9cf1428245074e39090dceacb0c28b1f684f584c
        version: github.com/transmissions11/solmate/9cf1428245074e39090dceacb0c28b1f684f584c
      typechain:
        specifier: ^8.1.1
        version: 8.1.1(typescript@5.1.6)

  packages/store:
    dependencies:
      '@ethersproject/abi':
        specifier: ^5.7.0
        version: 5.7.0
      '@ethersproject/providers':
        specifier: ^5.7.2
        version: 5.7.2
      '@latticexyz/common':
        specifier: workspace:*
        version: link:../common
      '@latticexyz/config':
        specifier: workspace:*
        version: link:../config
      '@latticexyz/gas-report':
        specifier: workspace:*
        version: link:../gas-report
      '@latticexyz/schema-type':
        specifier: workspace:*
        version: link:../schema-type
      abitype:
        specifier: 0.9.3
        version: 0.9.3(typescript@5.1.6)(zod@3.21.4)
      ethers:
        specifier: ^5.7.2
        version: 5.7.2
      zod:
        specifier: ^3.21.4
        version: 3.21.4
    devDependencies:
      '@latticexyz/std-contracts':
        specifier: workspace:*
        version: link:../std-contracts
      '@typechain/ethers-v5':
        specifier: ^10.2.0
        version: 10.2.0(@ethersproject/abi@5.7.0)(@ethersproject/bytes@5.7.0)(@ethersproject/providers@5.7.2)(ethers@5.7.2)(typechain@8.1.1)(typescript@5.1.6)
      '@types/ejs':
        specifier: ^3.1.1
        version: 3.1.1
      '@types/mocha':
        specifier: ^9.1.1
        version: 9.1.1
      '@types/node':
        specifier: ^18.15.11
        version: 18.15.11
      ds-test:
        specifier: https://github.com/dapphub/ds-test.git#e282159d5170298eb2455a6c05280ab5a73a4ef0
        version: github.com/dapphub/ds-test/e282159d5170298eb2455a6c05280ab5a73a4ef0
      ejs:
        specifier: ^3.1.8
        version: 3.1.8
      forge-std:
        specifier: https://github.com/foundry-rs/forge-std.git#74cfb77e308dd188d2f58864aaf44963ae6b88b1
        version: github.com/foundry-rs/forge-std/74cfb77e308dd188d2f58864aaf44963ae6b88b1
      hardhat:
        specifier: ^2.10.2
        version: 2.10.2(typescript@5.1.6)
      solhint:
        specifier: ^3.3.7
        version: 3.3.7
      tsup:
        specifier: ^6.7.0
        version: 6.7.0(postcss@8.4.23)(typescript@5.1.6)
      tsx:
        specifier: ^3.12.6
        version: 3.12.6
      typechain:
        specifier: ^8.1.1
        version: 8.1.1(typescript@5.1.6)
      vitest:
        specifier: 0.31.4
        version: 0.31.4

  packages/store-cache:
    dependencies:
      '@latticexyz/common':
        specifier: workspace:*
        version: link:../common
      '@latticexyz/config':
        specifier: workspace:*
        version: link:../config
      '@latticexyz/schema-type':
        specifier: workspace:*
        version: link:../schema-type
      '@latticexyz/store':
        specifier: workspace:*
        version: link:../store
      abitype:
        specifier: 0.9.3
        version: 0.9.3(typescript@5.1.6)(zod@3.21.4)
      tuple-database:
        specifier: ^2.2.0
        version: 2.2.0
    devDependencies:
      tsup:
        specifier: ^6.7.0
        version: 6.7.0(postcss@8.4.23)(typescript@5.1.6)
      vitest:
        specifier: 0.31.4
        version: 0.31.4

  packages/store-indexer:
    dependencies:
      '@latticexyz/block-logs-stream':
        specifier: workspace:*
        version: link:../block-logs-stream
      '@latticexyz/common':
        specifier: workspace:*
        version: link:../common
      '@latticexyz/store':
        specifier: workspace:*
        version: link:../store
      '@latticexyz/store-sync':
        specifier: workspace:*
        version: link:../store-sync
      '@trpc/client':
        specifier: 10.34.0
        version: 10.34.0(@trpc/server@10.34.0)
      '@trpc/server':
        specifier: 10.34.0
        version: 10.34.0
      '@wagmi/chains':
        specifier: ^0.2.22
        version: 0.2.22(typescript@5.1.6)
      better-sqlite3:
        specifier: ^8.4.0
        version: 8.4.0
      cors:
        specifier: ^2.8.5
        version: 2.8.5
      debug:
        specifier: ^4.3.4
        version: 4.3.4(supports-color@8.1.1)
      drizzle-orm:
        specifier: ^0.27.0
        version: 0.27.0(@types/better-sqlite3@7.6.4)(@types/sql.js@1.4.4)(better-sqlite3@8.4.0)(kysely@0.26.1)(sql.js@1.8.0)
      rxjs:
        specifier: 7.5.5
        version: 7.5.5
      superjson:
        specifier: ^1.12.4
        version: 1.12.4
      viem:
        specifier: 1.3.1
        version: 1.3.1(typescript@5.1.6)(zod@3.21.4)
      zod:
        specifier: ^3.21.4
        version: 3.21.4
    devDependencies:
      '@types/better-sqlite3':
        specifier: ^7.6.4
        version: 7.6.4
      '@types/cors':
        specifier: ^2.8.13
        version: 2.8.13
      '@types/debug':
        specifier: ^4.1.7
        version: 4.1.7
      tsup:
        specifier: ^6.7.0
        version: 6.7.0(postcss@8.4.23)(typescript@5.1.6)
      tsx:
        specifier: ^3.12.6
        version: 3.12.6
      vitest:
        specifier: 0.31.4
        version: 0.31.4

  packages/store-sync:
    dependencies:
      '@latticexyz/block-logs-stream':
        specifier: workspace:*
        version: link:../block-logs-stream
      '@latticexyz/common':
        specifier: workspace:*
        version: link:../common
      '@latticexyz/protocol-parser':
        specifier: workspace:*
        version: link:../protocol-parser
      '@latticexyz/recs':
        specifier: workspace:*
        version: link:../recs
      '@latticexyz/schema-type':
        specifier: workspace:*
        version: link:../schema-type
      '@latticexyz/store':
        specifier: workspace:*
        version: link:../store
<<<<<<< HEAD
      '@latticexyz/store-cache':
        specifier: workspace:*
        version: link:../store-cache
      '@trpc/client':
        specifier: 10.34.0
        version: 10.34.0(@trpc/server@10.34.0)
      '@trpc/server':
        specifier: 10.34.0
        version: 10.34.0
=======
>>>>>>> 509380d4
      better-sqlite3:
        specifier: ^8.4.0
        version: 8.4.0
      debug:
        specifier: ^4.3.4
        version: 4.3.4(supports-color@8.1.1)
      drizzle-orm:
        specifier: ^0.27.0
        version: 0.27.0(@types/better-sqlite3@7.6.4)(@types/sql.js@1.4.4)(better-sqlite3@8.4.0)(kysely@0.26.1)(sql.js@1.8.0)
      kysely:
        specifier: ^0.26.1
        version: 0.26.1
      rxjs:
        specifier: 7.5.5
        version: 7.5.5
      sql.js:
        specifier: ^1.8.0
        version: 1.8.0
      superjson:
        specifier: ^1.12.4
        version: 1.12.4
      viem:
        specifier: 1.3.1
        version: 1.3.1(typescript@5.1.6)(zod@3.21.4)
      zod:
        specifier: ^3.21.4
        version: 3.21.4
    devDependencies:
      '@types/better-sqlite3':
        specifier: ^7.6.4
        version: 7.6.4
      '@types/debug':
        specifier: ^4.1.7
        version: 4.1.7
      '@types/sql.js':
        specifier: ^1.4.4
        version: 1.4.4
      tsup:
        specifier: ^6.7.0
        version: 6.7.0(postcss@8.4.23)(typescript@5.1.6)
      vitest:
        specifier: 0.31.4
        version: 0.31.4

  packages/utils:
    dependencies:
      '@latticexyz/common':
        specifier: workspace:*
        version: link:../common
      ethers:
        specifier: ^5.7.2
        version: 5.7.2
      mobx:
        specifier: ^6.7.0
        version: 6.9.0
      proxy-deep:
        specifier: ^3.1.1
        version: 3.1.1
      rxjs:
        specifier: 7.5.5
        version: 7.5.5
    devDependencies:
      '@types/jest':
        specifier: ^27.4.1
        version: 27.4.1
      jest:
        specifier: ^29.3.1
        version: 29.5.0(@types/node@18.15.11)
      ts-jest:
        specifier: ^29.0.5
        version: 29.0.5(@babel/core@7.21.4)(esbuild@0.17.17)(jest@29.5.0)(typescript@5.1.6)
      tsup:
        specifier: ^6.7.0
        version: 6.7.0(postcss@8.4.23)(typescript@5.1.6)

  packages/world:
    dependencies:
      '@ethersproject/abi':
        specifier: ^5.7.0
        version: 5.7.0
      '@ethersproject/providers':
        specifier: ^5.7.2
        version: 5.7.2
      '@latticexyz/common':
        specifier: workspace:*
        version: link:../common
      '@latticexyz/config':
        specifier: workspace:*
        version: link:../config
      '@latticexyz/gas-report':
        specifier: workspace:*
        version: link:../gas-report
      '@latticexyz/schema-type':
        specifier: workspace:*
        version: link:../schema-type
      '@latticexyz/store':
        specifier: workspace:*
        version: link:../store
      ethers:
        specifier: ^5.7.2
        version: 5.7.2
      zod:
        specifier: ^3.21.4
        version: 3.21.4
    devDependencies:
      '@latticexyz/std-contracts':
        specifier: workspace:*
        version: link:../std-contracts
      '@typechain/ethers-v5':
        specifier: ^10.2.0
        version: 10.2.0(@ethersproject/abi@5.7.0)(@ethersproject/bytes@5.7.0)(@ethersproject/providers@5.7.2)(ethers@5.7.2)(typechain@8.1.1)(typescript@5.1.6)
      '@types/ejs':
        specifier: ^3.1.1
        version: 3.1.1
      '@types/glob':
        specifier: ^7.2.0
        version: 7.2.0
      '@types/mocha':
        specifier: ^9.1.1
        version: 9.1.1
      '@types/node':
        specifier: ^18.15.11
        version: 18.15.11
      ds-test:
        specifier: https://github.com/dapphub/ds-test.git#e282159d5170298eb2455a6c05280ab5a73a4ef0
        version: github.com/dapphub/ds-test/e282159d5170298eb2455a6c05280ab5a73a4ef0
      ejs:
        specifier: ^3.1.8
        version: 3.1.8
      forge-std:
        specifier: https://github.com/foundry-rs/forge-std.git#74cfb77e308dd188d2f58864aaf44963ae6b88b1
        version: github.com/foundry-rs/forge-std/74cfb77e308dd188d2f58864aaf44963ae6b88b1
      glob:
        specifier: ^8.0.3
        version: 8.0.3
      hardhat:
        specifier: ^2.10.2
        version: 2.10.2(typescript@5.1.6)
      solhint:
        specifier: ^3.3.7
        version: 3.3.7
      tsup:
        specifier: ^6.7.0
        version: 6.7.0(postcss@8.4.23)(typescript@5.1.6)
      tsx:
        specifier: ^3.12.6
        version: 3.12.6
      typechain:
        specifier: ^8.1.1
        version: 8.1.1(typescript@5.1.6)
      vitest:
        specifier: 0.31.4
        version: 0.31.4

packages:

  /@adraffy/ens-normalize@1.9.0:
    resolution: {integrity: sha512-iowxq3U30sghZotgl4s/oJRci6WPBfNO5YYgk2cIOMCHr3LeGPcsZjCEr+33Q4N+oV3OABDAtA+pyvWjbvBifQ==}
    dev: false

  /@alloc/quick-lru@5.2.0:
    resolution: {integrity: sha512-UrcABB+4bUrFABwbluTIBErXwvbsU/V7TZWfmbgJfbkwiBuziS9gxdODUyuiecfdGQ85jglMW6juS3+z5TsKLw==}
    engines: {node: '>=10'}
    dev: true

  /@ampproject/remapping@2.2.1:
    resolution: {integrity: sha512-lFMjJTrFL3j7L9yBxwYfCq2k6qqwHyzuUl/XBnif78PWTJYyL/dfowQHWE3sp6U6ZzqWiiIZnpTMO96zhkjwtg==}
    engines: {node: '>=6.0.0'}
    dependencies:
      '@jridgewell/gen-mapping': 0.3.3
      '@jridgewell/trace-mapping': 0.3.18
    dev: true

  /@babel/code-frame@7.21.4:
    resolution: {integrity: sha512-LYvhNKfwWSPpocw8GI7gpK2nq3HSDuEPC/uSYaALSJu9xjsalaaYFOq0Pwt5KmVqwEbZlDu81aLXwBOmD/Fv9g==}
    engines: {node: '>=6.9.0'}
    dependencies:
      '@babel/highlight': 7.18.6
    dev: true

  /@babel/compat-data@7.21.4:
    resolution: {integrity: sha512-/DYyDpeCfaVinT40FPGdkkb+lYSKvsVuMjDAG7jPOWWiM1ibOaB9CXJAlc4d1QpP/U2q2P9jbrSlClKSErd55g==}
    engines: {node: '>=6.9.0'}
    dev: true

  /@babel/core@7.21.4:
    resolution: {integrity: sha512-qt/YV149Jman/6AfmlxJ04LMIu8bMoyl3RB91yTFrxQmgbrSvQMy7cI8Q62FHx1t8wJ8B5fu0UDoLwHAhUo1QA==}
    engines: {node: '>=6.9.0'}
    dependencies:
      '@ampproject/remapping': 2.2.1
      '@babel/code-frame': 7.21.4
      '@babel/generator': 7.21.4
      '@babel/helper-compilation-targets': 7.21.4(@babel/core@7.21.4)
      '@babel/helper-module-transforms': 7.21.2
      '@babel/helpers': 7.21.0
      '@babel/parser': 7.21.4
      '@babel/template': 7.20.7
      '@babel/traverse': 7.21.4
      '@babel/types': 7.21.4
      convert-source-map: 1.9.0
      debug: 4.3.4(supports-color@8.1.1)
      gensync: 1.0.0-beta.2
      json5: 2.2.3
      semver: 6.3.0
    transitivePeerDependencies:
      - supports-color
    dev: true

  /@babel/generator@7.21.4:
    resolution: {integrity: sha512-NieM3pVIYW2SwGzKoqfPrQsf4xGs9M9AIG3ThppsSRmO+m7eQhmI6amajKMUeIO37wFfsvnvcxQFx6x6iqxDnA==}
    engines: {node: '>=6.9.0'}
    dependencies:
      '@babel/types': 7.21.4
      '@jridgewell/gen-mapping': 0.3.3
      '@jridgewell/trace-mapping': 0.3.18
      jsesc: 2.5.2
    dev: true

  /@babel/helper-compilation-targets@7.21.4(@babel/core@7.21.4):
    resolution: {integrity: sha512-Fa0tTuOXZ1iL8IeDFUWCzjZcn+sJGd9RZdH9esYVjEejGmzf+FFYQpMi/kZUk2kPy/q1H3/GPw7np8qar/stfg==}
    engines: {node: '>=6.9.0'}
    peerDependencies:
      '@babel/core': ^7.0.0
    dependencies:
      '@babel/compat-data': 7.21.4
      '@babel/core': 7.21.4
      '@babel/helper-validator-option': 7.21.0
      browserslist: 4.21.5
      lru-cache: 5.1.1
      semver: 6.3.0
    dev: true

  /@babel/helper-environment-visitor@7.18.9:
    resolution: {integrity: sha512-3r/aACDJ3fhQ/EVgFy0hpj8oHyHpQc+LPtJoY9SzTThAsStm4Ptegq92vqKoE3vD706ZVFWITnMnxucw+S9Ipg==}
    engines: {node: '>=6.9.0'}
    dev: true

  /@babel/helper-function-name@7.21.0:
    resolution: {integrity: sha512-HfK1aMRanKHpxemaY2gqBmL04iAPOPRj7DxtNbiDOrJK+gdwkiNRVpCpUJYbUT+aZyemKN8brqTOxzCaG6ExRg==}
    engines: {node: '>=6.9.0'}
    dependencies:
      '@babel/template': 7.20.7
      '@babel/types': 7.21.4
    dev: true

  /@babel/helper-hoist-variables@7.18.6:
    resolution: {integrity: sha512-UlJQPkFqFULIcyW5sbzgbkxn2FKRgwWiRexcuaR8RNJRy8+LLveqPjwZV/bwrLZCN0eUHD/x8D0heK1ozuoo6Q==}
    engines: {node: '>=6.9.0'}
    dependencies:
      '@babel/types': 7.21.4
    dev: true

  /@babel/helper-module-imports@7.18.6:
    resolution: {integrity: sha512-0NFvs3VkuSYbFi1x2Vd6tKrywq+z/cLeYC/RJNFrIX/30Bf5aiGYbtvGXolEktzJH8o5E5KJ3tT+nkxuuZFVlA==}
    engines: {node: '>=6.9.0'}
    dependencies:
      '@babel/types': 7.21.4
    dev: true

  /@babel/helper-module-transforms@7.21.2:
    resolution: {integrity: sha512-79yj2AR4U/Oqq/WOV7Lx6hUjau1Zfo4cI+JLAVYeMV5XIlbOhmjEk5ulbTc9fMpmlojzZHkUUxAiK+UKn+hNQQ==}
    engines: {node: '>=6.9.0'}
    dependencies:
      '@babel/helper-environment-visitor': 7.18.9
      '@babel/helper-module-imports': 7.18.6
      '@babel/helper-simple-access': 7.20.2
      '@babel/helper-split-export-declaration': 7.18.6
      '@babel/helper-validator-identifier': 7.19.1
      '@babel/template': 7.20.7
      '@babel/traverse': 7.21.4
      '@babel/types': 7.21.4
    transitivePeerDependencies:
      - supports-color
    dev: true

  /@babel/helper-plugin-utils@7.20.2:
    resolution: {integrity: sha512-8RvlJG2mj4huQ4pZ+rU9lqKi9ZKiRmuvGuM2HlWmkmgOhbs6zEAw6IEiJ5cQqGbDzGZOhwuOQNtZMi/ENLjZoQ==}
    engines: {node: '>=6.9.0'}
    dev: true

  /@babel/helper-simple-access@7.20.2:
    resolution: {integrity: sha512-+0woI/WPq59IrqDYbVGfshjT5Dmk/nnbdpcF8SnMhhXObpTq2KNBdLFRFrkVdbDOyUmHBCxzm5FHV1rACIkIbA==}
    engines: {node: '>=6.9.0'}
    dependencies:
      '@babel/types': 7.21.4
    dev: true

  /@babel/helper-split-export-declaration@7.18.6:
    resolution: {integrity: sha512-bde1etTx6ZyTmobl9LLMMQsaizFVZrquTEHOqKeQESMKo4PlObf+8+JA25ZsIpZhT/WEd39+vOdLXAFG/nELpA==}
    engines: {node: '>=6.9.0'}
    dependencies:
      '@babel/types': 7.21.4
    dev: true

  /@babel/helper-string-parser@7.19.4:
    resolution: {integrity: sha512-nHtDoQcuqFmwYNYPz3Rah5ph2p8PFeFCsZk9A/48dPc/rGocJ5J3hAAZ7pb76VWX3fZKu+uEr/FhH5jLx7umrw==}
    engines: {node: '>=6.9.0'}
    dev: true

  /@babel/helper-validator-identifier@7.19.1:
    resolution: {integrity: sha512-awrNfaMtnHUr653GgGEs++LlAvW6w+DcPrOliSMXWCKo597CwL5Acf/wWdNkf/tfEQE3mjkeD1YOVZOUV/od1w==}
    engines: {node: '>=6.9.0'}
    dev: true

  /@babel/helper-validator-option@7.21.0:
    resolution: {integrity: sha512-rmL/B8/f0mKS2baE9ZpyTcTavvEuWhTTW8amjzXNvYG4AwBsqTLikfXsEofsJEfKHf+HQVQbFOHy6o+4cnC/fQ==}
    engines: {node: '>=6.9.0'}
    dev: true

  /@babel/helpers@7.21.0:
    resolution: {integrity: sha512-XXve0CBtOW0pd7MRzzmoyuSj0e3SEzj8pgyFxnTT1NJZL38BD1MK7yYrm8yefRPIDvNNe14xR4FdbHwpInD4rA==}
    engines: {node: '>=6.9.0'}
    dependencies:
      '@babel/template': 7.20.7
      '@babel/traverse': 7.21.4
      '@babel/types': 7.21.4
    transitivePeerDependencies:
      - supports-color
    dev: true

  /@babel/highlight@7.18.6:
    resolution: {integrity: sha512-u7stbOuYjaPezCuLj29hNW1v64M2Md2qupEKP1fHc7WdOA3DgLh37suiSrZYY7haUB7iBeQZ9P1uiRF359do3g==}
    engines: {node: '>=6.9.0'}
    dependencies:
      '@babel/helper-validator-identifier': 7.19.1
      chalk: 2.4.2
      js-tokens: 4.0.0
    dev: true

  /@babel/parser@7.21.4:
    resolution: {integrity: sha512-alVJj7k7zIxqBZ7BTRhz0IqJFxW1VJbm6N8JbcYhQ186df9ZBPbZBmWSqAMXwHGsCJdYks7z/voa3ibiS5bCIw==}
    engines: {node: '>=6.0.0'}
    hasBin: true
    dependencies:
      '@babel/types': 7.21.4
    dev: true

  /@babel/plugin-syntax-async-generators@7.8.4(@babel/core@7.21.4):
    resolution: {integrity: sha512-tycmZxkGfZaxhMRbXlPXuVFpdWlXpir2W4AMhSJgRKzk/eDlIXOhb2LHWoLpDF7TEHylV5zNhykX6KAgHJmTNw==}
    peerDependencies:
      '@babel/core': ^7.0.0-0
    dependencies:
      '@babel/core': 7.21.4
      '@babel/helper-plugin-utils': 7.20.2
    dev: true

  /@babel/plugin-syntax-bigint@7.8.3(@babel/core@7.21.4):
    resolution: {integrity: sha512-wnTnFlG+YxQm3vDxpGE57Pj0srRU4sHE/mDkt1qv2YJJSeUAec2ma4WLUnUPeKjyrfntVwe/N6dCXpU+zL3Npg==}
    peerDependencies:
      '@babel/core': ^7.0.0-0
    dependencies:
      '@babel/core': 7.21.4
      '@babel/helper-plugin-utils': 7.20.2
    dev: true

  /@babel/plugin-syntax-class-properties@7.12.13(@babel/core@7.21.4):
    resolution: {integrity: sha512-fm4idjKla0YahUNgFNLCB0qySdsoPiZP3iQE3rky0mBUtMZ23yDJ9SJdg6dXTSDnulOVqiF3Hgr9nbXvXTQZYA==}
    peerDependencies:
      '@babel/core': ^7.0.0-0
    dependencies:
      '@babel/core': 7.21.4
      '@babel/helper-plugin-utils': 7.20.2
    dev: true

  /@babel/plugin-syntax-import-meta@7.10.4(@babel/core@7.21.4):
    resolution: {integrity: sha512-Yqfm+XDx0+Prh3VSeEQCPU81yC+JWZ2pDPFSS4ZdpfZhp4MkFMaDC1UqseovEKwSUpnIL7+vK+Clp7bfh0iD7g==}
    peerDependencies:
      '@babel/core': ^7.0.0-0
    dependencies:
      '@babel/core': 7.21.4
      '@babel/helper-plugin-utils': 7.20.2
    dev: true

  /@babel/plugin-syntax-json-strings@7.8.3(@babel/core@7.21.4):
    resolution: {integrity: sha512-lY6kdGpWHvjoe2vk4WrAapEuBR69EMxZl+RoGRhrFGNYVK8mOPAW8VfbT/ZgrFbXlDNiiaxQnAtgVCZ6jv30EA==}
    peerDependencies:
      '@babel/core': ^7.0.0-0
    dependencies:
      '@babel/core': 7.21.4
      '@babel/helper-plugin-utils': 7.20.2
    dev: true

  /@babel/plugin-syntax-jsx@7.18.6(@babel/core@7.21.4):
    resolution: {integrity: sha512-6mmljtAedFGTWu2p/8WIORGwy+61PLgOMPOdazc7YoJ9ZCWUyFy3A6CpPkRKLKD1ToAesxX8KGEViAiLo9N+7Q==}
    engines: {node: '>=6.9.0'}
    peerDependencies:
      '@babel/core': ^7.0.0-0
    dependencies:
      '@babel/core': 7.21.4
      '@babel/helper-plugin-utils': 7.20.2
    dev: true

  /@babel/plugin-syntax-logical-assignment-operators@7.10.4(@babel/core@7.21.4):
    resolution: {integrity: sha512-d8waShlpFDinQ5MtvGU9xDAOzKH47+FFoney2baFIoMr952hKOLp1HR7VszoZvOsV/4+RRszNY7D17ba0te0ig==}
    peerDependencies:
      '@babel/core': ^7.0.0-0
    dependencies:
      '@babel/core': 7.21.4
      '@babel/helper-plugin-utils': 7.20.2
    dev: true

  /@babel/plugin-syntax-nullish-coalescing-operator@7.8.3(@babel/core@7.21.4):
    resolution: {integrity: sha512-aSff4zPII1u2QD7y+F8oDsz19ew4IGEJg9SVW+bqwpwtfFleiQDMdzA/R+UlWDzfnHFCxxleFT0PMIrR36XLNQ==}
    peerDependencies:
      '@babel/core': ^7.0.0-0
    dependencies:
      '@babel/core': 7.21.4
      '@babel/helper-plugin-utils': 7.20.2
    dev: true

  /@babel/plugin-syntax-numeric-separator@7.10.4(@babel/core@7.21.4):
    resolution: {integrity: sha512-9H6YdfkcK/uOnY/K7/aA2xpzaAgkQn37yzWUMRK7OaPOqOpGS1+n0H5hxT9AUw9EsSjPW8SVyMJwYRtWs3X3ug==}
    peerDependencies:
      '@babel/core': ^7.0.0-0
    dependencies:
      '@babel/core': 7.21.4
      '@babel/helper-plugin-utils': 7.20.2
    dev: true

  /@babel/plugin-syntax-object-rest-spread@7.8.3(@babel/core@7.21.4):
    resolution: {integrity: sha512-XoqMijGZb9y3y2XskN+P1wUGiVwWZ5JmoDRwx5+3GmEplNyVM2s2Dg8ILFQm8rWM48orGy5YpI5Bl8U1y7ydlA==}
    peerDependencies:
      '@babel/core': ^7.0.0-0
    dependencies:
      '@babel/core': 7.21.4
      '@babel/helper-plugin-utils': 7.20.2
    dev: true

  /@babel/plugin-syntax-optional-catch-binding@7.8.3(@babel/core@7.21.4):
    resolution: {integrity: sha512-6VPD0Pc1lpTqw0aKoeRTMiB+kWhAoT24PA+ksWSBrFtl5SIRVpZlwN3NNPQjehA2E/91FV3RjLWoVTglWcSV3Q==}
    peerDependencies:
      '@babel/core': ^7.0.0-0
    dependencies:
      '@babel/core': 7.21.4
      '@babel/helper-plugin-utils': 7.20.2
    dev: true

  /@babel/plugin-syntax-optional-chaining@7.8.3(@babel/core@7.21.4):
    resolution: {integrity: sha512-KoK9ErH1MBlCPxV0VANkXW2/dw4vlbGDrFgz8bmUsBGYkFRcbRwMh6cIJubdPrkxRwuGdtCk0v/wPTKbQgBjkg==}
    peerDependencies:
      '@babel/core': ^7.0.0-0
    dependencies:
      '@babel/core': 7.21.4
      '@babel/helper-plugin-utils': 7.20.2
    dev: true

  /@babel/plugin-syntax-top-level-await@7.14.5(@babel/core@7.21.4):
    resolution: {integrity: sha512-hx++upLv5U1rgYfwe1xBQUhRmU41NEvpUvrp8jkrSCdvGSnM5/qdRMtylJ6PG5OFkBaHkbTAKTnd3/YyESRHFw==}
    engines: {node: '>=6.9.0'}
    peerDependencies:
      '@babel/core': ^7.0.0-0
    dependencies:
      '@babel/core': 7.21.4
      '@babel/helper-plugin-utils': 7.20.2
    dev: true

  /@babel/plugin-syntax-typescript@7.20.0(@babel/core@7.21.4):
    resolution: {integrity: sha512-rd9TkG+u1CExzS4SM1BlMEhMXwFLKVjOAFFCDx9PbX5ycJWDoWMcwdJH9RhkPu1dOgn5TrxLot/Gx6lWFuAUNQ==}
    engines: {node: '>=6.9.0'}
    peerDependencies:
      '@babel/core': ^7.0.0-0
    dependencies:
      '@babel/core': 7.21.4
      '@babel/helper-plugin-utils': 7.20.2
    dev: true

  /@babel/plugin-transform-react-jsx-self@7.21.0(@babel/core@7.21.4):
    resolution: {integrity: sha512-f/Eq+79JEu+KUANFks9UZCcvydOOGMgF7jBrcwjHa5jTZD8JivnhCJYvmlhR/WTXBWonDExPoW0eO/CR4QJirA==}
    engines: {node: '>=6.9.0'}
    peerDependencies:
      '@babel/core': ^7.0.0-0
    dependencies:
      '@babel/core': 7.21.4
      '@babel/helper-plugin-utils': 7.20.2
    dev: true

  /@babel/plugin-transform-react-jsx-source@7.19.6(@babel/core@7.21.4):
    resolution: {integrity: sha512-RpAi004QyMNisst/pvSanoRdJ4q+jMCWyk9zdw/CyLB9j8RXEahodR6l2GyttDRyEVWZtbN+TpLiHJ3t34LbsQ==}
    engines: {node: '>=6.9.0'}
    peerDependencies:
      '@babel/core': ^7.0.0-0
    dependencies:
      '@babel/core': 7.21.4
      '@babel/helper-plugin-utils': 7.20.2
    dev: true

  /@babel/runtime@7.21.0:
    resolution: {integrity: sha512-xwII0//EObnq89Ji5AKYQaRYiW/nZ3llSv29d49IuxPhKbtJoLP+9QUUZ4nVragQVtaVGeZrpB+ZtG/Pdy/POw==}
    engines: {node: '>=6.9.0'}
    dependencies:
      regenerator-runtime: 0.13.11

  /@babel/template@7.20.7:
    resolution: {integrity: sha512-8SegXApWe6VoNw0r9JHpSteLKTpTiLZ4rMlGIm9JQ18KiCtyQiAMEazujAHrUS5flrcqYZa75ukev3P6QmUwUw==}
    engines: {node: '>=6.9.0'}
    dependencies:
      '@babel/code-frame': 7.21.4
      '@babel/parser': 7.21.4
      '@babel/types': 7.21.4
    dev: true

  /@babel/traverse@7.21.4:
    resolution: {integrity: sha512-eyKrRHKdyZxqDm+fV1iqL9UAHMoIg0nDaGqfIOd8rKH17m5snv7Gn4qgjBoFfLz9APvjFU/ICT00NVCv1Epp8Q==}
    engines: {node: '>=6.9.0'}
    dependencies:
      '@babel/code-frame': 7.21.4
      '@babel/generator': 7.21.4
      '@babel/helper-environment-visitor': 7.18.9
      '@babel/helper-function-name': 7.21.0
      '@babel/helper-hoist-variables': 7.18.6
      '@babel/helper-split-export-declaration': 7.18.6
      '@babel/parser': 7.21.4
      '@babel/types': 7.21.4
      debug: 4.3.4(supports-color@8.1.1)
      globals: 11.12.0
    transitivePeerDependencies:
      - supports-color
    dev: true

  /@babel/types@7.21.4:
    resolution: {integrity: sha512-rU2oY501qDxE8Pyo7i/Orqma4ziCOrby0/9mvbDUGEfvZjb279Nk9k19e2fiCxHbRRpY2ZyrgW1eq22mvmOIzA==}
    engines: {node: '>=6.9.0'}
    dependencies:
      '@babel/helper-string-parser': 7.19.4
      '@babel/helper-validator-identifier': 7.19.1
      to-fast-properties: 2.0.0
    dev: true

  /@bcoe/v8-coverage@0.2.3:
    resolution: {integrity: sha512-0hYQ8SB4Db5zvZB4axdMHGwEaQjkZzFjQiN9LVYvIFB2nSUHW9tYpxWriPrWDASIxiaXax83REcLxuSdnGPZtw==}
    dev: true

  /@changesets/apply-release-plan@6.1.3:
    resolution: {integrity: sha512-ECDNeoc3nfeAe1jqJb5aFQX7CqzQhD2klXRez2JDb/aVpGUbX673HgKrnrgJRuQR/9f2TtLoYIzrGB9qwD77mg==}
    dependencies:
      '@babel/runtime': 7.21.0
      '@changesets/config': 2.3.0
      '@changesets/get-version-range-type': 0.3.2
      '@changesets/git': 2.0.0
      '@changesets/types': 5.2.1
      '@manypkg/get-packages': 1.1.3
      detect-indent: 6.1.0
      fs-extra: 7.0.1
      lodash.startcase: 4.4.0
      outdent: 0.5.0
      prettier: 2.8.4
      resolve-from: 5.0.0
      semver: 5.7.1
    dev: true

  /@changesets/assemble-release-plan@5.2.3:
    resolution: {integrity: sha512-g7EVZCmnWz3zMBAdrcKhid4hkHT+Ft1n0mLussFMcB1dE2zCuwcvGoy9ec3yOgPGF4hoMtgHaMIk3T3TBdvU9g==}
    dependencies:
      '@babel/runtime': 7.21.0
      '@changesets/errors': 0.1.4
      '@changesets/get-dependents-graph': 1.3.5
      '@changesets/types': 5.2.1
      '@manypkg/get-packages': 1.1.3
      semver: 5.7.1
    dev: true

  /@changesets/changelog-git@0.1.14:
    resolution: {integrity: sha512-+vRfnKtXVWsDDxGctOfzJsPhaCdXRYoe+KyWYoq5X/GqoISREiat0l3L8B0a453B2B4dfHGcZaGyowHbp9BSaA==}
    dependencies:
      '@changesets/types': 5.2.1
    dev: true

  /@changesets/changelog-github@0.4.8:
    resolution: {integrity: sha512-jR1DHibkMAb5v/8ym77E4AMNWZKB5NPzw5a5Wtqm1JepAuIF+hrKp2u04NKM14oBZhHglkCfrla9uq8ORnK/dw==}
    dependencies:
      '@changesets/get-github-info': 0.5.2
      '@changesets/types': 5.2.1
      dotenv: 8.6.0
    transitivePeerDependencies:
      - encoding
    dev: true

  /@changesets/cli@2.26.1:
    resolution: {integrity: sha512-XnTa+b51vt057fyAudvDKGB0Sh72xutQZNAdXkCqPBKO2zvs2yYZx5hFZj1u9cbtpwM6Sxtcr02/FQJfZOzemQ==}
    hasBin: true
    dependencies:
      '@babel/runtime': 7.21.0
      '@changesets/apply-release-plan': 6.1.3
      '@changesets/assemble-release-plan': 5.2.3
      '@changesets/changelog-git': 0.1.14
      '@changesets/config': 2.3.0
      '@changesets/errors': 0.1.4
      '@changesets/get-dependents-graph': 1.3.5
      '@changesets/get-release-plan': 3.0.16
      '@changesets/git': 2.0.0
      '@changesets/logger': 0.0.5
      '@changesets/pre': 1.0.14
      '@changesets/read': 0.5.9
      '@changesets/types': 5.2.1
      '@changesets/write': 0.2.3
      '@manypkg/get-packages': 1.1.3
      '@types/is-ci': 3.0.0
      '@types/semver': 6.2.3
      ansi-colors: 4.1.3
      chalk: 2.4.2
      enquirer: 2.3.6
      external-editor: 3.1.0
      fs-extra: 7.0.1
      human-id: 1.0.2
      is-ci: 3.0.1
      meow: 6.1.1
      outdent: 0.5.0
      p-limit: 2.3.0
      preferred-pm: 3.0.3
      resolve-from: 5.0.0
      semver: 5.7.1
      spawndamnit: 2.0.0
      term-size: 2.2.1
      tty-table: 4.2.1
    dev: true

  /@changesets/config@2.3.0:
    resolution: {integrity: sha512-EgP/px6mhCx8QeaMAvWtRrgyxW08k/Bx2tpGT+M84jEdX37v3VKfh4Cz1BkwrYKuMV2HZKeHOh8sHvja/HcXfQ==}
    dependencies:
      '@changesets/errors': 0.1.4
      '@changesets/get-dependents-graph': 1.3.5
      '@changesets/logger': 0.0.5
      '@changesets/types': 5.2.1
      '@manypkg/get-packages': 1.1.3
      fs-extra: 7.0.1
      micromatch: 4.0.5
    dev: true

  /@changesets/errors@0.1.4:
    resolution: {integrity: sha512-HAcqPF7snsUJ/QzkWoKfRfXushHTu+K5KZLJWPb34s4eCZShIf8BFO3fwq6KU8+G7L5KdtN2BzQAXOSXEyiY9Q==}
    dependencies:
      extendable-error: 0.1.7
    dev: true

  /@changesets/get-dependents-graph@1.3.5:
    resolution: {integrity: sha512-w1eEvnWlbVDIY8mWXqWuYE9oKhvIaBhzqzo4ITSJY9hgoqQ3RoBqwlcAzg11qHxv/b8ReDWnMrpjpKrW6m1ZTA==}
    dependencies:
      '@changesets/types': 5.2.1
      '@manypkg/get-packages': 1.1.3
      chalk: 2.4.2
      fs-extra: 7.0.1
      semver: 5.7.1
    dev: true

  /@changesets/get-github-info@0.5.2:
    resolution: {integrity: sha512-JppheLu7S114aEs157fOZDjFqUDpm7eHdq5E8SSR0gUBTEK0cNSHsrSR5a66xs0z3RWuo46QvA3vawp8BxDHvg==}
    dependencies:
      dataloader: 1.4.0
      node-fetch: 2.6.9
    transitivePeerDependencies:
      - encoding
    dev: true

  /@changesets/get-release-plan@3.0.16:
    resolution: {integrity: sha512-OpP9QILpBp1bY2YNIKFzwigKh7Qe9KizRsZomzLe6pK8IUo8onkAAVUD8+JRKSr8R7d4+JRuQrfSSNlEwKyPYg==}
    dependencies:
      '@babel/runtime': 7.21.0
      '@changesets/assemble-release-plan': 5.2.3
      '@changesets/config': 2.3.0
      '@changesets/pre': 1.0.14
      '@changesets/read': 0.5.9
      '@changesets/types': 5.2.1
      '@manypkg/get-packages': 1.1.3
    dev: true

  /@changesets/get-version-range-type@0.3.2:
    resolution: {integrity: sha512-SVqwYs5pULYjYT4op21F2pVbcrca4qA/bAA3FmFXKMN7Y+HcO8sbZUTx3TAy2VXulP2FACd1aC7f2nTuqSPbqg==}
    dev: true

  /@changesets/git@2.0.0:
    resolution: {integrity: sha512-enUVEWbiqUTxqSnmesyJGWfzd51PY4H7mH9yUw0hPVpZBJ6tQZFMU3F3mT/t9OJ/GjyiM4770i+sehAn6ymx6A==}
    dependencies:
      '@babel/runtime': 7.21.0
      '@changesets/errors': 0.1.4
      '@changesets/types': 5.2.1
      '@manypkg/get-packages': 1.1.3
      is-subdir: 1.2.0
      micromatch: 4.0.5
      spawndamnit: 2.0.0
    dev: true

  /@changesets/logger@0.0.5:
    resolution: {integrity: sha512-gJyZHomu8nASHpaANzc6bkQMO9gU/ib20lqew1rVx753FOxffnCrJlGIeQVxNWCqM+o6OOleCo/ivL8UAO5iFw==}
    dependencies:
      chalk: 2.4.2
    dev: true

  /@changesets/parse@0.3.16:
    resolution: {integrity: sha512-127JKNd167ayAuBjUggZBkmDS5fIKsthnr9jr6bdnuUljroiERW7FBTDNnNVyJ4l69PzR57pk6mXQdtJyBCJKg==}
    dependencies:
      '@changesets/types': 5.2.1
      js-yaml: 3.14.1
    dev: true

  /@changesets/pre@1.0.14:
    resolution: {integrity: sha512-dTsHmxQWEQekHYHbg+M1mDVYFvegDh9j/kySNuDKdylwfMEevTeDouR7IfHNyVodxZXu17sXoJuf2D0vi55FHQ==}
    dependencies:
      '@babel/runtime': 7.21.0
      '@changesets/errors': 0.1.4
      '@changesets/types': 5.2.1
      '@manypkg/get-packages': 1.1.3
      fs-extra: 7.0.1
    dev: true

  /@changesets/read@0.5.9:
    resolution: {integrity: sha512-T8BJ6JS6j1gfO1HFq50kU3qawYxa4NTbI/ASNVVCBTsKquy2HYwM9r7ZnzkiMe8IEObAJtUVGSrePCOxAK2haQ==}
    dependencies:
      '@babel/runtime': 7.21.0
      '@changesets/git': 2.0.0
      '@changesets/logger': 0.0.5
      '@changesets/parse': 0.3.16
      '@changesets/types': 5.2.1
      chalk: 2.4.2
      fs-extra: 7.0.1
      p-filter: 2.1.0
    dev: true

  /@changesets/types@4.1.0:
    resolution: {integrity: sha512-LDQvVDv5Kb50ny2s25Fhm3d9QSZimsoUGBsUioj6MC3qbMUCuC8GPIvk/M6IvXx3lYhAs0lwWUQLb+VIEUCECw==}
    dev: true

  /@changesets/types@5.2.1:
    resolution: {integrity: sha512-myLfHbVOqaq9UtUKqR/nZA/OY7xFjQMdfgfqeZIBK4d0hA6pgxArvdv8M+6NUzzBsjWLOtvApv8YHr4qM+Kpfg==}
    dev: true

  /@changesets/write@0.2.3:
    resolution: {integrity: sha512-Dbamr7AIMvslKnNYsLFafaVORx4H0pvCA2MHqgtNCySMe1blImEyAEOzDmcgKAkgz4+uwoLz7demIrX+JBr/Xw==}
    dependencies:
      '@babel/runtime': 7.21.0
      '@changesets/types': 5.2.1
      fs-extra: 7.0.1
      human-id: 1.0.2
      prettier: 2.8.4
    dev: true

  /@esbuild-kit/cjs-loader@2.4.2:
    resolution: {integrity: sha512-BDXFbYOJzT/NBEtp71cvsrGPwGAMGRB/349rwKuoxNSiKjPraNNnlK6MIIabViCjqZugu6j+xeMDlEkWdHHJSg==}
    dependencies:
      '@esbuild-kit/core-utils': 3.1.0
      get-tsconfig: 4.5.0
    dev: true

  /@esbuild-kit/core-utils@3.1.0:
    resolution: {integrity: sha512-Uuk8RpCg/7fdHSceR1M6XbSZFSuMrxcePFuGgyvsBn+u339dk5OeL4jv2EojwTN2st/unJGsVm4qHWjWNmJ/tw==}
    dependencies:
      esbuild: 0.17.17
      source-map-support: 0.5.21
    dev: true

  /@esbuild-kit/esm-loader@2.5.5:
    resolution: {integrity: sha512-Qwfvj/qoPbClxCRNuac1Du01r9gvNOT+pMYtJDapfB1eoGN1YlJ1BixLyL9WVENRx5RXgNLdfYdx/CuswlGhMw==}
    dependencies:
      '@esbuild-kit/core-utils': 3.1.0
      get-tsconfig: 4.5.0
    dev: true

  /@esbuild/android-arm64@0.17.15:
    resolution: {integrity: sha512-0kOB6Y7Br3KDVgHeg8PRcvfLkq+AccreK///B4Z6fNZGr/tNHX0z2VywCc7PTeWp+bPvjA5WMvNXltHw5QjAIA==}
    engines: {node: '>=12'}
    cpu: [arm64]
    os: [android]
    requiresBuild: true
    dev: false
    optional: true

  /@esbuild/android-arm64@0.17.17:
    resolution: {integrity: sha512-jaJ5IlmaDLFPNttv0ofcwy/cfeY4bh/n705Tgh+eLObbGtQBK3EPAu+CzL95JVE4nFAliyrnEu0d32Q5foavqg==}
    engines: {node: '>=12'}
    cpu: [arm64]
    os: [android]
    requiresBuild: true
    dev: true
    optional: true

  /@esbuild/android-arm@0.17.15:
    resolution: {integrity: sha512-sRSOVlLawAktpMvDyJIkdLI/c/kdRTOqo8t6ImVxg8yT7LQDUYV5Rp2FKeEosLr6ZCja9UjYAzyRSxGteSJPYg==}
    engines: {node: '>=12'}
    cpu: [arm]
    os: [android]
    requiresBuild: true
    dev: false
    optional: true

  /@esbuild/android-arm@0.17.17:
    resolution: {integrity: sha512-E6VAZwN7diCa3labs0GYvhEPL2M94WLF8A+czO8hfjREXxba8Ng7nM5VxV+9ihNXIY1iQO1XxUU4P7hbqbICxg==}
    engines: {node: '>=12'}
    cpu: [arm]
    os: [android]
    requiresBuild: true
    dev: true
    optional: true

  /@esbuild/android-x64@0.17.15:
    resolution: {integrity: sha512-MzDqnNajQZ63YkaUWVl9uuhcWyEyh69HGpMIrf+acR4otMkfLJ4sUCxqwbCyPGicE9dVlrysI3lMcDBjGiBBcQ==}
    engines: {node: '>=12'}
    cpu: [x64]
    os: [android]
    requiresBuild: true
    dev: false
    optional: true

  /@esbuild/android-x64@0.17.17:
    resolution: {integrity: sha512-446zpfJ3nioMC7ASvJB1pszHVskkw4u/9Eu8s5yvvsSDTzYh4p4ZIRj0DznSl3FBF0Z/mZfrKXTtt0QCoFmoHA==}
    engines: {node: '>=12'}
    cpu: [x64]
    os: [android]
    requiresBuild: true
    dev: true
    optional: true

  /@esbuild/darwin-arm64@0.17.15:
    resolution: {integrity: sha512-7siLjBc88Z4+6qkMDxPT2juf2e8SJxmsbNVKFY2ifWCDT72v5YJz9arlvBw5oB4W/e61H1+HDB/jnu8nNg0rLA==}
    engines: {node: '>=12'}
    cpu: [arm64]
    os: [darwin]
    requiresBuild: true
    dev: false
    optional: true

  /@esbuild/darwin-arm64@0.17.17:
    resolution: {integrity: sha512-m/gwyiBwH3jqfUabtq3GH31otL/0sE0l34XKpSIqR7NjQ/XHQ3lpmQHLHbG8AHTGCw8Ao059GvV08MS0bhFIJQ==}
    engines: {node: '>=12'}
    cpu: [arm64]
    os: [darwin]
    requiresBuild: true
    dev: true
    optional: true

  /@esbuild/darwin-x64@0.17.15:
    resolution: {integrity: sha512-NbImBas2rXwYI52BOKTW342Tm3LTeVlaOQ4QPZ7XuWNKiO226DisFk/RyPk3T0CKZkKMuU69yOvlapJEmax7cg==}
    engines: {node: '>=12'}
    cpu: [x64]
    os: [darwin]
    requiresBuild: true
    dev: false
    optional: true

  /@esbuild/darwin-x64@0.17.17:
    resolution: {integrity: sha512-4utIrsX9IykrqYaXR8ob9Ha2hAY2qLc6ohJ8c0CN1DR8yWeMrTgYFjgdeQ9LIoTOfLetXjuCu5TRPHT9yKYJVg==}
    engines: {node: '>=12'}
    cpu: [x64]
    os: [darwin]
    requiresBuild: true
    dev: true
    optional: true

  /@esbuild/freebsd-arm64@0.17.15:
    resolution: {integrity: sha512-Xk9xMDjBVG6CfgoqlVczHAdJnCs0/oeFOspFap5NkYAmRCT2qTn1vJWA2f419iMtsHSLm+O8B6SLV/HlY5cYKg==}
    engines: {node: '>=12'}
    cpu: [arm64]
    os: [freebsd]
    requiresBuild: true
    dev: false
    optional: true

  /@esbuild/freebsd-arm64@0.17.17:
    resolution: {integrity: sha512-4PxjQII/9ppOrpEwzQ1b0pXCsFLqy77i0GaHodrmzH9zq2/NEhHMAMJkJ635Ns4fyJPFOlHMz4AsklIyRqFZWA==}
    engines: {node: '>=12'}
    cpu: [arm64]
    os: [freebsd]
    requiresBuild: true
    dev: true
    optional: true

  /@esbuild/freebsd-x64@0.17.15:
    resolution: {integrity: sha512-3TWAnnEOdclvb2pnfsTWtdwthPfOz7qAfcwDLcfZyGJwm1SRZIMOeB5FODVhnM93mFSPsHB9b/PmxNNbSnd0RQ==}
    engines: {node: '>=12'}
    cpu: [x64]
    os: [freebsd]
    requiresBuild: true
    dev: false
    optional: true

  /@esbuild/freebsd-x64@0.17.17:
    resolution: {integrity: sha512-lQRS+4sW5S3P1sv0z2Ym807qMDfkmdhUYX30GRBURtLTrJOPDpoU0kI6pVz1hz3U0+YQ0tXGS9YWveQjUewAJw==}
    engines: {node: '>=12'}
    cpu: [x64]
    os: [freebsd]
    requiresBuild: true
    dev: true
    optional: true

  /@esbuild/linux-arm64@0.17.15:
    resolution: {integrity: sha512-T0MVnYw9KT6b83/SqyznTs/3Jg2ODWrZfNccg11XjDehIved2oQfrX/wVuev9N936BpMRaTR9I1J0tdGgUgpJA==}
    engines: {node: '>=12'}
    cpu: [arm64]
    os: [linux]
    requiresBuild: true
    dev: false
    optional: true

  /@esbuild/linux-arm64@0.17.17:
    resolution: {integrity: sha512-2+pwLx0whKY1/Vqt8lyzStyda1v0qjJ5INWIe+d8+1onqQxHLLi3yr5bAa4gvbzhZqBztifYEu8hh1La5+7sUw==}
    engines: {node: '>=12'}
    cpu: [arm64]
    os: [linux]
    requiresBuild: true
    dev: true
    optional: true

  /@esbuild/linux-arm@0.17.15:
    resolution: {integrity: sha512-MLTgiXWEMAMr8nmS9Gigx43zPRmEfeBfGCwxFQEMgJ5MC53QKajaclW6XDPjwJvhbebv+RzK05TQjvH3/aM4Xw==}
    engines: {node: '>=12'}
    cpu: [arm]
    os: [linux]
    requiresBuild: true
    dev: false
    optional: true

  /@esbuild/linux-arm@0.17.17:
    resolution: {integrity: sha512-biDs7bjGdOdcmIk6xU426VgdRUpGg39Yz6sT9Xp23aq+IEHDb/u5cbmu/pAANpDB4rZpY/2USPhCA+w9t3roQg==}
    engines: {node: '>=12'}
    cpu: [arm]
    os: [linux]
    requiresBuild: true
    dev: true
    optional: true

  /@esbuild/linux-ia32@0.17.15:
    resolution: {integrity: sha512-wp02sHs015T23zsQtU4Cj57WiteiuASHlD7rXjKUyAGYzlOKDAjqK6bk5dMi2QEl/KVOcsjwL36kD+WW7vJt8Q==}
    engines: {node: '>=12'}
    cpu: [ia32]
    os: [linux]
    requiresBuild: true
    dev: false
    optional: true

  /@esbuild/linux-ia32@0.17.17:
    resolution: {integrity: sha512-IBTTv8X60dYo6P2t23sSUYym8fGfMAiuv7PzJ+0LcdAndZRzvke+wTVxJeCq4WgjppkOpndL04gMZIFvwoU34Q==}
    engines: {node: '>=12'}
    cpu: [ia32]
    os: [linux]
    requiresBuild: true
    dev: true
    optional: true

  /@esbuild/linux-loong64@0.17.15:
    resolution: {integrity: sha512-k7FsUJjGGSxwnBmMh8d7IbObWu+sF/qbwc+xKZkBe/lTAF16RqxRCnNHA7QTd3oS2AfGBAnHlXL67shV5bBThQ==}
    engines: {node: '>=12'}
    cpu: [loong64]
    os: [linux]
    requiresBuild: true
    dev: false
    optional: true

  /@esbuild/linux-loong64@0.17.17:
    resolution: {integrity: sha512-WVMBtcDpATjaGfWfp6u9dANIqmU9r37SY8wgAivuKmgKHE+bWSuv0qXEFt/p3qXQYxJIGXQQv6hHcm7iWhWjiw==}
    engines: {node: '>=12'}
    cpu: [loong64]
    os: [linux]
    requiresBuild: true
    dev: true
    optional: true

  /@esbuild/linux-mips64el@0.17.15:
    resolution: {integrity: sha512-ZLWk6czDdog+Q9kE/Jfbilu24vEe/iW/Sj2d8EVsmiixQ1rM2RKH2n36qfxK4e8tVcaXkvuV3mU5zTZviE+NVQ==}
    engines: {node: '>=12'}
    cpu: [mips64el]
    os: [linux]
    requiresBuild: true
    dev: false
    optional: true

  /@esbuild/linux-mips64el@0.17.17:
    resolution: {integrity: sha512-2kYCGh8589ZYnY031FgMLy0kmE4VoGdvfJkxLdxP4HJvWNXpyLhjOvxVsYjYZ6awqY4bgLR9tpdYyStgZZhi2A==}
    engines: {node: '>=12'}
    cpu: [mips64el]
    os: [linux]
    requiresBuild: true
    dev: true
    optional: true

  /@esbuild/linux-ppc64@0.17.15:
    resolution: {integrity: sha512-mY6dPkIRAiFHRsGfOYZC8Q9rmr8vOBZBme0/j15zFUKM99d4ILY4WpOC7i/LqoY+RE7KaMaSfvY8CqjJtuO4xg==}
    engines: {node: '>=12'}
    cpu: [ppc64]
    os: [linux]
    requiresBuild: true
    dev: false
    optional: true

  /@esbuild/linux-ppc64@0.17.17:
    resolution: {integrity: sha512-KIdG5jdAEeAKogfyMTcszRxy3OPbZhq0PPsW4iKKcdlbk3YE4miKznxV2YOSmiK/hfOZ+lqHri3v8eecT2ATwQ==}
    engines: {node: '>=12'}
    cpu: [ppc64]
    os: [linux]
    requiresBuild: true
    dev: true
    optional: true

  /@esbuild/linux-riscv64@0.17.15:
    resolution: {integrity: sha512-EcyUtxffdDtWjjwIH8sKzpDRLcVtqANooMNASO59y+xmqqRYBBM7xVLQhqF7nksIbm2yHABptoioS9RAbVMWVA==}
    engines: {node: '>=12'}
    cpu: [riscv64]
    os: [linux]
    requiresBuild: true
    dev: false
    optional: true

  /@esbuild/linux-riscv64@0.17.17:
    resolution: {integrity: sha512-Cj6uWLBR5LWhcD/2Lkfg2NrkVsNb2sFM5aVEfumKB2vYetkA/9Uyc1jVoxLZ0a38sUhFk4JOVKH0aVdPbjZQeA==}
    engines: {node: '>=12'}
    cpu: [riscv64]
    os: [linux]
    requiresBuild: true
    dev: true
    optional: true

  /@esbuild/linux-s390x@0.17.15:
    resolution: {integrity: sha512-BuS6Jx/ezxFuHxgsfvz7T4g4YlVrmCmg7UAwboeyNNg0OzNzKsIZXpr3Sb/ZREDXWgt48RO4UQRDBxJN3B9Rbg==}
    engines: {node: '>=12'}
    cpu: [s390x]
    os: [linux]
    requiresBuild: true
    dev: false
    optional: true

  /@esbuild/linux-s390x@0.17.17:
    resolution: {integrity: sha512-lK+SffWIr0XsFf7E0srBjhpkdFVJf3HEgXCwzkm69kNbRar8MhezFpkIwpk0qo2IOQL4JE4mJPJI8AbRPLbuOQ==}
    engines: {node: '>=12'}
    cpu: [s390x]
    os: [linux]
    requiresBuild: true
    dev: true
    optional: true

  /@esbuild/linux-x64@0.17.15:
    resolution: {integrity: sha512-JsdS0EgEViwuKsw5tiJQo9UdQdUJYuB+Mf6HxtJSPN35vez1hlrNb1KajvKWF5Sa35j17+rW1ECEO9iNrIXbNg==}
    engines: {node: '>=12'}
    cpu: [x64]
    os: [linux]
    requiresBuild: true
    dev: false
    optional: true

  /@esbuild/linux-x64@0.17.17:
    resolution: {integrity: sha512-XcSGTQcWFQS2jx3lZtQi7cQmDYLrpLRyz1Ns1DzZCtn898cWfm5Icx/DEWNcTU+T+tyPV89RQtDnI7qL2PObPg==}
    engines: {node: '>=12'}
    cpu: [x64]
    os: [linux]
    requiresBuild: true
    dev: true
    optional: true

  /@esbuild/netbsd-x64@0.17.15:
    resolution: {integrity: sha512-R6fKjtUysYGym6uXf6qyNephVUQAGtf3n2RCsOST/neIwPqRWcnc3ogcielOd6pT+J0RDR1RGcy0ZY7d3uHVLA==}
    engines: {node: '>=12'}
    cpu: [x64]
    os: [netbsd]
    requiresBuild: true
    dev: false
    optional: true

  /@esbuild/netbsd-x64@0.17.17:
    resolution: {integrity: sha512-RNLCDmLP5kCWAJR+ItLM3cHxzXRTe4N00TQyQiimq+lyqVqZWGPAvcyfUBM0isE79eEZhIuGN09rAz8EL5KdLA==}
    engines: {node: '>=12'}
    cpu: [x64]
    os: [netbsd]
    requiresBuild: true
    dev: true
    optional: true

  /@esbuild/openbsd-x64@0.17.15:
    resolution: {integrity: sha512-mVD4PGc26b8PI60QaPUltYKeSX0wxuy0AltC+WCTFwvKCq2+OgLP4+fFd+hZXzO2xW1HPKcytZBdjqL6FQFa7w==}
    engines: {node: '>=12'}
    cpu: [x64]
    os: [openbsd]
    requiresBuild: true
    dev: false
    optional: true

  /@esbuild/openbsd-x64@0.17.17:
    resolution: {integrity: sha512-PAXswI5+cQq3Pann7FNdcpSUrhrql3wKjj3gVkmuz6OHhqqYxKvi6GgRBoaHjaG22HV/ZZEgF9TlS+9ftHVigA==}
    engines: {node: '>=12'}
    cpu: [x64]
    os: [openbsd]
    requiresBuild: true
    dev: true
    optional: true

  /@esbuild/sunos-x64@0.17.15:
    resolution: {integrity: sha512-U6tYPovOkw3459t2CBwGcFYfFRjivcJJc1WC8Q3funIwX8x4fP+R6xL/QuTPNGOblbq/EUDxj9GU+dWKX0oWlQ==}
    engines: {node: '>=12'}
    cpu: [x64]
    os: [sunos]
    requiresBuild: true
    dev: false
    optional: true

  /@esbuild/sunos-x64@0.17.17:
    resolution: {integrity: sha512-V63egsWKnx/4V0FMYkr9NXWrKTB5qFftKGKuZKFIrAkO/7EWLFnbBZNM1CvJ6Sis+XBdPws2YQSHF1Gqf1oj/Q==}
    engines: {node: '>=12'}
    cpu: [x64]
    os: [sunos]
    requiresBuild: true
    dev: true
    optional: true

  /@esbuild/win32-arm64@0.17.15:
    resolution: {integrity: sha512-W+Z5F++wgKAleDABemiyXVnzXgvRFs+GVKThSI+mGgleLWluv0D7Diz4oQpgdpNzh4i2nNDzQtWbjJiqutRp6Q==}
    engines: {node: '>=12'}
    cpu: [arm64]
    os: [win32]
    requiresBuild: true
    dev: false
    optional: true

  /@esbuild/win32-arm64@0.17.17:
    resolution: {integrity: sha512-YtUXLdVnd6YBSYlZODjWzH+KzbaubV0YVd6UxSfoFfa5PtNJNaW+1i+Hcmjpg2nEe0YXUCNF5bkKy1NnBv1y7Q==}
    engines: {node: '>=12'}
    cpu: [arm64]
    os: [win32]
    requiresBuild: true
    dev: true
    optional: true

  /@esbuild/win32-ia32@0.17.15:
    resolution: {integrity: sha512-Muz/+uGgheShKGqSVS1KsHtCyEzcdOn/W/Xbh6H91Etm+wiIfwZaBn1W58MeGtfI8WA961YMHFYTthBdQs4t+w==}
    engines: {node: '>=12'}
    cpu: [ia32]
    os: [win32]
    requiresBuild: true
    dev: false
    optional: true

  /@esbuild/win32-ia32@0.17.17:
    resolution: {integrity: sha512-yczSLRbDdReCO74Yfc5tKG0izzm+lPMYyO1fFTcn0QNwnKmc3K+HdxZWLGKg4pZVte7XVgcFku7TIZNbWEJdeQ==}
    engines: {node: '>=12'}
    cpu: [ia32]
    os: [win32]
    requiresBuild: true
    dev: true
    optional: true

  /@esbuild/win32-x64@0.17.15:
    resolution: {integrity: sha512-DjDa9ywLUUmjhV2Y9wUTIF+1XsmuFGvZoCmOWkli1XcNAh5t25cc7fgsCx4Zi/Uurep3TTLyDiKATgGEg61pkA==}
    engines: {node: '>=12'}
    cpu: [x64]
    os: [win32]
    requiresBuild: true
    dev: false
    optional: true

  /@esbuild/win32-x64@0.17.17:
    resolution: {integrity: sha512-FNZw7H3aqhF9OyRQbDDnzUApDXfC1N6fgBhkqEO2jvYCJ+DxMTfZVqg3AX0R1khg1wHTBRD5SdcibSJ+XF6bFg==}
    engines: {node: '>=12'}
    cpu: [x64]
    os: [win32]
    requiresBuild: true
    dev: true
    optional: true

  /@eslint/eslintrc@1.4.1:
    resolution: {integrity: sha512-XXrH9Uarn0stsyldqDYq8r++mROmWRI1xKMXa640Bb//SY1+ECYX6VzT6Lcx5frD0V30XieqJ0oX9I2Xj5aoMA==}
    engines: {node: ^12.22.0 || ^14.17.0 || >=16.0.0}
    dependencies:
      ajv: 6.12.6
      debug: 4.3.4(supports-color@8.1.1)
      espree: 9.5.1
      globals: 13.20.0
      ignore: 5.2.4
      import-fresh: 3.3.0
      js-yaml: 4.1.0
      minimatch: 3.1.2
      strip-json-comments: 3.1.1
    transitivePeerDependencies:
      - supports-color
    dev: true

  /@ethereumjs/block@3.6.3:
    resolution: {integrity: sha512-CegDeryc2DVKnDkg5COQrE0bJfw/p0v3GBk2W5/Dj5dOVfEmb50Ux0GLnSPypooLnfqjwFaorGuT9FokWB3GRg==}
    dependencies:
      '@ethereumjs/common': 2.6.5
      '@ethereumjs/tx': 3.5.2
      ethereumjs-util: 7.1.5
      merkle-patricia-tree: 4.2.4
    dev: true

  /@ethereumjs/blockchain@5.5.3:
    resolution: {integrity: sha512-bi0wuNJ1gw4ByNCV56H0Z4Q7D+SxUbwyG12Wxzbvqc89PXLRNR20LBcSUZRKpN0+YCPo6m0XZL/JLio3B52LTw==}
    dependencies:
      '@ethereumjs/block': 3.6.3
      '@ethereumjs/common': 2.6.5
      '@ethereumjs/ethash': 1.1.0
      debug: 4.3.4(supports-color@8.1.1)
      ethereumjs-util: 7.1.5
      level-mem: 5.0.1
      lru-cache: 5.1.1
      semaphore-async-await: 1.5.1
    transitivePeerDependencies:
      - supports-color
    dev: true

  /@ethereumjs/common@2.6.5:
    resolution: {integrity: sha512-lRyVQOeCDaIVtgfbowla32pzeDv2Obr8oR8Put5RdUBNRGr1VGPGQNGP6elWIpgK3YdpzqTOh4GyUGOureVeeA==}
    dependencies:
      crc-32: 1.2.2
      ethereumjs-util: 7.1.5
    dev: true

  /@ethereumjs/ethash@1.1.0:
    resolution: {integrity: sha512-/U7UOKW6BzpA+Vt+kISAoeDie1vAvY4Zy2KF5JJb+So7+1yKmJeJEHOGSnQIj330e9Zyl3L5Nae6VZyh2TJnAA==}
    dependencies:
      '@ethereumjs/block': 3.6.3
      '@types/levelup': 4.3.3
      buffer-xor: 2.0.2
      ethereumjs-util: 7.1.5
      miller-rabin: 4.0.1
    dev: true

  /@ethereumjs/tx@3.5.2:
    resolution: {integrity: sha512-gQDNJWKrSDGu2w7w0PzVXVBNMzb7wwdDOmOqczmhNjqFxFuIbhVJDwiGEnxFNC2/b8ifcZzY7MLcluizohRzNw==}
    dependencies:
      '@ethereumjs/common': 2.6.5
      ethereumjs-util: 7.1.5
    dev: true

  /@ethereumjs/vm@5.9.3:
    resolution: {integrity: sha512-Ha04TeF8goEglr8eL7hkkYyjhzdZS0PsoRURzYlTF6I0VVId5KjKb0N7MrA8GMgheN+UeTncfTgYx52D/WhEmg==}
    dependencies:
      '@ethereumjs/block': 3.6.3
      '@ethereumjs/blockchain': 5.5.3
      '@ethereumjs/common': 2.6.5
      '@ethereumjs/tx': 3.5.2
      async-eventemitter: 0.2.4
      core-js-pure: 3.30.0
      debug: 4.3.4(supports-color@8.1.1)
      ethereumjs-util: 7.1.5
      functional-red-black-tree: 1.0.1
      mcl-wasm: 0.7.9
      merkle-patricia-tree: 4.2.4
      rustbn.js: 0.2.0
    transitivePeerDependencies:
      - supports-color
    dev: true

  /@ethersproject/abi@5.7.0:
    resolution: {integrity: sha512-351ktp42TiRcYB3H1OP8yajPeAQstMW/yCFokj/AthP9bLHzQFPlOrxOcwYEDkUAICmOHljvN4K39OMTMUa9RA==}
    dependencies:
      '@ethersproject/address': 5.7.0
      '@ethersproject/bignumber': 5.7.0
      '@ethersproject/bytes': 5.7.0
      '@ethersproject/constants': 5.7.0
      '@ethersproject/hash': 5.7.0
      '@ethersproject/keccak256': 5.7.0
      '@ethersproject/logger': 5.7.0
      '@ethersproject/properties': 5.7.0
      '@ethersproject/strings': 5.7.0

  /@ethersproject/abstract-provider@5.7.0:
    resolution: {integrity: sha512-R41c9UkchKCpAqStMYUpdunjo3pkEvZC3FAwZn5S5MGbXoMQOHIdHItezTETxAO5bevtMApSyEhn9+CHcDsWBw==}
    dependencies:
      '@ethersproject/bignumber': 5.7.0
      '@ethersproject/bytes': 5.7.0
      '@ethersproject/logger': 5.7.0
      '@ethersproject/networks': 5.7.1
      '@ethersproject/properties': 5.7.0
      '@ethersproject/transactions': 5.7.0
      '@ethersproject/web': 5.7.1

  /@ethersproject/abstract-signer@5.7.0:
    resolution: {integrity: sha512-a16V8bq1/Cz+TGCkE2OPMTOUDLS3grCpdjoJCYNnVBbdYEMSgKrU0+B90s8b6H+ByYTBZN7a3g76jdIJi7UfKQ==}
    dependencies:
      '@ethersproject/abstract-provider': 5.7.0
      '@ethersproject/bignumber': 5.7.0
      '@ethersproject/bytes': 5.7.0
      '@ethersproject/logger': 5.7.0
      '@ethersproject/properties': 5.7.0

  /@ethersproject/address@5.7.0:
    resolution: {integrity: sha512-9wYhYt7aghVGo758POM5nqcOMaE168Q6aRLJZwUmiqSrAungkG74gSSeKEIR7ukixesdRZGPgVqme6vmxs1fkA==}
    dependencies:
      '@ethersproject/bignumber': 5.7.0
      '@ethersproject/bytes': 5.7.0
      '@ethersproject/keccak256': 5.7.0
      '@ethersproject/logger': 5.7.0
      '@ethersproject/rlp': 5.7.0

  /@ethersproject/base64@5.7.0:
    resolution: {integrity: sha512-Dr8tcHt2mEbsZr/mwTPIQAf3Ai0Bks/7gTw9dSqk1mQvhW3XvRlmDJr/4n+wg1JmCl16NZue17CDh8xb/vZ0sQ==}
    dependencies:
      '@ethersproject/bytes': 5.7.0

  /@ethersproject/basex@5.7.0:
    resolution: {integrity: sha512-ywlh43GwZLv2Voc2gQVTKBoVQ1mti3d8HK5aMxsfu/nRDnMmNqaSJ3r3n85HBByT8OpoY96SXM1FogC533T4zw==}
    dependencies:
      '@ethersproject/bytes': 5.7.0
      '@ethersproject/properties': 5.7.0

  /@ethersproject/bignumber@5.7.0:
    resolution: {integrity: sha512-n1CAdIHRWjSucQO3MC1zPSVgV/6dy/fjL9pMrPP9peL+QxEg9wOsVqwD4+818B6LUEtaXzVHQiuivzRoxPxUGw==}
    dependencies:
      '@ethersproject/bytes': 5.7.0
      '@ethersproject/logger': 5.7.0
      bn.js: 5.2.1

  /@ethersproject/bytes@5.7.0:
    resolution: {integrity: sha512-nsbxwgFXWh9NyYWo+U8atvmMsSdKJprTcICAkvbBffT75qDocbuggBU0SJiVK2MuTrp0q+xvLkTnGMPK1+uA9A==}
    dependencies:
      '@ethersproject/logger': 5.7.0

  /@ethersproject/constants@5.7.0:
    resolution: {integrity: sha512-DHI+y5dBNvkpYUMiRQyxRBYBefZkJfo70VUkUAsRjcPs47muV9evftfZ0PJVCXYbAiCgght0DtcF9srFQmIgWA==}
    dependencies:
      '@ethersproject/bignumber': 5.7.0

  /@ethersproject/contracts@5.7.0:
    resolution: {integrity: sha512-5GJbzEU3X+d33CdfPhcyS+z8MzsTrBGk/sc+G+59+tPa9yFkl6HQ9D6L0QMgNTA9q8dT0XKxxkyp883XsQvbbg==}
    dependencies:
      '@ethersproject/abi': 5.7.0
      '@ethersproject/abstract-provider': 5.7.0
      '@ethersproject/abstract-signer': 5.7.0
      '@ethersproject/address': 5.7.0
      '@ethersproject/bignumber': 5.7.0
      '@ethersproject/bytes': 5.7.0
      '@ethersproject/constants': 5.7.0
      '@ethersproject/logger': 5.7.0
      '@ethersproject/properties': 5.7.0
      '@ethersproject/transactions': 5.7.0

  /@ethersproject/hash@5.7.0:
    resolution: {integrity: sha512-qX5WrQfnah1EFnO5zJv1v46a8HW0+E5xuBBDTwMFZLuVTx0tbU2kkx15NqdjxecrLGatQN9FGQKpb1FKdHCt+g==}
    dependencies:
      '@ethersproject/abstract-signer': 5.7.0
      '@ethersproject/address': 5.7.0
      '@ethersproject/base64': 5.7.0
      '@ethersproject/bignumber': 5.7.0
      '@ethersproject/bytes': 5.7.0
      '@ethersproject/keccak256': 5.7.0
      '@ethersproject/logger': 5.7.0
      '@ethersproject/properties': 5.7.0
      '@ethersproject/strings': 5.7.0

  /@ethersproject/hdnode@5.7.0:
    resolution: {integrity: sha512-OmyYo9EENBPPf4ERhR7oj6uAtUAhYGqOnIS+jE5pTXvdKBS99ikzq1E7Iv0ZQZ5V36Lqx1qZLeak0Ra16qpeOg==}
    dependencies:
      '@ethersproject/abstract-signer': 5.7.0
      '@ethersproject/basex': 5.7.0
      '@ethersproject/bignumber': 5.7.0
      '@ethersproject/bytes': 5.7.0
      '@ethersproject/logger': 5.7.0
      '@ethersproject/pbkdf2': 5.7.0
      '@ethersproject/properties': 5.7.0
      '@ethersproject/sha2': 5.7.0
      '@ethersproject/signing-key': 5.7.0
      '@ethersproject/strings': 5.7.0
      '@ethersproject/transactions': 5.7.0
      '@ethersproject/wordlists': 5.7.0

  /@ethersproject/json-wallets@5.7.0:
    resolution: {integrity: sha512-8oee5Xgu6+RKgJTkvEMl2wDgSPSAQ9MB/3JYjFV9jlKvcYHUXZC+cQp0njgmxdHkYWn8s6/IqIZYm0YWCjO/0g==}
    dependencies:
      '@ethersproject/abstract-signer': 5.7.0
      '@ethersproject/address': 5.7.0
      '@ethersproject/bytes': 5.7.0
      '@ethersproject/hdnode': 5.7.0
      '@ethersproject/keccak256': 5.7.0
      '@ethersproject/logger': 5.7.0
      '@ethersproject/pbkdf2': 5.7.0
      '@ethersproject/properties': 5.7.0
      '@ethersproject/random': 5.7.0
      '@ethersproject/strings': 5.7.0
      '@ethersproject/transactions': 5.7.0
      aes-js: 3.0.0
      scrypt-js: 3.0.1

  /@ethersproject/keccak256@5.7.0:
    resolution: {integrity: sha512-2UcPboeL/iW+pSg6vZ6ydF8tCnv3Iu/8tUmLLzWWGzxWKFFqOBQFLo6uLUv6BDrLgCDfN28RJ/wtByx+jZ4KBg==}
    dependencies:
      '@ethersproject/bytes': 5.7.0
      js-sha3: 0.8.0

  /@ethersproject/logger@5.7.0:
    resolution: {integrity: sha512-0odtFdXu/XHtjQXJYA3u9G0G8btm0ND5Cu8M7i5vhEcE8/HmF4Lbdqanwyv4uQTr2tx6b7fQRmgLrsnpQlmnig==}

  /@ethersproject/networks@5.7.1:
    resolution: {integrity: sha512-n/MufjFYv3yFcUyfhnXotyDlNdFb7onmkSy8aQERi2PjNcnWQ66xXxa3XlS8nCcA8aJKJjIIMNJTC7tu80GwpQ==}
    dependencies:
      '@ethersproject/logger': 5.7.0

  /@ethersproject/pbkdf2@5.7.0:
    resolution: {integrity: sha512-oR/dBRZR6GTyaofd86DehG72hY6NpAjhabkhxgr3X2FpJtJuodEl2auADWBZfhDHgVCbu3/H/Ocq2uC6dpNjjw==}
    dependencies:
      '@ethersproject/bytes': 5.7.0
      '@ethersproject/sha2': 5.7.0

  /@ethersproject/properties@5.7.0:
    resolution: {integrity: sha512-J87jy8suntrAkIZtecpxEPxY//szqr1mlBaYlQ0r4RCaiD2hjheqF9s1LVE8vVuJCXisjIP+JgtK/Do54ej4Sw==}
    dependencies:
      '@ethersproject/logger': 5.7.0

  /@ethersproject/providers@5.7.2:
    resolution: {integrity: sha512-g34EWZ1WWAVgr4aptGlVBF8mhl3VWjv+8hoAnzStu8Ah22VHBsuGzP17eb6xDVRzw895G4W7vvx60lFFur/1Rg==}
    dependencies:
      '@ethersproject/abstract-provider': 5.7.0
      '@ethersproject/abstract-signer': 5.7.0
      '@ethersproject/address': 5.7.0
      '@ethersproject/base64': 5.7.0
      '@ethersproject/basex': 5.7.0
      '@ethersproject/bignumber': 5.7.0
      '@ethersproject/bytes': 5.7.0
      '@ethersproject/constants': 5.7.0
      '@ethersproject/hash': 5.7.0
      '@ethersproject/logger': 5.7.0
      '@ethersproject/networks': 5.7.1
      '@ethersproject/properties': 5.7.0
      '@ethersproject/random': 5.7.0
      '@ethersproject/rlp': 5.7.0
      '@ethersproject/sha2': 5.7.0
      '@ethersproject/strings': 5.7.0
      '@ethersproject/transactions': 5.7.0
      '@ethersproject/web': 5.7.1
      bech32: 1.1.4
      ws: 7.4.6
    transitivePeerDependencies:
      - bufferutil
      - utf-8-validate

  /@ethersproject/random@5.7.0:
    resolution: {integrity: sha512-19WjScqRA8IIeWclFme75VMXSBvi4e6InrUNuaR4s5pTF2qNhcGdCUwdxUVGtDDqC00sDLCO93jPQoDUH4HVmQ==}
    dependencies:
      '@ethersproject/bytes': 5.7.0
      '@ethersproject/logger': 5.7.0

  /@ethersproject/rlp@5.7.0:
    resolution: {integrity: sha512-rBxzX2vK8mVF7b0Tol44t5Tb8gomOHkj5guL+HhzQ1yBh/ydjGnpw6at+X6Iw0Kp3OzzzkcKp8N9r0W4kYSs9w==}
    dependencies:
      '@ethersproject/bytes': 5.7.0
      '@ethersproject/logger': 5.7.0

  /@ethersproject/sha2@5.7.0:
    resolution: {integrity: sha512-gKlH42riwb3KYp0reLsFTokByAKoJdgFCwI+CCiX/k+Jm2mbNs6oOaCjYQSlI1+XBVejwH2KrmCbMAT/GnRDQw==}
    dependencies:
      '@ethersproject/bytes': 5.7.0
      '@ethersproject/logger': 5.7.0
      hash.js: 1.1.7

  /@ethersproject/signing-key@5.7.0:
    resolution: {integrity: sha512-MZdy2nL3wO0u7gkB4nA/pEf8lu1TlFswPNmy8AiYkfKTdO6eXBJyUdmHO/ehm/htHw9K/qF8ujnTyUAD+Ry54Q==}
    dependencies:
      '@ethersproject/bytes': 5.7.0
      '@ethersproject/logger': 5.7.0
      '@ethersproject/properties': 5.7.0
      bn.js: 5.2.1
      elliptic: 6.5.4
      hash.js: 1.1.7

  /@ethersproject/solidity@5.7.0:
    resolution: {integrity: sha512-HmabMd2Dt/raavyaGukF4XxizWKhKQ24DoLtdNbBmNKUOPqwjsKQSdV9GQtj9CBEea9DlzETlVER1gYeXXBGaA==}
    dependencies:
      '@ethersproject/bignumber': 5.7.0
      '@ethersproject/bytes': 5.7.0
      '@ethersproject/keccak256': 5.7.0
      '@ethersproject/logger': 5.7.0
      '@ethersproject/sha2': 5.7.0
      '@ethersproject/strings': 5.7.0

  /@ethersproject/strings@5.7.0:
    resolution: {integrity: sha512-/9nu+lj0YswRNSH0NXYqrh8775XNyEdUQAuf3f+SmOrnVewcJ5SBNAjF7lpgehKi4abvNNXyf+HX86czCdJ8Mg==}
    dependencies:
      '@ethersproject/bytes': 5.7.0
      '@ethersproject/constants': 5.7.0
      '@ethersproject/logger': 5.7.0

  /@ethersproject/transactions@5.7.0:
    resolution: {integrity: sha512-kmcNicCp1lp8qanMTC3RIikGgoJ80ztTyvtsFvCYpSCfkjhD0jZ2LOrnbcuxuToLIUYYf+4XwD1rP+B/erDIhQ==}
    dependencies:
      '@ethersproject/address': 5.7.0
      '@ethersproject/bignumber': 5.7.0
      '@ethersproject/bytes': 5.7.0
      '@ethersproject/constants': 5.7.0
      '@ethersproject/keccak256': 5.7.0
      '@ethersproject/logger': 5.7.0
      '@ethersproject/properties': 5.7.0
      '@ethersproject/rlp': 5.7.0
      '@ethersproject/signing-key': 5.7.0

  /@ethersproject/units@5.7.0:
    resolution: {integrity: sha512-pD3xLMy3SJu9kG5xDGI7+xhTEmGXlEqXU4OfNapmfnxLVY4EMSSRp7j1k7eezutBPH7RBN/7QPnwR7hzNlEFeg==}
    dependencies:
      '@ethersproject/bignumber': 5.7.0
      '@ethersproject/constants': 5.7.0
      '@ethersproject/logger': 5.7.0

  /@ethersproject/wallet@5.7.0:
    resolution: {integrity: sha512-MhmXlJXEJFBFVKrDLB4ZdDzxcBxQ3rLyCkhNqVu3CDYvR97E+8r01UgrI+TI99Le+aYm/in/0vp86guJuM7FCA==}
    dependencies:
      '@ethersproject/abstract-provider': 5.7.0
      '@ethersproject/abstract-signer': 5.7.0
      '@ethersproject/address': 5.7.0
      '@ethersproject/bignumber': 5.7.0
      '@ethersproject/bytes': 5.7.0
      '@ethersproject/hash': 5.7.0
      '@ethersproject/hdnode': 5.7.0
      '@ethersproject/json-wallets': 5.7.0
      '@ethersproject/keccak256': 5.7.0
      '@ethersproject/logger': 5.7.0
      '@ethersproject/properties': 5.7.0
      '@ethersproject/random': 5.7.0
      '@ethersproject/signing-key': 5.7.0
      '@ethersproject/transactions': 5.7.0
      '@ethersproject/wordlists': 5.7.0

  /@ethersproject/web@5.7.1:
    resolution: {integrity: sha512-Gueu8lSvyjBWL4cYsWsjh6MtMwM0+H4HvqFPZfB6dV8ctbP9zFAO73VG1cMWae0FLPCtz0peKPpZY8/ugJJX2w==}
    dependencies:
      '@ethersproject/base64': 5.7.0
      '@ethersproject/bytes': 5.7.0
      '@ethersproject/logger': 5.7.0
      '@ethersproject/properties': 5.7.0
      '@ethersproject/strings': 5.7.0

  /@ethersproject/wordlists@5.7.0:
    resolution: {integrity: sha512-S2TFNJNfHWVHNE6cNDjbVlZ6MgE17MIxMbMg2zv3wn+3XSJGosL1m9ZVv3GXCf/2ymSsQ+hRI5IzoMJTG6aoVA==}
    dependencies:
      '@ethersproject/bytes': 5.7.0
      '@ethersproject/hash': 5.7.0
      '@ethersproject/logger': 5.7.0
      '@ethersproject/properties': 5.7.0
      '@ethersproject/strings': 5.7.0

  /@humanwhocodes/config-array@0.11.8:
    resolution: {integrity: sha512-UybHIJzJnR5Qc/MsD9Kr+RpO2h+/P1GhOwdiLPXK5TWk5sgTdu88bTD9UP+CKbPPh5Rni1u0GjAdYQLemG8g+g==}
    engines: {node: '>=10.10.0'}
    dependencies:
      '@humanwhocodes/object-schema': 1.2.1
      debug: 4.3.4(supports-color@8.1.1)
      minimatch: 3.1.2
    transitivePeerDependencies:
      - supports-color
    dev: true

  /@humanwhocodes/module-importer@1.0.1:
    resolution: {integrity: sha512-bxveV4V8v5Yb4ncFTT3rPSgZBOpCkjfK0y4oVVVJwIuDVBRMDXrPyXRL988i5ap9m9bnyEEjWfm5WkBmtffLfA==}
    engines: {node: '>=12.22'}
    dev: true

  /@humanwhocodes/object-schema@1.2.1:
    resolution: {integrity: sha512-ZnQMnLV4e7hDlUvw8H+U8ASL02SS2Gn6+9Ac3wGGLIe7+je2AeAOxPY+izIPJDfFDb7eDjev0Us8MO1iFRN8hA==}
    dev: true

  /@improbable-eng/grpc-web-node-http-transport@0.15.0(@improbable-eng/grpc-web@0.15.0):
    resolution: {integrity: sha512-HLgJfVolGGpjc9DWPhmMmXJx8YGzkek7jcCFO1YYkSOoO81MWRZentPOd/JiKiZuU08wtc4BG+WNuGzsQB5jZA==}
    peerDependencies:
      '@improbable-eng/grpc-web': '>=0.13.0'
    dependencies:
      '@improbable-eng/grpc-web': 0.15.0(google-protobuf@3.21.2)
    dev: false

  /@improbable-eng/grpc-web@0.15.0(google-protobuf@3.21.2):
    resolution: {integrity: sha512-ERft9/0/8CmYalqOVnJnpdDry28q+j+nAlFFARdjyxXDJ+Mhgv9+F600QC8BR9ygOfrXRlAk6CvST2j+JCpQPg==}
    peerDependencies:
      google-protobuf: ^3.14.0
    dependencies:
      browser-headers: 0.4.1
      google-protobuf: 3.21.2
    dev: false

  /@istanbuljs/load-nyc-config@1.1.0:
    resolution: {integrity: sha512-VjeHSlIzpv/NyD3N0YuHfXOPDIixcA1q2ZV98wsMqcYlPmv2n3Yb2lYP9XMElnaFVXg5A7YLTeLu6V84uQDjmQ==}
    engines: {node: '>=8'}
    dependencies:
      camelcase: 5.3.1
      find-up: 4.1.0
      get-package-type: 0.1.0
      js-yaml: 3.14.1
      resolve-from: 5.0.0
    dev: true

  /@istanbuljs/schema@0.1.3:
    resolution: {integrity: sha512-ZXRY4jNvVgSVQ8DL3LTcakaAtXwTVUxE81hslsyD2AtoXW/wVob10HkOJ1X/pAlcI7D+2YoZKg5do8G/w6RYgA==}
    engines: {node: '>=8'}
    dev: true

  /@jest/console@29.5.0:
    resolution: {integrity: sha512-NEpkObxPwyw/XxZVLPmAGKE89IQRp4puc6IQRPru6JKd1M3fW9v1xM1AnzIJE65hbCkzQAdnL8P47e9hzhiYLQ==}
    engines: {node: ^14.15.0 || ^16.10.0 || >=18.0.0}
    dependencies:
      '@jest/types': 29.5.0
      '@types/node': 18.15.11
      chalk: 4.1.2
      jest-message-util: 29.5.0
      jest-util: 29.5.0
      slash: 3.0.0
    dev: true

  /@jest/core@29.5.0:
    resolution: {integrity: sha512-28UzQc7ulUrOQw1IsN/kv1QES3q2kkbl/wGslyhAclqZ/8cMdB5M68BffkIdSJgKBUt50d3hbwJ92XESlE7LiQ==}
    engines: {node: ^14.15.0 || ^16.10.0 || >=18.0.0}
    peerDependencies:
      node-notifier: ^8.0.1 || ^9.0.0 || ^10.0.0
    peerDependenciesMeta:
      node-notifier:
        optional: true
    dependencies:
      '@jest/console': 29.5.0
      '@jest/reporters': 29.5.0
      '@jest/test-result': 29.5.0
      '@jest/transform': 29.5.0
      '@jest/types': 29.5.0
      '@types/node': 18.15.11
      ansi-escapes: 4.3.2
      chalk: 4.1.2
      ci-info: 3.8.0
      exit: 0.1.2
      graceful-fs: 4.2.11
      jest-changed-files: 29.5.0
      jest-config: 29.5.0(@types/node@18.15.11)
      jest-haste-map: 29.5.0
      jest-message-util: 29.5.0
      jest-regex-util: 29.4.3
      jest-resolve: 29.5.0
      jest-resolve-dependencies: 29.5.0
      jest-runner: 29.5.0
      jest-runtime: 29.5.0
      jest-snapshot: 29.5.0
      jest-util: 29.5.0
      jest-validate: 29.5.0
      jest-watcher: 29.5.0
      micromatch: 4.0.5
      pretty-format: 29.5.0
      slash: 3.0.0
      strip-ansi: 6.0.1
    transitivePeerDependencies:
      - supports-color
      - ts-node
    dev: true

  /@jest/environment@29.5.0:
    resolution: {integrity: sha512-5FXw2+wD29YU1d4I2htpRX7jYnAyTRjP2CsXQdo9SAM8g3ifxWPSV0HnClSn71xwctr0U3oZIIH+dtbfmnbXVQ==}
    engines: {node: ^14.15.0 || ^16.10.0 || >=18.0.0}
    dependencies:
      '@jest/fake-timers': 29.5.0
      '@jest/types': 29.5.0
      '@types/node': 18.15.11
      jest-mock: 29.5.0
    dev: true

  /@jest/expect-utils@29.5.0:
    resolution: {integrity: sha512-fmKzsidoXQT2KwnrwE0SQq3uj8Z763vzR8LnLBwC2qYWEFpjX8daRsk6rHUM1QvNlEW/UJXNXm59ztmJJWs2Mg==}
    engines: {node: ^14.15.0 || ^16.10.0 || >=18.0.0}
    dependencies:
      jest-get-type: 29.4.3
    dev: true

  /@jest/expect@29.5.0:
    resolution: {integrity: sha512-PueDR2HGihN3ciUNGr4uelropW7rqUfTiOn+8u0leg/42UhblPxHkfoh0Ruu3I9Y1962P3u2DY4+h7GVTSVU6g==}
    engines: {node: ^14.15.0 || ^16.10.0 || >=18.0.0}
    dependencies:
      expect: 29.5.0
      jest-snapshot: 29.5.0
    transitivePeerDependencies:
      - supports-color
    dev: true

  /@jest/fake-timers@29.5.0:
    resolution: {integrity: sha512-9ARvuAAQcBwDAqOnglWq2zwNIRUDtk/SCkp/ToGEhFv5r86K21l+VEs0qNTaXtyiY0lEePl3kylijSYJQqdbDg==}
    engines: {node: ^14.15.0 || ^16.10.0 || >=18.0.0}
    dependencies:
      '@jest/types': 29.5.0
      '@sinonjs/fake-timers': 10.0.2
      '@types/node': 18.15.11
      jest-message-util: 29.5.0
      jest-mock: 29.5.0
      jest-util: 29.5.0
    dev: true

  /@jest/globals@29.5.0:
    resolution: {integrity: sha512-S02y0qMWGihdzNbUiqSAiKSpSozSuHX5UYc7QbnHP+D9Lyw8DgGGCinrN9uSuHPeKgSSzvPom2q1nAtBvUsvPQ==}
    engines: {node: ^14.15.0 || ^16.10.0 || >=18.0.0}
    dependencies:
      '@jest/environment': 29.5.0
      '@jest/expect': 29.5.0
      '@jest/types': 29.5.0
      jest-mock: 29.5.0
    transitivePeerDependencies:
      - supports-color
    dev: true

  /@jest/reporters@29.5.0:
    resolution: {integrity: sha512-D05STXqj/M8bP9hQNSICtPqz97u7ffGzZu+9XLucXhkOFBqKcXe04JLZOgIekOxdb73MAoBUFnqvf7MCpKk5OA==}
    engines: {node: ^14.15.0 || ^16.10.0 || >=18.0.0}
    peerDependencies:
      node-notifier: ^8.0.1 || ^9.0.0 || ^10.0.0
    peerDependenciesMeta:
      node-notifier:
        optional: true
    dependencies:
      '@bcoe/v8-coverage': 0.2.3
      '@jest/console': 29.5.0
      '@jest/test-result': 29.5.0
      '@jest/transform': 29.5.0
      '@jest/types': 29.5.0
      '@jridgewell/trace-mapping': 0.3.18
      '@types/node': 18.15.11
      chalk: 4.1.2
      collect-v8-coverage: 1.0.1
      exit: 0.1.2
      glob: 7.2.3
      graceful-fs: 4.2.11
      istanbul-lib-coverage: 3.2.0
      istanbul-lib-instrument: 5.2.1
      istanbul-lib-report: 3.0.0
      istanbul-lib-source-maps: 4.0.1
      istanbul-reports: 3.1.5
      jest-message-util: 29.5.0
      jest-util: 29.5.0
      jest-worker: 29.5.0
      slash: 3.0.0
      string-length: 4.0.2
      strip-ansi: 6.0.1
      v8-to-istanbul: 9.1.0
    transitivePeerDependencies:
      - supports-color
    dev: true

  /@jest/schemas@29.4.3:
    resolution: {integrity: sha512-VLYKXQmtmuEz6IxJsrZwzG9NvtkQsWNnWMsKxqWNu3+CnfzJQhp0WDDKWLVV9hLKr0l3SLLFRqcYHjhtyuDVxg==}
    engines: {node: ^14.15.0 || ^16.10.0 || >=18.0.0}
    dependencies:
      '@sinclair/typebox': 0.25.24
    dev: true

  /@jest/source-map@29.4.3:
    resolution: {integrity: sha512-qyt/mb6rLyd9j1jUts4EQncvS6Yy3PM9HghnNv86QBlV+zdL2inCdK1tuVlL+J+lpiw2BI67qXOrX3UurBqQ1w==}
    engines: {node: ^14.15.0 || ^16.10.0 || >=18.0.0}
    dependencies:
      '@jridgewell/trace-mapping': 0.3.18
      callsites: 3.1.0
      graceful-fs: 4.2.11
    dev: true

  /@jest/test-result@29.5.0:
    resolution: {integrity: sha512-fGl4rfitnbfLsrfx1uUpDEESS7zM8JdgZgOCQuxQvL1Sn/I6ijeAVQWGfXI9zb1i9Mzo495cIpVZhA0yr60PkQ==}
    engines: {node: ^14.15.0 || ^16.10.0 || >=18.0.0}
    dependencies:
      '@jest/console': 29.5.0
      '@jest/types': 29.5.0
      '@types/istanbul-lib-coverage': 2.0.4
      collect-v8-coverage: 1.0.1
    dev: true

  /@jest/test-sequencer@29.5.0:
    resolution: {integrity: sha512-yPafQEcKjkSfDXyvtgiV4pevSeyuA6MQr6ZIdVkWJly9vkqjnFfcfhRQqpD5whjoU8EORki752xQmjaqoFjzMQ==}
    engines: {node: ^14.15.0 || ^16.10.0 || >=18.0.0}
    dependencies:
      '@jest/test-result': 29.5.0
      graceful-fs: 4.2.11
      jest-haste-map: 29.5.0
      slash: 3.0.0
    dev: true

  /@jest/transform@29.5.0:
    resolution: {integrity: sha512-8vbeZWqLJOvHaDfeMuoHITGKSz5qWc9u04lnWrQE3VyuSw604PzQM824ZeX9XSjUCeDiE3GuxZe5UKa8J61NQw==}
    engines: {node: ^14.15.0 || ^16.10.0 || >=18.0.0}
    dependencies:
      '@babel/core': 7.21.4
      '@jest/types': 29.5.0
      '@jridgewell/trace-mapping': 0.3.18
      babel-plugin-istanbul: 6.1.1
      chalk: 4.1.2
      convert-source-map: 2.0.0
      fast-json-stable-stringify: 2.1.0
      graceful-fs: 4.2.11
      jest-haste-map: 29.5.0
      jest-regex-util: 29.4.3
      jest-util: 29.5.0
      micromatch: 4.0.5
      pirates: 4.0.5
      slash: 3.0.0
      write-file-atomic: 4.0.2
    transitivePeerDependencies:
      - supports-color
    dev: true

  /@jest/types@29.5.0:
    resolution: {integrity: sha512-qbu7kN6czmVRc3xWFQcAN03RAUamgppVUdXrvl1Wr3jlNF93o9mJbGcDWrwGB6ht44u7efB1qCFgVQmca24Uog==}
    engines: {node: ^14.15.0 || ^16.10.0 || >=18.0.0}
    dependencies:
      '@jest/schemas': 29.4.3
      '@types/istanbul-lib-coverage': 2.0.4
      '@types/istanbul-reports': 3.0.1
      '@types/node': 18.15.11
      '@types/yargs': 17.0.24
      chalk: 4.1.2
    dev: true

  /@jridgewell/gen-mapping@0.3.3:
    resolution: {integrity: sha512-HLhSWOLRi875zjjMG/r+Nv0oCW8umGb0BgEhyX3dDX3egwZtB8PqLnjz3yedt8R5StBrzcg4aBpnh8UA9D1BoQ==}
    engines: {node: '>=6.0.0'}
    dependencies:
      '@jridgewell/set-array': 1.1.2
      '@jridgewell/sourcemap-codec': 1.4.15
      '@jridgewell/trace-mapping': 0.3.18
    dev: true

  /@jridgewell/resolve-uri@3.1.0:
    resolution: {integrity: sha512-F2msla3tad+Mfht5cJq7LSXcdudKTWCVYUgw6pLFOOHSTtZlj6SWNYAp+AhuqLmWdBO2X5hPrLcu8cVP8fy28w==}
    engines: {node: '>=6.0.0'}
    dev: true

  /@jridgewell/set-array@1.1.2:
    resolution: {integrity: sha512-xnkseuNADM0gt2bs+BvhO0p78Mk762YnZdsuzFV018NoG1Sj1SCQvpSqa7XUaTam5vAGasABV9qXASMKnFMwMw==}
    engines: {node: '>=6.0.0'}
    dev: true

  /@jridgewell/sourcemap-codec@1.4.14:
    resolution: {integrity: sha512-XPSJHWmi394fuUuzDnGz1wiKqWfo1yXecHQMRf2l6hztTO+nPru658AyDngaBe7isIxEkRsPR3FZh+s7iVa4Uw==}
    dev: true

  /@jridgewell/sourcemap-codec@1.4.15:
    resolution: {integrity: sha512-eF2rxCRulEKXHTRiDrDy6erMYWqNw4LPdQ8UQA4huuxaQsVeRPFl2oM8oDGxMFhJUWZf9McpLtJasDDZb/Bpeg==}
    dev: true

  /@jridgewell/trace-mapping@0.3.18:
    resolution: {integrity: sha512-w+niJYzMHdd7USdiH2U6869nqhD2nbfZXND5Yp93qIbEmnDNk7PD48o+YchRVpzMU7M6jVCbenTR7PA1FLQ9pA==}
    dependencies:
      '@jridgewell/resolve-uri': 3.1.0
      '@jridgewell/sourcemap-codec': 1.4.14
    dev: true

  /@manypkg/find-root@1.1.0:
    resolution: {integrity: sha512-mki5uBvhHzO8kYYix/WRy2WX8S3B5wdVSc9D6KcU5lQNglP2yt58/VfLuAK49glRXChosY8ap2oJ1qgma3GUVA==}
    dependencies:
      '@babel/runtime': 7.21.0
      '@types/node': 12.20.55
      find-up: 4.1.0
      fs-extra: 8.1.0
    dev: true

  /@manypkg/get-packages@1.1.3:
    resolution: {integrity: sha512-fo+QhuU3qE/2TQMQmbVMqaQ6EWbMhi4ABWP+O4AM1NqPBuy0OrApV5LO6BrrgnhtAHS2NH6RrVk9OL181tTi8A==}
    dependencies:
      '@babel/runtime': 7.21.0
      '@changesets/types': 4.1.0
      '@manypkg/find-root': 1.1.0
      fs-extra: 8.1.0
      globby: 11.1.0
      read-yaml-file: 1.1.0
    dev: true

  /@metamask/eth-sig-util@4.0.1:
    resolution: {integrity: sha512-tghyZKLHZjcdlDqCA3gNZmLeR0XvOE9U1qoQO9ohyAZT6Pya+H9vkBPcsyXytmYLNgVoin7CKCmweo/R43V+tQ==}
    engines: {node: '>=12.0.0'}
    dependencies:
      ethereumjs-abi: 0.6.8
      ethereumjs-util: 6.2.1
      ethjs-util: 0.1.6
      tweetnacl: 1.0.3
      tweetnacl-util: 0.15.1
    dev: true

  /@morgan-stanley/ts-mocking-bird@0.6.4(typescript@5.1.6):
    resolution: {integrity: sha512-57VJIflP8eR2xXa9cD1LUawh+Gh+BVQfVu0n6GALyg/AqV/Nz25kDRvws3i9kIe1PTrbsZZOYpsYp6bXPd6nVA==}
    peerDependencies:
      jasmine: 2.x || 3.x || 4.x
      jest: 26.x || 27.x || 28.x
      typescript: '>=4.2'
    peerDependenciesMeta:
      jasmine:
        optional: true
      jest:
        optional: true
    dependencies:
      lodash: 4.17.21
      typescript: 5.1.6
      uuid: 7.0.3

  /@noble/curves@1.0.0:
    resolution: {integrity: sha512-2upgEu0iLiDVDZkNLeFV2+ht0BAVgQnEmCk6JsOch9Rp8xfkMCbvbAZlA2pBHQc73dbl+vFOXfqkf4uemdn0bw==}
    dependencies:
      '@noble/hashes': 1.3.0
    dev: false

  /@noble/hashes@1.2.0:
    resolution: {integrity: sha512-FZfhjEDbT5GRswV3C6uvLPHMiVD6lQBmpoX5+eSiPaMTXte/IKqI5dykDxzZB/WBeK/CDuQRBWarPdi3FNY2zQ==}
    dev: true

  /@noble/hashes@1.3.0:
    resolution: {integrity: sha512-ilHEACi9DwqJB0pw7kv+Apvh50jiiSyR/cQ3y4W7lOR5mhvn/50FLUfsnfJz0BDZtl/RR16kXvptiv6q1msYZg==}
    dev: false

  /@noble/secp256k1@1.7.1:
    resolution: {integrity: sha512-hOUk6AyBFmqVrv7k5WAw/LpszxVbj9gGN4JRkIX52fdFAj1UA61KXmZDvqVEm+pOyec3+fIeZB02LYa/pWOArw==}
    dev: true

  /@nodelib/fs.scandir@2.1.5:
    resolution: {integrity: sha512-vq24Bq3ym5HEQm2NKCr3yXDwjc7vTsEThRDnkp2DK9p1uqLR+DHurm/NOTo0KG7HYHU7eppKZj3MyqYuMBf62g==}
    engines: {node: '>= 8'}
    dependencies:
      '@nodelib/fs.stat': 2.0.5
      run-parallel: 1.2.0

  /@nodelib/fs.stat@2.0.5:
    resolution: {integrity: sha512-RkhPPp2zrqDAQA/2jNhnztcPAlv64XdhIp7a7454A5ovI7Bukxgt7MX7udwAu3zg1DcpPU0rz3VV1SeaqvY4+A==}
    engines: {node: '>= 8'}

  /@nodelib/fs.walk@1.2.8:
    resolution: {integrity: sha512-oGB+UxlgWcgQkgwo8GcEGwemoTFt3FIO9ababBmaGwXIoBKZ+GTy0pP185beGg7Llih/NSHSV2XAs1lnznocSg==}
    engines: {node: '>= 8'}
    dependencies:
      '@nodelib/fs.scandir': 2.1.5
      fastq: 1.15.0

  /@nomicfoundation/hardhat-chai-matchers@1.0.3(@nomiclabs/hardhat-ethers@2.1.1)(chai@4.3.7)(ethers@5.7.2)(hardhat@2.10.2):
    resolution: {integrity: sha512-qEE7Drs2HSY+krH09TXm6P9LFogs0BqbUq6wPD7nQRhmJ+p5zoDaIZjM5WL1pHqU5MpGqya3y+BdwmTYBfU5UA==}
    peerDependencies:
      '@nomiclabs/hardhat-ethers': ^2.0.0
      chai: ^4.2.0
      ethers: ^5.0.0
      hardhat: ^2.9.4
    dependencies:
      '@ethersproject/abi': 5.7.0
      '@nomiclabs/hardhat-ethers': 2.1.1(ethers@5.7.2)(hardhat@2.10.2)
      '@types/chai-as-promised': 7.1.5
      chai: 4.3.7
      chai-as-promised: 7.1.1(chai@4.3.7)
      chalk: 2.4.2
      deep-eql: 4.1.3
      ethers: 5.7.2
      hardhat: 2.10.2(typescript@5.1.6)
      ordinal: 1.0.3
    dev: true

  /@nomiclabs/hardhat-ethers@2.1.1(ethers@5.7.2)(hardhat@2.10.2):
    resolution: {integrity: sha512-Gg0IFkT/DW3vOpih4/kMjeZCLYqtfgECLeLXTs7ZDPzcK0cfoc5wKk4nq5n/izCUzdhidO/Utd6ptF9JrWwWVA==}
    peerDependencies:
      ethers: ^5.0.0
      hardhat: ^2.0.0
    dependencies:
      ethers: 5.7.2
      hardhat: 2.10.2(typescript@5.1.6)
    dev: true

  /@protobufjs/aspromise@1.1.2:
    resolution: {integrity: sha512-j+gKExEuLmKwvz3OgROXtrJ2UG2x8Ch2YZUxahh+s1F2HZ+wAceUNLkvy6zKCPVRkU++ZWQrdxsUeQXmcg4uoQ==}

  /@protobufjs/base64@1.1.2:
    resolution: {integrity: sha512-AZkcAA5vnN/v4PDqKyMR5lx7hZttPDgClv83E//FMNhR2TMcLUhfRUBHCmSl0oi9zMgDDqRUJkSxO3wm85+XLg==}

  /@protobufjs/codegen@2.0.4:
    resolution: {integrity: sha512-YyFaikqM5sH0ziFZCN3xDC7zeGaB/d0IUb9CATugHWbd1FRFwWwt4ld4OYMPWu5a3Xe01mGAULCdqhMlPl29Jg==}

  /@protobufjs/eventemitter@1.1.0:
    resolution: {integrity: sha512-j9ednRT81vYJ9OfVuXG6ERSTdEL1xVsNgqpkxMsbIabzSo3goCjDIveeGv5d03om39ML71RdmrGNjG5SReBP/Q==}

  /@protobufjs/fetch@1.1.0:
    resolution: {integrity: sha512-lljVXpqXebpsijW71PZaCYeIcE5on1w5DlQy5WH6GLbFryLUrBD4932W/E2BSpfRJWseIL4v/KPgBFxDOIdKpQ==}
    dependencies:
      '@protobufjs/aspromise': 1.1.2
      '@protobufjs/inquire': 1.1.0

  /@protobufjs/float@1.0.2:
    resolution: {integrity: sha512-Ddb+kVXlXst9d+R9PfTIxh1EdNkgoRe5tOX6t01f1lYWOvJnSPDBlG241QLzcyPdoNTsblLUdujGSE4RzrTZGQ==}

  /@protobufjs/inquire@1.1.0:
    resolution: {integrity: sha512-kdSefcPdruJiFMVSbn801t4vFK7KB/5gd2fYvrxhuJYg8ILrmn9SKSX2tZdV6V+ksulWqS7aXjBcRXl3wHoD9Q==}

  /@protobufjs/path@1.1.2:
    resolution: {integrity: sha512-6JOcJ5Tm08dOHAbdR3GrvP+yUUfkjG5ePsHYczMFLq3ZmMkAD98cDgcT2iA1lJ9NVwFd4tH/iSSoe44YWkltEA==}

  /@protobufjs/pool@1.1.0:
    resolution: {integrity: sha512-0kELaGSIDBKvcgS4zkjz1PeddatrjYcmMWOlAuAPwAeccUrPHdUqo/J6LiymHHEiJT5NrF1UVwxY14f+fy4WQw==}

  /@protobufjs/utf8@1.1.0:
    resolution: {integrity: sha512-Vvn3zZrhQZkkBE8LSuW3em98c0FwgO4nxzv6OdSxPKJIEKY2bGbHn+mhGIPerzI4twdxaP8/0+06HBpwf345Lw==}

  /@remix-run/router@1.6.0:
    resolution: {integrity: sha512-N13NRw3T2+6Xi9J//3CGLsK2OqC8NMme3d/YX+nh05K9YHWGcv8DycHJrqGScSP4T75o8IN6nqIMhVFU8ohg8w==}
    engines: {node: '>=14'}
    dev: false

  /@samverschueren/stream-to-observable@0.3.1(rxjs@6.6.7):
    resolution: {integrity: sha512-c/qwwcHyafOQuVQJj0IlBjf5yYgBI7YPJ77k4fOJYesb41jio65eaJODRUmfYKhTOFBrIZ66kgvGPlNbjuoRdQ==}
    engines: {node: '>=6'}
    peerDependencies:
      rxjs: '*'
      zen-observable: '*'
    peerDependenciesMeta:
      rxjs:
        optional: true
      zen-observable:
        optional: true
    dependencies:
      any-observable: 0.3.0(rxjs@6.6.7)
      rxjs: 6.6.7
    transitivePeerDependencies:
      - zenObservable
    dev: true

  /@scure/base@1.1.1:
    resolution: {integrity: sha512-ZxOhsSyxYwLJj3pLZCefNitxsj093tb2vq90mp2txoYeBqbcjDjqFhyM8eUjq/uFm6zJ+mUuqxlS2FkuSY1MTA==}

  /@scure/bip32@1.1.5:
    resolution: {integrity: sha512-XyNh1rB0SkEqd3tXcXMi+Xe1fvg+kUIcoRIEujP1Jgv7DqW2r9lg3Ah0NkFaCs9sTkQAQA8kw7xiRXzENi9Rtw==}
    dependencies:
      '@noble/hashes': 1.2.0
      '@noble/secp256k1': 1.7.1
      '@scure/base': 1.1.1
    dev: true

  /@scure/bip32@1.3.0:
    resolution: {integrity: sha512-bcKpo1oj54hGholplGLpqPHRbIsnbixFtc06nwuNM5/dwSXOq/AAYoIBRsBmnZJSdfeNW5rnff7NTAz3ZCqR9Q==}
    dependencies:
      '@noble/curves': 1.0.0
      '@noble/hashes': 1.3.0
      '@scure/base': 1.1.1
    dev: false

  /@scure/bip39@1.1.1:
    resolution: {integrity: sha512-t+wDck2rVkh65Hmv280fYdVdY25J9YeEUIgn2LG1WM6gxFkGzcksoDiUkWVpVp3Oex9xGC68JU2dSbUfwZ2jPg==}
    dependencies:
      '@noble/hashes': 1.2.0
      '@scure/base': 1.1.1
    dev: true

  /@scure/bip39@1.2.0:
    resolution: {integrity: sha512-SX/uKq52cuxm4YFXWFaVByaSHJh2w3BnokVSeUJVCv6K7WulT9u2BuNRBhuFl8vAuYnzx9bEu9WgpcNYTrYieg==}
    dependencies:
      '@noble/hashes': 1.3.0
      '@scure/base': 1.1.1
    dev: false

  /@sentry/core@5.30.0:
    resolution: {integrity: sha512-TmfrII8w1PQZSZgPpUESqjB+jC6MvZJZdLtE/0hZ+SrnKhW3x5WlYLvTXZpcWePYBku7rl2wn1RZu6uT0qCTeg==}
    engines: {node: '>=6'}
    dependencies:
      '@sentry/hub': 5.30.0
      '@sentry/minimal': 5.30.0
      '@sentry/types': 5.30.0
      '@sentry/utils': 5.30.0
      tslib: 1.14.1
    dev: true

  /@sentry/hub@5.30.0:
    resolution: {integrity: sha512-2tYrGnzb1gKz2EkMDQcfLrDTvmGcQPuWxLnJKXJvYTQDGLlEvi2tWz1VIHjunmOvJrB5aIQLhm+dcMRwFZDCqQ==}
    engines: {node: '>=6'}
    dependencies:
      '@sentry/types': 5.30.0
      '@sentry/utils': 5.30.0
      tslib: 1.14.1
    dev: true

  /@sentry/minimal@5.30.0:
    resolution: {integrity: sha512-BwWb/owZKtkDX+Sc4zCSTNcvZUq7YcH3uAVlmh/gtR9rmUvbzAA3ewLuB3myi4wWRAMEtny6+J/FN/x+2wn9Xw==}
    engines: {node: '>=6'}
    dependencies:
      '@sentry/hub': 5.30.0
      '@sentry/types': 5.30.0
      tslib: 1.14.1
    dev: true

  /@sentry/node@5.30.0:
    resolution: {integrity: sha512-Br5oyVBF0fZo6ZS9bxbJZG4ApAjRqAnqFFurMVJJdunNb80brh7a5Qva2kjhm+U6r9NJAB5OmDyPkA1Qnt+QVg==}
    engines: {node: '>=6'}
    dependencies:
      '@sentry/core': 5.30.0
      '@sentry/hub': 5.30.0
      '@sentry/tracing': 5.30.0
      '@sentry/types': 5.30.0
      '@sentry/utils': 5.30.0
      cookie: 0.4.2
      https-proxy-agent: 5.0.1
      lru_map: 0.3.3
      tslib: 1.14.1
    transitivePeerDependencies:
      - supports-color
    dev: true

  /@sentry/tracing@5.30.0:
    resolution: {integrity: sha512-dUFowCr0AIMwiLD7Fs314Mdzcug+gBVo/+NCMyDw8tFxJkwWAKl7Qa2OZxLQ0ZHjakcj1hNKfCQJ9rhyfOl4Aw==}
    engines: {node: '>=6'}
    dependencies:
      '@sentry/hub': 5.30.0
      '@sentry/minimal': 5.30.0
      '@sentry/types': 5.30.0
      '@sentry/utils': 5.30.0
      tslib: 1.14.1
    dev: true

  /@sentry/types@5.30.0:
    resolution: {integrity: sha512-R8xOqlSTZ+htqrfteCWU5Nk0CDN5ApUTvrlvBuiH1DyP6czDZ4ktbZB0hAgBlVcK0U+qpD3ag3Tqqpa5Q67rPw==}
    engines: {node: '>=6'}
    dev: true

  /@sentry/utils@5.30.0:
    resolution: {integrity: sha512-zaYmoH0NWWtvnJjC9/CBseXMtKHm/tm40sz3YfJRxeQjyzRqNQPgivpd9R/oDJCYj999mzdW382p/qi2ypjLww==}
    engines: {node: '>=6'}
    dependencies:
      '@sentry/types': 5.30.0
      tslib: 1.14.1
    dev: true

  /@sinclair/typebox@0.25.24:
    resolution: {integrity: sha512-XJfwUVUKDHF5ugKwIcxEgc9k8b7HbznCp6eUfWgu710hMPNIO4aw4/zB5RogDQz8nd6gyCDpU9O/m6qYEWY6yQ==}
    dev: true

  /@sinonjs/commons@2.0.0:
    resolution: {integrity: sha512-uLa0j859mMrg2slwQYdO/AkrOfmH+X6LTVmNTS9CqexuE2IvVORIkSpJLqePAbEnKJ77aMmCwr1NUZ57120Xcg==}
    dependencies:
      type-detect: 4.0.8
    dev: true

  /@sinonjs/fake-timers@10.0.2:
    resolution: {integrity: sha512-SwUDyjWnah1AaNl7kxsa7cfLhlTYoiyhDAIgyh+El30YvXs/o7OLXpYH88Zdhyx9JExKrmHDJ+10bwIcY80Jmw==}
    dependencies:
      '@sinonjs/commons': 2.0.0
    dev: true

  /@solidity-parser/parser@0.14.5:
    resolution: {integrity: sha512-6dKnHZn7fg/iQATVEzqyUOyEidbn05q7YA2mQ9hC0MMXhhV3/JrsxmFSYZAcr7j1yUP700LLhTruvJ3MiQmjJg==}
    dependencies:
      antlr4ts: 0.5.0-alpha.4
    dev: true

  /@solidity-parser/parser@0.15.0:
    resolution: {integrity: sha512-5UFJJTzWi1hgFk6aGCZ5rxG2DJkCJOzJ74qg7UkWSNCDSigW+CJLoYUb5bLiKrtI34Nr9rpFSUNHfkqtlL+N/w==}
    dependencies:
      antlr4ts: 0.5.0-alpha.4

  /@solidity-parser/parser@0.16.0:
    resolution: {integrity: sha512-ESipEcHyRHg4Np4SqBCfcXwyxxna1DgFVz69bgpLV8vzl/NP1DtcKsJ4dJZXWQhY/Z4J2LeKBiOkOVZn9ct33Q==}
    dependencies:
      antlr4ts: 0.5.0-alpha.4
    dev: false

  /@solidstate/contracts@0.0.52:
    resolution: {integrity: sha512-xSBn5oLnfYtgNYrsRq/COlWHt0NxK26PFQ3FvI2DDMAFpZKFsffGLzUl8umezj2gVKpN7EZ+EVLdPKjqx6eUOw==}

  /@testing-library/react-hooks@8.0.1(@types/react@18.2.6)(react-test-renderer@18.2.0)(react@18.2.0):
    resolution: {integrity: sha512-Aqhl2IVmLt8IovEVarNDFuJDVWVvhnr9/GCU6UUnrYXwgDFF9h2L2o2P9KBni1AST5sT6riAyoukFLyjQUgD/g==}
    engines: {node: '>=12'}
    peerDependencies:
      '@types/react': ^16.9.0 || ^17.0.0
      react: ^16.9.0 || ^17.0.0
      react-dom: ^16.9.0 || ^17.0.0
      react-test-renderer: ^16.9.0 || ^17.0.0
    peerDependenciesMeta:
      '@types/react':
        optional: true
      react-dom:
        optional: true
      react-test-renderer:
        optional: true
    dependencies:
      '@babel/runtime': 7.21.0
      '@types/react': 18.2.6
      react: 18.2.0
      react-error-boundary: 3.1.4(react@18.2.0)
      react-test-renderer: 18.2.0(react@18.2.0)
    dev: true

  /@tootallnate/once@2.0.0:
    resolution: {integrity: sha512-XCuKFP5PS55gnMVu3dty8KPatLqUoy/ZYzDzAGCQ8JNFCkLXzmI7vNHCR+XpbZaMWQK/vQubr7PkYq8g470J/A==}
    engines: {node: '>= 10'}
    dev: true

  /@trpc/client@10.34.0(@trpc/server@10.34.0):
    resolution: {integrity: sha512-nqtDTIqSY/9syo2EjSy4WWWXPU9GsamEh9Tsg698gLAh1nhgFc5+/YYeb+Ne1pbvWGZ5/3t9Dcz3h4wMyyJ9gQ==}
    peerDependencies:
      '@trpc/server': 10.34.0
    dependencies:
      '@trpc/server': 10.34.0
    dev: false

  /@trpc/server@10.34.0:
    resolution: {integrity: sha512-2VMW44Fpaoyqb50dBtzdSWMhqt8lmoJiocEyBBeDb03R0W+XrzbVD5kU/wqKPlcp1DWeNCkOEIMtetMZCfo1hA==}
    dev: false

  /@typechain/ethers-v5@10.2.0(@ethersproject/abi@5.7.0)(@ethersproject/bytes@5.7.0)(@ethersproject/providers@5.7.2)(ethers@5.7.2)(typechain@8.1.1)(typescript@5.1.6):
    resolution: {integrity: sha512-ikaq0N/w9fABM+G01OFmU3U3dNnyRwEahkdvi9mqy1a3XwKiPZaF/lu54OcNaEWnpvEYyhhS0N7buCtLQqC92w==}
    peerDependencies:
      '@ethersproject/abi': ^5.7.0
      '@ethersproject/bytes': ^5.0.0
      '@ethersproject/providers': ^5.7.2
      ethers: ^5.7.2
      typechain: ^8.1.1
      typescript: '>=4.3.0'
    dependencies:
      '@ethersproject/abi': 5.7.0
      '@ethersproject/bytes': 5.7.0
      '@ethersproject/providers': 5.7.2
      ethers: 5.7.2
      lodash: 4.17.21
      ts-essentials: 7.0.3(typescript@5.1.6)
      typechain: 8.1.1(typescript@5.1.6)
      typescript: 5.1.6

  /@types/abstract-leveldown@7.2.1:
    resolution: {integrity: sha512-YK8irIC+eMrrmtGx0H4ISn9GgzLd9dojZWJaMbjp1YHLl2VqqNFBNrL5Q3KjGf4VE3sf/4hmq6EhQZ7kZp1NoQ==}
    dev: true

  /@types/babel__core@7.20.0:
    resolution: {integrity: sha512-+n8dL/9GWblDO0iU6eZAwEIJVr5DWigtle+Q6HLOrh/pdbXOhOtqzq8VPPE2zvNJzSKY4vH/z3iT3tn0A3ypiQ==}
    dependencies:
      '@babel/parser': 7.21.4
      '@babel/types': 7.21.4
      '@types/babel__generator': 7.6.4
      '@types/babel__template': 7.4.1
      '@types/babel__traverse': 7.18.3
    dev: true

  /@types/babel__generator@7.6.4:
    resolution: {integrity: sha512-tFkciB9j2K755yrTALxD44McOrk+gfpIpvC3sxHjRawj6PfnQxrse4Clq5y/Rq+G3mrBurMax/lG8Qn2t9mSsg==}
    dependencies:
      '@babel/types': 7.21.4
    dev: true

  /@types/babel__template@7.4.1:
    resolution: {integrity: sha512-azBFKemX6kMg5Io+/rdGT0dkGreboUVR0Cdm3fz9QJWpaQGJRQXl7C+6hOTCZcMll7KFyEQpgbYI2lHdsS4U7g==}
    dependencies:
      '@babel/parser': 7.21.4
      '@babel/types': 7.21.4
    dev: true

  /@types/babel__traverse@7.18.3:
    resolution: {integrity: sha512-1kbcJ40lLB7MHsj39U4Sh1uTd2E7rLEa79kmDpI6cy+XiXsteB3POdQomoq4FxszMrO3ZYchkhYJw7A2862b3w==}
    dependencies:
      '@babel/types': 7.21.4
    dev: true

  /@types/better-sqlite3@7.6.4:
    resolution: {integrity: sha512-dzrRZCYPXIXfSR1/surNbJ/grU3scTaygS0OMzjlGf71i9sc2fGyHPXXiXmEvNIoE0cGwsanEFMVJxPXmco9Eg==}
    dependencies:
      '@types/node': 18.15.11

  /@types/bn.js@4.11.6:
    resolution: {integrity: sha512-pqr857jrp2kPuO9uRjZ3PwnJTjoQy+fcdxvBTvHm6dkmEL9q+hDD/2j/0ELOBPtPnS8LjCX0gI9nbl8lVkadpg==}
    dependencies:
      '@types/node': 18.15.11
    dev: true

  /@types/bn.js@5.1.1:
    resolution: {integrity: sha512-qNrYbZqMx0uJAfKnKclPh+dTwK33KfLHYqtyODwd5HnXOjnkhc4qgn3BrK6RWyGZm5+sIFE7Q7Vz6QQtJB7w7g==}
    dependencies:
      '@types/node': 18.15.11
    dev: true

  /@types/chai-as-promised@7.1.5:
    resolution: {integrity: sha512-jStwss93SITGBwt/niYrkf2C+/1KTeZCZl1LaeezTlqppAKeoQC7jxyqYuP72sxBGKCIbw7oHgbYssIRzT5FCQ==}
    dependencies:
      '@types/chai': 4.3.5
    dev: true

  /@types/chai-subset@1.3.3:
    resolution: {integrity: sha512-frBecisrNGz+F4T6bcc+NLeolfiojh5FxW2klu669+8BARtyQv2C/GkNW6FUodVe4BroGMP/wER/YDGc7rEllw==}
    dependencies:
      '@types/chai': 4.3.5
    dev: true

  /@types/chai@4.3.5:
    resolution: {integrity: sha512-mEo1sAde+UCE6b2hxn332f1g1E8WfYRu6p5SvTKr2ZKC1f7gFJXk4h5PyGP9Dt6gCaG8y8XhwnXWC6Iy2cmBng==}
    dev: true

  /@types/cors@2.8.13:
    resolution: {integrity: sha512-RG8AStHlUiV5ysZQKq97copd2UmVYw3/pRMLefISZ3S1hK104Cwm7iLQ3fTKx+lsUH2CE8FlLaYeEA2LSeqYUA==}
    dependencies:
      '@types/node': 18.15.11
    dev: true

  /@types/debug@4.1.7:
    resolution: {integrity: sha512-9AonUzyTjXXhEOa0DnqpzZi6VHlqKMswga9EXjpXnnqxwLtdvPPtlO8evrI5D9S6asFRCQ6v+wpiUKbw+vKqyg==}
    dependencies:
      '@types/ms': 0.7.31
    dev: true

  /@types/ejs@3.1.1:
    resolution: {integrity: sha512-RQul5wEfY7BjWm0sYY86cmUN/pcXWGyVxWX93DFFJvcrxax5zKlieLwA3T77xJGwNcZW0YW6CYG70p1m8xPFmA==}
    dev: true

  /@types/emscripten@1.39.6:
    resolution: {integrity: sha512-H90aoynNhhkQP6DRweEjJp5vfUVdIj7tdPLsu7pq89vODD/lcugKfZOsfgwpvM6XUewEp2N5dCg1Uf3Qe55Dcg==}

  /@types/glob@7.2.0:
    resolution: {integrity: sha512-ZUxbzKl0IfJILTS6t7ip5fQQM/J3TJYubDm3nMbgubNNYS62eXeUpoLUC8/7fJNiFYHTrGPQn7hspDUzIHX3UA==}
    dependencies:
      '@types/minimatch': 3.0.5
      '@types/node': 18.15.11
    dev: true

  /@types/graceful-fs@4.1.6:
    resolution: {integrity: sha512-Sig0SNORX9fdW+bQuTEovKj3uHcUL6LQKbCrrqb1X7J6/ReAbhCXRAhc+SMejhLELFj2QcyuxmUooZ4bt5ReSw==}
    dependencies:
      '@types/node': 18.15.11
    dev: true

  /@types/is-ci@3.0.0:
    resolution: {integrity: sha512-Q0Op0hdWbYd1iahB+IFNQcWXFq4O0Q5MwQP7uN0souuQ4rPg1vEYcnIOfr1gY+M+6rc8FGoRaBO1mOOvL29sEQ==}
    dependencies:
      ci-info: 3.8.0
    dev: true

  /@types/istanbul-lib-coverage@2.0.4:
    resolution: {integrity: sha512-z/QT1XN4K4KYuslS23k62yDIDLwLFkzxOuMplDtObz0+y7VqJCaO2o+SPwHCvLFZh7xazvvoor2tA/hPz9ee7g==}
    dev: true

  /@types/istanbul-lib-report@3.0.0:
    resolution: {integrity: sha512-plGgXAPfVKFoYfa9NpYDAkseG+g6Jr294RqeqcqDixSbU34MZVJRi/P+7Y8GDpzkEwLaGZZOpKIEmeVZNtKsrg==}
    dependencies:
      '@types/istanbul-lib-coverage': 2.0.4
    dev: true

  /@types/istanbul-reports@3.0.1:
    resolution: {integrity: sha512-c3mAZEuK0lvBp8tmuL74XRKn1+y2dcwOUpH7x4WrF6gk1GIgiluDRgMYQtw2OFcBvAJWlt6ASU3tSqxp0Uu0Aw==}
    dependencies:
      '@types/istanbul-lib-report': 3.0.0
    dev: true

  /@types/jest@27.4.1:
    resolution: {integrity: sha512-23iPJADSmicDVrWk+HT58LMJtzLAnB2AgIzplQuq/bSrGaxCrlvRFjGbXmamnnk/mAmCdLStiGqggu28ocUyiw==}
    dependencies:
      jest-matcher-utils: 27.5.1
      pretty-format: 27.5.1
    dev: true

  /@types/jsdom@20.0.1:
    resolution: {integrity: sha512-d0r18sZPmMQr1eG35u12FZfhIXNrnsPU/g5wvRKCUf/tOGilKKwYMYGqh33BNR6ba+2gkHw1EUiHoN3mn7E5IQ==}
    dependencies:
      '@types/node': 18.15.11
      '@types/tough-cookie': 4.0.2
      parse5: 7.1.2
    dev: true

  /@types/json-schema@7.0.11:
    resolution: {integrity: sha512-wOuvG1SN4Us4rez+tylwwwCV1psiNVOkJeM3AUWUNWg/jDQY2+HE/444y5gc+jBmRqASOm2Oeh5c1axHobwRKQ==}
    dev: true

  /@types/level-errors@3.0.0:
    resolution: {integrity: sha512-/lMtoq/Cf/2DVOm6zE6ORyOM+3ZVm/BvzEZVxUhf6bgh8ZHglXlBqxbxSlJeVp8FCbD3IVvk/VbsaNmDjrQvqQ==}
    dev: true

  /@types/levelup@4.3.3:
    resolution: {integrity: sha512-K+OTIjJcZHVlZQN1HmU64VtrC0jC3dXWQozuEIR9zVvltIk90zaGPM2AgT+fIkChpzHhFE3YnvFLCbLtzAmexA==}
    dependencies:
      '@types/abstract-leveldown': 7.2.1
      '@types/level-errors': 3.0.0
      '@types/node': 18.15.11
    dev: true

  /@types/lodash@4.14.182:
    resolution: {integrity: sha512-/THyiqyQAP9AfARo4pF+aCGcyiQ94tX/Is2I7HofNRqoYLgN1PBoOWu2/zTA5zMxzP5EFutMtWtGAFRKUe961Q==}
    dev: true

  /@types/long@4.0.2:
    resolution: {integrity: sha512-MqTGEo5bj5t157U6fA/BiDynNkn0YknVdh48CMPkTSpFTVmvao5UQmm7uEF6xBEo7qIMAlY/JSleYaE6VOdpaA==}
    dev: true

  /@types/lru-cache@5.1.1:
    resolution: {integrity: sha512-ssE3Vlrys7sdIzs5LOxCzTVMsU7i9oa/IaW92wF32JFb3CVczqOkru2xspuKczHEbG3nvmPY7IFqVmGGHdNbYw==}
    dev: true

  /@types/minimatch@3.0.5:
    resolution: {integrity: sha512-Klz949h02Gz2uZCMGwDUSDS1YBlTdDDgbWHi+81l29tQALUtvz4rAYi5uoVhE5Lagoq6DeqAUlbrHvW/mXDgdQ==}
    dev: true

  /@types/minimist@1.2.2:
    resolution: {integrity: sha512-jhuKLIRrhvCPLqwPcx6INqmKeiA5EWrsCOPhrlFSrbrmU4ZMPjj5Ul/oLCMDO98XRUIwVm78xICz4EPCektzeQ==}
    dev: true

  /@types/mocha@9.1.1:
    resolution: {integrity: sha512-Z61JK7DKDtdKTWwLeElSEBcWGRLY8g95ic5FoQqI9CMx0ns/Ghep3B4DfcEimiKMvtamNVULVNKEsiwV3aQmXw==}
    dev: true

  /@types/ms@0.7.31:
    resolution: {integrity: sha512-iiUgKzV9AuaEkZqkOLDIvlQiL6ltuZd9tGcW3gwpnX8JbuiuhFlEGmmFXEXkN50Cvq7Os88IY2v0dkDqXYWVgA==}
    dev: true

  /@types/node-fetch@2.6.2:
    resolution: {integrity: sha512-DHqhlq5jeESLy19TYhLakJ07kNumXWjcDdxXsLUMJZ6ue8VZJj4kLPQVE/2mdHh3xZziNF1xppu5lwmS53HR+A==}
    dependencies:
      '@types/node': 18.15.11
      form-data: 3.0.1
    dev: true

  /@types/node@12.20.55:
    resolution: {integrity: sha512-J8xLz7q2OFulZ2cyGTLE1TbbZcjpno7FaN6zdJNrgAdrJ+DZzh/uFR6YrTb4C+nXakvud8Q4+rbhoIWlYQbUFQ==}
    dev: true

  /@types/node@18.15.11:
    resolution: {integrity: sha512-E5Kwq2n4SbMzQOn6wnmBjuK9ouqlURrcZDVfbo9ftDDTFt3nk7ZKK4GMOzoYgnpQJKcxwQw+lGaBvvlMo0qN/Q==}

  /@types/normalize-package-data@2.4.1:
    resolution: {integrity: sha512-Gj7cI7z+98M282Tqmp2K5EIsoouUEzbBJhQQzDE3jSIRk6r9gsz0oUokqIUR4u1R3dMHo0pDHM7sNOHyhulypw==}
    dev: true

  /@types/object-hash@1.3.4:
    resolution: {integrity: sha512-xFdpkAkikBgqBdG9vIlsqffDV8GpvnPEzs0IUtr1v3BEB97ijsFQ4RXVbUZwjFThhB4MDSTUfvmxUD5PGx0wXA==}
    dev: true

  /@types/openurl@1.0.0:
    resolution: {integrity: sha512-fUHH4T8FmEl3NBtGbUYYzMo1Ev47uVCVEGVjVNjorOMzgjls6zH82yr/zqkkcEOHY2HUC5PZ8dRFwGed/NR7wQ==}
    dependencies:
      '@types/node': 18.15.11
    dev: true

  /@types/parse-json@4.0.0:
    resolution: {integrity: sha512-//oorEZjL6sbPcKUaCdIGlIUeH26mgzimjBB77G6XRgnDl/L5wOnpyBGRe/Mmf5CVW3PwEBE1NjiMZ/ssFh4wA==}
    dev: true

  /@types/pbkdf2@3.1.0:
    resolution: {integrity: sha512-Cf63Rv7jCQ0LaL8tNXmEyqTHuIJxRdlS5vMh1mj5voN4+QFhVZnlZruezqpWYDiJ8UTzhP0VmeLXCmBk66YrMQ==}
    dependencies:
      '@types/node': 18.15.11
    dev: true

  /@types/prettier@2.7.2:
    resolution: {integrity: sha512-KufADq8uQqo1pYKVIYzfKbJfBAc0sOeXqGbFaSpv8MRmC/zXgowNZmFcbngndGk922QDmOASEXUZCaY48gs4cg==}

  /@types/prop-types@15.7.5:
    resolution: {integrity: sha512-JCB8C6SnDoQf0cNycqd/35A7MjcnK+ZTqE7judS6o7utxUCg6imJg3QK2qzHKszlTjcj2cn+NwMB2i96ubpj7w==}
    dev: true

  /@types/react-collapse@5.0.1:
    resolution: {integrity: sha512-Iq3OrqvzCIP0DmAawU4T2VKH6XAplbjo/D7Qk14mcfQ92plU+OrA2SF10r2XrcFg1Wvya/5f8w1vS29RVpdoLQ==}
    dependencies:
      '@types/react': 18.2.6
    dev: true

  /@types/react-dom@18.2.4:
    resolution: {integrity: sha512-G2mHoTMTL4yoydITgOGwWdWMVd8sNgyEP85xVmMKAPUBwQWm9wBPQUmvbeF4V3WBY1P7mmL4BkjQ0SqUpf1snw==}
    dependencies:
      '@types/react': 18.2.6
    dev: true

  /@types/react@18.2.6:
    resolution: {integrity: sha512-wRZClXn//zxCFW+ye/D2qY65UsYP1Fpex2YXorHc8awoNamkMZSvBxwxdYVInsHOZZd2Ppq8isnSzJL5Mpf8OA==}
    dependencies:
      '@types/prop-types': 15.7.5
      '@types/scheduler': 0.16.3
      csstype: 3.1.2
    dev: true

  /@types/scheduler@0.16.3:
    resolution: {integrity: sha512-5cJ8CB4yAx7BH1oMvdU0Jh9lrEXyPkar6F9G/ERswkCuvP4KQZfZkSjcMbAICCpQTN4OuZn8tz0HiKv9TGZgrQ==}
    dev: true

  /@types/secp256k1@4.0.3:
    resolution: {integrity: sha512-Da66lEIFeIz9ltsdMZcpQvmrmmoqrfju8pm1BH8WbYjZSwUgCwXLb9C+9XYogwBITnbsSaMdVPb2ekf7TV+03w==}
    dependencies:
      '@types/node': 18.15.11
    dev: true

  /@types/semver@6.2.3:
    resolution: {integrity: sha512-KQf+QAMWKMrtBMsB8/24w53tEsxllMj6TuA80TT/5igJalLI/zm0L3oXRbIAl4Ohfc85gyHX/jhMwsVkmhLU4A==}
    dev: true

  /@types/semver@7.3.13:
    resolution: {integrity: sha512-21cFJr9z3g5dW8B0CVI9g2O9beqaThGQ6ZFBqHfwhzLDKUxaqTIy3vnfah/UPkfOiF2pLq+tGz+W8RyCskuslw==}
    dev: true

  /@types/sql.js@1.4.4:
    resolution: {integrity: sha512-6EWU2wfiBtzgTy18WQoXZAGTreBjhZcBCfD8CDvyI1Nj0a4KNDDt41IYeAZ40cRUdfqWHb7VGx7t6nK0yBOI5A==}
    dependencies:
      '@types/emscripten': 1.39.6
      '@types/node': 18.15.11

  /@types/stack-utils@2.0.1:
    resolution: {integrity: sha512-Hl219/BT5fLAaz6NDkSuhzasy49dwQS/DSdu4MdggFB8zcXv7vflBI3xp7FEmkmdDkBUI2bPUNeMttp2knYdxw==}
    dev: true

  /@types/throttle-debounce@5.0.0:
    resolution: {integrity: sha512-Pb7k35iCGFcGPECoNE4DYp3Oyf2xcTd3FbFQxXUI9hEYKUl6YX+KLf7HrBmgVcD05nl50LIH6i+80js4iYmWbw==}
    dev: true

  /@types/tough-cookie@4.0.2:
    resolution: {integrity: sha512-Q5vtl1W5ue16D+nIaW8JWebSSraJVlK+EthKn7e7UcD4KWsaSJ8BqGPXNaPghgtcn/fhvrN17Tv8ksUsQpiplw==}
    dev: true

  /@types/uuid@8.3.4:
    resolution: {integrity: sha512-c/I8ZRb51j+pYGAu5CrFMRxqZ2ke4y2grEBO5AUjgSkSk+qT2Ea+OdWElz/OiMf5MNpn2b17kuVBwZLQJXzihw==}
    dev: true

  /@types/ws@8.5.4:
    resolution: {integrity: sha512-zdQDHKUgcX/zBc4GrwsE/7dVdAD8JR4EuiAXiiUhhfyIJXXb2+PrGshFyeXWQPMmmZ2XxgaqclgpIC7eTXc1mg==}
    dependencies:
      '@types/node': 18.15.11
    dev: true

  /@types/yargs-interactive@2.1.3:
    resolution: {integrity: sha512-bYB8ah0JPR6/lpHlxUzeHsrb3RK5OW7N8Hnth2nefnr6zQ5KFoDQ6wM5x58dTLEDYrwikFy3EPTf/O0HKLNaIg==}
    dependencies:
      '@types/yargs': 17.0.24
    dev: false

  /@types/yargs-parser@21.0.0:
    resolution: {integrity: sha512-iO9ZQHkZxHn4mSakYV0vFHAVDyEOIJQrV2uZ06HxEPcx+mt8swXoZHIbaaJ2crJYFfErySgktuTZ3BeLz+XmFA==}

  /@types/yargs@17.0.23:
    resolution: {integrity: sha512-yuogunc04OnzGQCrfHx+Kk883Q4X0aSwmYZhKjI21m+SVYzjIbrWl8dOOwSv5hf2Um2pdCOXWo9isteZTNXUZQ==}
    dependencies:
      '@types/yargs-parser': 21.0.0
    dev: true

  /@types/yargs@17.0.24:
    resolution: {integrity: sha512-6i0aC7jV6QzQB8ne1joVZ0eSFIstHsCrobmOtghM11yGlH0j43FKL2UhWdELkyps0zuf7qVTUVCCR+tgSlyLLw==}
    dependencies:
      '@types/yargs-parser': 21.0.0

  /@typescript-eslint/eslint-plugin@5.46.1(@typescript-eslint/parser@5.46.1)(eslint@8.29.0)(typescript@5.1.6):
    resolution: {integrity: sha512-YpzNv3aayRBwjs4J3oz65eVLXc9xx0PDbIRisHj+dYhvBn02MjYOD96P8YGiWEIFBrojaUjxvkaUpakD82phsA==}
    engines: {node: ^12.22.0 || ^14.17.0 || >=16.0.0}
    peerDependencies:
      '@typescript-eslint/parser': ^5.0.0
      eslint: ^6.0.0 || ^7.0.0 || ^8.0.0
      typescript: '*'
    peerDependenciesMeta:
      typescript:
        optional: true
    dependencies:
      '@typescript-eslint/parser': 5.46.1(eslint@8.29.0)(typescript@5.1.6)
      '@typescript-eslint/scope-manager': 5.46.1
      '@typescript-eslint/type-utils': 5.46.1(eslint@8.29.0)(typescript@5.1.6)
      '@typescript-eslint/utils': 5.46.1(eslint@8.29.0)(typescript@5.1.6)
      debug: 4.3.4(supports-color@8.1.1)
      eslint: 8.29.0
      ignore: 5.2.4
      natural-compare-lite: 1.4.0
      regexpp: 3.2.0
      semver: 7.5.0
      tsutils: 3.21.0(typescript@5.1.6)
      typescript: 5.1.6
    transitivePeerDependencies:
      - supports-color
    dev: true

  /@typescript-eslint/parser@5.46.1(eslint@8.29.0)(typescript@5.1.6):
    resolution: {integrity: sha512-RelQ5cGypPh4ySAtfIMBzBGyrNerQcmfA1oJvPj5f+H4jI59rl9xxpn4bonC0tQvUKOEN7eGBFWxFLK3Xepneg==}
    engines: {node: ^12.22.0 || ^14.17.0 || >=16.0.0}
    peerDependencies:
      eslint: ^6.0.0 || ^7.0.0 || ^8.0.0
      typescript: '*'
    peerDependenciesMeta:
      typescript:
        optional: true
    dependencies:
      '@typescript-eslint/scope-manager': 5.46.1
      '@typescript-eslint/types': 5.46.1
      '@typescript-eslint/typescript-estree': 5.46.1(typescript@5.1.6)
      debug: 4.3.4(supports-color@8.1.1)
      eslint: 8.29.0
      typescript: 5.1.6
    transitivePeerDependencies:
      - supports-color
    dev: true

  /@typescript-eslint/scope-manager@5.46.1:
    resolution: {integrity: sha512-iOChVivo4jpwUdrJZyXSMrEIM/PvsbbDOX1y3UCKjSgWn+W89skxWaYXACQfxmIGhPVpRWK/VWPYc+bad6smIA==}
    engines: {node: ^12.22.0 || ^14.17.0 || >=16.0.0}
    dependencies:
      '@typescript-eslint/types': 5.46.1
      '@typescript-eslint/visitor-keys': 5.46.1
    dev: true

  /@typescript-eslint/type-utils@5.46.1(eslint@8.29.0)(typescript@5.1.6):
    resolution: {integrity: sha512-V/zMyfI+jDmL1ADxfDxjZ0EMbtiVqj8LUGPAGyBkXXStWmCUErMpW873zEHsyguWCuq2iN4BrlWUkmuVj84yng==}
    engines: {node: ^12.22.0 || ^14.17.0 || >=16.0.0}
    peerDependencies:
      eslint: '*'
      typescript: '*'
    peerDependenciesMeta:
      typescript:
        optional: true
    dependencies:
      '@typescript-eslint/typescript-estree': 5.46.1(typescript@5.1.6)
      '@typescript-eslint/utils': 5.46.1(eslint@8.29.0)(typescript@5.1.6)
      debug: 4.3.4(supports-color@8.1.1)
      eslint: 8.29.0
      tsutils: 3.21.0(typescript@5.1.6)
      typescript: 5.1.6
    transitivePeerDependencies:
      - supports-color
    dev: true

  /@typescript-eslint/types@5.46.1:
    resolution: {integrity: sha512-Z5pvlCaZgU+93ryiYUwGwLl9AQVB/PQ1TsJ9NZ/gHzZjN7g9IAn6RSDkpCV8hqTwAiaj6fmCcKSQeBPlIpW28w==}
    engines: {node: ^12.22.0 || ^14.17.0 || >=16.0.0}
    dev: true

  /@typescript-eslint/typescript-estree@5.46.1(typescript@5.1.6):
    resolution: {integrity: sha512-j9W4t67QiNp90kh5Nbr1w92wzt+toiIsaVPnEblB2Ih2U9fqBTyqV9T3pYWZBRt6QoMh/zVWP59EpuCjc4VRBg==}
    engines: {node: ^12.22.0 || ^14.17.0 || >=16.0.0}
    peerDependencies:
      typescript: '*'
    peerDependenciesMeta:
      typescript:
        optional: true
    dependencies:
      '@typescript-eslint/types': 5.46.1
      '@typescript-eslint/visitor-keys': 5.46.1
      debug: 4.3.4(supports-color@8.1.1)
      globby: 11.1.0
      is-glob: 4.0.3
      semver: 7.5.0
      tsutils: 3.21.0(typescript@5.1.6)
      typescript: 5.1.6
    transitivePeerDependencies:
      - supports-color
    dev: true

  /@typescript-eslint/utils@5.46.1(eslint@8.29.0)(typescript@5.1.6):
    resolution: {integrity: sha512-RBdBAGv3oEpFojaCYT4Ghn4775pdjvwfDOfQ2P6qzNVgQOVrnSPe5/Pb88kv7xzYQjoio0eKHKB9GJ16ieSxvA==}
    engines: {node: ^12.22.0 || ^14.17.0 || >=16.0.0}
    peerDependencies:
      eslint: ^6.0.0 || ^7.0.0 || ^8.0.0
    dependencies:
      '@types/json-schema': 7.0.11
      '@types/semver': 7.3.13
      '@typescript-eslint/scope-manager': 5.46.1
      '@typescript-eslint/types': 5.46.1
      '@typescript-eslint/typescript-estree': 5.46.1(typescript@5.1.6)
      eslint: 8.29.0
      eslint-scope: 5.1.1
      eslint-utils: 3.0.0(eslint@8.29.0)
      semver: 7.5.0
    transitivePeerDependencies:
      - supports-color
      - typescript
    dev: true

  /@typescript-eslint/visitor-keys@5.46.1:
    resolution: {integrity: sha512-jczZ9noovXwy59KjRTk1OftT78pwygdcmCuBf8yMoWt/8O8l+6x2LSEze0E4TeepXK4MezW3zGSyoDRZK7Y9cg==}
    engines: {node: ^12.22.0 || ^14.17.0 || >=16.0.0}
    dependencies:
      '@typescript-eslint/types': 5.46.1
      eslint-visitor-keys: 3.4.0
    dev: true

  /@ungap/promise-all-settled@1.1.2:
    resolution: {integrity: sha512-sL/cEvJWAnClXw0wHk85/2L0G6Sj8UB0Ctc1TEMbKSsmpRosqhwj9gWgFRZSrBr2f9tiXISwNhCPmlfqUqyb9Q==}
    dev: true

  /@use-gesture/core@10.2.9:
    resolution: {integrity: sha512-MsPUCWZ6BSir8XqSrfQCyrFuBz405YI2D0hfZ7TXX/hhF0kekN+noPhHjg7m85vMyCYf92fjt3J5AbjoGV4eMw==}
    dev: false

  /@use-gesture/vanilla@10.2.9:
    resolution: {integrity: sha512-DVH5d0Owaw1qsviNPt6o632q8YqSXM4GMPkeMlPevzpeXwRvPPFh3ngKX/zTRER9LXKvCDOMSL7WFY1l4J+a6Q==}
    dependencies:
      '@use-gesture/core': 10.2.9
    dev: false

  /@vitejs/plugin-react@4.0.0(vite@4.3.6):
    resolution: {integrity: sha512-HX0XzMjL3hhOYm+0s95pb0Z7F8O81G7joUHgfDd/9J/ZZf5k4xX6QAMFkKsHFxaHlf6X7GD7+XuaZ66ULiJuhQ==}
    engines: {node: ^14.18.0 || >=16.0.0}
    peerDependencies:
      vite: ^4.2.0
    dependencies:
      '@babel/core': 7.21.4
      '@babel/plugin-transform-react-jsx-self': 7.21.0(@babel/core@7.21.4)
      '@babel/plugin-transform-react-jsx-source': 7.19.6(@babel/core@7.21.4)
      react-refresh: 0.14.0
      vite: 4.3.6(@types/node@18.15.11)
    transitivePeerDependencies:
      - supports-color
    dev: true

  /@vitest/expect@0.31.4:
    resolution: {integrity: sha512-tibyx8o7GUyGHZGyPgzwiaPaLDQ9MMuCOrc03BYT0nryUuhLbL7NV2r/q98iv5STlwMgaKuFJkgBW/8iPKwlSg==}
    dependencies:
      '@vitest/spy': 0.31.4
      '@vitest/utils': 0.31.4
      chai: 4.3.7
    dev: true

  /@vitest/runner@0.31.4:
    resolution: {integrity: sha512-Wgm6UER+gwq6zkyrm5/wbpXGF+g+UBB78asJlFkIOwyse0pz8lZoiC6SW5i4gPnls/zUcPLWS7Zog0LVepXnpg==}
    dependencies:
      '@vitest/utils': 0.31.4
      concordance: 5.0.4
      p-limit: 4.0.0
      pathe: 1.1.0
    dev: true

  /@vitest/snapshot@0.31.4:
    resolution: {integrity: sha512-LemvNumL3NdWSmfVAMpXILGyaXPkZbG5tyl6+RQSdcHnTj6hvA49UAI8jzez9oQyE/FWLKRSNqTGzsHuk89LRA==}
    dependencies:
      magic-string: 0.30.0
      pathe: 1.1.0
      pretty-format: 27.5.1
    dev: true

  /@vitest/spy@0.31.4:
    resolution: {integrity: sha512-3ei5ZH1s3aqbEyftPAzSuunGICRuhE+IXOmpURFdkm5ybUADk+viyQfejNk6q8M5QGX8/EVKw+QWMEP3DTJDag==}
    dependencies:
      tinyspy: 2.1.0
    dev: true

  /@vitest/utils@0.31.4:
    resolution: {integrity: sha512-DobZbHacWznoGUfYU8XDPY78UubJxXfMNY1+SUdOp1NsI34eopSA6aZMeaGu10waSOeYwE8lxrd/pLfT0RMxjQ==}
    dependencies:
      concordance: 5.0.4
      loupe: 2.3.6
      pretty-format: 27.5.1
    dev: true

  /@wagmi/chains@0.2.22(typescript@5.1.6):
    resolution: {integrity: sha512-TdiOzJT6TO1JrztRNjTA5Quz+UmQlbvWFG8N41u9tta0boHA1JCAzGGvU6KuIcOmJfRJkKOUIt67wlbopCpVHg==}
    peerDependencies:
      typescript: '>=4.9.4'
    peerDependenciesMeta:
      typescript:
        optional: true
    dependencies:
      typescript: 5.1.6
    dev: false

  /@wagmi/chains@1.6.0(typescript@5.1.6):
    resolution: {integrity: sha512-5FRlVxse5P4ZaHG3GTvxwVANSmYJas1eQrTBHhjxVtqXoorm0aLmCHbhmN8Xo1yu09PaWKlleEvfE98yH4AgIw==}
    peerDependencies:
      typescript: '>=5.0.4'
    peerDependenciesMeta:
      typescript:
        optional: true
    dependencies:
      typescript: 5.1.6
    dev: false

  /abab@2.0.6:
    resolution: {integrity: sha512-j2afSsaIENvHZN2B8GOpF566vZ5WVk5opAiMTvWgaQT8DkbOqsTfvNAvHoRGU2zzP8cPoqys+xHTRDWW8L+/BA==}
    dev: true

  /abdk-libraries-solidity@3.0.0:
    resolution: {integrity: sha512-oKBj/1wK6hIXxYjX7b2vCzJPHs9GDu49EBpNfUOw2FpA/nu1oV7V598MgAbB1+R1u7vuUhL6DYqolV+GMWaLvA==}
    dev: false

  /abind@1.0.5:
    resolution: {integrity: sha512-dbaEZphdPje0ihqSdWg36Sb8S20TuqQomiz2593oIx+enQ9Q4vDZRjIzhnkWltGRKVKqC28kTribkgRLBexWVQ==}
    engines: {node: '>=6', npm: '>=3'}
    dev: false

  /abitype@0.9.3(typescript@5.1.6)(zod@3.21.4):
    resolution: {integrity: sha512-dz4qCQLurx97FQhnb/EIYTk/ldQ+oafEDUqC0VVIeQS1Q48/YWt/9YNfMmp9SLFqN41ktxny3c8aYxHjmFIB/w==}
    peerDependencies:
      typescript: '>=5.0.4'
      zod: ^3 >=3.19.1
    peerDependenciesMeta:
      typescript:
        optional: true
      zod:
        optional: true
    dependencies:
      typescript: 5.1.6
      zod: 3.21.4
    dev: false

  /abort-controller-x@0.4.1:
    resolution: {integrity: sha512-lJ2ssrl3FoTK3cX/g15lRCkXFWKiwRTRtBjfwounO2EM/Q65rI/MEZsfsch1juWU2pH2aLSaq0HGowlDP/imrw==}
    dev: false

  /abort-controller@3.0.0:
    resolution: {integrity: sha512-h8lQ8tacZYnR3vNQTgibj+tODHI5/+l06Au2Pcriv/Gmet0eaj4TwWH41sO9wnHDiQsEj19q0drzdWdeAHtweg==}
    engines: {node: '>=6.5'}
    dependencies:
      event-target-shim: 5.0.1
    dev: true

  /abstract-leveldown@6.2.3:
    resolution: {integrity: sha512-BsLm5vFMRUrrLeCcRc+G0t2qOaTzpoJQLOubq2XM72eNpjF5UdU5o/5NvlNhx95XHcAvcl8OMXr4mlg/fRgUXQ==}
    engines: {node: '>=6'}
    dependencies:
      buffer: 5.7.1
      immediate: 3.3.0
      level-concat-iterator: 2.0.1
      level-supports: 1.0.1
      xtend: 4.0.2
    dev: true

  /abstract-leveldown@6.3.0:
    resolution: {integrity: sha512-TU5nlYgta8YrBMNpc9FwQzRbiXsj49gsALsXadbGHt9CROPzX5fB0rWDR5mtdpOOKa5XqRFpbj1QroPAoPzVjQ==}
    engines: {node: '>=6'}
    dependencies:
      buffer: 5.7.1
      immediate: 3.3.0
      level-concat-iterator: 2.0.1
      level-supports: 1.0.1
      xtend: 4.0.2
    dev: true

  /acorn-globals@7.0.1:
    resolution: {integrity: sha512-umOSDSDrfHbTNPuNpC2NSnnA3LUrqpevPb4T9jRx4MagXNS0rs+gwiTcAvqCRmsD6utzsrzNt+ebm00SNWiC3Q==}
    dependencies:
      acorn: 8.8.2
      acorn-walk: 8.2.0
    dev: true

  /acorn-jsx@5.3.2(acorn@6.4.2):
    resolution: {integrity: sha512-rq9s+JNhf0IChjtDXxllJ7g41oZk5SlXtp0LHwyA5cejwn7vKmKp4pPri6YEePv2PU65sAsegbXtIinmDFDXgQ==}
    peerDependencies:
      acorn: ^6.0.0 || ^7.0.0 || ^8.0.0
    dependencies:
      acorn: 6.4.2
    dev: true

  /acorn-jsx@5.3.2(acorn@8.8.2):
    resolution: {integrity: sha512-rq9s+JNhf0IChjtDXxllJ7g41oZk5SlXtp0LHwyA5cejwn7vKmKp4pPri6YEePv2PU65sAsegbXtIinmDFDXgQ==}
    peerDependencies:
      acorn: ^6.0.0 || ^7.0.0 || ^8.0.0
    dependencies:
      acorn: 8.8.2
    dev: true

  /acorn-walk@8.2.0:
    resolution: {integrity: sha512-k+iyHEuPgSw6SbuDpGQM+06HQUa04DZ3o+F6CSzXMvvI5KMvnaEqXe+YVe555R9nn6GPt404fos4wcgpw12SDA==}
    engines: {node: '>=0.4.0'}
    dev: true

  /acorn@6.4.2:
    resolution: {integrity: sha512-XtGIhXwF8YM8bJhGxG5kXgjkEuNGLTkoYqVE+KMR+aspr4KGYmKYg7yUe3KghyQ9yheNwLnjmzh/7+gfDBmHCQ==}
    engines: {node: '>=0.4.0'}
    hasBin: true
    dev: true

  /acorn@8.8.2:
    resolution: {integrity: sha512-xjIYgE8HBrkpd/sJqOGNspf8uHG+NOHGOw6a/Urj8taM2EXfdNAH2oFcPeIFfsv3+kz/mJrS5VuMqbNLjCa2vw==}
    engines: {node: '>=0.4.0'}
    hasBin: true
    dev: true

  /adm-zip@0.4.16:
    resolution: {integrity: sha512-TFi4HBKSGfIKsK5YCkKaaFG2m4PEDyViZmEwof3MTIgzimHLto6muaHVpbrljdIvIrFZzEq/p4nafOeLcYegrg==}
    engines: {node: '>=0.3.0'}
    dev: true

  /aes-js@3.0.0:
    resolution: {integrity: sha512-H7wUZRn8WpTq9jocdxQ2c8x2sKo9ZVmzfRE13GiNJXfp7NcKYEdvl3vspKjXox6RIG2VtaRe4JFvxG4rqp2Zuw==}

  /agent-base@6.0.2:
    resolution: {integrity: sha512-RZNwNclF7+MS/8bDg70amg32dyeZGZxiDuQmZxKLAlQjr3jGyLx+4Kkk58UO7D2QdgFIQCovuSuZESne6RG6XQ==}
    engines: {node: '>= 6.0.0'}
    dependencies:
      debug: 4.3.4(supports-color@8.1.1)
    transitivePeerDependencies:
      - supports-color
    dev: true

  /aggregate-error@3.1.0:
    resolution: {integrity: sha512-4I7Td01quW/RpocfNayFdFVk1qSuoh0E7JrbRJ16nH01HhKFQ88INq9Sd+nd72zqRySlr9BmDA8xlEJ6vJMrYA==}
    engines: {node: '>=8'}
    dependencies:
      clean-stack: 2.2.0
      indent-string: 4.0.0
    dev: true

  /ajv@6.12.6:
    resolution: {integrity: sha512-j3fVLgvTo527anyYyJOGTYJbG+vnnQYvE0m5mmkc1TK+nxAppkCLMIL0aZ4dblVCNoGShhm+kzE4ZUykBoMg4g==}
    dependencies:
      fast-deep-equal: 3.1.3
      fast-json-stable-stringify: 2.1.0
      json-schema-traverse: 0.4.1
      uri-js: 4.4.1
    dev: true

  /ajv@8.12.0:
    resolution: {integrity: sha512-sRu1kpcO9yLtYxBKvqfTeh9KzZEwO3STyX1HT+4CaDzC6HpTGYhIhPIzj9XuKU7KYDwnaeh5hcOwjy1QuJzBPA==}
    dependencies:
      fast-deep-equal: 3.1.3
      json-schema-traverse: 1.0.0
      require-from-string: 2.0.2
      uri-js: 4.4.1
    dev: false

  /ansi-colors@4.1.1:
    resolution: {integrity: sha512-JoX0apGbHaUJBNl6yF+p6JAFYZ666/hhCGKN5t9QFjbJQKUU/g8MNbFDbvfrgKXvI1QpZplPOnwIo99lX/AAmA==}
    engines: {node: '>=6'}
    dev: true

  /ansi-colors@4.1.3:
    resolution: {integrity: sha512-/6w/C21Pm1A7aZitlI5Ni/2J6FFQN8i1Cvz3kHABAAbw93v/NlvKdVOqz7CCWz/3iv/JplRSEEZ83XION15ovw==}
    engines: {node: '>=6'}
    dev: true

  /ansi-escapes@3.2.0:
    resolution: {integrity: sha512-cBhpre4ma+U0T1oM5fXg7Dy1Jw7zzwv7lt/GoCpr+hDQJoYnKVPLL4dCvSEFMmQurOQvSrwT7SL/DAlhBI97RQ==}
    engines: {node: '>=4'}
    dev: true

  /ansi-escapes@4.3.2:
    resolution: {integrity: sha512-gKXj5ALrKWQLsYG9jlTRmR/xKluxHV+Z9QEwNIgCfM1/uwPMCuzVVnh5mwTd+OuBZcwSIMbqssNWRm1lE51QaQ==}
    engines: {node: '>=8'}
    dependencies:
      type-fest: 0.21.3

  /ansi-regex@2.1.1:
    resolution: {integrity: sha512-TIGnTpdo+E3+pCyAluZvtED5p5wCqLdezCyhPZzKPcxvFplEt4i+W7OONCKgeZFT3+y5NZZfOOS/Bdcanm1MYA==}
    engines: {node: '>=0.10.0'}

  /ansi-regex@3.0.1:
    resolution: {integrity: sha512-+O9Jct8wf++lXxxFc4hc8LsjaSq0HFzzL7cVsw8pRDIPdjKD2mT4ytDZlLuSBZ4cLKZFXIrMGO7DbQCtMJJMKw==}
    engines: {node: '>=4'}
    dev: true

  /ansi-regex@4.1.1:
    resolution: {integrity: sha512-ILlv4k/3f6vfQ4OoP2AGvirOktlQ98ZEL1k9FaQjxa3L1abBgbuTDAdPOpvbGncC0BTVQrl+OM8xZGK6tWXt7g==}
    engines: {node: '>=6'}

  /ansi-regex@5.0.1:
    resolution: {integrity: sha512-quJQXlTSUGL2LH9SUXo8VwsY4soanhgo6LNSm84E1LBcE8s3O0wpdiRzyR9z/ZZJMlMWv37qOOb9pdJlMUEKFQ==}
    engines: {node: '>=8'}

  /ansi-regex@6.0.1:
    resolution: {integrity: sha512-n5M855fKb2SsfMIiFFoVrABHJC8QtHwVx+mHWP3QcEqBHYienj5dHSgjbxtC0WEZXYt4wcD6zrQElDPhFuZgfA==}
    engines: {node: '>=12'}
    dev: false

  /ansi-styles@2.2.1:
    resolution: {integrity: sha512-kmCevFghRiWM7HB5zTPULl4r9bVFSWjz62MhqizDGUrq2NWuNMQyuv4tHHoKJHs69M/MF64lEcHdYIocrdWQYA==}
    engines: {node: '>=0.10.0'}
    dev: true

  /ansi-styles@3.2.1:
    resolution: {integrity: sha512-VT0ZI6kZRdTh8YyJw3SMbYm/u+NqfsAxEpWO0Pf9sq8/e94WxxOpPKx9FR1FlyCtOVDNOQ+8ntlqFxiRc+r5qA==}
    engines: {node: '>=4'}
    dependencies:
      color-convert: 1.9.3

  /ansi-styles@4.3.0:
    resolution: {integrity: sha512-zbB9rCJAT1rbjiVDb2hqKFHNYLxgtk8NURxZ3IZwD3F6NtxbXZQCnnSi1Lkx+IDohdPlFp222wVALIheZJQSEg==}
    engines: {node: '>=8'}
    dependencies:
      color-convert: 2.0.1

  /ansi-styles@5.2.0:
    resolution: {integrity: sha512-Cxwpt2SfTzTtXcfOlzGEee8O+c+MmUgGrNiBcXnuWxuFJHe6a5Hz7qwhwe5OgaSYI0IJvkLqWX1ASG+cJOkEiA==}
    engines: {node: '>=10'}
    dev: true

  /antlr4@4.7.1:
    resolution: {integrity: sha512-haHyTW7Y9joE5MVs37P2lNYfU2RWBLfcRDD8OWldcdZm5TiCE91B5Xl1oWSwiDUSd4rlExpt2pu1fksYQjRBYQ==}
    dev: true

  /antlr4ts@0.5.0-alpha.4:
    resolution: {integrity: sha512-WPQDt1B74OfPv/IMS2ekXAKkTZIHl88uMetg6q3OTqgFxZ/dxDXI0EWLyZid/1Pe6hTftyg5N7gel5wNAGxXyQ==}

  /any-observable@0.3.0(rxjs@6.6.7):
    resolution: {integrity: sha512-/FQM1EDkTsf63Ub2C6O7GuYFDsSXUwsaZDurV0np41ocwq0jthUAYCmhBX9f+KwlaCgIuWyr/4WlUQUBfKfZog==}
    engines: {node: '>=6'}
    peerDependencies:
      rxjs: '*'
      zenObservable: '*'
    peerDependenciesMeta:
      rxjs:
        optional: true
      zenObservable:
        optional: true
    dependencies:
      rxjs: 6.6.7
    dev: true

  /any-promise@1.3.0:
    resolution: {integrity: sha512-7UvmKalWRt1wgjL1RrGxoSJW/0QZFIegpeGvZG9kjp8vrRu55XTHbwnqq2GpXm9uLbcuhxm3IqX9OB4MZR1b2A==}
    dev: true

  /anymatch@3.1.3:
    resolution: {integrity: sha512-KMReFUr0B4t+D+OBkjR3KYqvocp2XaSzO55UcB6mgQMd3KbcE+mWTyvVV7D/zsdEbNnV6acZUutkiHQXvTr1Rw==}
    engines: {node: '>= 8'}
    dependencies:
      normalize-path: 3.0.0
      picomatch: 2.3.1

  /arg@5.0.2:
    resolution: {integrity: sha512-PYjyFOLKQ9y57JvQ6QLo8dAgNqswh8M1RMJYdQduT6xbWSgK36P/Z/v+p888pM69jMMfS8Xd8F6I1kQ/I9HUGg==}
    dev: true

  /argparse@1.0.10:
    resolution: {integrity: sha512-o5Roy6tNG4SL/FOkCAN6RzjiakZS25RLYFrcMttJqbdd8BWrnA+fGz57iN5Pb06pvBGvl5gQ0B48dJlslXvoTg==}
    dependencies:
      sprintf-js: 1.0.3
    dev: true

  /argparse@2.0.1:
    resolution: {integrity: sha512-8+9WqebbFzpX9OR+Wa6O29asIogeRMzcGtAINdpMHHyAg10f05aSFVBbcEqGf/PXw1EjAZ+q2/bEBg3DvurK3Q==}
    dev: true

  /argx@3.0.2:
    resolution: {integrity: sha512-PUyi1r14HG1AH6raqPEW8+vKNWfvHrmerdBXnf5iz7JOnO1hRaG1cGsH9eay/y8dUIreN7NxSEfK208UCGd0wQ==}
    engines: {node: '>=4', npm: '>=2'}
    dependencies:
      iftype: 3.0.2
    dev: false

  /argx@4.0.4:
    resolution: {integrity: sha512-XLWeRTNBJRzQkbMweLIxdtnvpE7iYUBraPwrIJX57FjL4D1RHLMJRM1AyEP6KZHgvjW7TSnxF8MpGic7YdTGOA==}
    engines: {node: '>=8', npm: '>=5'}
    dependencies:
      iftype: 4.0.9
    dev: false

  /array-back@3.1.0:
    resolution: {integrity: sha512-TkuxA4UCOvxuDK6NZYXCalszEzj+TLszyASooky+i742l9TqsOdYCMJJupxRic61hwquNtppB3hgcuq9SVSH1Q==}
    engines: {node: '>=6'}

  /array-back@4.0.2:
    resolution: {integrity: sha512-NbdMezxqf94cnNfWLL7V/im0Ub+Anbb0IoZhvzie8+4HJ4nMQuzHuy49FkGYCJK2yAloZ3meiB6AVMClbrI1vg==}
    engines: {node: '>=8'}

  /array-includes@3.1.6:
    resolution: {integrity: sha512-sgTbLvL6cNnw24FnbaDyjmvddQ2ML8arZsgaJhoABMoplz/4QRhtrYS+alr1BUM1Bwp6dhx8vVCBSLG+StwOFw==}
    engines: {node: '>= 0.4'}
    dependencies:
      call-bind: 1.0.2
      define-properties: 1.1.4
      es-abstract: 1.20.5
      get-intrinsic: 1.1.3
      is-string: 1.0.7
    dev: true

  /array-union@2.1.0:
    resolution: {integrity: sha512-HGyxoOTYUyCM6stUe6EJgnd4EoewAI7zMdfqO+kGjnlZmBDz/cR5pf8r/cR4Wq60sL/p0IkcjUEEPwS3GFrIyw==}
    engines: {node: '>=8'}

  /array.prototype.flat@1.3.1:
    resolution: {integrity: sha512-roTU0KWIOmJ4DRLmwKd19Otg0/mT3qPNt0Qb3GWW8iObuZXxrjB/pzn0R3hqpRSWg4HCwqx+0vwOnWnvlOyeIA==}
    engines: {node: '>= 0.4'}
    dependencies:
      call-bind: 1.0.2
      define-properties: 1.1.4
      es-abstract: 1.20.5
      es-shim-unscopables: 1.0.0
    dev: true

  /array.prototype.flatmap@1.3.1:
    resolution: {integrity: sha512-8UGn9O1FDVvMNB0UlLv4voxRMze7+FpHyF5mSMRjWHUMlpoDViniy05870VlxhfgTnLbpuwTzvD76MTtWxB/mQ==}
    engines: {node: '>= 0.4'}
    dependencies:
      call-bind: 1.0.2
      define-properties: 1.1.4
      es-abstract: 1.20.5
      es-shim-unscopables: 1.0.0
    dev: true

  /array.prototype.tosorted@1.1.1:
    resolution: {integrity: sha512-pZYPXPRl2PqWcsUs6LOMn+1f1532nEoPTYowBtqLwAW+W8vSVhkIGnmOX1t/UQjD6YGI0vcD2B1U7ZFGQH9jnQ==}
    dependencies:
      call-bind: 1.0.2
      define-properties: 1.1.4
      es-abstract: 1.20.5
      es-shim-unscopables: 1.0.0
      get-intrinsic: 1.1.3
    dev: true

  /arrayreduce@2.1.0:
    resolution: {integrity: sha512-I5MwrsPJ4faMuuPXM8+EgEy83G16i+FqegFhhHX3geDJbyaqPDWNrVjkrRg9SZq5mepEZdNg36SDPOhiKPWTLA==}
    engines: {node: '>=4.0.0'}
    dev: false

  /arrify@1.0.1:
    resolution: {integrity: sha512-3CYzex9M9FGQjCGMGyi6/31c8GJbgb0qGyrx5HWxPd0aCwh4cB2YjMb2Xf9UuoogrMrlO9cTqnB5rI5GHZTcUA==}
    engines: {node: '>=0.10.0'}
    dev: true

  /askconfig@4.0.4:
    resolution: {integrity: sha512-fjB/vmAlUKxGVqcz4mLub3xF8m9rkazhqcXRvrDzeey0iaLhcAg2K8bhJL7pKjE2dFP9qDGv3+yXovYMV9XBJQ==}
    engines: {node: '>=8', npm: '>=5'}
    dependencies:
      argx: 4.0.4
      cli-color: 1.4.0
      objnest: 5.1.1
    dev: false

  /assemblyscript@0.21.2:
    resolution: {integrity: sha512-p8XhdkxQxggJbA8O95iu0yUjOqIX1iy9T6D+BABzT0PUHOZbKrNgES/0aC+DgnmTN0V6EQ6XajRM2uiJ9Nt2Xw==}
    engines: {node: '>=16.0.0', npm: '>=7.0.0'}
    hasBin: true
    dependencies:
      binaryen: 109.0.0-nightly.20220826
      long: 5.2.1
    dev: true

  /assertion-error@1.1.0:
    resolution: {integrity: sha512-jgsaNduz+ndvGyFt3uSuWqvy4lCnIJiovtouQN5JZHOKCS2QuhEdbcQHFhVksz2N2U9hXJo8odG7ETyWlEeuDw==}
    dev: true

  /ast-parents@0.0.1:
    resolution: {integrity: sha512-XHusKxKz3zoYk1ic8Un640joHbFMhbqneyoZfoKnEGtf2ey9Uh/IdpcQplODdO/kENaMIWsD0nJm4+wX3UNLHA==}
    dev: true

  /astral-regex@1.0.0:
    resolution: {integrity: sha512-+Ryf6g3BKoRc7jfp7ad8tM4TtMiaWvbF/1/sQcZPkkS7ag3D5nMBCe2UfOTONtAkaG0tO0ij3C5Lwmf1EiyjHg==}
    engines: {node: '>=4'}
    dev: true

  /astral-regex@2.0.0:
    resolution: {integrity: sha512-Z7tMw1ytTXt5jqMcOP+OQteU1VuNK9Y02uuJtKQ1Sv69jXQKKg5cibLwGJow8yzZP+eAc18EmLGPal0bp36rvQ==}
    engines: {node: '>=8'}
    dev: false

  /async-eventemitter@0.2.4:
    resolution: {integrity: sha512-pd20BwL7Yt1zwDFy+8MX8F1+WCT8aQeKj0kQnTrH9WaeRETlRamVhD0JtRPmrV4GfOJ2F9CvdQkZeZhnh2TuHw==}
    dependencies:
      async: 2.6.4
    dev: true

  /async-mutex@0.3.2:
    resolution: {integrity: sha512-HuTK7E7MT7jZEh1P9GtRW9+aTWiDWWi9InbZ5hjxrnRa39KS4BW04+xLBhYNS2aXhHUIKZSw3gj4Pn1pj+qGAA==}
    dependencies:
      tslib: 2.5.0
    dev: false

  /async@1.5.2:
    resolution: {integrity: sha512-nSVgobk4rv61R9PUSDtYt7mPVB2olxNR5RWJcAsH676/ef11bUZwvu7+RGYrYauVdDPcO519v68wRhXQtxsV9w==}
    dev: false

  /async@2.6.4:
    resolution: {integrity: sha512-mzo5dfJYwAn29PeiJ0zvwTo04zj8HDJj0Mn8TD7sno7q12prdbnasKJHhkm2c1LgrhlJ0teaea8860oxi51mGA==}
    dependencies:
      lodash: 4.17.21
    dev: true

  /async@3.2.4:
    resolution: {integrity: sha512-iAB+JbDEGXhyIUavoDl9WP/Jj106Kz9DEn1DPgYw5ruDn0e3Wgi3sKFm55sASdGBNOQB8F59d9qQ7deqrHA8wQ==}

  /asynckit@0.4.0:
    resolution: {integrity: sha512-Oei9OH4tRh0YqU3GxhX79dM/mwVgvbZJaSNaRk+bshkj0S5cfHcgYakreBjrHwatXKbz+IoIdYLxrKim2MjW0Q==}
    dev: true

  /autoprefixer@10.4.14(postcss@8.4.23):
    resolution: {integrity: sha512-FQzyfOsTlwVzjHxKEqRIAdJx9niO6VCBCoEwax/VLSoQF29ggECcPuBqUMZ+u8jCZOPSy8b8/8KnuFbp0SaFZQ==}
    engines: {node: ^10 || ^12 || >=14}
    hasBin: true
    peerDependencies:
      postcss: ^8.1.0
    dependencies:
      browserslist: 4.21.5
      caniuse-lite: 1.0.30001470
      fraction.js: 4.2.0
      normalize-range: 0.1.2
      picocolors: 1.0.0
      postcss: 8.4.23
      postcss-value-parser: 4.2.0
    dev: true

  /babel-jest@29.5.0(@babel/core@7.21.4):
    resolution: {integrity: sha512-mA4eCDh5mSo2EcA9xQjVTpmbbNk32Zb3Q3QFQsNhaK56Q+yoXowzFodLux30HRgyOho5rsQ6B0P9QpMkvvnJ0Q==}
    engines: {node: ^14.15.0 || ^16.10.0 || >=18.0.0}
    peerDependencies:
      '@babel/core': ^7.8.0
    dependencies:
      '@babel/core': 7.21.4
      '@jest/transform': 29.5.0
      '@types/babel__core': 7.20.0
      babel-plugin-istanbul: 6.1.1
      babel-preset-jest: 29.5.0(@babel/core@7.21.4)
      chalk: 4.1.2
      graceful-fs: 4.2.11
      slash: 3.0.0
    transitivePeerDependencies:
      - supports-color
    dev: true

  /babel-plugin-istanbul@6.1.1:
    resolution: {integrity: sha512-Y1IQok9821cC9onCx5otgFfRm7Lm+I+wwxOx738M/WLPZ9Q42m4IG5W0FNX8WLL2gYMZo3JkuXIH2DOpWM+qwA==}
    engines: {node: '>=8'}
    dependencies:
      '@babel/helper-plugin-utils': 7.20.2
      '@istanbuljs/load-nyc-config': 1.1.0
      '@istanbuljs/schema': 0.1.3
      istanbul-lib-instrument: 5.2.1
      test-exclude: 6.0.0
    transitivePeerDependencies:
      - supports-color
    dev: true

  /babel-plugin-jest-hoist@29.5.0:
    resolution: {integrity: sha512-zSuuuAlTMT4mzLj2nPnUm6fsE6270vdOfnpbJ+RmruU75UhLFvL0N2NgI7xpeS7NaB6hGqmd5pVpGTDYvi4Q3w==}
    engines: {node: ^14.15.0 || ^16.10.0 || >=18.0.0}
    dependencies:
      '@babel/template': 7.20.7
      '@babel/types': 7.21.4
      '@types/babel__core': 7.20.0
      '@types/babel__traverse': 7.18.3
    dev: true

  /babel-preset-current-node-syntax@1.0.1(@babel/core@7.21.4):
    resolution: {integrity: sha512-M7LQ0bxarkxQoN+vz5aJPsLBn77n8QgTFmo8WK0/44auK2xlCXrYcUxHFxgU7qW5Yzw/CjmLRK2uJzaCd7LvqQ==}
    peerDependencies:
      '@babel/core': ^7.0.0
    dependencies:
      '@babel/core': 7.21.4
      '@babel/plugin-syntax-async-generators': 7.8.4(@babel/core@7.21.4)
      '@babel/plugin-syntax-bigint': 7.8.3(@babel/core@7.21.4)
      '@babel/plugin-syntax-class-properties': 7.12.13(@babel/core@7.21.4)
      '@babel/plugin-syntax-import-meta': 7.10.4(@babel/core@7.21.4)
      '@babel/plugin-syntax-json-strings': 7.8.3(@babel/core@7.21.4)
      '@babel/plugin-syntax-logical-assignment-operators': 7.10.4(@babel/core@7.21.4)
      '@babel/plugin-syntax-nullish-coalescing-operator': 7.8.3(@babel/core@7.21.4)
      '@babel/plugin-syntax-numeric-separator': 7.10.4(@babel/core@7.21.4)
      '@babel/plugin-syntax-object-rest-spread': 7.8.3(@babel/core@7.21.4)
      '@babel/plugin-syntax-optional-catch-binding': 7.8.3(@babel/core@7.21.4)
      '@babel/plugin-syntax-optional-chaining': 7.8.3(@babel/core@7.21.4)
      '@babel/plugin-syntax-top-level-await': 7.14.5(@babel/core@7.21.4)
    dev: true

  /babel-preset-jest@29.5.0(@babel/core@7.21.4):
    resolution: {integrity: sha512-JOMloxOqdiBSxMAzjRaH023/vvcaSaec49zvg+2LmNsktC7ei39LTJGw02J+9uUtTZUq6xbLyJ4dxe9sSmIuAg==}
    engines: {node: ^14.15.0 || ^16.10.0 || >=18.0.0}
    peerDependencies:
      '@babel/core': ^7.0.0
    dependencies:
      '@babel/core': 7.21.4
      babel-plugin-jest-hoist: 29.5.0
      babel-preset-current-node-syntax: 1.0.1(@babel/core@7.21.4)
    dev: true

  /babel-runtime@6.26.0:
    resolution: {integrity: sha512-ITKNuq2wKlW1fJg9sSW52eepoYgZBggvOAHC0u/CYu/qxQ9EVzThCgR69BnSXLHjy2f7SY5zaQ4yt7H9ZVxY2g==}
    dependencies:
      core-js: 2.6.12
      regenerator-runtime: 0.11.1
    dev: false

  /balanced-match@1.0.2:
    resolution: {integrity: sha512-3oSeUO0TMV67hN1AmbXsK4yaqU7tjiHlbxRDZOpH0KW9+CeX4bRAaX0Anxt0tx2MrpRpWwQaPwIlISEJhYU5Pw==}

  /base-x@3.0.9:
    resolution: {integrity: sha512-H7JU6iBHTal1gp56aKoaa//YUxEaAOUiydvrV/pILqIHXTtqxSkATOnDA2u+jZ/61sD+L/412+7kzXRtWukhpQ==}
    dependencies:
      safe-buffer: 5.2.1
    dev: true

  /base64-arraybuffer-es6@0.7.0:
    resolution: {integrity: sha512-ESyU/U1CFZDJUdr+neHRhNozeCv72Y7Vm0m1DCbjX3KBjT6eYocvAJlSk6+8+HkVwXlT1FNxhGW6q3UKAlCvvw==}
    engines: {node: '>=6.0.0'}
    dev: true

  /base64-js@1.5.1:
    resolution: {integrity: sha512-AKpaYlHn8t4SVbOHCy+b5+KKgvR4vrsD8vbvrbiQJps7fKDTkjkDry6ji0rUJjC0kzbNePLwzxq8iypo41qeWA==}

  /bech32@1.1.4:
    resolution: {integrity: sha512-s0IrSOzLlbvX7yp4WBfPITzpAU8sqQcpsmwXDiKwrG4r491vwCO/XpejasRNl0piBMe/DvP4Tz0mIS/X1DPJBQ==}

  /better-path-resolve@1.0.0:
    resolution: {integrity: sha512-pbnl5XzGBdrFU/wT4jqmJVPn2B6UHPBOhzMQkY/SPUPB6QtUXtmBHBIwCbXJol93mOpGMnQyP/+BB19q04xj7g==}
    engines: {node: '>=4'}
    dependencies:
      is-windows: 1.0.2
    dev: true

  /better-sqlite3@8.4.0:
    resolution: {integrity: sha512-NmsNW1CQvqMszu/CFAJ3pLct6NEFlNfuGM6vw72KHkjOD1UDnL96XNN1BMQc1hiHo8vE2GbOWQYIpZ+YM5wrZw==}
    requiresBuild: true
    dependencies:
      bindings: 1.5.0
      prebuild-install: 7.1.1
    dev: false

  /binary-extensions@2.2.0:
    resolution: {integrity: sha512-jDctJ/IVQbZoJykoeHbhXpOlNBqGNcwXJKJog42E5HDPUwQTSdjCHdihjj0DlnheQ7blbT6dHOafNAiS8ooQKA==}
    engines: {node: '>=8'}

  /binaryen@109.0.0-nightly.20220826:
    resolution: {integrity: sha512-c4I7HTm0yn+CO54Imt2sRHct2bEwlTDRGtIAJCwFyLssfUvb4FH3DaaRHNrcB8T1llvw1oWfYzBhO6tgIo2Grg==}
    hasBin: true
    dev: true

  /bindings@1.5.0:
    resolution: {integrity: sha512-p2q/t/mhvuOj/UeLlV6566GD/guowlr0hHxClI0W9m7MWYkL1F0hLo+0Aexs9HSPCtR1SXQ0TD3MMKrXZajbiQ==}
    dependencies:
      file-uri-to-path: 1.0.0
    dev: false

  /bl@4.1.0:
    resolution: {integrity: sha512-1W07cM9gS6DcLperZfFSj+bWLtaPGSOHWhPiGzXmvVJbRLdG82sH/Kn8EtW1VqWVA54AKf2h5k5BbnIbwF3h6w==}
    dependencies:
      buffer: 5.7.1
      inherits: 2.0.4
      readable-stream: 3.6.0
    dev: false

  /blakejs@1.2.1:
    resolution: {integrity: sha512-QXUSXI3QVc/gJME0dBpXrag1kbzOqCjCX8/b54ntNyW6sjtoqxqRk3LTmXzaJoh71zMsDCjM+47jS7XiwN/+fQ==}
    dev: true

  /blueimp-md5@2.19.0:
    resolution: {integrity: sha512-DRQrD6gJyy8FbiE4s+bDoXS9hiW3Vbx5uCdwvcCf3zLHL+Iv7LtGHLpr+GZV8rHG8tK766FGYBwRbu8pELTt+w==}
    dev: true

  /bn.js@4.11.6:
    resolution: {integrity: sha512-XWwnNNFCuuSQ0m3r3C4LE3EiORltHd9M05pq6FOlVeiophzRbMo50Sbz1ehl8K3Z+jw9+vmgnXefY1hz8X+2wA==}
    dev: true

  /bn.js@4.12.0:
    resolution: {integrity: sha512-c98Bf3tPniI+scsdk237ku1Dc3ujXQTSgyiPUDEOe7tRkhrqridvh8klBv0HCEso1OLOYcHuCv/cS6DNxKH+ZA==}

  /bn.js@5.2.1:
    resolution: {integrity: sha512-eXRvHzWyYPBuB4NBy0cmYQjGitUrtqwbvlzP3G6VFnNRbsZQIxQ10PbKKHt8gZ/HW/D/747aDl+QkDqg3KQLMQ==}

  /brace-expansion@1.1.11:
    resolution: {integrity: sha512-iCuPHDFgrHX7H2vEI/5xpz07zSHB00TpugqhmYtVmMO6518mCuRMoOYFldEBl0g187ufozdaHgWKcYFb61qGiA==}
    dependencies:
      balanced-match: 1.0.2
      concat-map: 0.0.1

  /brace-expansion@2.0.1:
    resolution: {integrity: sha512-XnAIvQ8eM+kC6aULx6wuQiwVsnzsi9d3WxzV3FpWTGA19F621kwdbsAcFKXgKUHZWsy+mY6iL1sHTxWEFCytDA==}
    dependencies:
      balanced-match: 1.0.2

  /braces@3.0.2:
    resolution: {integrity: sha512-b8um+L1RzM3WDSzvhm6gIz1yfTbBt6YTlcEKAvsmqCZZFw46z626lVj9j1yEPW33H5H+lBQpZMP1k8l+78Ha0A==}
    engines: {node: '>=8'}
    dependencies:
      fill-range: 7.0.1

  /breakword@1.0.6:
    resolution: {integrity: sha512-yjxDAYyK/pBvws9H4xKYpLDpYKEH6CzrBPAuXq3x18I+c/2MkVtT3qAr7Oloi6Dss9qNhPVueAAVU1CSeNDIXw==}
    dependencies:
      wcwidth: 1.0.1
    dev: true

  /brorand@1.1.0:
    resolution: {integrity: sha512-cKV8tMCEpQs4hK/ik71d6LrPOnpkpGBR0wzxqr68g2m/LB2GxVYQroAjMJZRVM1Y4BCjCKc3vAamxSzOY2RP+w==}

  /browser-headers@0.4.1:
    resolution: {integrity: sha512-CA9hsySZVo9371qEHjHZtYxV2cFtVj5Wj/ZHi8ooEsrtm4vOnl9Y9HmyYWk9q+05d7K3rdoAE0j3MVEFVvtQtg==}
    dev: false

  /browser-stdout@1.3.1:
    resolution: {integrity: sha512-qhAVI1+Av2X7qelOfAIYwXONood6XlZE/fXaBSmW/T5SzLAmCgzi+eiWE7fUvbHaeNBQH13UftjpXxsfLkMpgw==}
    dev: true

  /browserify-aes@1.2.0:
    resolution: {integrity: sha512-+7CHXqGuspUn/Sl5aO7Ea0xWGAtETPXNSAjHo48JfLdPWcMng33Xe4znFvQweqc/uzk5zSOI3H52CYnjCfb5hA==}
    dependencies:
      buffer-xor: 1.0.3
      cipher-base: 1.0.4
      create-hash: 1.2.0
      evp_bytestokey: 1.0.3
      inherits: 2.0.4
      safe-buffer: 5.2.1
    dev: true

  /browserslist@4.21.5:
    resolution: {integrity: sha512-tUkiguQGW7S3IhB7N+c2MV/HZPSCPAAiYBZXLsBhFB/PCy6ZKKsZrmBayHV9fdGV/ARIfJ14NkxKzRDjvp7L6w==}
    engines: {node: ^6 || ^7 || ^8 || ^9 || ^10 || ^11 || ^12 || >=13.7}
    hasBin: true
    dependencies:
      caniuse-lite: 1.0.30001470
      electron-to-chromium: 1.4.340
      node-releases: 2.0.10
      update-browserslist-db: 1.0.10(browserslist@4.21.5)
    dev: true

  /bs-logger@0.2.6:
    resolution: {integrity: sha512-pd8DCoxmbgc7hyPKOvxtqNcjYoOsABPQdcCUjGp3d42VR2CX1ORhk2A87oqqu5R1kk+76nsxZupkmyd+MVtCog==}
    engines: {node: '>= 6'}
    dependencies:
      fast-json-stable-stringify: 2.1.0
    dev: true

  /bs58@4.0.1:
    resolution: {integrity: sha512-Ok3Wdf5vOIlBrgCvTq96gBkJw+JUEzdBgyaza5HLtPm7yTHkjRy8+JzNyHF7BHa0bNWOQIp3m5YF0nnFcOIKLw==}
    dependencies:
      base-x: 3.0.9
    dev: true

  /bs58check@2.1.2:
    resolution: {integrity: sha512-0TS1jicxdU09dwJMNZtVAfzPi6Q6QeN0pM1Fkzrjn+XYHvzMKPU3pHVpva+769iNVSfIYWf7LJ6WR+BuuMf8cA==}
    dependencies:
      bs58: 4.0.1
      create-hash: 1.2.0
      safe-buffer: 5.2.1
    dev: true

  /bser@2.1.1:
    resolution: {integrity: sha512-gQxTNE/GAfIIrmHLUE3oJyp5FO6HRBfhjnw4/wMmA63ZGDJnWBmgY/lyQBpnDUkGmAhbSe39tx2d/iTOAfglwQ==}
    dependencies:
      node-int64: 0.4.0
    dev: true

  /buffer-from@1.1.2:
    resolution: {integrity: sha512-E+XQCRwSbaaiChtv6k6Dwgc+bx+Bs6vuKJHHl5kox/BaKbhiXzqQOwK4cO22yElGp2OCmjwVhT3HmxgyPGnJfQ==}
    dev: true

  /buffer-lite@1.0.0:
    resolution: {integrity: sha512-PGWl2OKxX317hJJaQpLW6Gikg4bEyyyMqJKlIH0NY56ePbqCATg02OctB/CWkvjtJG/kWxvM1ObEkNQFx8xJnA==}
    dev: true

  /buffer-xor@1.0.3:
    resolution: {integrity: sha512-571s0T7nZWK6vB67HI5dyUF7wXiNcfaPPPTl6zYCNApANjIvYJTg7hlud/+cJpdAhS7dVzqMLmfhfHR3rAcOjQ==}
    dev: true

  /buffer-xor@2.0.2:
    resolution: {integrity: sha512-eHslX0bin3GB+Lx2p7lEYRShRewuNZL3fUl4qlVJGGiwoPGftmt8JQgk2Y9Ji5/01TnVDo33E5b5O3vUB1HdqQ==}
    dependencies:
      safe-buffer: 5.2.1
    dev: true

  /buffer@5.7.1:
    resolution: {integrity: sha512-EHcyIPBQ4BSGlvjB16k5KgAJ27CIsHY/2JBmCRReo48y9rQ3MaUzWX3KVlBa4U7MyX02HdVj0K7C3WaB3ju7FQ==}
    dependencies:
      base64-js: 1.5.1
      ieee754: 1.2.1

  /bundle-require@4.0.1(esbuild@0.17.17):
    resolution: {integrity: sha512-9NQkRHlNdNpDBGmLpngF3EFDcwodhMUuLz9PaWYciVcQF9SE4LFjM2DB/xV1Li5JiuDMv7ZUWuC3rGbqR0MAXQ==}
    engines: {node: ^12.20.0 || ^14.13.1 || >=16.0.0}
    peerDependencies:
      esbuild: '>=0.17'
    dependencies:
      esbuild: 0.17.17
      load-tsconfig: 0.2.5
    dev: true

  /busboy@1.6.0:
    resolution: {integrity: sha512-8SFQbg/0hQ9xy3UNTB0YEnsNBbWfhf7RtnzpL7TkBiTBRfrQ9Fxcnz7VJsleJpyp6rVLvXiuORqjlHi5q+PYuA==}
    engines: {node: '>=10.16.0'}
    dependencies:
      streamsearch: 1.1.0
    dev: true

  /bytes@3.1.2:
    resolution: {integrity: sha512-/Nf7TyzTx6S3yRJObOAV7956r8cr2+Oj8AC5dt8wSP3BQAoeX58NoHyCU8P8zGkNXStjTSi6fzO6F0pBdcYbEg==}
    engines: {node: '>= 0.8'}
    dev: true

  /cac@6.7.14:
    resolution: {integrity: sha512-b6Ilus+c3RrdDk+JhLKUAQfzzgLEPy6wcXqS7f/xe1EETvsDP6GORG7SFuOs6cID5YkqchW/LXZbX5bc8j7ZcQ==}
    engines: {node: '>=8'}
    dev: true

  /call-bind@1.0.2:
    resolution: {integrity: sha512-7O+FbCihrB5WGbFYesctwmTKae6rOiIzmz1icreWJ+0aA7LJfuqhEso2T9ncpcFtzMQtzXf2QGGueWJGTYsqrA==}
    dependencies:
      function-bind: 1.1.1
      get-intrinsic: 1.1.3
    dev: true

  /caller-callsite@2.0.0:
    resolution: {integrity: sha512-JuG3qI4QOftFsZyOn1qq87fq5grLIyk1JYd5lJmdA+fG7aQ9pA/i3JIJGcO3q0MrRcHlOt1U+ZeHW8Dq9axALQ==}
    engines: {node: '>=4'}
    dependencies:
      callsites: 2.0.0
    dev: true

  /caller-path@2.0.0:
    resolution: {integrity: sha512-MCL3sf6nCSXOwCTzvPKhN18TU7AHTvdtam8DAogxcrJ8Rjfbbg7Lgng64H9Iy+vUV6VGFClN/TyxBkAebLRR4A==}
    engines: {node: '>=4'}
    dependencies:
      caller-callsite: 2.0.0
    dev: true

  /callsites@2.0.0:
    resolution: {integrity: sha512-ksWePWBloaWPxJYQ8TL0JHvtci6G5QTKwQ95RcWAa/lzoAKuAOflGdAK92hpHXjkwb8zLxoLNUoNYZgVsaJzvQ==}
    engines: {node: '>=4'}
    dev: true

  /callsites@3.1.0:
    resolution: {integrity: sha512-P8BjAsXvZS+VIDUI11hHCQEv74YT67YUi5JJFNWIqL235sBmjX4+qx9Muvls5ivyNENctx46xQLQ3aTuE7ssaQ==}
    engines: {node: '>=6'}

  /camelcase-css@2.0.1:
    resolution: {integrity: sha512-QOSvevhslijgYwRx6Rv7zKdMF8lbRmx+uQGx2+vDc+KI/eBnsy9kit5aj23AgGu3pa4t9AgwbnXWqS+iOY+2aA==}
    engines: {node: '>= 6'}
    dev: true

  /camelcase-keys@6.2.2:
    resolution: {integrity: sha512-YrwaA0vEKazPBkn0ipTiMpSajYDSe+KjQfrjhcBMxJt/znbvlHd8Pw/Vamaz5EB4Wfhs3SUR3Z9mwRu/P3s3Yg==}
    engines: {node: '>=8'}
    dependencies:
      camelcase: 5.3.1
      map-obj: 4.3.0
      quick-lru: 4.0.1
    dev: true

  /camelcase@5.3.1:
    resolution: {integrity: sha512-L28STB170nwWS63UjtlEOE3dldQApaJXZkOI1uMFfzf3rRuPegHaHesyee+YxQ+W6SvRDQV6UrdOdRiR153wJg==}
    engines: {node: '>=6'}

  /camelcase@6.3.0:
    resolution: {integrity: sha512-Gmy6FhYlCY7uOElZUSbxo2UCDH8owEk996gkbrpsgGtrJLM3J7jGxl9Ic7Qwwj4ivOE5AWZWRMecDdF7hqGjFA==}
    engines: {node: '>=10'}
    dev: true

  /caniuse-lite@1.0.30001470:
    resolution: {integrity: sha512-065uNwY6QtHCBOExzbV6m236DDhYCCtPmQUCoQtwkVqzud8v5QPidoMr6CoMkC2nfp6nksjttqWQRRh75LqUmA==}
    dev: true

  /case-anything@2.1.10:
    resolution: {integrity: sha512-JczJwVrCP0jPKh05McyVsuOg6AYosrB9XWZKbQzXeDAm2ClE/PJE/BcrrQrVyGYH7Jg8V/LDupmyL4kFlVsVFQ==}
    engines: {node: '>=12.13'}
    dev: true

  /chai-as-promised@7.1.1(chai@4.3.7):
    resolution: {integrity: sha512-azL6xMoi+uxu6z4rhWQ1jbdUhOMhis2PvscD/xjLqNMkv3BPPp2JyyuTHOrf9BOosGpNQ11v6BKv/g57RXbiaA==}
    peerDependencies:
      chai: '>= 2.1.2 < 5'
    dependencies:
      chai: 4.3.7
      check-error: 1.0.2
    dev: true

  /chai@4.3.7:
    resolution: {integrity: sha512-HLnAzZ2iupm25PlN0xFreAlBA5zaBSv3og0DdeGA4Ar6h6rJ3A0rolRUKJhSF2V10GZKDgWF/VmAEsNWjCRB+A==}
    engines: {node: '>=4'}
    dependencies:
      assertion-error: 1.1.0
      check-error: 1.0.2
      deep-eql: 4.1.3
      get-func-name: 2.0.0
      loupe: 2.3.6
      pathval: 1.1.1
      type-detect: 4.0.8
    dev: true

  /chalk@1.1.3:
    resolution: {integrity: sha512-U3lRVLMSlsCfjqYPbLyVv11M9CPW4I728d6TCKMAOJueEeB9/8o+eSsMnxPJD+Q+K909sdESg7C+tIkoH6on1A==}
    engines: {node: '>=0.10.0'}
    dependencies:
      ansi-styles: 2.2.1
      escape-string-regexp: 1.0.5
      has-ansi: 2.0.0
      strip-ansi: 3.0.1
      supports-color: 2.0.0
    dev: true

  /chalk@2.4.2:
    resolution: {integrity: sha512-Mti+f9lpJNcwF4tWV8/OrTTtF1gZi+f8FqlyAdouralcFWFQWF2+NgCHShjkCb+IFBLq9buZwE1xckQU4peSuQ==}
    engines: {node: '>=4'}
    dependencies:
      ansi-styles: 3.2.1
      escape-string-regexp: 1.0.5
      supports-color: 5.5.0

  /chalk@3.0.0:
    resolution: {integrity: sha512-4D3B6Wf41KOYRFdszmDqMCGq5VV/uMAB273JILmO+3jAlh8X4qDtdtgCR3fxtbLEMzSx22QdhnDcJvu2u1fVwg==}
    engines: {node: '>=8'}
    dependencies:
      ansi-styles: 4.3.0
      supports-color: 7.2.0
    dev: true

  /chalk@4.1.2:
    resolution: {integrity: sha512-oKnbhFyRIXpUuez8iBMmyEa4nbj4IOQyuhc/wy9kY7/WVPcwIO9VA668Pu8RkO7+0G76SLROeyw9CpQ061i4mA==}
    engines: {node: '>=10'}
    dependencies:
      ansi-styles: 4.3.0
      supports-color: 7.2.0

  /chalk@5.2.0:
    resolution: {integrity: sha512-ree3Gqw/nazQAPuJJEy+avdl7QfZMcUvmHIKgEZkGL+xOBzRvup5Hxo6LHuMceSxOabuJLJm5Yp/92R9eMmMvA==}
    engines: {node: ^12.17.0 || ^14.13 || >=16.0.0}

  /chalk@5.3.0:
    resolution: {integrity: sha512-dLitG79d+GV1Nb/VYcCDFivJeK1hiukt9QjRNVOsUtTy1rR1YJsmpGGTZ3qJos+uw7WmWF4wUwBd9jxjocFC2w==}
    engines: {node: ^12.17.0 || ^14.13 || >=16.0.0}
    dev: false

  /char-regex@1.0.2:
    resolution: {integrity: sha512-kWWXztvZ5SBQV+eRgKFeh8q5sLuZY2+8WUIzlxWVTg+oGwY14qylx1KbKzHd8P6ZYkAg0xyIDU9JMHhyJMZ1jw==}
    engines: {node: '>=10'}
    dev: true

  /chardet@0.7.0:
    resolution: {integrity: sha512-mT8iDcrh03qDGRRmoA2hmBJnxpllMR+0/0qlzjqZES6NdiWDcZkCNAk4rPFZ9Q85r27unkiNNg8ZOiwZXBHwcA==}

  /charenc@0.0.2:
    resolution: {integrity: sha512-yrLQ/yVUFXkzg7EDQsPieE/53+0RlaWTs+wBrvW36cyilJ2SaDWfl4Yj7MtLTXleV9uEKefbAGUPv2/iWSooRA==}
    dev: false

  /check-error@1.0.2:
    resolution: {integrity: sha512-BrgHpW9NURQgzoNyjfq0Wu6VFO6D7IZEmJNdtgNqpzGG8RuNFHt2jQxWlAs4HMe119chBnv+34syEZtc6IhLtA==}
    dev: true

  /chokidar@3.5.3:
    resolution: {integrity: sha512-Dr3sfKRP6oTcjf2JmUmFJfeVMvXBdegxB0iVQ5eb2V10uFJUCAS8OByZdVAyVb8xXNz3GjjTgj9kLWsZTqE6kw==}
    engines: {node: '>= 8.10.0'}
    dependencies:
      anymatch: 3.1.3
      braces: 3.0.2
      glob-parent: 5.1.2
      is-binary-path: 2.1.0
      is-glob: 4.0.3
      normalize-path: 3.0.0
      readdirp: 3.6.0
    optionalDependencies:
      fsevents: 2.3.2

  /chownr@1.1.4:
    resolution: {integrity: sha512-jJ0bqzaylmJtVnNgzTeSOs8DPavpbYgEr/b0YL8/2GO3xJEhInFmhKMUnEJQjZumK7KXGFhUy89PrsJWlakBVg==}
    dev: false

  /ci-info@2.0.0:
    resolution: {integrity: sha512-5tK7EtrZ0N+OLFMthtqOj4fI2Jeb88C4CAZPu25LDVUgXJ0A3Js4PMGqrn0JU1W0Mh1/Z8wZzYPxqUrXeBboCQ==}
    dev: true

  /ci-info@3.8.0:
    resolution: {integrity: sha512-eXTggHWSooYhq49F2opQhuHWgzucfF2YgODK4e1566GQs5BIfP30B0oenwBJHfWxAs2fyPB1s7Mg949zLf61Yw==}
    engines: {node: '>=8'}
    dev: true

  /cipher-base@1.0.4:
    resolution: {integrity: sha512-Kkht5ye6ZGmwv40uUDZztayT2ThLQGfnj/T71N/XzeZeo3nf8foyW7zGTsPYkEya3m5f3cAypH+qe7YOrM1U2Q==}
    dependencies:
      inherits: 2.0.4
      safe-buffer: 5.2.1
    dev: true

  /cjs-module-lexer@1.2.2:
    resolution: {integrity: sha512-cOU9usZw8/dXIXKtwa8pM0OTJQuJkxMN6w30csNRUerHfeQ5R6U3kkU/FtJeIf3M202OHfY2U8ccInBG7/xogA==}
    dev: true

  /clean-stack@2.2.0:
    resolution: {integrity: sha512-4diC9HaTE+KRAMWhDhrGOECgWZxoevMc5TlkObMqNSsVU62PYzXZ/SMTjzyGAFF1YusgxGcSWTEXBhp0CPwQ1A==}
    engines: {node: '>=6'}
    dev: true

  /cli-color@1.4.0:
    resolution: {integrity: sha512-xu6RvQqqrWEo6MPR1eixqGPywhYBHRs653F9jfXB2Hx4jdM/3WxiNE1vppRmxtMIfl16SFYTpYlrnqH/HsK/2w==}
    dependencies:
      ansi-regex: 2.1.1
      d: 1.0.1
      es5-ext: 0.10.62
      es6-iterator: 2.0.3
      memoizee: 0.4.15
      timers-ext: 0.1.7
    dev: false

  /cli-cursor@2.1.0:
    resolution: {integrity: sha512-8lgKz8LmCRYZZQDpRyT2m5rKJ08TnU4tR9FFFW2rxpxR1FzWi4PQ/NfyODchAatHaUgnSPVcx/R5w6NuTBzFiw==}
    engines: {node: '>=4'}
    dependencies:
      restore-cursor: 2.0.0
    dev: true

  /cli-cursor@3.1.0:
    resolution: {integrity: sha512-I/zHAwsKf9FqGoXM4WWRACob9+SNukZTd94DWF57E4toouRulbCxcUh6RKUEOQlYTHJnzkPMySvPNaaSLNfLZw==}
    engines: {node: '>=8'}
    dependencies:
      restore-cursor: 3.1.0
    dev: false

  /cli-truncate@0.2.1:
    resolution: {integrity: sha512-f4r4yJnbT++qUPI9NR4XLDLq41gQ+uqnPItWG0F5ZkehuNiTTa3EY0S4AqTSUOeJ7/zU41oWPQSNkW5BqPL9bg==}
    engines: {node: '>=0.10.0'}
    dependencies:
      slice-ansi: 0.0.4
      string-width: 1.0.2
    dev: true

  /cli-width@2.2.1:
    resolution: {integrity: sha512-GRMWDxpOB6Dgk2E5Uo+3eEBvtOOlimMmpbFiKuLFnQzYDavtLFY3K5ona41jgN/WdRZtG7utuVSVTL4HbZHGkw==}
    dev: true

  /cli-width@3.0.0:
    resolution: {integrity: sha512-FxqpkPPwu1HjuN93Omfm4h8uIanXofW0RxVEW3k5RKx+mJJYSthzNhp32Kzxxy3YAEZ/Dc/EWN1vZRY0+kOhbw==}
    engines: {node: '>= 10'}
    dev: false

  /cliui@5.0.0:
    resolution: {integrity: sha512-PYeGSEmmHM6zvoef2w8TPzlrnNpXIjTipYK780YswmIP9vjxmd6Y2a3CB2Ks6/AU8NHjZugXvo8w3oWM2qnwXA==}
    dependencies:
      string-width: 3.1.0
      strip-ansi: 5.2.0
      wrap-ansi: 5.1.0
    dev: false

  /cliui@6.0.0:
    resolution: {integrity: sha512-t6wbgtoCXvAzst7QgXxJYqPt0usEfbgQdftEPbLL/cvv6HPE5VgvqCuAIDR0NgU52ds6rFwqrgakNLrHEjCbrQ==}
    dependencies:
      string-width: 4.2.3
      strip-ansi: 6.0.1
      wrap-ansi: 6.2.0
    dev: true

  /cliui@7.0.4:
    resolution: {integrity: sha512-OcRE68cOsVMXp1Yvonl/fzkQOyjLSu/8bhPDfQt0e0/Eb283TKP20Fs2MqoPsr9SwA595rRCA+QMzYc9nBP+JQ==}
    dependencies:
      string-width: 4.2.3
      strip-ansi: 6.0.1
      wrap-ansi: 7.0.0
    dev: true

  /cliui@8.0.1:
    resolution: {integrity: sha512-BSeNnyus75C4//NQ9gQt1/csTXyo/8Sb+afLAkzAptFuMsod9HFokGNudZpi/oQV73hnVK+sR+5PVRMd+Dr7YQ==}
    engines: {node: '>=12'}
    dependencies:
      string-width: 4.2.3
      strip-ansi: 6.0.1
      wrap-ansi: 7.0.0

  /clone@1.0.4:
    resolution: {integrity: sha512-JQHZ2QMW6l3aH/j6xCqQThY/9OH4D/9ls34cgkUBiEeocRTU04tHfKPBsUK1PqZCUQM7GiA0IIXJSuXHI64Kbg==}
    engines: {node: '>=0.8'}
    dev: true

  /co@4.6.0:
    resolution: {integrity: sha512-QVb0dM5HvG+uaxitm8wONl7jltx8dqhfU33DcqtOZcLSVIKSDDLDi7+0LbAKiyI8hD9u42m2YxXSkMGWThaecQ==}
    engines: {iojs: '>= 1.0.0', node: '>= 0.12.0'}

  /code-point-at@1.1.0:
    resolution: {integrity: sha512-RpAVKQA5T63xEj6/giIbUEtZwJ4UFIc3ZtvEkiaUERylqe8xb5IvqcgOurZLahv93CLKfxcw5YI+DZcUBRyLXA==}
    engines: {node: '>=0.10.0'}
    dev: true

  /collect-v8-coverage@1.0.1:
    resolution: {integrity: sha512-iBPtljfCNcTKNAto0KEtDfZ3qzjJvqE3aTGZsbhjSBlorqpXJlaWWtPO35D+ZImoC3KWejX64o+yPGxhWSTzfg==}
    dev: true

  /color-convert@1.9.3:
    resolution: {integrity: sha512-QfAUtd+vFdAtFQcC8CCyYt1fYWxSqAiK2cSD6zDB8N3cpsEBAvRxp9zOGg6G/SHHJYAT88/az/IuDGALsNVbGg==}
    dependencies:
      color-name: 1.1.3

  /color-convert@2.0.1:
    resolution: {integrity: sha512-RRECPsj7iu/xb5oKYcsFHSppFNnsj/52OVTRKb4zP5onXwVF3zVmmToNcOfGC+CRDpfK/U584fMg38ZHCaElKQ==}
    engines: {node: '>=7.0.0'}
    dependencies:
      color-name: 1.1.4

  /color-name@1.1.3:
    resolution: {integrity: sha512-72fSenhMw2HZMTVHeCA9KCmpEIbzWiQsjN+BHcBbS9vr1mtt+vJjPdksIBNUmKAW8TFUDPJK5SUU3QhE9NEXDw==}

  /color-name@1.1.4:
    resolution: {integrity: sha512-dOy+3AuW3a2wNbZHIuMZpTcgjGuLU/uBL/ubcZF9OXbDo8ff4O8yVp5Bf0efS8uEoYo5q4Fx7dY9OgQGXgAsQA==}

  /combined-stream@1.0.8:
    resolution: {integrity: sha512-FQN4MRfuJeHf7cBbBMJFXhKSDq+2kAArBlmRBvcvFE5BB1HZKXtSFASDhdlz9zOYwxh8lDdnvmMOe/+5cdoEdg==}
    engines: {node: '>= 0.8'}
    dependencies:
      delayed-stream: 1.0.0
    dev: true

  /command-exists@1.2.9:
    resolution: {integrity: sha512-LTQ/SGc+s0Xc0Fu5WaKnR0YiygZkm9eKFvyS+fRsU7/ZWFF8ykFM6Pc9aCVf1+xasOOZpO3BAVgVrKvsqKHV7w==}
    dev: true

  /command-line-args@5.2.1:
    resolution: {integrity: sha512-H4UfQhZyakIjC74I9d34fGYDwk3XpSr17QhEd0Q3I9Xq1CETHo4Hcuo87WyWHpAF1aSLjLRf5lD9ZGX2qStUvg==}
    engines: {node: '>=4.0.0'}
    dependencies:
      array-back: 3.1.0
      find-replace: 3.0.0
      lodash.camelcase: 4.3.0
      typical: 4.0.0

  /command-line-usage@6.1.3:
    resolution: {integrity: sha512-sH5ZSPr+7UStsloltmDh7Ce5fb8XPlHyoPzTpyyMuYCtervL65+ubVZ6Q61cFtFl62UyJlc8/JwERRbAFPUqgw==}
    engines: {node: '>=8.0.0'}
    dependencies:
      array-back: 4.0.2
      chalk: 2.4.2
      table-layout: 1.0.2
      typical: 5.2.0

  /commander@2.18.0:
    resolution: {integrity: sha512-6CYPa+JP2ftfRU2qkDK+UTVeQYosOg/2GbcjIcKPHfinyOLPVGXu/ovN86RP49Re5ndJK1N0kuiidFFuepc4ZQ==}
    dev: true

  /commander@3.0.2:
    resolution: {integrity: sha512-Gar0ASD4BDyKC4hl4DwHqDrmvjoxWKZigVnAbn5H1owvm4CxCPdb0HQDehwNYMJpla5+M2tPmPARzhtYuwpHow==}
    dev: true

  /commander@4.1.1:
    resolution: {integrity: sha512-NOKm8xhkzAjzFx8B2v5OAHT+u5pRQc2UCa2Vq9jYL/31o2wi9mxBA7LIFs3sV5VSC49z6pEhfbMULvShKj26WA==}
    engines: {node: '>= 6'}
    dev: true

  /concat-map@0.0.1:
    resolution: {integrity: sha512-/Srv4dswyQNBfohGpz9o6Yb3Gz3SrUDqBH5rTuhGR7ahtlbYKnVxw2bCFMRljaA7EXHaXZ8wsHdodFvbkhKmqg==}

  /concordance@5.0.4:
    resolution: {integrity: sha512-OAcsnTEYu1ARJqWVGwf4zh4JDfHZEaSNlNccFmt8YjB2l/n19/PF2viLINHc57vO4FKIAFl2FWASIGZZWZ2Kxw==}
    engines: {node: '>=10.18.0 <11 || >=12.14.0 <13 || >=14'}
    dependencies:
      date-time: 3.1.0
      esutils: 2.0.3
      fast-diff: 1.2.0
      js-string-escape: 1.0.1
      lodash: 4.17.21
      md5-hex: 3.0.1
      semver: 7.5.0
      well-known-symbols: 2.0.0
    dev: true

  /convert-source-map@1.9.0:
    resolution: {integrity: sha512-ASFBup0Mz1uyiIjANan1jzLQami9z1PoYSZCiiYW2FczPbenXc45FZdBZLzOT+r6+iciuEModtmCti+hjaAk0A==}
    dev: true

  /convert-source-map@2.0.0:
    resolution: {integrity: sha512-Kvp459HrV2FEJ1CAsi1Ku+MY3kasH19TFykTz2xWmMeq6bk2NU3XXvfJ+Q61m0xktWwt+1HSYf3JZsTms3aRJg==}
    dev: true

  /cookie@0.4.2:
    resolution: {integrity: sha512-aSWTXFzaKWkvHO1Ny/s+ePFpvKsPnjc551iI41v3ny/ow6tBG5Vd+FuqGNhh1LxOmVzOlGUriIlOaokOvhaStA==}
    engines: {node: '>= 0.6'}
    dev: true

  /copy-anything@3.0.5:
    resolution: {integrity: sha512-yCEafptTtb4bk7GLEQoM8KVJpxAfdBJYaXyzQEgQQQgYrZiDp8SJmGKlYza6CYjEDNstAdNdKA3UuoULlEbS6w==}
    engines: {node: '>=12.13'}
    dependencies:
      is-what: 4.1.15
    dev: false

  /core-js-pure@3.30.0:
    resolution: {integrity: sha512-+2KbMFGeBU0ln/csoPqTe0i/yfHbrd2EUhNMObsGtXMKS/RTtlkYyi+/3twLcevbgNR0yM/r0Psa3TEoQRpFMQ==}
    requiresBuild: true
    dev: true

  /core-js@2.6.12:
    resolution: {integrity: sha512-Kb2wC0fvsWfQrgk8HU5lW6U/Lcs8+9aaYcy4ZFc6DDlo4nZ7n70dEgE5rtR0oG6ufKDUnrwfWL1mXR5ljDatrQ==}
    deprecated: core-js@<3.23.3 is no longer maintained and not recommended for usage due to the number of issues. Because of the V8 engine whims, feature detection in old core-js versions could cause a slowdown up to 100x even if nothing is polyfilled. Some versions have web compatibility issues. Please, upgrade your dependencies to the actual version of core-js.
    requiresBuild: true
    dev: false

  /cors@2.8.5:
    resolution: {integrity: sha512-KIHbLJqu73RGr/hnbrO9uBeixNGuvSQjul/jdFvS/KFSIH1hWVd1ng7zOHx+YrEfInLG7q4n6GHQ9cDtxv/P6g==}
    engines: {node: '>= 0.10'}
    dependencies:
      object-assign: 4.1.1
      vary: 1.1.2
    dev: false

  /cosmiconfig@5.2.1:
    resolution: {integrity: sha512-H65gsXo1SKjf8zmrJ67eJk8aIRKV5ff2D4uKZIBZShbhGSpEmsQOPW/SKMKYhSTrqR7ufy6RP69rPogdaPh/kA==}
    engines: {node: '>=4'}
    dependencies:
      import-fresh: 2.0.0
      is-directory: 0.3.1
      js-yaml: 3.14.1
      parse-json: 4.0.0
    dev: true

  /cosmiconfig@6.0.0:
    resolution: {integrity: sha512-xb3ZL6+L8b9JLLCx3ZdoZy4+2ECphCMo2PwqgP1tlfVq6M6YReyzBJtvWWtbDSpNr9hn96pkCiZqUcFEc+54Qg==}
    engines: {node: '>=8'}
    dependencies:
      '@types/parse-json': 4.0.0
      import-fresh: 3.3.0
      parse-json: 5.2.0
      path-type: 4.0.0
      yaml: 1.10.2
    dev: true

  /crc-32@1.2.2:
    resolution: {integrity: sha512-ROmzCKrTnOwybPcJApAA6WBWij23HVfGVNKqqrZpuyZOHqK2CwHSvpGuyt/UNNvaIjEd8X5IFGp4Mh+Ie1IHJQ==}
    engines: {node: '>=0.8'}
    hasBin: true
    dev: true

  /create-hash@1.2.0:
    resolution: {integrity: sha512-z00bCGNHDG8mHAkP7CtT1qVu+bFQUPjYq/4Iv3C3kWjTFV10zIjfSoeqXo9Asws8gwSHDGj/hl2u4OGIjapeCg==}
    dependencies:
      cipher-base: 1.0.4
      inherits: 2.0.4
      md5.js: 1.3.5
      ripemd160: 2.0.2
      sha.js: 2.4.11
    dev: true

  /create-hmac@1.1.7:
    resolution: {integrity: sha512-MJG9liiZ+ogc4TzUwuvbER1JRdgvUFSB5+VR/g5h82fGaIRWMWddtKBHi7/sVhfjQZ6SehlyhvQYrcYkaUIpLg==}
    dependencies:
      cipher-base: 1.0.4
      create-hash: 1.2.0
      inherits: 2.0.4
      ripemd160: 2.0.2
      safe-buffer: 5.2.1
      sha.js: 2.4.11
    dev: true

  /cross-spawn@5.1.0:
    resolution: {integrity: sha512-pTgQJ5KC0d2hcY8eyL1IzlBPYjTkyH72XRZPnLyKus2mBfNjQs3klqbJU2VILqZryAZUt9JOb3h/mWMy23/f5A==}
    dependencies:
      lru-cache: 4.1.5
      shebang-command: 1.2.0
      which: 1.3.1
    dev: true

  /cross-spawn@6.0.5:
    resolution: {integrity: sha512-eTVLrBSt7fjbDygz805pMnstIs2VTBNkRm0qxZd+M7A5XDdxVRWO5MxGBXZhjY4cqLYLdtrGqRf8mBPmzwSpWQ==}
    engines: {node: '>=4.8'}
    dependencies:
      nice-try: 1.0.5
      path-key: 2.0.1
      semver: 5.7.1
      shebang-command: 1.2.0
      which: 1.3.1
    dev: true

  /cross-spawn@7.0.3:
    resolution: {integrity: sha512-iRDPJKUPVEND7dHPO8rkbOnPpyDygcDFtWjpeWNCgy8WP2rXcxXL8TskReQl6OrB2G7+UJrags1q15Fudc7G6w==}
    engines: {node: '>= 8'}
    dependencies:
      path-key: 3.1.1
      shebang-command: 2.0.0
      which: 2.0.2

  /crypt@0.0.2:
    resolution: {integrity: sha512-mCxBlsHFYh9C+HVpiEacem8FEBnMXgU9gy4zmNC+SXAZNB/1idgp/aulFJ4FgCi7GPEVbfyng092GqL2k2rmow==}
    dev: false

  /cssesc@3.0.0:
    resolution: {integrity: sha512-/Tb/JcjK111nNScGob5MNtsntNM1aCNUDipB/TkwZFhyDrrE47SOx/18wF2bbjgc3ZzCSKW1T5nt5EbFoAz/Vg==}
    engines: {node: '>=4'}
    hasBin: true
    dev: true

  /cssom@0.3.8:
    resolution: {integrity: sha512-b0tGHbfegbhPJpxpiBPU2sCkigAqtM9O121le6bbOlgyV+NyGyCmVfJ6QW9eRjz8CpNfWEOYBIMIGRYkLwsIYg==}
    dev: true

  /cssom@0.5.0:
    resolution: {integrity: sha512-iKuQcq+NdHqlAcwUY0o/HL69XQrUaQdMjmStJ8JFmUaiiQErlhrmuigkg/CU4E2J0IyUKUrMAgl36TvN67MqTw==}
    dev: true

  /cssstyle@2.3.0:
    resolution: {integrity: sha512-AZL67abkUzIuvcHqk7c09cezpGNcxUxU4Ioi/05xHk4DQeTkWmGYftIE6ctU6AEt+Gn4n1lDStOtj7FKycP71A==}
    engines: {node: '>=8'}
    dependencies:
      cssom: 0.3.8
    dev: true

  /csstype@3.1.2:
    resolution: {integrity: sha512-I7K1Uu0MBPzaFKg4nI5Q7Vs2t+3gWWW648spaF+Rg7pI9ds18Ugn+lvg4SHczUdKlHI5LWBXyqfS8+DufyBsgQ==}

  /csv-generate@3.4.3:
    resolution: {integrity: sha512-w/T+rqR0vwvHqWs/1ZyMDWtHHSJaN06klRqJXBEpDJaM/+dZkso0OKh1VcuuYvK3XM53KysVNq8Ko/epCK8wOw==}
    dev: true

  /csv-parse@4.16.3:
    resolution: {integrity: sha512-cO1I/zmz4w2dcKHVvpCr7JVRu8/FymG5OEpmvsZYlccYolPBLoVGKUHgNoc4ZGkFeFlWGEDmMyBM+TTqRdW/wg==}
    dev: true

  /csv-stringify@5.6.5:
    resolution: {integrity: sha512-PjiQ659aQ+fUTQqSrd1XEDnOr52jh30RBurfzkscaE2tPaFsDH5wOAHJiw8XAHphRknCwMUE9KRayc4K/NbO8A==}
    dev: true

  /csv@5.5.3:
    resolution: {integrity: sha512-QTaY0XjjhTQOdguARF0lGKm5/mEq9PD9/VhZZegHDIBq2tQwgNpHc3dneD4mGo2iJs+fTKv5Bp0fZ+BRuY3Z0g==}
    engines: {node: '>= 0.1.90'}
    dependencies:
      csv-generate: 3.4.3
      csv-parse: 4.16.3
      csv-stringify: 5.6.5
      stream-transform: 2.1.3
    dev: true

  /d@1.0.1:
    resolution: {integrity: sha512-m62ShEObQ39CfralilEQRjH6oAMtNCV1xJyEx5LpRYUVN+EviphDgUc/F3hnYbADmkiNs67Y+3ylmlG7Lnu+FA==}
    dependencies:
      es5-ext: 0.10.62
      type: 1.2.0
    dev: false

  /data-urls@3.0.2:
    resolution: {integrity: sha512-Jy/tj3ldjZJo63sVAvg6LHt2mHvl4V6AgRAmNDtLdm7faqtsx+aJG42rsyCo9JCoRVKwPFzKlIPx3DIibwSIaQ==}
    engines: {node: '>=12'}
    dependencies:
      abab: 2.0.6
      whatwg-mimetype: 3.0.0
      whatwg-url: 11.0.0
    dev: true

  /dataloader@1.4.0:
    resolution: {integrity: sha512-68s5jYdlvasItOJnCuI2Q9s4q98g0pCyL3HrcKJu8KNugUl8ahgmZYg38ysLTgQjjXX3H8CJLkAvWrclWfcalw==}
    dev: true

  /date-fns@1.30.1:
    resolution: {integrity: sha512-hBSVCvSmWC+QypYObzwGOd9wqdDpOt+0wl0KbU+R+uuZBS1jN8VsD1ss3irQDknRj5NvxiTF6oj/nDRnN/UQNw==}
    dev: true

  /date-time@3.1.0:
    resolution: {integrity: sha512-uqCUKXE5q1PNBXjPqvwhwJf9SwMoAHBgWJ6DcrnS5o+W2JOiIILl0JEdVD8SGujrNS02GGxgwAg2PN2zONgtjg==}
    engines: {node: '>=6'}
    dependencies:
      time-zone: 1.0.0
    dev: true

  /debug@4.3.4(supports-color@8.1.1):
    resolution: {integrity: sha512-PRWFHuSU3eDtQJPvnNY7Jcket1j0t5OuOsFzPPzsekD52Zl8qUfFIPEiswXqIvHWGVHOgX+7G/vCNNhehwxfkQ==}
    engines: {node: '>=6.0'}
    peerDependencies:
      supports-color: '*'
    peerDependenciesMeta:
      supports-color:
        optional: true
    dependencies:
      ms: 2.1.2
      supports-color: 8.1.1

  /decamelize-keys@1.1.1:
    resolution: {integrity: sha512-WiPxgEirIV0/eIOMcnFBA3/IJZAZqKnwAwWyvvdi4lsr1WCN22nhdf/3db3DoZcUjTV2SqfzIwNyp6y2xs3nmg==}
    engines: {node: '>=0.10.0'}
    dependencies:
      decamelize: 1.2.0
      map-obj: 1.0.1
    dev: true

  /decamelize@1.2.0:
    resolution: {integrity: sha512-z2S+W9X73hAUUki+N+9Za2lBlun89zigOyGrsax+KUQ6wKW4ZoWpEYBkGhQjwAjjDCkWxhY0VKEhk8wzY7F5cA==}
    engines: {node: '>=0.10.0'}

  /decamelize@4.0.0:
    resolution: {integrity: sha512-9iE1PgSik9HeIIw2JO94IidnE3eBoQrFJ3w7sFuzSX4DpmZ3v5sZpUiV5Swcf6mQEF+Y0ru8Neo+p+nyh2J+hQ==}
    engines: {node: '>=10'}
    dev: true

  /decimal.js@10.4.3:
    resolution: {integrity: sha512-VBBaLc1MgL5XpzgIP7ny5Z6Nx3UrRkIViUkPUdtl9aya5amy3De1gsUUSB1g3+3sExYNjCAsAznmukyxCb1GRA==}
    dev: true

  /decompress-response@6.0.0:
    resolution: {integrity: sha512-aW35yZM6Bb/4oJlZncMH2LCoZtJXTRxES17vE3hoRiowU2kWHaJKFkSBDnDR+cm9J+9QhXmREyIfv0pji9ejCQ==}
    engines: {node: '>=10'}
    dependencies:
      mimic-response: 3.1.0
    dev: false

  /dedent@0.7.0:
    resolution: {integrity: sha512-Q6fKUPqnAHAyhiUgFU7BUzLiv0kd8saH9al7tnu5Q/okj6dnupxyTgFIBjVzJATdfIAm9NAsvXNzjaKa+bxVyA==}
    dev: true

  /deep-eql@4.1.3:
    resolution: {integrity: sha512-WaEtAOpRA1MQ0eohqZjpGD8zdI0Ovsm8mmFhaDN8dvDZzyoUMcYDnf5Y6iu7HTXxf8JDS23qWa4a+hKCDyOPzw==}
    engines: {node: '>=6'}
    dependencies:
      type-detect: 4.0.8
    dev: true

  /deep-extend@0.6.0:
    resolution: {integrity: sha512-LOHxIOaPYdHlJRtCQfDIVZtfw/ufM8+rVj649RIHzcm/vGwQRXFt6OPqIFWsm2XEMrNIEtWR64sY1LEKD2vAOA==}
    engines: {node: '>=4.0.0'}

  /deep-is@0.1.4:
    resolution: {integrity: sha512-oIPzksmTg4/MriiaYGO+okXDT7ztn/w3Eptv/+gSIdMdKsJo0u4CfYNFJPy+4SKMuCqGw2wxnA+URMg3t8a/bQ==}
    dev: true

  /deepmerge@4.3.1:
    resolution: {integrity: sha512-3sUqbMEc77XqpdNO7FRyRog+eW3ph+GYCbj+rK+uYyRMuwsVy0rMiVtPn+QJlKFvWP/1PYpapqYn0Me2knFn+A==}
    engines: {node: '>=0.10.0'}
    dev: true

  /defaults@1.0.4:
    resolution: {integrity: sha512-eFuaLoy/Rxalv2kr+lqMlUnrDWV+3j4pljOIJgLIhI058IQfWJ7vXhyEIHu+HtC738klGALYxOKDO0bQP3tg8A==}
    dependencies:
      clone: 1.0.4
    dev: true

  /deferred-leveldown@5.3.0:
    resolution: {integrity: sha512-a59VOT+oDy7vtAbLRCZwWgxu2BaCfd5Hk7wxJd48ei7I+nsg8Orlb9CLG0PMZienk9BSUKgeAqkO2+Lw+1+Ukw==}
    engines: {node: '>=6'}
    dependencies:
      abstract-leveldown: 6.2.3
      inherits: 2.0.4
    dev: true

  /define-properties@1.1.4:
    resolution: {integrity: sha512-uckOqKcfaVvtBdsVkdPv3XjveQJsNQqmhXgRi8uhvWWuPYZCNlzT8qAyblUgNoXdHdjMTzAqeGjAoli8f+bzPA==}
    engines: {node: '>= 0.4'}
    dependencies:
      has-property-descriptors: 1.0.0
      object-keys: 1.1.1
    dev: true

  /delayed-stream@1.0.0:
    resolution: {integrity: sha512-ZySD7Nf91aLB0RxL4KGrKHBXl7Eds1DAmEdcoVawXnLD7SDhpNgtuII2aAkg7a7QS41jxPSZ17p4VdGnMHk3MQ==}
    engines: {node: '>=0.4.0'}
    dev: true

  /depd@2.0.0:
    resolution: {integrity: sha512-g7nH6P6dyDioJogAAGprGpCtVImJhpPk/roCzdb3fIh61/s/nPsfR6onyMwkCAR/OlC3yBC0lESvUoQEAssIrw==}
    engines: {node: '>= 0.8'}
    dev: true

  /detect-indent@6.1.0:
    resolution: {integrity: sha512-reYkTUJAZb9gUuZ2RvVCNhVHdg62RHnJ7WJl8ftMi4diZ6NWlciOzQN88pUhSELEwflJht4oQDv0F0BMlwaYtA==}
    engines: {node: '>=8'}
    dev: true

  /detect-libc@1.0.3:
    resolution: {integrity: sha512-pGjwhsmsp4kL2RTz08wcOlGN83otlqHeD/Z5T8GXZB+/YcpQ/dgo+lbU8ZsGxV0HIvqqxo9l7mqYwyYMD9bKDg==}
    engines: {node: '>=0.10'}
    hasBin: true
    dev: true

  /detect-libc@2.0.2:
    resolution: {integrity: sha512-UX6sGumvvqSaXgdKGUsgZWqcUyIXZ/vZTrlRT/iobiKhGL0zL4d3osHj3uqllWJK+i+sixDS/3COVEOFbupFyw==}
    engines: {node: '>=8'}
    dev: false

  /detect-newline@3.1.0:
    resolution: {integrity: sha512-TLz+x/vEXm/Y7P7wn1EJFNLxYpUD4TgMosxY6fAVJUnJMbupHBOncxyWUG9OpTaH9EBD7uFI5LfEgmMOc54DsA==}
    engines: {node: '>=8'}
    dev: true

  /didyoumean@1.2.2:
    resolution: {integrity: sha512-gxtyfqMg7GKyhQmb056K7M3xszy/myH8w+B4RT+QXBQsvAOdc3XymqDDPHx1BgPgsdAA5SIifona89YtRATDzw==}
    dev: true

  /diff-sequences@27.5.1:
    resolution: {integrity: sha512-k1gCAXAsNgLwEL+Y8Wvl+M6oEFj5bgazfZULpS5CneoPPXRaCCW7dm+q21Ky2VEE5X+VeRDBVg1Pcvvsr4TtNQ==}
    engines: {node: ^10.13.0 || ^12.13.0 || ^14.15.0 || >=15.0.0}
    dev: true

  /diff-sequences@29.4.3:
    resolution: {integrity: sha512-ofrBgwpPhCD85kMKtE9RYFFq6OC1A89oW2vvgWZNCwxrUpRUILopY7lsYyMDSjc8g6U6aiO0Qubg6r4Wgt5ZnA==}
    engines: {node: ^14.15.0 || ^16.10.0 || >=18.0.0}
    dev: true

  /diff@5.0.0:
    resolution: {integrity: sha512-/VTCrvm5Z0JGty/BWHljh+BAiw3IK+2j87NGMu8Nwc/f48WoDAC395uomO9ZD117ZOBaHmkX1oyLvkVM/aIT3w==}
    engines: {node: '>=0.3.1'}
    dev: true

  /dir-glob@3.0.1:
    resolution: {integrity: sha512-WkrWp9GR4KXfKGYzOLmTuGVi1UWFfws377n9cc55/tb6DuqyF6pcQ5AbiHEshaDpY9v6oaSr2XCDidGmMwdzIA==}
    engines: {node: '>=8'}
    dependencies:
      path-type: 4.0.0

  /dlv@1.1.3:
    resolution: {integrity: sha512-+HlytyjlPKnIG8XuRG8WvmBP8xs8P71y+SKKS6ZXWoEgLuePxtDoUEiH7WkdePWrQ5JBpE6aoVqfZfJUQkjXwA==}
    dev: true

  /doctrine@2.1.0:
    resolution: {integrity: sha512-35mSku4ZXK0vfCuHEDAwt55dg2jNajHZ1odvF+8SSr82EsZY4QmXfuWso8oEd8zRhVObSN18aM0CjSdoBX7zIw==}
    engines: {node: '>=0.10.0'}
    dependencies:
      esutils: 2.0.3
    dev: true

  /doctrine@3.0.0:
    resolution: {integrity: sha512-yS+Q5i3hBf7GBkd4KG8a7eBNNWNGLTaEwwYWUijIYM7zrlYDM0BFXHjjPWlWZ1Rg7UaddZeIDmi9jF3HmqiQ2w==}
    engines: {node: '>=6.0.0'}
    dependencies:
      esutils: 2.0.3
    dev: true

  /domexception@1.0.1:
    resolution: {integrity: sha512-raigMkn7CJNNo6Ihro1fzG7wr3fHuYVytzquZKX5n0yizGsTcYgzdIUwj1X9pK0VvjeihV+XiclP+DjwbsSKug==}
    dependencies:
      webidl-conversions: 4.0.2
    dev: true

  /domexception@4.0.0:
    resolution: {integrity: sha512-A2is4PLG+eeSfoTMA95/s4pvAoSo2mKtiM5jlHkAVewmiO8ISFTFKZjH7UAM1Atli/OT/7JHOrJRJiMKUZKYBw==}
    engines: {node: '>=12'}
    dependencies:
      webidl-conversions: 7.0.0
    dev: true

  /dotenv@16.0.3:
    resolution: {integrity: sha512-7GO6HghkA5fYG9TYnNxi14/7K9f5occMlp3zXAuSxn7CKCxt9xbNWG7yF8hTCSUchlfWSe3uLmlPfigevRItzQ==}
    engines: {node: '>=12'}
    dev: false

  /dotenv@8.6.0:
    resolution: {integrity: sha512-IrPdXQsk2BbzvCBGBOTmmSH5SodmqZNt4ERAZDmW4CT+tL8VtvinqywuANaFu4bOMWki16nqf0e4oC0QIaDr/g==}
    engines: {node: '>=10'}
    dev: true

  /dprint-node@1.0.7:
    resolution: {integrity: sha512-NTZOW9A7ipb0n7z7nC3wftvsbceircwVHSgzobJsEQa+7RnOMbhrfX5IflA6CtC4GA63DSAiHYXa4JKEy9F7cA==}
    dependencies:
      detect-libc: 1.0.3
    dev: true

  /drizzle-orm@0.27.0(@types/better-sqlite3@7.6.4)(@types/sql.js@1.4.4)(better-sqlite3@8.4.0)(kysely@0.26.1)(sql.js@1.8.0):
    resolution: {integrity: sha512-LGiJ0icB+wQwgbSCOvAjONY8Ec6G/EDzQQP5PmUaQYeI9OqgpVKHC2T1fFIbvk5dabWsbokJ5NOciVAxriStig==}
    peerDependencies:
      '@aws-sdk/client-rds-data': '>=3'
      '@cloudflare/workers-types': '>=3'
      '@libsql/client': '*'
      '@neondatabase/serverless': '>=0.1'
      '@opentelemetry/api': ^1.4.1
      '@planetscale/database': '>=1'
      '@types/better-sqlite3': '*'
      '@types/pg': '*'
      '@types/sql.js': '*'
      '@vercel/postgres': '*'
      better-sqlite3: '>=7'
      bun-types: '*'
      knex: '*'
      kysely: '*'
      mysql2: '>=2'
      pg: '>=8'
      postgres: '>=3'
      sql.js: '>=1'
      sqlite3: '>=5'
    peerDependenciesMeta:
      '@aws-sdk/client-rds-data':
        optional: true
      '@cloudflare/workers-types':
        optional: true
      '@libsql/client':
        optional: true
      '@neondatabase/serverless':
        optional: true
      '@opentelemetry/api':
        optional: true
      '@planetscale/database':
        optional: true
      '@types/better-sqlite3':
        optional: true
      '@types/pg':
        optional: true
      '@types/sql.js':
        optional: true
      '@vercel/postgres':
        optional: true
      better-sqlite3:
        optional: true
      bun-types:
        optional: true
      knex:
        optional: true
      kysely:
        optional: true
      mysql2:
        optional: true
      pg:
        optional: true
      postgres:
        optional: true
      sql.js:
        optional: true
      sqlite3:
        optional: true
    dependencies:
      '@types/better-sqlite3': 7.6.4
      '@types/sql.js': 1.4.4
      better-sqlite3: 8.4.0
      kysely: 0.26.1
      sql.js: 1.8.0
    dev: false

  /ejs@3.1.8:
    resolution: {integrity: sha512-/sXZeMlhS0ArkfX2Aw780gJzXSMPnKjtspYZv+f3NiKLlubezAHDU5+9xz6gd3/NhG3txQCo6xlglmTS+oTGEQ==}
    engines: {node: '>=0.10.0'}
    hasBin: true
    dependencies:
      jake: 10.8.5

  /electron-to-chromium@1.4.340:
    resolution: {integrity: sha512-zx8hqumOqltKsv/MF50yvdAlPF9S/4PXbyfzJS6ZGhbddGkRegdwImmfSVqCkEziYzrIGZ/TlrzBND4FysfkDg==}
    dev: true

  /elegant-spinner@1.0.1:
    resolution: {integrity: sha512-B+ZM+RXvRqQaAmkMlO/oSe5nMUOaUnyfGYCEHoR8wrXsZR2mA0XVibsxV1bvTwxdRWah1PkQqso2EzhILGHtEQ==}
    engines: {node: '>=0.10.0'}
    dev: true

  /elen@1.0.10:
    resolution: {integrity: sha512-ZL799/V/kzxYJ6Wlfktreq6qQWfGc3VkGUQJW5lZQ8/MhsQiKTAwERPfhEwIsV2movRGe2DfV7H2MjRw76Z7Wg==}
    dev: false

  /elliptic@6.5.4:
    resolution: {integrity: sha512-iLhC6ULemrljPZb+QutR5TQGB+pdW6KGD5RSegS+8sorOZT+rdQFbsQFJgvN3eRqNALqJer4oQ16YvJHlU8hzQ==}
    dependencies:
      bn.js: 4.12.0
      brorand: 1.1.0
      hash.js: 1.1.7
      hmac-drbg: 1.0.1
      inherits: 2.0.4
      minimalistic-assert: 1.0.1
      minimalistic-crypto-utils: 1.0.1

  /emittery@0.13.1:
    resolution: {integrity: sha512-DeWwawk6r5yR9jFgnDKYt4sLS0LmHJJi3ZOnb5/JdbYwj3nW+FxQnHIjhBKz8YLC7oRNPVM9NQ47I3CVx34eqQ==}
    engines: {node: '>=12'}
    dev: true

  /emoji-regex@7.0.3:
    resolution: {integrity: sha512-CwBLREIQ7LvYFB0WyRvwhq5N5qPhc6PMjD6bYggFlI5YyDgl+0vxq5VHbMOFqLg7hfWzmu8T5Z1QofhmTIhItA==}

  /emoji-regex@8.0.0:
    resolution: {integrity: sha512-MSjYzcWNOA0ewAHpz0MxpYFvwg6yjy1NG3xteoqz644VCo/RPgnr1/GGt+ic3iJTzQ8Eu3TdM14SawnVUmGE6A==}

  /encoding-down@6.3.0:
    resolution: {integrity: sha512-QKrV0iKR6MZVJV08QY0wp1e7vF6QbhnbQhb07bwpEyuz4uZiZgPlEGdkCROuFkUwdxlFaiPIhjyarH1ee/3vhw==}
    engines: {node: '>=6'}
    dependencies:
      abstract-leveldown: 6.3.0
      inherits: 2.0.4
      level-codec: 9.0.2
      level-errors: 2.0.1
    dev: true

  /end-of-stream@1.4.4:
    resolution: {integrity: sha512-+uw1inIHVPQoaVuHzRyXd21icM+cnt4CzD5rW+NC1wjOUSTOs+Te7FOv7AhN7vS9x/oIyhLP5PR1H+phQAHu5Q==}
    dependencies:
      once: 1.4.0

  /enquirer@2.3.6:
    resolution: {integrity: sha512-yjNnPr315/FjS4zIsUxYguYUPP2e1NK4d7E7ZOLiyYCcbFBiTMyID+2wvm2w6+pZ/odMA7cRkjhsPbltwBOrLg==}
    engines: {node: '>=8.6'}
    dependencies:
      ansi-colors: 4.1.3
    dev: true

  /entities@4.5.0:
    resolution: {integrity: sha512-V0hjH4dGPh9Ao5p0MoRY6BVqtwCjhz6vI5LT8AJ55H+4g9/4vbHx1I54fS0XuclLhDHArPQCiMjDxjaL8fPxhw==}
    engines: {node: '>=0.12'}
    dev: true

  /env-paths@2.2.1:
    resolution: {integrity: sha512-+h1lkLKhZMTYjog1VEpJNG7NZJWcuc2DDk/qsqSTRRCOXiLjeQ1d1/udrUGhqMxUgAlwKNZ0cf2uqan5GLuS2A==}
    engines: {node: '>=6'}
    dev: true

  /envinfo@7.8.1:
    resolution: {integrity: sha512-/o+BXHmB7ocbHEAs6F2EnG0ogybVVUdkRunTT2glZU9XAaGmhqskrvKwqXuDfNjEO0LZKWdejEEpnq8aM0tOaw==}
    engines: {node: '>=4'}
    hasBin: true
    dev: false

  /epicfail@3.0.0:
    resolution: {integrity: sha512-zf7vvWZ2tI2+P1674dmcyPWopD/0FC2BrAi0DvDY0uKGmrB66rwpRVlOYKFlGwRO4Q6bpkoCTPhjqvi5hMOavQ==}
    dependencies:
      chalk: 4.1.2
      envinfo: 7.8.1
      node-fetch: 2.6.9
      pkg-up: 3.1.0
    transitivePeerDependencies:
      - encoding
    dev: false

  /errno@0.1.8:
    resolution: {integrity: sha512-dJ6oBr5SQ1VSd9qkk7ByRgb/1SH4JZjCHSW/mr63/QcXO9zLVxvJ6Oy13nio03rxpSnVDDjFor75SjVeZWPW/A==}
    hasBin: true
    dependencies:
      prr: 1.0.1
    dev: true

  /error-ex@1.3.2:
    resolution: {integrity: sha512-7dFHNmqeFSEt2ZBsCriorKnn3Z2pj+fd9kmI6QoWw4//DL+icEBfc0U7qJCisqrTsKTjw4fNFy2pW9OqStD84g==}
    dependencies:
      is-arrayish: 0.2.1
    dev: true

  /es-abstract@1.20.5:
    resolution: {integrity: sha512-7h8MM2EQhsCA7pU/Nv78qOXFpD8Rhqd12gYiSJVkrH9+e8VuA8JlPJK/hQjjlLv6pJvx/z1iRFKzYb0XT/RuAQ==}
    engines: {node: '>= 0.4'}
    dependencies:
      call-bind: 1.0.2
      es-to-primitive: 1.2.1
      function-bind: 1.1.1
      function.prototype.name: 1.1.5
      get-intrinsic: 1.1.3
      get-symbol-description: 1.0.0
      gopd: 1.0.1
      has: 1.0.3
      has-property-descriptors: 1.0.0
      has-symbols: 1.0.3
      internal-slot: 1.0.3
      is-callable: 1.2.7
      is-negative-zero: 2.0.2
      is-regex: 1.1.4
      is-shared-array-buffer: 1.0.2
      is-string: 1.0.7
      is-weakref: 1.0.2
      object-inspect: 1.12.2
      object-keys: 1.1.1
      object.assign: 4.1.4
      regexp.prototype.flags: 1.4.3
      safe-regex-test: 1.0.0
      string.prototype.trimend: 1.0.6
      string.prototype.trimstart: 1.0.6
      unbox-primitive: 1.0.2
    dev: true

  /es-shim-unscopables@1.0.0:
    resolution: {integrity: sha512-Jm6GPcCdC30eMLbZ2x8z2WuRwAws3zTBBKuusffYVUrNj/GVSUAZ+xKMaUpfNDR5IbyNA5LJbaecoUVbmUcB1w==}
    dependencies:
      has: 1.0.3
    dev: true

  /es-to-primitive@1.2.1:
    resolution: {integrity: sha512-QCOllgZJtaUo9miYBcLChTUaHNjJF3PYs1VidD7AwiEj1kYxKeQTctLAezAOH5ZKRH0g2IgPn6KwB4IT8iRpvA==}
    engines: {node: '>= 0.4'}
    dependencies:
      is-callable: 1.2.7
      is-date-object: 1.0.5
      is-symbol: 1.0.4
    dev: true

  /es5-ext@0.10.62:
    resolution: {integrity: sha512-BHLqn0klhEpnOKSrzn/Xsz2UIW8j+cGmo9JLzr8BiUapV8hPL9+FliFqjwr9ngW7jWdnxv6eO+/LqyhJVqgrjA==}
    engines: {node: '>=0.10'}
    requiresBuild: true
    dependencies:
      es6-iterator: 2.0.3
      es6-symbol: 3.1.3
      next-tick: 1.1.0
    dev: false

  /es6-iterator@2.0.3:
    resolution: {integrity: sha512-zw4SRzoUkd+cl+ZoE15A9o1oQd920Bb0iOJMQkQhl3jNc03YqVjAhG7scf9C5KWRU/R13Orf588uCC6525o02g==}
    dependencies:
      d: 1.0.1
      es5-ext: 0.10.62
      es6-symbol: 3.1.3
    dev: false

  /es6-symbol@3.1.3:
    resolution: {integrity: sha512-NJ6Yn3FuDinBaBRWl/q5X/s4koRHBrgKAu+yGI6JCBeiu3qrcbJhwT2GeR/EXVfylRk8dpQVJoLEFhK+Mu31NA==}
    dependencies:
      d: 1.0.1
      ext: 1.7.0
    dev: false

  /es6-weak-map@2.0.3:
    resolution: {integrity: sha512-p5um32HOTO1kP+w7PRnB+5lQ43Z6muuMuIMffvDN8ZB4GcnjLBV6zGStpbASIMk4DCAvEaamhe2zhyCb/QXXsA==}
    dependencies:
      d: 1.0.1
      es5-ext: 0.10.62
      es6-iterator: 2.0.3
      es6-symbol: 3.1.3
    dev: false

  /esbuild@0.17.15:
    resolution: {integrity: sha512-LBUV2VsUIc/iD9ME75qhT4aJj0r75abCVS0jakhFzOtR7TQsqQA5w0tZ+KTKnwl3kXE0MhskNdHDh/I5aCR1Zw==}
    engines: {node: '>=12'}
    hasBin: true
    requiresBuild: true
    optionalDependencies:
      '@esbuild/android-arm': 0.17.15
      '@esbuild/android-arm64': 0.17.15
      '@esbuild/android-x64': 0.17.15
      '@esbuild/darwin-arm64': 0.17.15
      '@esbuild/darwin-x64': 0.17.15
      '@esbuild/freebsd-arm64': 0.17.15
      '@esbuild/freebsd-x64': 0.17.15
      '@esbuild/linux-arm': 0.17.15
      '@esbuild/linux-arm64': 0.17.15
      '@esbuild/linux-ia32': 0.17.15
      '@esbuild/linux-loong64': 0.17.15
      '@esbuild/linux-mips64el': 0.17.15
      '@esbuild/linux-ppc64': 0.17.15
      '@esbuild/linux-riscv64': 0.17.15
      '@esbuild/linux-s390x': 0.17.15
      '@esbuild/linux-x64': 0.17.15
      '@esbuild/netbsd-x64': 0.17.15
      '@esbuild/openbsd-x64': 0.17.15
      '@esbuild/sunos-x64': 0.17.15
      '@esbuild/win32-arm64': 0.17.15
      '@esbuild/win32-ia32': 0.17.15
      '@esbuild/win32-x64': 0.17.15
    dev: false

  /esbuild@0.17.17:
    resolution: {integrity: sha512-/jUywtAymR8jR4qsa2RujlAF7Krpt5VWi72Q2yuLD4e/hvtNcFQ0I1j8m/bxq238pf3/0KO5yuXNpuLx8BE1KA==}
    engines: {node: '>=12'}
    hasBin: true
    requiresBuild: true
    optionalDependencies:
      '@esbuild/android-arm': 0.17.17
      '@esbuild/android-arm64': 0.17.17
      '@esbuild/android-x64': 0.17.17
      '@esbuild/darwin-arm64': 0.17.17
      '@esbuild/darwin-x64': 0.17.17
      '@esbuild/freebsd-arm64': 0.17.17
      '@esbuild/freebsd-x64': 0.17.17
      '@esbuild/linux-arm': 0.17.17
      '@esbuild/linux-arm64': 0.17.17
      '@esbuild/linux-ia32': 0.17.17
      '@esbuild/linux-loong64': 0.17.17
      '@esbuild/linux-mips64el': 0.17.17
      '@esbuild/linux-ppc64': 0.17.17
      '@esbuild/linux-riscv64': 0.17.17
      '@esbuild/linux-s390x': 0.17.17
      '@esbuild/linux-x64': 0.17.17
      '@esbuild/netbsd-x64': 0.17.17
      '@esbuild/openbsd-x64': 0.17.17
      '@esbuild/sunos-x64': 0.17.17
      '@esbuild/win32-arm64': 0.17.17
      '@esbuild/win32-ia32': 0.17.17
      '@esbuild/win32-x64': 0.17.17
    dev: true

  /escalade@3.1.1:
    resolution: {integrity: sha512-k0er2gUkLf8O0zKJiAhmkTnJlTvINGv7ygDNPbeIsX/TJjGJZHuh9B2UxbsaEkmlEo9MfhrSzmhIlhRlI2GXnw==}
    engines: {node: '>=6'}

  /escape-string-regexp@1.0.5:
    resolution: {integrity: sha512-vbRorB5FUQWvla16U8R/qgaFIya2qGzwDrNmCZuYKrbdSUMG6I1ZCGQRefkRVhuOkIGVne7BQ35DSfo1qvJqFg==}
    engines: {node: '>=0.8.0'}

  /escape-string-regexp@2.0.0:
    resolution: {integrity: sha512-UpzcLCXolUWcNu5HtVMHYdXJjArjsF9C0aNnquZYY4uW/Vu0miy5YoWvbV345HauVvcAUnpRuhMMcqTcGOY2+w==}
    engines: {node: '>=8'}
    dev: true

  /escape-string-regexp@4.0.0:
    resolution: {integrity: sha512-TtpcNJ3XAzx3Gq8sWRzJaVajRs0uVxA2YAkdb1jm2YkPz4G6egUFAyA3n5vtEIZefPk5Wa4UXbKuS5fKkJWdgA==}
    engines: {node: '>=10'}
    dev: true

  /escodegen@2.0.0:
    resolution: {integrity: sha512-mmHKys/C8BFUGI+MAWNcSYoORYLMdPzjrknd2Vc+bUsjN5bXcr8EhrNB+UTqfL1y3I9c4fw2ihgtMPQLBRiQxw==}
    engines: {node: '>=6.0'}
    hasBin: true
    dependencies:
      esprima: 4.0.1
      estraverse: 5.3.0
      esutils: 2.0.3
      optionator: 0.8.3
    optionalDependencies:
      source-map: 0.6.1
    dev: true

  /eslint-plugin-react-hooks@4.6.0(eslint@8.29.0):
    resolution: {integrity: sha512-oFc7Itz9Qxh2x4gNHStv3BqJq54ExXmfC+a1NjAta66IAN87Wu0R/QArgIS9qKzX3dXKPI9H5crl9QchNMY9+g==}
    engines: {node: '>=10'}
    peerDependencies:
      eslint: ^3.0.0 || ^4.0.0 || ^5.0.0 || ^6.0.0 || ^7.0.0 || ^8.0.0-0
    dependencies:
      eslint: 8.29.0
    dev: true

  /eslint-plugin-react@7.31.11(eslint@8.29.0):
    resolution: {integrity: sha512-TTvq5JsT5v56wPa9OYHzsrOlHzKZKjV+aLgS+55NJP/cuzdiQPC7PfYoUjMoxlffKtvijpk7vA/jmuqRb9nohw==}
    engines: {node: '>=4'}
    peerDependencies:
      eslint: ^3 || ^4 || ^5 || ^6 || ^7 || ^8
    dependencies:
      array-includes: 3.1.6
      array.prototype.flatmap: 1.3.1
      array.prototype.tosorted: 1.1.1
      doctrine: 2.1.0
      eslint: 8.29.0
      estraverse: 5.3.0
      jsx-ast-utils: 3.3.3
      minimatch: 3.1.2
      object.entries: 1.1.6
      object.fromentries: 2.0.6
      object.hasown: 1.1.2
      object.values: 1.1.6
      prop-types: 15.8.1
      resolve: 2.0.0-next.4
      semver: 6.3.0
      string.prototype.matchall: 4.0.8
    dev: true

  /eslint-scope@4.0.3:
    resolution: {integrity: sha512-p7VutNr1O/QrxysMo3E45FjYDTeXBy0iTltPFNSqKAIfjDSXC+4dj+qfyuD8bfAXrW/y6lW3O76VaYNPKfpKrg==}
    engines: {node: '>=4.0.0'}
    dependencies:
      esrecurse: 4.3.0
      estraverse: 4.3.0
    dev: true

  /eslint-scope@5.1.1:
    resolution: {integrity: sha512-2NxwbF/hZ0KpepYN0cNbo+FN6XoK7GaHlQhgx/hIZl6Va0bF45RQOOwhLIy8lQDbuCiadSLCBnH2CFYquit5bw==}
    engines: {node: '>=8.0.0'}
    dependencies:
      esrecurse: 4.3.0
      estraverse: 4.3.0
    dev: true

  /eslint-scope@7.2.0:
    resolution: {integrity: sha512-DYj5deGlHBfMt15J7rdtyKNq/Nqlv5KfU4iodrQ019XESsRnwXH9KAE0y3cwtUHDo2ob7CypAnCqefh6vioWRw==}
    engines: {node: ^12.22.0 || ^14.17.0 || >=16.0.0}
    dependencies:
      esrecurse: 4.3.0
      estraverse: 5.3.0
    dev: true

  /eslint-utils@1.4.3:
    resolution: {integrity: sha512-fbBN5W2xdY45KulGXmLHZ3c3FHfVYmKg0IrAKGOkT/464PQsx2UeIzfz1RmEci+KLm1bBaAzZAh8+/E+XAeZ8Q==}
    engines: {node: '>=6'}
    dependencies:
      eslint-visitor-keys: 1.3.0
    dev: true

  /eslint-utils@3.0.0(eslint@8.29.0):
    resolution: {integrity: sha512-uuQC43IGctw68pJA1RgbQS8/NP7rch6Cwd4j3ZBtgo4/8Flj4eGE7ZYSZRN3iq5pVUv6GPdW5Z1RFleo84uLDA==}
    engines: {node: ^10.0.0 || ^12.0.0 || >= 14.0.0}
    peerDependencies:
      eslint: '>=5'
    dependencies:
      eslint: 8.29.0
      eslint-visitor-keys: 2.1.0
    dev: true

  /eslint-visitor-keys@1.3.0:
    resolution: {integrity: sha512-6J72N8UNa462wa/KFODt/PJ3IU60SDpC3QXC1Hjc1BXXpfL2C9R5+AU7jhe0F6GREqVMh4Juu+NY7xn+6dipUQ==}
    engines: {node: '>=4'}
    dev: true

  /eslint-visitor-keys@2.1.0:
    resolution: {integrity: sha512-0rSmRBzXgDzIsD6mGdJgevzgezI534Cer5L/vyMX0kHzT/jiB43jRhd9YUlMGYLQy2zprNmoT8qasCGtY+QaKw==}
    engines: {node: '>=10'}
    dev: true

  /eslint-visitor-keys@3.4.0:
    resolution: {integrity: sha512-HPpKPUBQcAsZOsHAFwTtIKcYlCje62XB7SEAcxjtmW6TD1WVpkS6i6/hOVtTZIl4zGj/mBqpFVGvaDneik+VoQ==}
    engines: {node: ^12.22.0 || ^14.17.0 || >=16.0.0}
    dev: true

  /eslint@5.16.0:
    resolution: {integrity: sha512-S3Rz11i7c8AA5JPv7xAH+dOyq/Cu/VXHiHXBPOU1k/JAM5dXqQPt3qcrhpHSorXmrpu2g0gkIBVXAqCpzfoZIg==}
    engines: {node: ^6.14.0 || ^8.10.0 || >=9.10.0}
    hasBin: true
    dependencies:
      '@babel/code-frame': 7.21.4
      ajv: 6.12.6
      chalk: 2.4.2
      cross-spawn: 6.0.5
      debug: 4.3.4(supports-color@8.1.1)
      doctrine: 3.0.0
      eslint-scope: 4.0.3
      eslint-utils: 1.4.3
      eslint-visitor-keys: 1.3.0
      espree: 5.0.1
      esquery: 1.5.0
      esutils: 2.0.3
      file-entry-cache: 5.0.1
      functional-red-black-tree: 1.0.1
      glob: 7.2.3
      globals: 11.12.0
      ignore: 4.0.6
      import-fresh: 3.3.0
      imurmurhash: 0.1.4
      inquirer: 6.5.2
      js-yaml: 3.14.1
      json-stable-stringify-without-jsonify: 1.0.1
      levn: 0.3.0
      lodash: 4.17.21
      minimatch: 3.1.2
      mkdirp: 0.5.6
      natural-compare: 1.4.0
      optionator: 0.8.3
      path-is-inside: 1.0.2
      progress: 2.0.3
      regexpp: 2.0.1
      semver: 5.7.1
      strip-ansi: 4.0.0
      strip-json-comments: 2.0.1
      table: 5.4.6
      text-table: 0.2.0
    transitivePeerDependencies:
      - supports-color
    dev: true

  /eslint@8.29.0:
    resolution: {integrity: sha512-isQ4EEiyUjZFbEKvEGJKKGBwXtvXX+zJbkVKCgTuB9t/+jUBcy8avhkEwWJecI15BkRkOYmvIM5ynbhRjEkoeg==}
    engines: {node: ^12.22.0 || ^14.17.0 || >=16.0.0}
    hasBin: true
    dependencies:
      '@eslint/eslintrc': 1.4.1
      '@humanwhocodes/config-array': 0.11.8
      '@humanwhocodes/module-importer': 1.0.1
      '@nodelib/fs.walk': 1.2.8
      ajv: 6.12.6
      chalk: 4.1.2
      cross-spawn: 7.0.3
      debug: 4.3.4(supports-color@8.1.1)
      doctrine: 3.0.0
      escape-string-regexp: 4.0.0
      eslint-scope: 7.2.0
      eslint-utils: 3.0.0(eslint@8.29.0)
      eslint-visitor-keys: 3.4.0
      espree: 9.5.1
      esquery: 1.5.0
      esutils: 2.0.3
      fast-deep-equal: 3.1.3
      file-entry-cache: 6.0.1
      find-up: 5.0.0
      glob-parent: 6.0.2
      globals: 13.20.0
      grapheme-splitter: 1.0.4
      ignore: 5.2.4
      import-fresh: 3.3.0
      imurmurhash: 0.1.4
      is-glob: 4.0.3
      is-path-inside: 3.0.3
      js-sdsl: 4.4.0
      js-yaml: 4.1.0
      json-stable-stringify-without-jsonify: 1.0.1
      levn: 0.4.1
      lodash.merge: 4.6.2
      minimatch: 3.1.2
      natural-compare: 1.4.0
      optionator: 0.9.1
      regexpp: 3.2.0
      strip-ansi: 6.0.1
      strip-json-comments: 3.1.1
      text-table: 0.2.0
    transitivePeerDependencies:
      - supports-color
    dev: true

  /esm@3.2.25:
    resolution: {integrity: sha512-U1suiZ2oDVWv4zPO56S0NcR5QriEahGtdN2OR6FiOG4WJvcjBVFB0qI4+eKoWFH483PKGuLuu6V8Z4T5g63UVA==}
    engines: {node: '>=6'}
    dev: false
    optional: true

  /espree@5.0.1:
    resolution: {integrity: sha512-qWAZcWh4XE/RwzLJejfcofscgMc9CamR6Tn1+XRXNzrvUSSbiAjGOI/fggztjIi7y9VLPqnICMIPiGyr8JaZ0A==}
    engines: {node: '>=6.0.0'}
    dependencies:
      acorn: 6.4.2
      acorn-jsx: 5.3.2(acorn@6.4.2)
      eslint-visitor-keys: 1.3.0
    dev: true

  /espree@9.5.1:
    resolution: {integrity: sha512-5yxtHSZXRSW5pvv3hAlXM5+/Oswi1AUFqBmbibKb5s6bp3rGIDkyXU6xCoyuuLhijr4SFwPrXRoZjz0AZDN9tg==}
    engines: {node: ^12.22.0 || ^14.17.0 || >=16.0.0}
    dependencies:
      acorn: 8.8.2
      acorn-jsx: 5.3.2(acorn@8.8.2)
      eslint-visitor-keys: 3.4.0
    dev: true

  /esprima@4.0.1:
    resolution: {integrity: sha512-eGuFFw7Upda+g4p+QHvnW0RyTX/SVeJBDM/gCtMARO0cLuT2HcEKnTPvhjV6aGeqrCB/sbNop0Kszm0jsaWU4A==}
    engines: {node: '>=4'}
    hasBin: true
    dev: true

  /esquery@1.5.0:
    resolution: {integrity: sha512-YQLXUplAwJgCydQ78IMJywZCceoqk1oH01OERdSAJc/7U2AylwjhSCLDEtqwg811idIS/9fIU5GjG73IgjKMVg==}
    engines: {node: '>=0.10'}
    dependencies:
      estraverse: 5.3.0
    dev: true

  /esrecurse@4.3.0:
    resolution: {integrity: sha512-KmfKL3b6G+RXvP8N1vr3Tq1kL/oCFgn2NYXEtqP8/L3pKapUA4G8cFVaoF3SU323CD4XypR/ffioHmkti6/Tag==}
    engines: {node: '>=4.0'}
    dependencies:
      estraverse: 5.3.0
    dev: true

  /estraverse@4.3.0:
    resolution: {integrity: sha512-39nnKffWz8xN1BU/2c79n9nB9HDzo0niYUqx6xyqUnyoAnQyyWpOTdZEeiCch8BBu515t4wp9ZmgVfVhn9EBpw==}
    engines: {node: '>=4.0'}
    dev: true

  /estraverse@5.3.0:
    resolution: {integrity: sha512-MMdARuVEQziNTeJD8DgMqmhwR11BRQ/cBP+pLtYdSTnf3MIO8fFeiINEbX36ZdNlfU/7A9f3gUw49B3oQsvwBA==}
    engines: {node: '>=4.0'}
    dev: true

  /esutils@2.0.3:
    resolution: {integrity: sha512-kVscqXk4OCp68SZ0dkgEKVi6/8ij300KBWTJq32P/dYeWTSwK41WyTxalN1eRmA5Z9UU/LX9D7FWSmV9SAYx6g==}
    engines: {node: '>=0.10.0'}
    dev: true

  /ethereum-bloom-filters@1.0.10:
    resolution: {integrity: sha512-rxJ5OFN3RwjQxDcFP2Z5+Q9ho4eIdEmSc2ht0fCu8Se9nbXjZ7/031uXoUYJ87KHCOdVeiUuwSnoS7hmYAGVHA==}
    dependencies:
      js-sha3: 0.8.0
    dev: true

  /ethereum-cryptography@0.1.3:
    resolution: {integrity: sha512-w8/4x1SGGzc+tO97TASLja6SLd3fRIK2tLVcV2Gx4IB21hE19atll5Cq9o3d0ZmAYC/8aw0ipieTSiekAea4SQ==}
    dependencies:
      '@types/pbkdf2': 3.1.0
      '@types/secp256k1': 4.0.3
      blakejs: 1.2.1
      browserify-aes: 1.2.0
      bs58check: 2.1.2
      create-hash: 1.2.0
      create-hmac: 1.1.7
      hash.js: 1.1.7
      keccak: 3.0.3
      pbkdf2: 3.1.2
      randombytes: 2.1.0
      safe-buffer: 5.2.1
      scrypt-js: 3.0.1
      secp256k1: 4.0.3
      setimmediate: 1.0.5
    dev: true

  /ethereum-cryptography@1.2.0:
    resolution: {integrity: sha512-6yFQC9b5ug6/17CQpCyE3k9eKBMdhyVjzUy1WkiuY/E4vj/SXDBbCw8QEIaXqf0Mf2SnY6RmpDcwlUmBSS0EJw==}
    dependencies:
      '@noble/hashes': 1.2.0
      '@noble/secp256k1': 1.7.1
      '@scure/bip32': 1.1.5
      '@scure/bip39': 1.1.1
    dev: true

  /ethereumjs-abi@0.6.8:
    resolution: {integrity: sha512-Tx0r/iXI6r+lRsdvkFDlut0N08jWMnKRZ6Gkq+Nmw75lZe4e6o3EkSnkaBP5NF6+m5PTGAr9JP43N3LyeoglsA==}
    dependencies:
      bn.js: 4.12.0
      ethereumjs-util: 6.2.1
    dev: true

  /ethereumjs-util@6.2.1:
    resolution: {integrity: sha512-W2Ktez4L01Vexijrm5EB6w7dg4n/TgpoYU4avuT5T3Vmnw/eCRtiBrJfQYS/DCSvDIOLn2k57GcHdeBcgVxAqw==}
    dependencies:
      '@types/bn.js': 4.11.6
      bn.js: 4.12.0
      create-hash: 1.2.0
      elliptic: 6.5.4
      ethereum-cryptography: 0.1.3
      ethjs-util: 0.1.6
      rlp: 2.2.7
    dev: true

  /ethereumjs-util@7.1.5:
    resolution: {integrity: sha512-SDl5kKrQAudFBUe5OJM9Ac6WmMyYmXX/6sTmLZ3ffG2eY6ZIGBes3pEDxNN6V72WyOw4CPD5RomKdsa8DAAwLg==}
    engines: {node: '>=10.0.0'}
    dependencies:
      '@types/bn.js': 5.1.1
      bn.js: 5.2.1
      create-hash: 1.2.0
      ethereum-cryptography: 0.1.3
      rlp: 2.2.7
    dev: true

  /ethers@5.7.2:
    resolution: {integrity: sha512-wswUsmWo1aOK8rR7DIKiWSw9DbLWe6x98Jrn8wcTflTVvaXhAMaB5zGAXy0GYQEQp9iO1iSHWVyARQm11zUtyg==}
    dependencies:
      '@ethersproject/abi': 5.7.0
      '@ethersproject/abstract-provider': 5.7.0
      '@ethersproject/abstract-signer': 5.7.0
      '@ethersproject/address': 5.7.0
      '@ethersproject/base64': 5.7.0
      '@ethersproject/basex': 5.7.0
      '@ethersproject/bignumber': 5.7.0
      '@ethersproject/bytes': 5.7.0
      '@ethersproject/constants': 5.7.0
      '@ethersproject/contracts': 5.7.0
      '@ethersproject/hash': 5.7.0
      '@ethersproject/hdnode': 5.7.0
      '@ethersproject/json-wallets': 5.7.0
      '@ethersproject/keccak256': 5.7.0
      '@ethersproject/logger': 5.7.0
      '@ethersproject/networks': 5.7.1
      '@ethersproject/pbkdf2': 5.7.0
      '@ethersproject/properties': 5.7.0
      '@ethersproject/providers': 5.7.2
      '@ethersproject/random': 5.7.0
      '@ethersproject/rlp': 5.7.0
      '@ethersproject/sha2': 5.7.0
      '@ethersproject/signing-key': 5.7.0
      '@ethersproject/solidity': 5.7.0
      '@ethersproject/strings': 5.7.0
      '@ethersproject/transactions': 5.7.0
      '@ethersproject/units': 5.7.0
      '@ethersproject/wallet': 5.7.0
      '@ethersproject/web': 5.7.1
      '@ethersproject/wordlists': 5.7.0
    transitivePeerDependencies:
      - bufferutil
      - utf-8-validate

  /ethjs-unit@0.1.6:
    resolution: {integrity: sha512-/Sn9Y0oKl0uqQuvgFk/zQgR7aw1g36qX/jzSQ5lSwlO0GigPymk4eGQfeNTD03w1dPOqfz8V77Cy43jH56pagw==}
    engines: {node: '>=6.5.0', npm: '>=3'}
    dependencies:
      bn.js: 4.11.6
      number-to-bn: 1.7.0
    dev: true

  /ethjs-util@0.1.6:
    resolution: {integrity: sha512-CUnVOQq7gSpDHZVVrQW8ExxUETWrnrvXYvYz55wOU8Uj4VCgw56XC2B/fVqQN+f7gmrnRHSLVnFAwsCuNwji8w==}
    engines: {node: '>=6.5.0', npm: '>=3'}
    dependencies:
      is-hex-prefixed: 1.0.0
      strip-hex-prefix: 1.0.0
    dev: true

  /event-emitter@0.3.5:
    resolution: {integrity: sha512-D9rRn9y7kLPnJ+hMq7S/nhvoKwwvVJahBi2BPmx3bvbsEdK3W9ii8cBSGjP+72/LnM4n6fo3+dkCX5FeTQruXA==}
    dependencies:
      d: 1.0.1
      es5-ext: 0.10.62
    dev: false

  /event-target-shim@5.0.1:
    resolution: {integrity: sha512-i/2XbnSz/uxRCU6+NdVJgKWDTM427+MqYbkQzD321DuCQJUqOuJKIA0IM2+W2xtYHdKOmZ4dR6fExsd4SXL+WQ==}
    engines: {node: '>=6'}
    dev: true

  /eventemitter3@4.0.7:
    resolution: {integrity: sha512-8guHBZCwKnFhYdHr2ysuRWErTwhoN2X8XELRlrRwpmfeY2jjuUN4taQMsULKUVo1K4DvZl+0pgfyoysHxvmvEw==}
    dev: false

  /evp_bytestokey@1.0.3:
    resolution: {integrity: sha512-/f2Go4TognH/KvCISP7OUsHn85hT9nUkxxA9BEWxFn+Oj9o8ZNLm/40hdlgSLyuOimsrTKLUMEorQexp/aPQeA==}
    dependencies:
      md5.js: 1.3.5
      safe-buffer: 5.2.1
    dev: true

  /execa@3.4.0:
    resolution: {integrity: sha512-r9vdGQk4bmCuK1yKQu1KTwcT2zwfWdbdaXfCtAh+5nU/4fSX+JAb7vZGvI5naJrQlvONrEB20jeruESI69530g==}
    engines: {node: ^8.12.0 || >=9.7.0}
    dependencies:
      cross-spawn: 7.0.3
      get-stream: 5.2.0
      human-signals: 1.1.1
      is-stream: 2.0.1
      merge-stream: 2.0.0
      npm-run-path: 4.0.1
      onetime: 5.1.2
      p-finally: 2.0.1
      signal-exit: 3.0.7
      strip-final-newline: 2.0.0
    dev: true

  /execa@5.1.1:
    resolution: {integrity: sha512-8uSpZZocAZRBAPIEINJj3Lo9HyGitllczc27Eh5YYojjMFMn8yHMDMaUHE2Jqfq05D/wucwI4JGURyXt1vchyg==}
    engines: {node: '>=10'}
    dependencies:
      cross-spawn: 7.0.3
      get-stream: 6.0.1
      human-signals: 2.1.0
      is-stream: 2.0.1
      merge-stream: 2.0.0
      npm-run-path: 4.0.1
      onetime: 5.1.2
      signal-exit: 3.0.7
      strip-final-newline: 2.0.0

  /execa@7.0.0:
    resolution: {integrity: sha512-tQbH0pH/8LHTnwTrsKWideqi6rFB/QNUawEwrn+WHyz7PX1Tuz2u7wfTvbaNBdP5JD5LVWxNo8/A8CHNZ3bV6g==}
    engines: {node: ^14.18.0 || ^16.14.0 || >=18.0.0}
    dependencies:
      cross-spawn: 7.0.3
      get-stream: 6.0.1
      human-signals: 4.3.1
      is-stream: 3.0.0
      merge-stream: 2.0.0
      npm-run-path: 5.1.0
      onetime: 6.0.0
      signal-exit: 3.0.7
      strip-final-newline: 3.0.0
    dev: false

  /execcli@5.0.6:
    resolution: {integrity: sha512-du+uy/Ew2P90PKjSHI89u/XuqVaBDzvaJ6ePn40JaOy7owFQNsYDbd5AoR5A559HEAb1i5HO22rJxtgVonf5Bg==}
    engines: {node: '>=8', npm: '>=4'}
    dependencies:
      argx: 4.0.4
      arrayreduce: 2.1.0
      findout: 3.0.2
      hasbin: 1.2.3
      stringcase: 4.3.1
    dev: false

  /exit@0.1.2:
    resolution: {integrity: sha512-Zk/eNKV2zbjpKzrsQ+n1G6poVbErQxJ0LBOJXaKZ1EViLzH+hrLu9cdXI4zw9dBQJslwBEpbQ2P1oS7nDxs6jQ==}
    engines: {node: '>= 0.8.0'}
    dev: true

  /expand-template@2.0.3:
    resolution: {integrity: sha512-XYfuKMvj4O35f/pOXLObndIRvyQ+/+6AhODh+OKWj9S9498pHHn/IMszH+gt0fBCRWMNfk1ZSp5x3AifmnI2vg==}
    engines: {node: '>=6'}
    dev: false

  /expect@29.5.0:
    resolution: {integrity: sha512-yM7xqUrCO2JdpFo4XpM82t+PJBFybdqoQuJLDGeDX2ij8NZzqRHyu3Hp188/JX7SWqud+7t4MUdvcgGBICMHZg==}
    engines: {node: ^14.15.0 || ^16.10.0 || >=18.0.0}
    dependencies:
      '@jest/expect-utils': 29.5.0
      jest-get-type: 29.4.3
      jest-matcher-utils: 29.5.0
      jest-message-util: 29.5.0
      jest-util: 29.5.0
    dev: true

  /ext@1.7.0:
    resolution: {integrity: sha512-6hxeJYaL110a9b5TEJSj0gojyHQAmA2ch5Os+ySCiA1QGdS697XWY1pzsrSjqA9LDEEgdB/KypIlR59RcLuHYw==}
    dependencies:
      type: 2.7.2
    dev: false

  /extend@3.0.2:
    resolution: {integrity: sha512-fjquC59cD7CyW6urNXK0FBufkZcoiGG80wTuPujX590cB5Ttln20E2UB4S/WARVqhXffZl2LNgS+gQdPIIim/g==}
    dev: false

  /extendable-error@0.1.7:
    resolution: {integrity: sha512-UOiS2in6/Q0FK0R0q6UY9vYpQ21mr/Qn1KOnte7vsACuNJf514WvCCUHSRCPcgjPT2bAhNIJdlE6bVap1GKmeg==}
    dev: true

  /external-editor@3.1.0:
    resolution: {integrity: sha512-hMQ4CX1p1izmuLYyZqLMO/qGNw10wSv9QDCPfzXfyFrOaCSSoRfqE1Kf1s5an66J5JZC62NewG+mK49jOCtQew==}
    engines: {node: '>=4'}
    dependencies:
      chardet: 0.7.0
      iconv-lite: 0.4.24
      tmp: 0.0.33

  /fake-indexeddb@4.0.0:
    resolution: {integrity: sha512-oCfWSJ/qvQn1XPZ8SHX6kY3zr1t+bN7faZ/lltGY0SBGhFOPXnWf0+pbO/MOAgfMx6khC2gK3S/bvAgQpuQHDQ==}
    dependencies:
      realistic-structured-clone: 3.0.0
    dev: true

  /fast-deep-equal@3.1.3:
    resolution: {integrity: sha512-f3qQ9oQy9j2AhBe/H9VC91wLmKBCCU/gDOnKNAYG5hswO7BLKj09Hc5HYNz9cGI++xlpDCIgDaitVs03ATR84Q==}

  /fast-diff@1.2.0:
    resolution: {integrity: sha512-xJuoT5+L99XlZ8twedaRf6Ax2TgQVxvgZOYoPKqZufmJib0tL2tegPBOZb1pVNgIhlqDlA0eO0c3wBvQcmzx4w==}
    dev: true

  /fast-glob@3.2.12:
    resolution: {integrity: sha512-DVj4CQIYYow0BlaelwK1pHl5n5cRSJfM60UA0zK891sVInoPri2Ekj7+e1CT3/3qxXenpI+nBBmQAcJPJgaj4w==}
    engines: {node: '>=8.6.0'}
    dependencies:
      '@nodelib/fs.stat': 2.0.5
      '@nodelib/fs.walk': 1.2.8
      glob-parent: 5.1.2
      merge2: 1.4.1
      micromatch: 4.0.5

  /fast-json-stable-stringify@2.1.0:
    resolution: {integrity: sha512-lhd/wF+Lk98HZoTCtlVraHtfh5XYijIjalXck7saUtuanSDyLMxnHhSXEDJqHxD7msR8D0uCmqlkwjCV8xvwHw==}
    dev: true

  /fast-levenshtein@2.0.6:
    resolution: {integrity: sha512-DCXu6Ifhqcks7TZKY3Hxp3y6qphY5SJZmrWMDrKcERSOXWQdMhU9Ig/PYrzyw/ul9jOIyh0N4M0tbC5hodg8dw==}
    dev: true

  /fastq@1.15.0:
    resolution: {integrity: sha512-wBrocU2LCXXa+lWBt8RoIRD89Fi8OdABODa/kEnyeyjS5aZO5/GNvI5sEINADqP/h8M29UHTHUb53sUu5Ihqdw==}
    dependencies:
      reusify: 1.0.4

  /fb-watchman@2.0.2:
    resolution: {integrity: sha512-p5161BqbuCaSnB8jIbzQHOlpgsPmK5rJVDfDKO91Axs5NC1uu3HRQm6wt9cd9/+GtQQIO53JdGXXoyDpTAsgYA==}
    dependencies:
      bser: 2.1.1
    dev: true

  /figures@1.7.0:
    resolution: {integrity: sha512-UxKlfCRuCBxSXU4C6t9scbDyWZ4VlaFFdojKtzJuSkuOBQ5CNFum+zZXFwHjo+CxBC1t6zlYPgHIgFjL8ggoEQ==}
    engines: {node: '>=0.10.0'}
    dependencies:
      escape-string-regexp: 1.0.5
      object-assign: 4.1.1
    dev: true

  /figures@2.0.0:
    resolution: {integrity: sha512-Oa2M9atig69ZkfwiApY8F2Yy+tzMbazyvqv21R0NsSC8floSOC09BbT1ITWAdoMGQvJ/aZnR1KMwdx9tvHnTNA==}
    engines: {node: '>=4'}
    dependencies:
      escape-string-regexp: 1.0.5
    dev: true

  /figures@3.2.0:
    resolution: {integrity: sha512-yaduQFRKLXYOGgEn6AZau90j3ggSOyiqXU0F9JZfeXYhNa+Jk4X+s45A2zg5jns87GAFa34BBm2kXw4XpNcbdg==}
    engines: {node: '>=8'}
    dependencies:
      escape-string-regexp: 1.0.5
    dev: false

  /file-entry-cache@5.0.1:
    resolution: {integrity: sha512-bCg29ictuBaKUwwArK4ouCaqDgLZcysCFLmM/Yn/FDoqndh/9vNuQfXRDvTuXKLxfD/JtZQGKFT8MGcJBK644g==}
    engines: {node: '>=4'}
    dependencies:
      flat-cache: 2.0.1
    dev: true

  /file-entry-cache@6.0.1:
    resolution: {integrity: sha512-7Gps/XWymbLk2QLYK4NzpMOrYjMhdIxXuIvy2QBsLE6ljuodKvdkWs/cpyJJ3CVIVpH0Oi1Hvg1ovbMzLdFBBg==}
    engines: {node: ^10.12.0 || >=12.0.0}
    dependencies:
      flat-cache: 3.0.4
    dev: true

  /file-uri-to-path@1.0.0:
    resolution: {integrity: sha512-0Zt+s3L7Vf1biwWZ29aARiVYLx7iMGnEUl9x33fbB/j3jR81u/O2LbqK+Bm1CDSNDKVtJ/YjwY7TUd5SkeLQLw==}
    dev: false

  /filelist@1.0.4:
    resolution: {integrity: sha512-w1cEuf3S+DrLCQL7ET6kz+gmlJdbq9J7yXCSjK/OZCPA+qEN1WyF4ZAf0YYJa4/shHJra2t/d/r8SV4Ji+x+8Q==}
    dependencies:
      minimatch: 5.1.6

  /fill-range@7.0.1:
    resolution: {integrity: sha512-qOo9F+dMUmC2Lcb4BbVvnKJxTPjCm+RRpe4gDuGrzkL7mEVl/djYSu2OdQ2Pa302N4oqkSg9ir6jaLWJ2USVpQ==}
    engines: {node: '>=8'}
    dependencies:
      to-regex-range: 5.0.1

  /find-replace@3.0.0:
    resolution: {integrity: sha512-6Tb2myMioCAgv5kfvP5/PkZZ/ntTpVK39fHY7WkWBgvbeE+VHd/tZuZ4mrC+bxh4cfOZeYKVPaJIZtZXV7GNCQ==}
    engines: {node: '>=4.0.0'}
    dependencies:
      array-back: 3.1.0

  /find-up@2.1.0:
    resolution: {integrity: sha512-NWzkk0jSJtTt08+FBFMvXoeZnOJD+jTtsRmBYbAIzJdX6l7dLgR7CTubCM5/eDdPUBvLCeVasP1brfVR/9/EZQ==}
    engines: {node: '>=4'}
    dependencies:
      locate-path: 2.0.0
    dev: true

  /find-up@3.0.0:
    resolution: {integrity: sha512-1yD6RmLI1XBfxugvORwlck6f75tYL+iR0jqwsOrOxMZyGYqUuDhJ0l4AXdO1iX/FTs9cBAMEk1gWSEx1kSbylg==}
    engines: {node: '>=6'}
    dependencies:
      locate-path: 3.0.0
    dev: false

  /find-up@4.1.0:
    resolution: {integrity: sha512-PpOwAdQ/YlXQ2vj8a3h8IipDuYRi3wceVQQGYWxNINccq40Anw7BlsEXCMbt1Zt+OLA6Fq9suIpIWD0OsnISlw==}
    engines: {node: '>=8'}
    dependencies:
      locate-path: 5.0.0
      path-exists: 4.0.0
    dev: true

  /find-up@5.0.0:
    resolution: {integrity: sha512-78/PXT1wlLLDgTzDs7sjq9hzz0vXD+zn+7wypEe4fXQxCmdmqfGsEPQxmiCSQI3ajFV91bVSsvNtrJRiW6nGng==}
    engines: {node: '>=10'}
    dependencies:
      locate-path: 6.0.0
      path-exists: 4.0.0
    dev: true

  /find-up@6.3.0:
    resolution: {integrity: sha512-v2ZsoEuVHYy8ZIlYqwPe/39Cy+cFDzp4dXPaxNvkEuouymu+2Jbz0PxpKarJHYJTmv2HWT3O382qY8l4jMWthw==}
    engines: {node: ^12.20.0 || ^14.13.1 || >=16.0.0}
    dependencies:
      locate-path: 7.2.0
      path-exists: 5.0.0
    dev: false

  /find-yarn-workspace-root2@1.2.16:
    resolution: {integrity: sha512-hr6hb1w8ePMpPVUK39S4RlwJzi+xPLuVuG8XlwXU3KD5Yn3qgBWVfy3AzNlDhWvE1EORCE65/Qm26rFQt3VLVA==}
    dependencies:
      micromatch: 4.0.5
      pkg-dir: 4.2.0
    dev: true

  /findout@3.0.2:
    resolution: {integrity: sha512-eatRX+s8jm8ml/S9Y5NBBjR4W8i7IeEmyddB3Lidak/nPZNfDxGzLEIaMKgeNj5/LHA1i0dC4Gwsb13H1bx+AA==}
    engines: {node: '>=7.6', npm: '>=4'}
    dev: false

  /flat-cache@2.0.1:
    resolution: {integrity: sha512-LoQe6yDuUMDzQAEH8sgmh4Md6oZnc/7PjtwjNFSzveXqSHt6ka9fPBuso7IGf9Rz4uqnSnWiFH2B/zj24a5ReA==}
    engines: {node: '>=4'}
    dependencies:
      flatted: 2.0.2
      rimraf: 2.6.3
      write: 1.0.3
    dev: true

  /flat-cache@3.0.4:
    resolution: {integrity: sha512-dm9s5Pw7Jc0GvMYbshN6zchCA9RgQlzzEZX3vylR9IqFfS8XciblUXOKfW6SiuJ0e13eDYZoZV5wdrev7P3Nwg==}
    engines: {node: ^10.12.0 || >=12.0.0}
    dependencies:
      flatted: 3.2.7
      rimraf: 3.0.2
    dev: true

  /flat@5.0.2:
    resolution: {integrity: sha512-b6suED+5/3rTpUBdG1gupIl8MPFCAMA0QXwmljLhvCUKcUvdE4gWky9zpuGCcXHOsz4J9wPGNWq6OKpmIzz3hQ==}
    hasBin: true
    dev: true

  /flatted@2.0.2:
    resolution: {integrity: sha512-r5wGx7YeOwNWNlCA0wQ86zKyDLMQr+/RB8xy74M4hTphfmjlijTSSXGuH8rnvKZnfT9i+75zmd8jcKdMR4O6jA==}
    dev: true

  /flatted@3.2.7:
    resolution: {integrity: sha512-5nqDSxl8nn5BSNxyR3n4I6eDmbolI6WT+QqR547RwxQapgjQBmtktdP+HTBb/a/zLsbzERTONyUB5pefh5TtjQ==}
    dev: true

  /follow-redirects@1.15.2(debug@4.3.4):
    resolution: {integrity: sha512-VQLG33o04KaQ8uYi2tVNbdrWp1QWxNNea+nmIB4EVM28v0hmP17z7aG1+wAkNzVq4KeXTq3221ye5qTJP91JwA==}
    engines: {node: '>=4.0'}
    peerDependencies:
      debug: '*'
    peerDependenciesMeta:
      debug:
        optional: true
    dependencies:
      debug: 4.3.4(supports-color@8.1.1)
    dev: true

  /form-data@3.0.1:
    resolution: {integrity: sha512-RHkBKtLWUVwd7SqRIvCZMEvAMoGUp0XU+seQiZejj0COz3RI3hWP4sCv3gZWWLjJTd7rGwcsF5eKZGii0r/hbg==}
    engines: {node: '>= 6'}
    dependencies:
      asynckit: 0.4.0
      combined-stream: 1.0.8
      mime-types: 2.1.35
    dev: true

  /form-data@4.0.0:
    resolution: {integrity: sha512-ETEklSGi5t0QMZuiXoA/Q6vcnxcLQP5vdugSpuAyi6SVGi2clPPp+xgEhuMaHC+zGgn31Kd235W35f7Hykkaww==}
    engines: {node: '>= 6'}
    dependencies:
      asynckit: 0.4.0
      combined-stream: 1.0.8
      mime-types: 2.1.35
    dev: true

  /fp-ts@1.19.3:
    resolution: {integrity: sha512-H5KQDspykdHuztLTg+ajGN0Z2qUjcEf3Ybxc6hLt0k7/zPkn29XnKnxlBPyW2XIddWrGaJBzBl4VLYOtk39yZg==}
    dev: true

  /fraction.js@4.2.0:
    resolution: {integrity: sha512-MhLuK+2gUcnZe8ZHlaaINnQLl0xRIGRfcGk2yl8xoQAfHrSsL3rYu6FCmBdkdbhc9EPlwyGHewaRsvwRMJtAlA==}
    dev: true

  /fractional-indexing@3.2.0:
    resolution: {integrity: sha512-PcOxmqwYCW7O2ovKRU8OoQQj2yqTfEB/yeTYk4gPid6dN5ODRfU1hXd9tTVZzax/0NkO7AxpHykvZnT1aYp/BQ==}
    engines: {node: ^14.13.1 || >=16.0.0}
    dev: false

  /fs-constants@1.0.0:
    resolution: {integrity: sha512-y6OAwoSIf7FyjMIv94u+b5rdheZEjzR63GTyZJm5qh4Bi+2YgwLCcI/fPFZkL5PSixOt6ZNKm+w+Hfp/Bciwow==}
    dev: false

  /fs-extra@0.30.0:
    resolution: {integrity: sha512-UvSPKyhMn6LEd/WpUaV9C9t3zATuqoqfWc3QdPhPLb58prN9tqYPlPWi8Krxi44loBoUzlobqZ3+8tGpxxSzwA==}
    dependencies:
      graceful-fs: 4.2.11
      jsonfile: 2.4.0
      klaw: 1.3.1
      path-is-absolute: 1.0.1
      rimraf: 2.7.1
    dev: true

  /fs-extra@11.1.1:
    resolution: {integrity: sha512-MGIE4HOvQCeUCzmlHs0vXpih4ysz4wg9qiSAu6cd42lVwPbTM1TjV7RusoyQqMmk/95gdQZX72u+YW+c3eEpFQ==}
    engines: {node: '>=14.14'}
    dependencies:
      graceful-fs: 4.2.11
      jsonfile: 6.1.0
      universalify: 2.0.0
    dev: false

  /fs-extra@7.0.1:
    resolution: {integrity: sha512-YJDaCJZEnBmcbw13fvdAM9AwNOJwOzrE4pqMqBq5nFiEqXUqHwlK4B+3pUw6JNvfSPtX05xFHtYy/1ni01eGCw==}
    engines: {node: '>=6 <7 || >=8'}
    dependencies:
      graceful-fs: 4.2.11
      jsonfile: 4.0.0
      universalify: 0.1.2

  /fs-extra@8.1.0:
    resolution: {integrity: sha512-yhlQgA6mnOJUKOsRUFsgJdQCvkKhcz8tlZG5HBQfReYZy46OwLcY+Zia0mtdHsOo9y/hP+CxMN0TU9QxoOtG4g==}
    engines: {node: '>=6 <7 || >=8'}
    dependencies:
      graceful-fs: 4.2.11
      jsonfile: 4.0.0
      universalify: 0.1.2
    dev: true

  /fs.realpath@1.0.0:
    resolution: {integrity: sha512-OO0pH2lK6a0hZnAdau5ItzHPI6pUlvI7jMVnxUQRtw4owF2wk8lOSabtGDCTP4Ggrg2MbGnWO9X8K1t4+fGMDw==}

  /fsevents@2.3.2:
    resolution: {integrity: sha512-xiqMQR4xAeHTuB9uWm+fFRcIOgKBMiOBP+eXiyT7jsgVCq1bkVygt00oASowB7EdtpOHaaPgKt812P9ab+DDKA==}
    engines: {node: ^8.16.0 || ^10.6.0 || >=11.0.0}
    os: [darwin]
    requiresBuild: true
    optional: true

  /function-bind@1.1.1:
    resolution: {integrity: sha512-yIovAzMX49sF8Yl58fSCWJ5svSLuaibPxXQJFLmBObTuCr0Mf1KiPopGM9NiFjiYBCbfaa2Fh6breQ6ANVTI0A==}
    dev: true

  /function.prototype.name@1.1.5:
    resolution: {integrity: sha512-uN7m/BzVKQnCUF/iW8jYea67v++2u7m5UgENbHRtdDVclOUP+FMPlCNdmk0h/ysGyo2tavMJEDqJAkJdRa1vMA==}
    engines: {node: '>= 0.4'}
    dependencies:
      call-bind: 1.0.2
      define-properties: 1.1.4
      es-abstract: 1.20.5
      functions-have-names: 1.2.3
    dev: true

  /functional-red-black-tree@1.0.1:
    resolution: {integrity: sha512-dsKNQNdj6xA3T+QlADDA7mOSlX0qiMINjn0cgr+eGHGsbSHzTabcIogz2+p/iqP1Xs6EP/sS2SbqH+brGTbq0g==}
    dev: true

  /functions-have-names@1.2.3:
    resolution: {integrity: sha512-xckBUXyTIqT97tq2x2AMb+g163b5JFysYk0x4qxNFwbfQkmNZoiRHb6sPzI9/QV33WeuvVYBUIiD4NzNIyqaRQ==}
    dev: true

  /gensync@1.0.0-beta.2:
    resolution: {integrity: sha512-3hN7NaskYvMDLQY55gnW3NQ+mesEAepTqlg+VEbj7zzqEMBVNhzcGYYeqFo/TlYz6eQiFcp1HcsCZO+nGgS8zg==}
    engines: {node: '>=6.9.0'}
    dev: true

  /get-caller-file@2.0.5:
    resolution: {integrity: sha512-DyFP3BM/3YHTQOCUL/w0OZHR0lpKeGrxotcHWcqNEdnltqFwXVfhEBQ94eIo34AfQpo0rGki4cyIiftY06h2Fg==}
    engines: {node: 6.* || 8.* || >= 10.*}

  /get-func-name@2.0.0:
    resolution: {integrity: sha512-Hm0ixYtaSZ/V7C8FJrtZIuBBI+iSgL+1Aq82zSu8VQNB4S3Gk8e7Qs3VwBDJAhmRZcFqkl3tQu36g/Foh5I5ig==}
    dev: true

  /get-intrinsic@1.1.3:
    resolution: {integrity: sha512-QJVz1Tj7MS099PevUG5jvnt9tSkXN8K14dxQlikJuPt4uD9hHAHjLyLBiLR5zELelBdD9QNRAXZzsJx0WaDL9A==}
    dependencies:
      function-bind: 1.1.1
      has: 1.0.3
      has-symbols: 1.0.3
    dev: true

  /get-own-enumerable-property-symbols@3.0.2:
    resolution: {integrity: sha512-I0UBV/XOz1XkIJHEUDMZAbzCThU/H8DxmSfmdGcKPnVhu2VfFqr34jr9777IyaTYvxjedWhqVIilEDsCdP5G6g==}
    dev: true

  /get-package-type@0.1.0:
    resolution: {integrity: sha512-pjzuKtY64GYfWizNAJ0fr9VqttZkNiK2iS430LtIHzjBEr6bX8Am2zm4sW4Ro5wjWW5cAlRL1qAMTcXbjNAO2Q==}
    engines: {node: '>=8.0.0'}
    dev: true

  /get-stream@5.2.0:
    resolution: {integrity: sha512-nBF+F1rAZVCu/p7rjzgA+Yb4lfYXrpl7a6VmJrU8wF9I1CKvP/QwPNZHnOlwbTkY6dvtFIzFMSyQXbLoTQPRpA==}
    engines: {node: '>=8'}
    dependencies:
      pump: 3.0.0
    dev: true

  /get-stream@6.0.1:
    resolution: {integrity: sha512-ts6Wi+2j3jQjqi70w5AlN8DFnkSwC+MqmxEzdEALB2qXZYV3X/b1CTfgPLGJNMeAWxdPfU8FO1ms3NUfaHCPYg==}
    engines: {node: '>=10'}

  /get-symbol-description@1.0.0:
    resolution: {integrity: sha512-2EmdH1YvIQiZpltCNgkuiUnyukzxM/R6NDJX31Ke3BG1Nq5b0S2PhX59UKi9vZpPDQVdqn+1IcaAwnzTT5vCjw==}
    engines: {node: '>= 0.4'}
    dependencies:
      call-bind: 1.0.2
      get-intrinsic: 1.1.3
    dev: true

  /get-tsconfig@4.5.0:
    resolution: {integrity: sha512-MjhiaIWCJ1sAU4pIQ5i5OfOuHHxVo1oYeNsWTON7jxYkod8pHocXeh+SSbmu5OZZZK73B6cbJ2XADzXehLyovQ==}
    dev: true

  /gitconfig@2.0.8:
    resolution: {integrity: sha512-qOB1QswIHFNKAOPN0pEu7U1iyajLBv3Tz5X630UlkAtKM904I4dO7XIjH84wmR2SUVAgaVR99UC9U4ABJujAJQ==}
    engines: {node: '>=6', npm: '>=3'}
    dependencies:
      argx: 3.0.2
      arrayreduce: 2.1.0
      askconfig: 4.0.4
      co: 4.6.0
      execcli: 5.0.6
      lodash.get: 4.4.2
      objnest: 5.1.1
    dev: false

  /github-from-package@0.0.0:
    resolution: {integrity: sha512-SyHy3T1v2NUXn29OsWdxmK6RwHD+vkj3v8en8AOBZ1wBQ/hCAQ5bAQTD02kW4W9tUp/3Qh6J8r9EvntiyCmOOw==}
    dev: false

  /glob-parent@5.1.2:
    resolution: {integrity: sha512-AOIgSQCepiJYwP3ARnGx+5VnTu2HBYdzbGP45eLw1vr3zB3vZLeyed1sC9hnbcOc9/SrMyM5RPQrkGz4aS9Zow==}
    engines: {node: '>= 6'}
    dependencies:
      is-glob: 4.0.3

  /glob-parent@6.0.2:
    resolution: {integrity: sha512-XxwI8EOhVQgWp6iDL+3b0r86f4d6AX6zSU55HfB4ydCEuXLXc5FcYeOu+nnGftS4TEju/11rt4KJPTMgbfmv4A==}
    engines: {node: '>=10.13.0'}
    dependencies:
      is-glob: 4.0.3
    dev: true

  /glob@7.1.6:
    resolution: {integrity: sha512-LwaxwyZ72Lk7vZINtNNrywX0ZuLyStrdDtabefZKAY5ZGJhVtgdznluResxNmPitE0SAO+O26sWTHeKSI2wMBA==}
    dependencies:
      fs.realpath: 1.0.0
      inflight: 1.0.6
      inherits: 2.0.4
      minimatch: 3.1.2
      once: 1.4.0
      path-is-absolute: 1.0.1
    dev: true

  /glob@7.1.7:
    resolution: {integrity: sha512-OvD9ENzPLbegENnYP5UUfJIirTg4+XwMWGaQfQTY0JenxNvvIKP3U3/tAQSPIu/lHxXYSZmpXlUHeqAIdKzBLQ==}
    dependencies:
      fs.realpath: 1.0.0
      inflight: 1.0.6
      inherits: 2.0.4
      minimatch: 3.1.2
      once: 1.4.0
      path-is-absolute: 1.0.1

  /glob@7.2.0:
    resolution: {integrity: sha512-lmLf6gtyrPq8tTjSmrO94wBeQbFR3HbLHbuyD69wuyQkImp2hWqMGB47OX65FBkPffO641IP9jWa1z4ivqG26Q==}
    dependencies:
      fs.realpath: 1.0.0
      inflight: 1.0.6
      inherits: 2.0.4
      minimatch: 3.1.2
      once: 1.4.0
      path-is-absolute: 1.0.1
    dev: true

  /glob@7.2.3:
    resolution: {integrity: sha512-nFR0zLpU2YCaRxwoCJvL6UvCH2JFyFVIvwTLsIf21AuHlMskA1hhTdk+LlYJtOlYt9v6dvszD2BGRqBL+iQK9Q==}
    dependencies:
      fs.realpath: 1.0.0
      inflight: 1.0.6
      inherits: 2.0.4
      minimatch: 3.1.2
      once: 1.4.0
      path-is-absolute: 1.0.1
    dev: true

  /glob@8.0.3:
    resolution: {integrity: sha512-ull455NHSHI/Y1FqGaaYFaLGkNMMJbavMrEGFXG/PGrg6y7sutWHUHrz6gy6WEBH6akM1M414dWKCNs+IhKdiQ==}
    engines: {node: '>=12'}
    dependencies:
      fs.realpath: 1.0.0
      inflight: 1.0.6
      inherits: 2.0.4
      minimatch: 5.1.6
      once: 1.4.0

  /globals@11.12.0:
    resolution: {integrity: sha512-WOBp/EEGUiIsJSp7wcv/y6MO+lV9UoncWqxuFfm8eBwzWNgyfBd6Gz+IeKQ9jCmyhoH99g15M3T+QaVHFjizVA==}
    engines: {node: '>=4'}
    dev: true

  /globals@13.20.0:
    resolution: {integrity: sha512-Qg5QtVkCy/kv3FUSlu4ukeZDVf9ee0iXLAUYX13gbR17bnejFTzr4iS9bY7kwCf1NztRNm1t91fjOiyx4CSwPQ==}
    engines: {node: '>=8'}
    dependencies:
      type-fest: 0.20.2
    dev: true

  /globby@11.1.0:
    resolution: {integrity: sha512-jhIXaOzy1sb8IyocaruWSn1TjmnBVs8Ayhcy83rmxNJ8q2uWKCAj3CnJY+KpGSXCueAPc0i05kVvVKtP1t9S3g==}
    engines: {node: '>=10'}
    dependencies:
      array-union: 2.1.0
      dir-glob: 3.0.1
      fast-glob: 3.2.12
      ignore: 5.2.4
      merge2: 1.4.1
      slash: 3.0.0

  /goober@2.1.11(csstype@3.1.2):
    resolution: {integrity: sha512-5SS2lmxbhqH0u9ABEWq7WPU69a4i2pYcHeCxqaNq6Cw3mnrF0ghWNM4tEGid4dKy8XNIAUbuThuozDHHKJVh3A==}
    peerDependencies:
      csstype: ^3.0.10
    dependencies:
      csstype: 3.1.2
    dev: false

  /google-protobuf@3.21.2:
    resolution: {integrity: sha512-3MSOYFO5U9mPGikIYCzK0SaThypfGgS6bHqrUGXG3DPHCrb+txNqeEcns1W0lkGfk0rCyNXm7xB9rMxnCiZOoA==}
    dev: false

  /gopd@1.0.1:
    resolution: {integrity: sha512-d65bNlIadxvpb/A2abVdlqKqV563juRnZ1Wtk6s1sIR8uNsXR70xqIzVqxVf1eTqDunwT2MkczEeaezCKTZhwA==}
    dependencies:
      get-intrinsic: 1.1.3
    dev: true

  /graceful-fs@4.2.11:
    resolution: {integrity: sha512-RbJ5/jmFcNNCcDV5o9eTnBLJ/HszWV0P73bc+Ff4nS/rJj+YaS6IGyiOL0VoBYX+l1Wrl3k63h/KrH+nhJ0XvQ==}
    requiresBuild: true

  /grapheme-splitter@1.0.4:
    resolution: {integrity: sha512-bzh50DW9kTPM00T8y4o8vQg89Di9oLJVLW/KaOGIXJWP/iqCN6WKYkbNOF04vFLJhwcpYUh9ydh/+5vpOqV4YQ==}
    dev: true

  /handlebars@4.7.7:
    resolution: {integrity: sha512-aAcXm5OAfE/8IXkcZvCepKU3VzW1/39Fb5ZuqMtgI/hT8X2YgoMvBY5dLhq/cpOvw7Lk1nK/UF71aLG/ZnVYRA==}
    engines: {node: '>=0.4.7'}
    hasBin: true
    dependencies:
      minimist: 1.2.8
      neo-async: 2.6.2
      source-map: 0.6.1
      wordwrap: 1.0.0
    optionalDependencies:
      uglify-js: 3.17.4
    dev: false

  /hard-rejection@2.1.0:
    resolution: {integrity: sha512-VIZB+ibDhx7ObhAe7OVtoEbuP4h/MuOTHJ+J8h/eBXotJYl0fBgR72xDFCKgIh22OJZIOVNxBMWuhAr10r8HdA==}
    engines: {node: '>=6'}
    dev: true

  /hardhat@2.10.2(typescript@5.1.6):
    resolution: {integrity: sha512-L/KvDDT/MA6332uAtYTqdcHoSABljw4pPjHQe5SHdIJ+xKfaSc6vDKw03CmrQ5Xup0gHs8XnVSBpZo1AbbIW7g==}
    engines: {node: ^14.0.0 || ^16.0.0 || ^18.0.0}
    hasBin: true
    peerDependencies:
      ts-node: '*'
      typescript: '*'
    peerDependenciesMeta:
      ts-node:
        optional: true
      typescript:
        optional: true
    dependencies:
      '@ethereumjs/block': 3.6.3
      '@ethereumjs/blockchain': 5.5.3
      '@ethereumjs/common': 2.6.5
      '@ethereumjs/tx': 3.5.2
      '@ethereumjs/vm': 5.9.3
      '@ethersproject/abi': 5.7.0
      '@metamask/eth-sig-util': 4.0.1
      '@sentry/node': 5.30.0
      '@solidity-parser/parser': 0.14.5
      '@types/bn.js': 5.1.1
      '@types/lru-cache': 5.1.1
      abort-controller: 3.0.0
      adm-zip: 0.4.16
      aggregate-error: 3.1.0
      ansi-escapes: 4.3.2
      chalk: 2.4.2
      chokidar: 3.5.3
      ci-info: 2.0.0
      debug: 4.3.4(supports-color@8.1.1)
      enquirer: 2.3.6
      env-paths: 2.2.1
      ethereum-cryptography: 1.2.0
      ethereumjs-abi: 0.6.8
      ethereumjs-util: 7.1.5
      find-up: 2.1.0
      fp-ts: 1.19.3
      fs-extra: 7.0.1
      glob: 7.2.0
      immutable: 4.3.0
      io-ts: 1.10.4
      lodash: 4.17.21
      merkle-patricia-tree: 4.2.4
      mnemonist: 0.38.5
      mocha: 10.0.0
      p-map: 4.0.0
      qs: 6.11.0
      raw-body: 2.5.2
      resolve: 1.17.0
      semver: 6.3.0
      slash: 3.0.0
      solc: 0.7.3(debug@4.3.4)
      source-map-support: 0.5.21
      stacktrace-parser: 0.1.10
      true-case-path: 2.2.1
      tsort: 0.0.1
      typescript: 5.1.6
      undici: 5.21.0
      uuid: 8.3.2
      ws: 7.5.9
    transitivePeerDependencies:
      - bufferutil
      - supports-color
      - utf-8-validate
    dev: true

  /has-ansi@2.0.0:
    resolution: {integrity: sha512-C8vBJ8DwUCx19vhm7urhTuUsr4/IyP6l4VzNQDv+ryHQObW3TTTp9yB68WpYgRe2bbaGuZ/se74IqFeVnMnLZg==}
    engines: {node: '>=0.10.0'}
    dependencies:
      ansi-regex: 2.1.1
    dev: true

  /has-bigints@1.0.2:
    resolution: {integrity: sha512-tSvCKtBr9lkF0Ex0aQiP9N+OpV4zi2r/Nee5VkRDbaqv35RLYMzbwQfFSZZH0kR+Rd6302UJZ2p/bJCEoR3VoQ==}
    dev: true

  /has-flag@3.0.0:
    resolution: {integrity: sha512-sKJf1+ceQBr4SMkvQnBDNDtf4TXpVhVGateu0t918bl30FnbE2m4vNLX+VWe/dpjlb+HugGYzW7uQXH98HPEYw==}
    engines: {node: '>=4'}

  /has-flag@4.0.0:
    resolution: {integrity: sha512-EykJT/Q1KjTWctppgIAgfSO0tKVuZUjhgMr17kqTumMl6Afv3EISleU7qZUzoXDFTAHTDC4NOoG/ZxU3EvlMPQ==}
    engines: {node: '>=8'}

  /has-property-descriptors@1.0.0:
    resolution: {integrity: sha512-62DVLZGoiEBDHQyqG4w9xCuZ7eJEwNmJRWw2VY84Oedb7WFcA27fiEVe8oUQx9hAUJ4ekurquucTGwsyO1XGdQ==}
    dependencies:
      get-intrinsic: 1.1.3
    dev: true

  /has-symbols@1.0.3:
    resolution: {integrity: sha512-l3LCuF6MgDNwTDKkdYGEihYjt5pRPbEg46rtlmnSPlUbgmB8LOIrKJbYYFBSbnPaJexMKtiPO8hmeRjRz2Td+A==}
    engines: {node: '>= 0.4'}
    dev: true

  /has-tostringtag@1.0.0:
    resolution: {integrity: sha512-kFjcSNhnlGV1kyoGk7OXKSawH5JOb/LzUc5w9B02hOTO0dfFRjbHQKvg1d6cf3HbeUmtU9VbbV3qzZ2Teh97WQ==}
    engines: {node: '>= 0.4'}
    dependencies:
      has-symbols: 1.0.3
    dev: true

  /has@1.0.3:
    resolution: {integrity: sha512-f2dvO0VU6Oej7RkWJGrehjbzMAjFp5/VKPp5tTpWIV4JHHZK1/BxbFRtf/siA2SWTe09caDmVtYYzWEIbBS4zw==}
    engines: {node: '>= 0.4.0'}
    dependencies:
      function-bind: 1.1.1
    dev: true

  /hasbin@1.2.3:
    resolution: {integrity: sha512-CCd8e/w2w28G8DyZvKgiHnQJ/5XXDz6qiUHnthvtag/6T5acUeN5lqq+HMoBqcmgWueWDhiCplrw0Kb1zDACRg==}
    engines: {node: '>=0.10'}
    dependencies:
      async: 1.5.2
    dev: false

  /hash-base@3.1.0:
    resolution: {integrity: sha512-1nmYp/rhMDiE7AYkDw+lLwlAzz0AntGIe51F3RfFfEqyQ3feY2eI/NcwC6umIQVOASPMsWJLJScWKSSvzL9IVA==}
    engines: {node: '>=4'}
    dependencies:
      inherits: 2.0.4
      readable-stream: 3.6.0
      safe-buffer: 5.2.1
    dev: true

  /hash.js@1.1.7:
    resolution: {integrity: sha512-taOaskGt4z4SOANNseOviYDvjEJinIkRgmp7LbKP2YTTmVxWBl87s/uzK9r+44BclBSp2X7K1hqeNfz9JbBeXA==}
    dependencies:
      inherits: 2.0.4
      minimalistic-assert: 1.0.1

  /he@1.2.0:
    resolution: {integrity: sha512-F/1DnUGPopORZi0ni+CvrCgHQ5FyEAHRLSApuYWMmrbSwoN2Mn/7k+Gl38gJnR7yyDZk6WLXwiGod1JOWNDKGw==}
    hasBin: true
    dev: true

  /hmac-drbg@1.0.1:
    resolution: {integrity: sha512-Tti3gMqLdZfhOQY1Mzf/AanLiqh1WTiJgEj26ZuYQ9fbkLomzGchCws4FyrSd4VkpBfiNhaE1On+lOz894jvXg==}
    dependencies:
      hash.js: 1.1.7
      minimalistic-assert: 1.0.1
      minimalistic-crypto-utils: 1.0.1

  /hosted-git-info@2.8.9:
    resolution: {integrity: sha512-mxIDAb9Lsm6DoOJ7xH+5+X4y1LU/4Hi50L9C5sIswK3JzULS4bwk1FvjdBgvYR4bzT4tuUQiC15FE2f5HbLvYw==}
    dev: true

  /html-encoding-sniffer@3.0.0:
    resolution: {integrity: sha512-oWv4T4yJ52iKrufjnyZPkrN0CH3QnrUqdB6In1g5Fe1mia8GmF36gnfNySxoZtxD5+NmYw1EElVXiBk93UeskA==}
    engines: {node: '>=12'}
    dependencies:
      whatwg-encoding: 2.0.0
    dev: true

  /html-escaper@2.0.2:
    resolution: {integrity: sha512-H2iMtd0I4Mt5eYiapRdIDjp+XzelXQ0tFE4JS7YFwFevXXMmOp9myNrUvCg0D6ws8iqkRPBfKHgbwig1SmlLfg==}
    dev: true

  /http-errors@2.0.0:
    resolution: {integrity: sha512-FtwrG/euBzaEjYeRqOgly7G0qviiXoJWnvEH2Z1plBdXgbyjv34pHTSb9zoeHMyDy33+DWy5Wt9Wo+TURtOYSQ==}
    engines: {node: '>= 0.8'}
    dependencies:
      depd: 2.0.0
      inherits: 2.0.4
      setprototypeof: 1.2.0
      statuses: 2.0.1
      toidentifier: 1.0.1
    dev: true

  /http-proxy-agent@5.0.0:
    resolution: {integrity: sha512-n2hY8YdoRE1i7r6M0w9DIw5GgZN0G25P8zLCRQ8rjXtTU3vsNFBI/vWK/UIeE6g5MUUz6avwAPXmL6Fy9D/90w==}
    engines: {node: '>= 6'}
    dependencies:
      '@tootallnate/once': 2.0.0
      agent-base: 6.0.2
      debug: 4.3.4(supports-color@8.1.1)
    transitivePeerDependencies:
      - supports-color
    dev: true

  /https-proxy-agent@5.0.1:
    resolution: {integrity: sha512-dFcAjpTQFgoLMzC2VwU+C/CbS7uRL0lWmxDITmqm7C+7F0Odmj6s9l6alZc6AELXhrnggM2CeWSXHGOdX2YtwA==}
    engines: {node: '>= 6'}
    dependencies:
      agent-base: 6.0.2
      debug: 4.3.4(supports-color@8.1.1)
    transitivePeerDependencies:
      - supports-color
    dev: true

  /human-id@1.0.2:
    resolution: {integrity: sha512-UNopramDEhHJD+VR+ehk8rOslwSfByxPIZyJRfV739NDhN5LF1fa1MqnzKm2lGTQRjNrjK19Q5fhkgIfjlVUKw==}
    dev: true

  /human-signals@1.1.1:
    resolution: {integrity: sha512-SEQu7vl8KjNL2eoGBLF3+wAjpsNfA9XMlXAYj/3EdaNfAlxKthD1xjEQfGOUhllCGGJVNY34bRr6lPINhNjyZw==}
    engines: {node: '>=8.12.0'}
    dev: true

  /human-signals@2.1.0:
    resolution: {integrity: sha512-B4FFZ6q/T2jhhksgkbEW3HBvWIfDW85snkQgawt07S7J5QXTk6BkNV+0yAeZrM5QpMAdYlocGoljn0sJ/WQkFw==}
    engines: {node: '>=10.17.0'}

  /human-signals@4.3.1:
    resolution: {integrity: sha512-nZXjEF2nbo7lIw3mgYjItAfgQXog3OjJogSbKa2CQIIvSGWcKgeJnQlNXip6NglNzYH45nSRiEVimMvYL8DDqQ==}
    engines: {node: '>=14.18.0'}
    dev: false

  /husky@6.0.0:
    resolution: {integrity: sha512-SQS2gDTB7tBN486QSoKPKQItZw97BMOd+Kdb6ghfpBc0yXyzrddI0oDV5MkDAbuB4X2mO3/nj60TRMcYxwzZeQ==}
    hasBin: true
    dev: true

  /iconv-lite@0.4.24:
    resolution: {integrity: sha512-v3MXnZAcvnywkTUEZomIActle7RXXeedOR31wwl7VlyoXO4Qi9arvSenNQWne1TcRwhCL1HwLI21bEqdpj8/rA==}
    engines: {node: '>=0.10.0'}
    dependencies:
      safer-buffer: 2.1.2

  /iconv-lite@0.6.3:
    resolution: {integrity: sha512-4fCk79wshMdzMp2rH06qWrJE4iolqLhCUH+OiuIgU++RB0+94NlDL81atO7GX55uUKueo0txHNtvEyI6D7WdMw==}
    engines: {node: '>=0.10.0'}
    dependencies:
      safer-buffer: 2.1.2
    dev: true

  /ieee754@1.2.1:
    resolution: {integrity: sha512-dcyqhDvX1C46lXZcVqCpK+FtMRQVdIMN6/Df5js2zouUsqG7I6sFxitIC+7KYK29KdXOLHdu9zL4sFnoVQnqaA==}

  /iftype@3.0.2:
    resolution: {integrity: sha512-vA/NSyCG3E7XXWC1hmbEDj8WvsduSzLblmj4m2Idywx8YC6CKqGTYzrnoxbMrC+qBcHz85P7uwBwYEY2rX1jvQ==}
    engines: {node: '>=4', npm: '>=2'}
    dependencies:
      babel-runtime: 6.26.0
    dev: false

  /iftype@4.0.9:
    resolution: {integrity: sha512-01Klo+04dkDzY193D1GVfOdQzmpqaYFJTAlZKRztkT/BOaU7sSnvxGimSln+7DMqLUP4tpDTNFgxqVPLYZVypA==}
    engines: {node: '>=8', npm: '>=5'}
    dev: false

  /ignore@4.0.6:
    resolution: {integrity: sha512-cyFDKrqc/YdcWFniJhzI42+AzS+gNwmUzOSFcRCQYwySuBBBy/KjuxWLZ/FHEH6Moq1NizMOBWyTcv8O4OZIMg==}
    engines: {node: '>= 4'}
    dev: true

  /ignore@5.2.4:
    resolution: {integrity: sha512-MAb38BcSbH0eHNBxn7ql2NH/kX33OkB3lZ1BNdh7ENeRChHTYsTvWrMubiIAMNS2llXEEgZ1MUOBtXChP3kaFQ==}
    engines: {node: '>= 4'}

  /immediate@3.2.3:
    resolution: {integrity: sha512-RrGCXRm/fRVqMIhqXrGEX9rRADavPiDFSoMb/k64i9XMk8uH4r/Omi5Ctierj6XzNecwDbO4WuFbDD1zmpl3Tg==}
    dev: true

  /immediate@3.3.0:
    resolution: {integrity: sha512-HR7EVodfFUdQCTIeySw+WDRFJlPcLOJbXfwwZ7Oom6tjsvZ3bOkCDJHehQC3nxJrv7+f9XecwazynjU8e4Vw3Q==}
    dev: true

  /immutable@4.3.0:
    resolution: {integrity: sha512-0AOCmOip+xgJwEVTQj1EfiDDOkPmuyllDuTuEX+DDXUgapLAsBIfkg3sxCYyCEA8mQqZrrxPUGjcOQ2JS3WLkg==}
    dev: true

  /import-fresh@2.0.0:
    resolution: {integrity: sha512-eZ5H8rcgYazHbKC3PG4ClHNykCSxtAhxSSEM+2mb+7evD2CKF5V7c0dNum7AdpDh0ZdICwZY9sRSn8f+KH96sg==}
    engines: {node: '>=4'}
    dependencies:
      caller-path: 2.0.0
      resolve-from: 3.0.0
    dev: true

  /import-fresh@3.3.0:
    resolution: {integrity: sha512-veYYhQa+D1QBKznvhUHxb8faxlrwUnxseDAbAp457E0wLNio2bOSKnjYDhMj+YiAq61xrMGhQk9iXVk5FzgQMw==}
    engines: {node: '>=6'}
    dependencies:
      parent-module: 1.0.1
      resolve-from: 4.0.0
    dev: true

  /import-local@3.1.0:
    resolution: {integrity: sha512-ASB07uLtnDs1o6EHjKpX34BKYDSqnFerfTOJL2HvMqF70LnxpjkzDB8J44oT9pu4AMPkQwf8jl6szgvNd2tRIg==}
    engines: {node: '>=8'}
    hasBin: true
    dependencies:
      pkg-dir: 4.2.0
      resolve-cwd: 3.0.0
    dev: true

  /imurmurhash@0.1.4:
    resolution: {integrity: sha512-JmXMZ6wuvDmLiHEml9ykzqO6lwFbof0GG4IkcGaENdCRDDmMVnny7s5HsIgHCbaq0w2MyPhDqkhTUgS2LU2PHA==}
    engines: {node: '>=0.8.19'}
    dev: true

  /indent-string@3.2.0:
    resolution: {integrity: sha512-BYqTHXTGUIvg7t1r4sJNKcbDZkL92nkXA8YtRpbjFHRHGDL/NtUeiBJMeE60kIFN/Mg8ESaWQvftaYMGJzQZCQ==}
    engines: {node: '>=4'}
    dev: true

  /indent-string@4.0.0:
    resolution: {integrity: sha512-EdDDZu4A2OyIK7Lr/2zG+w5jmbuk1DVBnEwREQvBzspBJkCEbRa8GxU1lghYcaGJCnRWibjDXlq779X1/y5xwg==}
    engines: {node: '>=8'}
    dev: true

  /inflight@1.0.6:
    resolution: {integrity: sha512-k92I/b08q4wvFscXCLvqfsHCrjrF7yiXsQuIVvVE7N82W3+aqpzuUdBbfhWcy/FZR3/4IgflMgKLOsvPDrGCJA==}
    dependencies:
      once: 1.4.0
      wrappy: 1.0.2

  /inherits@2.0.3:
    resolution: {integrity: sha512-x00IRNXNy63jwGkJmzPigoySHbaqpNuzKbBOmzK+g2OdZpQ9w+sxCN+VSB3ja7IAge2OP2qpfxTjeNcyjmW1uw==}
    dev: false

  /inherits@2.0.4:
    resolution: {integrity: sha512-k/vGaX4/Yla3WzyMCvTQOXYeIHvqOKtnqBduzTHpzpQZzAskKMhZ2K+EnBiSM9zGSoIFeMpXKxa4dYeZIQqewQ==}

  /ini@1.3.8:
    resolution: {integrity: sha512-JV/yugV2uzW5iMRSiZAyDtQd+nxtUnjeLt0acNdw98kKLrvuRVyB80tsREOE7yvGVgalhZ6RNXCmEHkUKBKxew==}
    dev: false

  /inquirer@6.5.2:
    resolution: {integrity: sha512-cntlB5ghuB0iuO65Ovoi8ogLHiWGs/5yNrtUcKjFhSSiVeAIVpD7koaSU9RM8mpXw5YDi9RdYXGQMaOURB7ycQ==}
    engines: {node: '>=6.0.0'}
    dependencies:
      ansi-escapes: 3.2.0
      chalk: 2.4.2
      cli-cursor: 2.1.0
      cli-width: 2.2.1
      external-editor: 3.1.0
      figures: 2.0.0
      lodash: 4.17.21
      mute-stream: 0.0.7
      run-async: 2.4.1
      rxjs: 6.6.7
      string-width: 2.1.1
      strip-ansi: 5.2.0
      through: 2.3.8
    dev: true

  /inquirer@7.3.3:
    resolution: {integrity: sha512-JG3eIAj5V9CwcGvuOmoo6LB9kbAYT8HXffUl6memuszlwDC/qvFAJw49XJ5NROSFNPxp3iQg1GqkFhaY/CR0IA==}
    engines: {node: '>=8.0.0'}
    dependencies:
      ansi-escapes: 4.3.2
      chalk: 4.1.2
      cli-cursor: 3.1.0
      cli-width: 3.0.0
      external-editor: 3.1.0
      figures: 3.2.0
      lodash: 4.17.21
      mute-stream: 0.0.8
      run-async: 2.4.1
      rxjs: 6.6.7
      string-width: 4.2.3
      strip-ansi: 6.0.1
      through: 2.3.8
    dev: false

  /internal-slot@1.0.3:
    resolution: {integrity: sha512-O0DB1JC/sPyZl7cIo78n5dR7eUSwwpYPiXRhTzNxZVAMUuB8vlnRFyLxdrVToks6XPLVnFfbzaVd5WLjhgg+vA==}
    engines: {node: '>= 0.4'}
    dependencies:
      get-intrinsic: 1.1.3
      has: 1.0.3
      side-channel: 1.0.4
    dev: true

  /io-ts@1.10.4:
    resolution: {integrity: sha512-b23PteSnYXSONJ6JQXRAlvJhuw8KOtkqa87W4wDtvMrud/DTJd5X+NpOOI+O/zZwVq6v0VLAaJ+1EDViKEuN9g==}
    dependencies:
      fp-ts: 1.19.3
    dev: true

  /is-arrayish@0.2.1:
    resolution: {integrity: sha512-zz06S8t0ozoDXMG+ube26zeCTNXcKIPJZJi8hBrF4idCLms4CG9QtK7qBl1boi5ODzFpjswb5JPmHCbMpjaYzg==}
    dev: true

  /is-bigint@1.0.4:
    resolution: {integrity: sha512-zB9CruMamjym81i2JZ3UMn54PKGsQzsJeo6xvN3HJJ4CAsQNB6iRutp2To77OfCNuoxspsIhzaPoO1zyCEhFOg==}
    dependencies:
      has-bigints: 1.0.2
    dev: true

  /is-binary-path@2.1.0:
    resolution: {integrity: sha512-ZMERYes6pDydyuGidse7OsHxtbI7WVeUEozgR/g7rd0xUimYNlvZRE/K2MgZTjWy725IfelLeVcEM97mmtRGXw==}
    engines: {node: '>=8'}
    dependencies:
      binary-extensions: 2.2.0

  /is-boolean-object@1.1.2:
    resolution: {integrity: sha512-gDYaKHJmnj4aWxyj6YHyXVpdQawtVLHU5cb+eztPGczf6cjuTdwve5ZIEfgXqH4e57An1D1AKf8CZ3kYrQRqYA==}
    engines: {node: '>= 0.4'}
    dependencies:
      call-bind: 1.0.2
      has-tostringtag: 1.0.0
    dev: true

  /is-buffer@1.1.6:
    resolution: {integrity: sha512-NcdALwpXkTm5Zvvbk7owOUSvVvBKDgKP5/ewfXEznmQFfs4ZRmanOeKBTjRVjka3QFoN6XJ+9F3USqfHqTaU5w==}
    dev: false

  /is-callable@1.2.7:
    resolution: {integrity: sha512-1BC0BVFhS/p0qtw6enp8e+8OD0UrK0oFLztSjNzhcKA3WDuJxxAPXzPuPtKkjEY9UUoEWlX/8fgKeu2S8i9JTA==}
    engines: {node: '>= 0.4'}
    dev: true

  /is-ci@3.0.1:
    resolution: {integrity: sha512-ZYvCgrefwqoQ6yTyYUbQu64HsITZ3NfKX1lzaEYdkTDcfKzzCI/wthRRYKkdjHKFVgNiXKAKm65Zo1pk2as/QQ==}
    hasBin: true
    dependencies:
      ci-info: 3.8.0
    dev: true

  /is-core-module@2.12.0:
    resolution: {integrity: sha512-RECHCBCd/viahWmwj6enj19sKbHfJrddi/6cBDsNTKbNq0f7VeaUkBo60BqzvPqo/W54ChS62Z5qyun7cfOMqQ==}
    dependencies:
      has: 1.0.3
    dev: true

  /is-date-object@1.0.5:
    resolution: {integrity: sha512-9YQaSxsAiSwcvS33MBk3wTCVnWK+HhF8VZR2jRxehM16QcVOdHqPn4VPHmRK4lSr38n9JriurInLcP90xsYNfQ==}
    engines: {node: '>= 0.4'}
    dependencies:
      has-tostringtag: 1.0.0
    dev: true

  /is-directory@0.3.1:
    resolution: {integrity: sha512-yVChGzahRFvbkscn2MlwGismPO12i9+znNruC5gVEntG3qu0xQMzsGg/JFbrsqDOHtHFPci+V5aP5T9I+yeKqw==}
    engines: {node: '>=0.10.0'}
    dev: true

  /is-extglob@2.1.1:
    resolution: {integrity: sha512-SbKbANkN603Vi4jEZv49LeVJMn4yGwsbzZworEoyEiutsN3nJYdbO36zfhGJ6QEDpOZIFkDtnq5JRxmvl3jsoQ==}
    engines: {node: '>=0.10.0'}

  /is-fullwidth-code-point@1.0.0:
    resolution: {integrity: sha512-1pqUqRjkhPJ9miNq9SwMfdvi6lBJcd6eFxvfaivQhaH3SgisfiuudvFntdKOmxuee/77l+FPjKrQjWvmPjWrRw==}
    engines: {node: '>=0.10.0'}
    dependencies:
      number-is-nan: 1.0.1
    dev: true

  /is-fullwidth-code-point@2.0.0:
    resolution: {integrity: sha512-VHskAKYM8RfSFXwee5t5cbN5PZeq1Wrh6qd5bkyiXIf6UQcN6w/A0eXM9r6t8d+GYOh+o6ZhiEnb88LN/Y8m2w==}
    engines: {node: '>=4'}

  /is-fullwidth-code-point@3.0.0:
    resolution: {integrity: sha512-zymm5+u+sCsSWyD9qNaejV3DFvhCKclKdizYaJUuHA83RLjb7nSuGnddCHGv0hk+KY7BMAlsWeK4Ueg6EV6XQg==}
    engines: {node: '>=8'}

  /is-generator-fn@2.1.0:
    resolution: {integrity: sha512-cTIB4yPYL/Grw0EaSzASzg6bBy9gqCofvWN8okThAYIxKJZC+udlRAmGbM0XLeniEJSs8uEgHPGuHSe1XsOLSQ==}
    engines: {node: '>=6'}
    dev: true

  /is-glob@4.0.3:
    resolution: {integrity: sha512-xelSayHH36ZgE7ZWhli7pW34hNbNl8Ojv5KVmkJD4hBdD3th8Tfk9vYasLM+mXWOZhFkgZfxhLSnrwRr4elSSg==}
    engines: {node: '>=0.10.0'}
    dependencies:
      is-extglob: 2.1.1

  /is-hex-prefixed@1.0.0:
    resolution: {integrity: sha512-WvtOiug1VFrE9v1Cydwm+FnXd3+w9GaeVUss5W4v/SLy3UW00vP+6iNF2SdnfiBoLy4bTqVdkftNGTUeOFVsbA==}
    engines: {node: '>=6.5.0', npm: '>=3'}
    dev: true

  /is-negative-zero@2.0.2:
    resolution: {integrity: sha512-dqJvarLawXsFbNDeJW7zAz8ItJ9cd28YufuuFzh0G8pNHjJMnY08Dv7sYX2uF5UpQOwieAeOExEYAWWfu7ZZUA==}
    engines: {node: '>= 0.4'}
    dev: true

  /is-number-object@1.0.7:
    resolution: {integrity: sha512-k1U0IRzLMo7ZlYIfzRu23Oh6MiIFasgpb9X76eqfFZAqwH44UI4KTBvBYIZ1dSL9ZzChTB9ShHfLkR4pdW5krQ==}
    engines: {node: '>= 0.4'}
    dependencies:
      has-tostringtag: 1.0.0
    dev: true

  /is-number@7.0.0:
    resolution: {integrity: sha512-41Cifkg6e8TylSpdtTpeLVMqvSBEVzTttHvERD741+pnZ8ANv0004MRL43QKPDlK9cGvNp6NZWZUBlbGXYxxng==}
    engines: {node: '>=0.12.0'}

  /is-obj@1.0.1:
    resolution: {integrity: sha512-l4RyHgRqGN4Y3+9JHVrNqO+tN0rV5My76uW5/nuO4K1b6vw5G8d/cmFjP9tRfEsdhZNt0IFdZuK/c2Vr4Nb+Qg==}
    engines: {node: '>=0.10.0'}
    dev: true

  /is-observable@1.1.0:
    resolution: {integrity: sha512-NqCa4Sa2d+u7BWc6CukaObG3Fh+CU9bvixbpcXYhy2VvYS7vVGIdAgnIS5Ks3A/cqk4rebLJ9s8zBstT2aKnIA==}
    engines: {node: '>=4'}
    dependencies:
      symbol-observable: 1.2.0
    dev: true

  /is-observable@2.1.0:
    resolution: {integrity: sha512-DailKdLb0WU+xX8K5w7VsJhapwHLZ9jjmazqCJq4X12CTgqq73TKnbRcnSLuXYPOoLQgV5IrD7ePiX/h1vnkBw==}
    engines: {node: '>=8'}
    dev: false

  /is-path-inside@3.0.3:
    resolution: {integrity: sha512-Fd4gABb+ycGAmKou8eMftCupSir5lRxqf4aD/vd0cD2qc4HL07OjCeuHMr8Ro4CoMaeCKDB0/ECBOVWjTwUvPQ==}
    engines: {node: '>=8'}
    dev: true

  /is-plain-obj@1.1.0:
    resolution: {integrity: sha512-yvkRyxmFKEOQ4pNXCmJG5AEQNlXJS5LaONXo5/cLdTZdWvsZ1ioJEonLGAosKlMWE8lwUy/bJzMjcw8az73+Fg==}
    engines: {node: '>=0.10.0'}
    dev: true

  /is-plain-obj@2.1.0:
    resolution: {integrity: sha512-YWnfyRwxL/+SsrWYfOpUtz5b3YD+nyfkHvjbcanzk8zgyO4ASD67uVMRt8k5bM4lLMDnXfriRhOpemw+NfT1eA==}
    engines: {node: '>=8'}
    dev: true

  /is-potential-custom-element-name@1.0.1:
    resolution: {integrity: sha512-bCYeRA2rVibKZd+s2625gGnGF/t7DSqDs4dP7CrLA1m7jKWz6pps0LpYLJN8Q64HtmPKJ1hrN3nzPNKFEKOUiQ==}
    dev: true

  /is-promise@2.2.2:
    resolution: {integrity: sha512-+lP4/6lKUBfQjZ2pdxThZvLUAafmZb8OAxFb8XXtiQmS35INgr85hdOGoEs124ez1FCnZJt6jau/T+alh58QFQ==}

  /is-regex@1.1.4:
    resolution: {integrity: sha512-kvRdxDsxZjhzUX07ZnLydzS1TU/TJlTUHHY4YLL87e37oUA49DfkLqgy+VjFocowy29cKvcSiu+kIv728jTTVg==}
    engines: {node: '>= 0.4'}
    dependencies:
      call-bind: 1.0.2
      has-tostringtag: 1.0.0
    dev: true

  /is-regexp@1.0.0:
    resolution: {integrity: sha512-7zjFAPO4/gwyQAAgRRmqeEeyIICSdmCqa3tsVHMdBzaXXRiqopZL4Cyghg/XulGWrtABTpbnYYzzIRffLkP4oA==}
    engines: {node: '>=0.10.0'}
    dev: true

  /is-shared-array-buffer@1.0.2:
    resolution: {integrity: sha512-sqN2UDu1/0y6uvXyStCOzyhAjCSlHceFoMKJW8W9EU9cvic/QdsZ0kEU93HEy3IUEFZIiH/3w+AH/UQbPHNdhA==}
    dependencies:
      call-bind: 1.0.2
    dev: true

  /is-stream@1.1.0:
    resolution: {integrity: sha512-uQPm8kcs47jx38atAcWTVxyltQYoPT68y9aWYdV6yWXSyW8mzSat0TL6CiWdZeCdF3KrAvpVtnHbTv4RN+rqdQ==}
    engines: {node: '>=0.10.0'}
    dev: true

  /is-stream@2.0.1:
    resolution: {integrity: sha512-hFoiJiTl63nn+kstHGBtewWSKnQLpyb155KHheA1l39uvtO9nWIop1p3udqPcUd/xbF1VLMO4n7OI6p7RbngDg==}
    engines: {node: '>=8'}

  /is-stream@3.0.0:
    resolution: {integrity: sha512-LnQR4bZ9IADDRSkvpqMGvt/tEJWclzklNgSw48V5EAaAeDd6qGvN8ei6k5p0tvxSR171VmGyHuTiAOfxAbr8kA==}
    engines: {node: ^12.20.0 || ^14.13.1 || >=16.0.0}
    dev: false

  /is-string@1.0.7:
    resolution: {integrity: sha512-tE2UXzivje6ofPW7l23cjDOMa09gb7xlAqG6jG5ej6uPV32TlWP3NKPigtaGeHNu9fohccRYvIiZMfOOnOYUtg==}
    engines: {node: '>= 0.4'}
    dependencies:
      has-tostringtag: 1.0.0
    dev: true

  /is-subdir@1.2.0:
    resolution: {integrity: sha512-2AT6j+gXe/1ueqbW6fLZJiIw3F8iXGJtt0yDrZaBhAZEG1raiTxKWU+IPqMCzQAXOUCKdA4UDMgacKH25XG2Cw==}
    engines: {node: '>=4'}
    dependencies:
      better-path-resolve: 1.0.0
    dev: true

  /is-symbol@1.0.4:
    resolution: {integrity: sha512-C/CPBqKWnvdcxqIARxyOh4v1UUEOCHpgDa0WYgpKDFMszcrPcffg5uhwSgPCLD2WWxmq6isisz87tzT01tuGhg==}
    engines: {node: '>= 0.4'}
    dependencies:
      has-symbols: 1.0.3
    dev: true

  /is-unicode-supported@0.1.0:
    resolution: {integrity: sha512-knxG2q4UC3u8stRGyAVJCOdxFmv5DZiRcdlIaAQXAbSfJya+OhopNotLQrstBhququ4ZpuKbDc/8S6mgXgPFPw==}
    engines: {node: '>=10'}
    dev: true

  /is-utf8@0.2.1:
    resolution: {integrity: sha512-rMYPYvCzsXywIsldgLaSoPlw5PfoB/ssr7hY4pLfcodrA5M/eArza1a9VmTiNIBNMjOGr1Ow9mTyU2o69U6U9Q==}
    dev: false

  /is-weakref@1.0.2:
    resolution: {integrity: sha512-qctsuLZmIQ0+vSSMfoVvyFe2+GSEvnmZ2ezTup1SBse9+twCCeial6EEi3Nc2KFcf6+qz2FBPnjXsk8xhKSaPQ==}
    dependencies:
      call-bind: 1.0.2
    dev: true

  /is-what@4.1.15:
    resolution: {integrity: sha512-uKua1wfy3Yt+YqsD6mTUEa2zSi3G1oPlqTflgaPJ7z63vUGN5pxFpnQfeSLMFnJDEsdvOtkp1rUWkYjB4YfhgA==}
    engines: {node: '>=12.13'}
    dev: false

  /is-windows@1.0.2:
    resolution: {integrity: sha512-eXK1UInq2bPmjyX6e3VHIzMLobc4J94i4AWn+Hpq3OU5KkrRC96OAcR3PRJ/pGu6m8TRnBHP9dkXQVsT/COVIA==}
    engines: {node: '>=0.10.0'}
    dev: true

  /isexe@2.0.0:
    resolution: {integrity: sha512-RHxMLp9lnKHGHRng9QFhRCMbYAcVpn69smSGcq3f36xjgVVWThj4qqLbTLlq7Ssj8B+fIQ1EuCEGI2lKsyQeIw==}

  /isomorphic-ws@5.0.0(ws@8.12.0):
    resolution: {integrity: sha512-muId7Zzn9ywDsyXgTIafTry2sV3nySZeUDe6YedVd1Hvuuep5AsIlqK+XefWpYTyJG5e503F2xIuT2lcU6rCSw==}
    peerDependencies:
      ws: '*'
    dependencies:
      ws: 8.12.0
    dev: false

  /istanbul-lib-coverage@3.2.0:
    resolution: {integrity: sha512-eOeJ5BHCmHYvQK7xt9GkdHuzuCGS1Y6g9Gvnx3Ym33fz/HpLRYxiS0wHNr+m/MBC8B647Xt608vCDEvhl9c6Mw==}
    engines: {node: '>=8'}
    dev: true

  /istanbul-lib-instrument@5.2.1:
    resolution: {integrity: sha512-pzqtp31nLv/XFOzXGuvhCb8qhjmTVo5vjVk19XE4CRlSWz0KoeJ3bw9XsA7nOp9YBf4qHjwBxkDzKcME/J29Yg==}
    engines: {node: '>=8'}
    dependencies:
      '@babel/core': 7.21.4
      '@babel/parser': 7.21.4
      '@istanbuljs/schema': 0.1.3
      istanbul-lib-coverage: 3.2.0
      semver: 6.3.0
    transitivePeerDependencies:
      - supports-color
    dev: true

  /istanbul-lib-report@3.0.0:
    resolution: {integrity: sha512-wcdi+uAKzfiGT2abPpKZ0hSU1rGQjUQnLvtY5MpQ7QCTahD3VODhcu4wcfY1YtkGaDD5yuydOLINXsfbus9ROw==}
    engines: {node: '>=8'}
    dependencies:
      istanbul-lib-coverage: 3.2.0
      make-dir: 3.1.0
      supports-color: 7.2.0
    dev: true

  /istanbul-lib-source-maps@4.0.1:
    resolution: {integrity: sha512-n3s8EwkdFIJCG3BPKBYvskgXGoy88ARzvegkitk60NxRdwltLOTaH7CUiMRXvwYorl0Q712iEjcWB+fK/MrWVw==}
    engines: {node: '>=10'}
    dependencies:
      debug: 4.3.4(supports-color@8.1.1)
      istanbul-lib-coverage: 3.2.0
      source-map: 0.6.1
    transitivePeerDependencies:
      - supports-color
    dev: true

  /istanbul-reports@3.1.5:
    resolution: {integrity: sha512-nUsEMa9pBt/NOHqbcbeJEgqIlY/K7rVWUX6Lql2orY5e9roQOthbR3vtY4zzf2orPELg80fnxxk9zUyPlgwD1w==}
    engines: {node: '>=8'}
    dependencies:
      html-escaper: 2.0.2
      istanbul-lib-report: 3.0.0
    dev: true

  /jake@10.8.5:
    resolution: {integrity: sha512-sVpxYeuAhWt0OTWITwT98oyV0GsXyMlXCF+3L1SuafBVUIr/uILGRB+NqwkzhgXKvoJpDIpQvqkUALgdmQsQxw==}
    engines: {node: '>=10'}
    hasBin: true
    dependencies:
      async: 3.2.4
      chalk: 4.1.2
      filelist: 1.0.4
      minimatch: 3.1.2

  /jest-changed-files@29.5.0:
    resolution: {integrity: sha512-IFG34IUMUaNBIxjQXF/iu7g6EcdMrGRRxaUSw92I/2g2YC6vCdTltl4nHvt7Ci5nSJwXIkCu8Ka1DKF+X7Z1Ag==}
    engines: {node: ^14.15.0 || ^16.10.0 || >=18.0.0}
    dependencies:
      execa: 5.1.1
      p-limit: 3.1.0
    dev: true

  /jest-circus@29.5.0:
    resolution: {integrity: sha512-gq/ongqeQKAplVxqJmbeUOJJKkW3dDNPY8PjhJ5G0lBRvu0e3EWGxGy5cI4LAGA7gV2UHCtWBI4EMXK8c9nQKA==}
    engines: {node: ^14.15.0 || ^16.10.0 || >=18.0.0}
    dependencies:
      '@jest/environment': 29.5.0
      '@jest/expect': 29.5.0
      '@jest/test-result': 29.5.0
      '@jest/types': 29.5.0
      '@types/node': 18.15.11
      chalk: 4.1.2
      co: 4.6.0
      dedent: 0.7.0
      is-generator-fn: 2.1.0
      jest-each: 29.5.0
      jest-matcher-utils: 29.5.0
      jest-message-util: 29.5.0
      jest-runtime: 29.5.0
      jest-snapshot: 29.5.0
      jest-util: 29.5.0
      p-limit: 3.1.0
      pretty-format: 29.5.0
      pure-rand: 6.0.1
      slash: 3.0.0
      stack-utils: 2.0.6
    transitivePeerDependencies:
      - supports-color
    dev: true

  /jest-cli@29.5.0(@types/node@18.15.11):
    resolution: {integrity: sha512-L1KcP1l4HtfwdxXNFCL5bmUbLQiKrakMUriBEcc1Vfz6gx31ORKdreuWvmQVBit+1ss9NNR3yxjwfwzZNdQXJw==}
    engines: {node: ^14.15.0 || ^16.10.0 || >=18.0.0}
    hasBin: true
    peerDependencies:
      node-notifier: ^8.0.1 || ^9.0.0 || ^10.0.0
    peerDependenciesMeta:
      node-notifier:
        optional: true
    dependencies:
      '@jest/core': 29.5.0
      '@jest/test-result': 29.5.0
      '@jest/types': 29.5.0
      chalk: 4.1.2
      exit: 0.1.2
      graceful-fs: 4.2.11
      import-local: 3.1.0
      jest-config: 29.5.0(@types/node@18.15.11)
      jest-util: 29.5.0
      jest-validate: 29.5.0
      prompts: 2.4.2
      yargs: 17.7.1
    transitivePeerDependencies:
      - '@types/node'
      - supports-color
      - ts-node
    dev: true

  /jest-config@29.5.0(@types/node@18.15.11):
    resolution: {integrity: sha512-kvDUKBnNJPNBmFFOhDbm59iu1Fii1Q6SxyhXfvylq3UTHbg6o7j/g8k2dZyXWLvfdKB1vAPxNZnMgtKJcmu3kA==}
    engines: {node: ^14.15.0 || ^16.10.0 || >=18.0.0}
    peerDependencies:
      '@types/node': '*'
      ts-node: '>=9.0.0'
    peerDependenciesMeta:
      '@types/node':
        optional: true
      ts-node:
        optional: true
    dependencies:
      '@babel/core': 7.21.4
      '@jest/test-sequencer': 29.5.0
      '@jest/types': 29.5.0
      '@types/node': 18.15.11
      babel-jest: 29.5.0(@babel/core@7.21.4)
      chalk: 4.1.2
      ci-info: 3.8.0
      deepmerge: 4.3.1
      glob: 7.2.3
      graceful-fs: 4.2.11
      jest-circus: 29.5.0
      jest-environment-node: 29.5.0
      jest-get-type: 29.4.3
      jest-regex-util: 29.4.3
      jest-resolve: 29.5.0
      jest-runner: 29.5.0
      jest-util: 29.5.0
      jest-validate: 29.5.0
      micromatch: 4.0.5
      parse-json: 5.2.0
      pretty-format: 29.5.0
      slash: 3.0.0
      strip-json-comments: 3.1.1
    transitivePeerDependencies:
      - supports-color
    dev: true

  /jest-diff@27.5.1:
    resolution: {integrity: sha512-m0NvkX55LDt9T4mctTEgnZk3fmEg3NRYutvMPWM/0iPnkFj2wIeF45O1718cMSOFO1vINkqmxqD8vE37uTEbqw==}
    engines: {node: ^10.13.0 || ^12.13.0 || ^14.15.0 || >=15.0.0}
    dependencies:
      chalk: 4.1.2
      diff-sequences: 27.5.1
      jest-get-type: 27.5.1
      pretty-format: 27.5.1
    dev: true

  /jest-diff@29.5.0:
    resolution: {integrity: sha512-LtxijLLZBduXnHSniy0WMdaHjmQnt3g5sa16W4p0HqukYTTsyTW3GD1q41TyGl5YFXj/5B2U6dlh5FM1LIMgxw==}
    engines: {node: ^14.15.0 || ^16.10.0 || >=18.0.0}
    dependencies:
      chalk: 4.1.2
      diff-sequences: 29.4.3
      jest-get-type: 29.4.3
      pretty-format: 29.5.0
    dev: true

  /jest-docblock@29.4.3:
    resolution: {integrity: sha512-fzdTftThczeSD9nZ3fzA/4KkHtnmllawWrXO69vtI+L9WjEIuXWs4AmyME7lN5hU7dB0sHhuPfcKofRsUb/2Fg==}
    engines: {node: ^14.15.0 || ^16.10.0 || >=18.0.0}
    dependencies:
      detect-newline: 3.1.0
    dev: true

  /jest-each@29.5.0:
    resolution: {integrity: sha512-HM5kIJ1BTnVt+DQZ2ALp3rzXEl+g726csObrW/jpEGl+CDSSQpOJJX2KE/vEg8cxcMXdyEPu6U4QX5eruQv5hA==}
    engines: {node: ^14.15.0 || ^16.10.0 || >=18.0.0}
    dependencies:
      '@jest/types': 29.5.0
      chalk: 4.1.2
      jest-get-type: 29.4.3
      jest-util: 29.5.0
      pretty-format: 29.5.0
    dev: true

  /jest-environment-jsdom@29.3.1:
    resolution: {integrity: sha512-G46nKgiez2Gy4zvYNhayfMEAFlVHhWfncqvqS6yCd0i+a4NsSUD2WtrKSaYQrYiLQaupHXxCRi8xxVL2M9PbhA==}
    engines: {node: ^14.15.0 || ^16.10.0 || >=18.0.0}
    peerDependencies:
      canvas: ^2.5.0
    peerDependenciesMeta:
      canvas:
        optional: true
    dependencies:
      '@jest/environment': 29.5.0
      '@jest/fake-timers': 29.5.0
      '@jest/types': 29.5.0
      '@types/jsdom': 20.0.1
      '@types/node': 18.15.11
      jest-mock: 29.5.0
      jest-util: 29.5.0
      jsdom: 20.0.3
    transitivePeerDependencies:
      - bufferutil
      - supports-color
      - utf-8-validate
    dev: true

  /jest-environment-node@29.5.0:
    resolution: {integrity: sha512-ExxuIK/+yQ+6PRGaHkKewYtg6hto2uGCgvKdb2nfJfKXgZ17DfXjvbZ+jA1Qt9A8EQSfPnt5FKIfnOO3u1h9qw==}
    engines: {node: ^14.15.0 || ^16.10.0 || >=18.0.0}
    dependencies:
      '@jest/environment': 29.5.0
      '@jest/fake-timers': 29.5.0
      '@jest/types': 29.5.0
      '@types/node': 18.15.11
      jest-mock: 29.5.0
      jest-util: 29.5.0
    dev: true

  /jest-get-type@27.5.1:
    resolution: {integrity: sha512-2KY95ksYSaK7DMBWQn6dQz3kqAf3BB64y2udeG+hv4KfSOb9qwcYQstTJc1KCbsix+wLZWZYN8t7nwX3GOBLRw==}
    engines: {node: ^10.13.0 || ^12.13.0 || ^14.15.0 || >=15.0.0}
    dev: true

  /jest-get-type@29.4.3:
    resolution: {integrity: sha512-J5Xez4nRRMjk8emnTpWrlkyb9pfRQQanDrvWHhsR1+VUfbwxi30eVcZFlcdGInRibU4G5LwHXpI7IRHU0CY+gg==}
    engines: {node: ^14.15.0 || ^16.10.0 || >=18.0.0}
    dev: true

  /jest-haste-map@29.5.0:
    resolution: {integrity: sha512-IspOPnnBro8YfVYSw6yDRKh/TiCdRngjxeacCps1cQ9cgVN6+10JUcuJ1EabrgYLOATsIAigxA0rLR9x/YlrSA==}
    engines: {node: ^14.15.0 || ^16.10.0 || >=18.0.0}
    dependencies:
      '@jest/types': 29.5.0
      '@types/graceful-fs': 4.1.6
      '@types/node': 18.15.11
      anymatch: 3.1.3
      fb-watchman: 2.0.2
      graceful-fs: 4.2.11
      jest-regex-util: 29.4.3
      jest-util: 29.5.0
      jest-worker: 29.5.0
      micromatch: 4.0.5
      walker: 1.0.8
    optionalDependencies:
      fsevents: 2.3.2
    dev: true

  /jest-leak-detector@29.5.0:
    resolution: {integrity: sha512-u9YdeeVnghBUtpN5mVxjID7KbkKE1QU4f6uUwuxiY0vYRi9BUCLKlPEZfDGR67ofdFmDz9oPAy2G92Ujrntmow==}
    engines: {node: ^14.15.0 || ^16.10.0 || >=18.0.0}
    dependencies:
      jest-get-type: 29.4.3
      pretty-format: 29.5.0
    dev: true

  /jest-matcher-utils@27.5.1:
    resolution: {integrity: sha512-z2uTx/T6LBaCoNWNFWwChLBKYxTMcGBRjAt+2SbP929/Fflb9aa5LGma654Rz8z9HLxsrUaYzxE9T/EFIL/PAw==}
    engines: {node: ^10.13.0 || ^12.13.0 || ^14.15.0 || >=15.0.0}
    dependencies:
      chalk: 4.1.2
      jest-diff: 27.5.1
      jest-get-type: 27.5.1
      pretty-format: 27.5.1
    dev: true

  /jest-matcher-utils@29.5.0:
    resolution: {integrity: sha512-lecRtgm/rjIK0CQ7LPQwzCs2VwW6WAahA55YBuI+xqmhm7LAaxokSB8C97yJeYyT+HvQkH741StzpU41wohhWw==}
    engines: {node: ^14.15.0 || ^16.10.0 || >=18.0.0}
    dependencies:
      chalk: 4.1.2
      jest-diff: 29.5.0
      jest-get-type: 29.4.3
      pretty-format: 29.5.0
    dev: true

  /jest-message-util@29.5.0:
    resolution: {integrity: sha512-Kijeg9Dag6CKtIDA7O21zNTACqD5MD/8HfIV8pdD94vFyFuer52SigdC3IQMhab3vACxXMiFk+yMHNdbqtyTGA==}
    engines: {node: ^14.15.0 || ^16.10.0 || >=18.0.0}
    dependencies:
      '@babel/code-frame': 7.21.4
      '@jest/types': 29.5.0
      '@types/stack-utils': 2.0.1
      chalk: 4.1.2
      graceful-fs: 4.2.11
      micromatch: 4.0.5
      pretty-format: 29.5.0
      slash: 3.0.0
      stack-utils: 2.0.6
    dev: true

  /jest-mock@29.5.0:
    resolution: {integrity: sha512-GqOzvdWDE4fAV2bWQLQCkujxYWL7RxjCnj71b5VhDAGOevB3qj3Ovg26A5NI84ZpODxyzaozXLOh2NCgkbvyaw==}
    engines: {node: ^14.15.0 || ^16.10.0 || >=18.0.0}
    dependencies:
      '@jest/types': 29.5.0
      '@types/node': 18.15.11
      jest-util: 29.5.0
    dev: true

  /jest-pnp-resolver@1.2.3(jest-resolve@29.5.0):
    resolution: {integrity: sha512-+3NpwQEnRoIBtx4fyhblQDPgJI0H1IEIkX7ShLUjPGA7TtUTvI1oiKi3SR4oBR0hQhQR80l4WAe5RrXBwWMA8w==}
    engines: {node: '>=6'}
    peerDependencies:
      jest-resolve: '*'
    peerDependenciesMeta:
      jest-resolve:
        optional: true
    dependencies:
      jest-resolve: 29.5.0
    dev: true

  /jest-regex-util@29.4.3:
    resolution: {integrity: sha512-O4FglZaMmWXbGHSQInfXewIsd1LMn9p3ZXB/6r4FOkyhX2/iP/soMG98jGvk/A3HAN78+5VWcBGO0BJAPRh4kg==}
    engines: {node: ^14.15.0 || ^16.10.0 || >=18.0.0}
    dev: true

  /jest-resolve-dependencies@29.5.0:
    resolution: {integrity: sha512-sjV3GFr0hDJMBpYeUuGduP+YeCRbd7S/ck6IvL3kQ9cpySYKqcqhdLLC2rFwrcL7tz5vYibomBrsFYWkIGGjOg==}
    engines: {node: ^14.15.0 || ^16.10.0 || >=18.0.0}
    dependencies:
      jest-regex-util: 29.4.3
      jest-snapshot: 29.5.0
    transitivePeerDependencies:
      - supports-color
    dev: true

  /jest-resolve@29.5.0:
    resolution: {integrity: sha512-1TzxJ37FQq7J10jPtQjcc+MkCkE3GBpBecsSUWJ0qZNJpmg6m0D9/7II03yJulm3H/fvVjgqLh/k2eYg+ui52w==}
    engines: {node: ^14.15.0 || ^16.10.0 || >=18.0.0}
    dependencies:
      chalk: 4.1.2
      graceful-fs: 4.2.11
      jest-haste-map: 29.5.0
      jest-pnp-resolver: 1.2.3(jest-resolve@29.5.0)
      jest-util: 29.5.0
      jest-validate: 29.5.0
      resolve: 1.22.2
      resolve.exports: 2.0.2
      slash: 3.0.0
    dev: true

  /jest-runner@29.5.0:
    resolution: {integrity: sha512-m7b6ypERhFghJsslMLhydaXBiLf7+jXy8FwGRHO3BGV1mcQpPbwiqiKUR2zU2NJuNeMenJmlFZCsIqzJCTeGLQ==}
    engines: {node: ^14.15.0 || ^16.10.0 || >=18.0.0}
    dependencies:
      '@jest/console': 29.5.0
      '@jest/environment': 29.5.0
      '@jest/test-result': 29.5.0
      '@jest/transform': 29.5.0
      '@jest/types': 29.5.0
      '@types/node': 18.15.11
      chalk: 4.1.2
      emittery: 0.13.1
      graceful-fs: 4.2.11
      jest-docblock: 29.4.3
      jest-environment-node: 29.5.0
      jest-haste-map: 29.5.0
      jest-leak-detector: 29.5.0
      jest-message-util: 29.5.0
      jest-resolve: 29.5.0
      jest-runtime: 29.5.0
      jest-util: 29.5.0
      jest-watcher: 29.5.0
      jest-worker: 29.5.0
      p-limit: 3.1.0
      source-map-support: 0.5.13
    transitivePeerDependencies:
      - supports-color
    dev: true

  /jest-runtime@29.5.0:
    resolution: {integrity: sha512-1Hr6Hh7bAgXQP+pln3homOiEZtCDZFqwmle7Ew2j8OlbkIu6uE3Y/etJQG8MLQs3Zy90xrp2C0BRrtPHG4zryw==}
    engines: {node: ^14.15.0 || ^16.10.0 || >=18.0.0}
    dependencies:
      '@jest/environment': 29.5.0
      '@jest/fake-timers': 29.5.0
      '@jest/globals': 29.5.0
      '@jest/source-map': 29.4.3
      '@jest/test-result': 29.5.0
      '@jest/transform': 29.5.0
      '@jest/types': 29.5.0
      '@types/node': 18.15.11
      chalk: 4.1.2
      cjs-module-lexer: 1.2.2
      collect-v8-coverage: 1.0.1
      glob: 7.2.3
      graceful-fs: 4.2.11
      jest-haste-map: 29.5.0
      jest-message-util: 29.5.0
      jest-mock: 29.5.0
      jest-regex-util: 29.4.3
      jest-resolve: 29.5.0
      jest-snapshot: 29.5.0
      jest-util: 29.5.0
      slash: 3.0.0
      strip-bom: 4.0.0
    transitivePeerDependencies:
      - supports-color
    dev: true

  /jest-snapshot@29.5.0:
    resolution: {integrity: sha512-x7Wolra5V0tt3wRs3/ts3S6ciSQVypgGQlJpz2rsdQYoUKxMxPNaoHMGJN6qAuPJqS+2iQ1ZUn5kl7HCyls84g==}
    engines: {node: ^14.15.0 || ^16.10.0 || >=18.0.0}
    dependencies:
      '@babel/core': 7.21.4
      '@babel/generator': 7.21.4
      '@babel/plugin-syntax-jsx': 7.18.6(@babel/core@7.21.4)
      '@babel/plugin-syntax-typescript': 7.20.0(@babel/core@7.21.4)
      '@babel/traverse': 7.21.4
      '@babel/types': 7.21.4
      '@jest/expect-utils': 29.5.0
      '@jest/transform': 29.5.0
      '@jest/types': 29.5.0
      '@types/babel__traverse': 7.18.3
      '@types/prettier': 2.7.2
      babel-preset-current-node-syntax: 1.0.1(@babel/core@7.21.4)
      chalk: 4.1.2
      expect: 29.5.0
      graceful-fs: 4.2.11
      jest-diff: 29.5.0
      jest-get-type: 29.4.3
      jest-matcher-utils: 29.5.0
      jest-message-util: 29.5.0
      jest-util: 29.5.0
      natural-compare: 1.4.0
      pretty-format: 29.5.0
      semver: 7.5.0
    transitivePeerDependencies:
      - supports-color
    dev: true

  /jest-util@29.5.0:
    resolution: {integrity: sha512-RYMgG/MTadOr5t8KdhejfvUU82MxsCu5MF6KuDUHl+NuwzUt+Sm6jJWxTJVrDR1j5M/gJVCPKQEpWXY+yIQ6lQ==}
    engines: {node: ^14.15.0 || ^16.10.0 || >=18.0.0}
    dependencies:
      '@jest/types': 29.5.0
      '@types/node': 18.15.11
      chalk: 4.1.2
      ci-info: 3.8.0
      graceful-fs: 4.2.11
      picomatch: 2.3.1
    dev: true

  /jest-validate@29.5.0:
    resolution: {integrity: sha512-pC26etNIi+y3HV8A+tUGr/lph9B18GnzSRAkPaaZJIE1eFdiYm6/CewuiJQ8/RlfHd1u/8Ioi8/sJ+CmbA+zAQ==}
    engines: {node: ^14.15.0 || ^16.10.0 || >=18.0.0}
    dependencies:
      '@jest/types': 29.5.0
      camelcase: 6.3.0
      chalk: 4.1.2
      jest-get-type: 29.4.3
      leven: 3.1.0
      pretty-format: 29.5.0
    dev: true

  /jest-watcher@29.5.0:
    resolution: {integrity: sha512-KmTojKcapuqYrKDpRwfqcQ3zjMlwu27SYext9pt4GlF5FUgB+7XE1mcCnSm6a4uUpFyQIkb6ZhzZvHl+jiBCiA==}
    engines: {node: ^14.15.0 || ^16.10.0 || >=18.0.0}
    dependencies:
      '@jest/test-result': 29.5.0
      '@jest/types': 29.5.0
      '@types/node': 18.15.11
      ansi-escapes: 4.3.2
      chalk: 4.1.2
      emittery: 0.13.1
      jest-util: 29.5.0
      string-length: 4.0.2
    dev: true

  /jest-worker@29.5.0:
    resolution: {integrity: sha512-NcrQnevGoSp4b5kg+akIpthoAFHxPBcb5P6mYPY0fUNT+sSvmtu6jlkEle3anczUKIKEbMxFimk9oTP/tpIPgA==}
    engines: {node: ^14.15.0 || ^16.10.0 || >=18.0.0}
    dependencies:
      '@types/node': 18.15.11
      jest-util: 29.5.0
      merge-stream: 2.0.0
      supports-color: 8.1.1
    dev: true

  /jest@29.5.0(@types/node@18.15.11):
    resolution: {integrity: sha512-juMg3he2uru1QoXX078zTa7pO85QyB9xajZc6bU+d9yEGwrKX6+vGmJQ3UdVZsvTEUARIdObzH68QItim6OSSQ==}
    engines: {node: ^14.15.0 || ^16.10.0 || >=18.0.0}
    hasBin: true
    peerDependencies:
      node-notifier: ^8.0.1 || ^9.0.0 || ^10.0.0
    peerDependenciesMeta:
      node-notifier:
        optional: true
    dependencies:
      '@jest/core': 29.5.0
      '@jest/types': 29.5.0
      import-local: 3.1.0
      jest-cli: 29.5.0(@types/node@18.15.11)
    transitivePeerDependencies:
      - '@types/node'
      - supports-color
      - ts-node
    dev: true

  /jiti@1.18.2:
    resolution: {integrity: sha512-QAdOptna2NYiSSpv0O/BwoHBSmz4YhpzJHyi+fnMRTXFjp7B8i/YG5Z8IfusxB1ufjcD2Sre1F3R+nX3fvy7gg==}
    hasBin: true
    dev: true

  /joycon@3.1.1:
    resolution: {integrity: sha512-34wB/Y7MW7bzjKRjUKTa46I2Z7eV62Rkhva+KkopW7Qvv/OSWBqvkSY7vusOPrNuZcUG3tApvdVgNB8POj3SPw==}
    engines: {node: '>=10'}
    dev: true

  /js-base64@3.7.5:
    resolution: {integrity: sha512-3MEt5DTINKqfScXKfJFrRbxkrnk2AxPWGBL/ycjz4dK8iqiSJ06UxD8jh8xuh6p10TX4t2+7FsBYVxxQbMg+qA==}
    dev: false

  /js-sdsl@4.4.0:
    resolution: {integrity: sha512-FfVSdx6pJ41Oa+CF7RDaFmTnCaFhua+SNYQX74riGOpl96x+2jQCqEfQ2bnXu/5DPCqlRuiqyvTJM0Qjz26IVg==}
    dev: true

  /js-sha3@0.8.0:
    resolution: {integrity: sha512-gF1cRrHhIzNfToc802P800N8PpXS+evLLXfsVpowqmAFR9uwbi89WvXg2QspOmXL8QL86J4T1EpFu+yUkwJY3Q==}

  /js-string-escape@1.0.1:
    resolution: {integrity: sha512-Smw4xcfIQ5LVjAOuJCvN/zIodzA/BBSsluuoSykP+lUvScIi4U6RJLfwHet5cxFnCswUjISV8oAXaqaJDY3chg==}
    engines: {node: '>= 0.8'}
    dev: true

  /js-tokens@4.0.0:
    resolution: {integrity: sha512-RdJUflcE3cUzKiMqQgsCu06FPu9UdIJO0beYbPhHN4k6apgJtifcoCtT9bcxOpYBtpD2kCM6Sbzg4CausW/PKQ==}

  /js-yaml@3.14.1:
    resolution: {integrity: sha512-okMH7OXXJ7YrN9Ok3/SXrnu4iX9yOk+25nqX4imS2npuvTYDmo/QEZoqwZkYaIDk3jVvBOTOIEgEhaLOynBS9g==}
    hasBin: true
    dependencies:
      argparse: 1.0.10
      esprima: 4.0.1
    dev: true

  /js-yaml@4.1.0:
    resolution: {integrity: sha512-wpxZs9NoxZaJESJGIZTyDEaYpl0FKSA+FB9aJiyemKhMwkxQg63h4T1KJgUGHpTqPDNRcmmYLugrRjJlBtWvRA==}
    hasBin: true
    dependencies:
      argparse: 2.0.1
    dev: true

  /jsdom@20.0.3:
    resolution: {integrity: sha512-SYhBvTh89tTfCD/CRdSOm13mOBa42iTaTyfyEWBdKcGdPxPtLFBXuHR8XHb33YNYaP+lLbmSvBTsnoesCNJEsQ==}
    engines: {node: '>=14'}
    peerDependencies:
      canvas: ^2.5.0
    peerDependenciesMeta:
      canvas:
        optional: true
    dependencies:
      abab: 2.0.6
      acorn: 8.8.2
      acorn-globals: 7.0.1
      cssom: 0.5.0
      cssstyle: 2.3.0
      data-urls: 3.0.2
      decimal.js: 10.4.3
      domexception: 4.0.0
      escodegen: 2.0.0
      form-data: 4.0.0
      html-encoding-sniffer: 3.0.0
      http-proxy-agent: 5.0.0
      https-proxy-agent: 5.0.1
      is-potential-custom-element-name: 1.0.1
      nwsapi: 2.2.2
      parse5: 7.1.2
      saxes: 6.0.0
      symbol-tree: 3.2.4
      tough-cookie: 4.1.2
      w3c-xmlserializer: 4.0.0
      webidl-conversions: 7.0.0
      whatwg-encoding: 2.0.0
      whatwg-mimetype: 3.0.0
      whatwg-url: 11.0.0
      ws: 8.13.0
      xml-name-validator: 4.0.0
    transitivePeerDependencies:
      - bufferutil
      - supports-color
      - utf-8-validate
    dev: true

  /jsesc@2.5.2:
    resolution: {integrity: sha512-OYu7XEzjkCQ3C5Ps3QIZsQfNpqoJyZZA99wd9aWd05NCtC5pWOkShK2mkL6HXQR6/Cy2lbNdPlZBpuQHXE63gA==}
    engines: {node: '>=4'}
    hasBin: true
    dev: true

  /json-parse-better-errors@1.0.2:
    resolution: {integrity: sha512-mrqyZKfX5EhL7hvqcV6WG1yYjnjeuYDzDhhcAAUrq8Po85NBQBJP+ZDUT75qZQ98IkUoBqdkExkukOU7Ts2wrw==}
    dev: true

  /json-parse-even-better-errors@2.3.1:
    resolution: {integrity: sha512-xyFwyhro/JEof6Ghe2iz2NcXoj2sloNsWr/XsERDK/oiPCfaNhl5ONfp+jQdAZRQQ0IJWNzH9zIZF7li91kh2w==}
    dev: true

  /json-schema-traverse@0.4.1:
    resolution: {integrity: sha512-xbbCH5dCYU5T8LcEhhuh7HJ88HXuW3qsI3Y0zOZFKfZEHcpWiHU/Jxzk629Brsab/mMiHQti9wMP+845RPe3Vg==}
    dev: true

  /json-schema-traverse@1.0.0:
    resolution: {integrity: sha512-NM8/P9n3XjXhIZn1lLhkFaACTOURQXjWhV4BA/RnOv8xvgqtqpAX9IO4mRQxSx1Rlo4tqzeqb0sOlruaOy3dug==}
    dev: false

  /json-stable-stringify-without-jsonify@1.0.1:
    resolution: {integrity: sha512-Bdboy+l7tA3OGW6FjyFHWkP5LuByj1Tk33Ljyq0axyzdk9//JSi2u3fP1QSmd1KNwq6VOKYGlAu87CisVir6Pw==}
    dev: true

  /json5@2.2.3:
    resolution: {integrity: sha512-XmOWe7eyHYH14cLdVPoyg+GOH3rYX++KpzrylJwSW98t3Nk+U8XOl8FWKOgwtzdb8lXGf6zYwDUzeHMWfxasyg==}
    engines: {node: '>=6'}
    hasBin: true
    dev: true

  /jsonc-parser@3.2.0:
    resolution: {integrity: sha512-gfFQZrcTc8CnKXp6Y4/CBT3fTc0OVuDofpre4aEeEpSBPV5X5v4+Vmx+8snU7RLPrNHPKSgLxGo9YuQzz20o+w==}

  /jsonfile@2.4.0:
    resolution: {integrity: sha512-PKllAqbgLgxHaj8TElYymKCAgrASebJrWpTnEkOaTowt23VKXXN0sUeriJ+eh7y6ufb/CC5ap11pz71/cM0hUw==}
    optionalDependencies:
      graceful-fs: 4.2.11
    dev: true

  /jsonfile@4.0.0:
    resolution: {integrity: sha512-m6F1R3z8jjlf2imQHS2Qez5sjKWQzbuuhuJ/FKYFRZvPE3PuHcSMVZzfsLhGVOkfd20obL5SWEBew5ShlquNxg==}
    optionalDependencies:
      graceful-fs: 4.2.11

  /jsonfile@6.1.0:
    resolution: {integrity: sha512-5dgndWOriYSm5cnYaJNhalLNDKOqFwyDB/rr1E9ZsGciGvKPs8R2xYGCacuf3z6K1YKDz182fd+fY3cn3pMqXQ==}
    dependencies:
      universalify: 2.0.0
    optionalDependencies:
      graceful-fs: 4.2.11
    dev: false

  /jsx-ast-utils@3.3.3:
    resolution: {integrity: sha512-fYQHZTZ8jSfmWZ0iyzfwiU4WDX4HpHbMCZ3gPlWYiCl3BoeOTsqKBqnTVfH2rYT7eP5c3sVbeSPHnnJOaTrWiw==}
    engines: {node: '>=4.0'}
    dependencies:
      array-includes: 3.1.6
      object.assign: 4.1.4
    dev: true

  /keccak-wasm@0.10.3(buffer-lite@1.0.0):
    resolution: {integrity: sha512-HMbeV9BX+hGmrPk5C1PdZBPAGIAVyGzKywQt4OnU9cG+7sI1/moZmH7DXRd3XQBhR6z04LdMXkA15roVINmMsA==}
    requiresBuild: true
    peerDependencies:
      buffer-lite: ^1.0.0
    dependencies:
      buffer-lite: 1.0.0
    dev: true

  /keccak@3.0.3:
    resolution: {integrity: sha512-JZrLIAJWuZxKbCilMpNz5Vj7Vtb4scDG3dMXLOsbzBmQGyjwE61BbW7bJkfKKCShXiQZt3T6sBgALRtmd+nZaQ==}
    engines: {node: '>=10.0.0'}
    requiresBuild: true
    dependencies:
      node-addon-api: 2.0.2
      node-gyp-build: 4.5.0
      readable-stream: 3.6.0
    dev: true

  /kind-of@6.0.3:
    resolution: {integrity: sha512-dcS1ul+9tmeD95T+x28/ehLgd9mENa3LsvDTtzm3vyBEO7RPptvAD+t44WVXaUjTBRcrpFeFlC8WCruUR456hw==}
    engines: {node: '>=0.10.0'}
    dev: true

  /klaw@1.3.1:
    resolution: {integrity: sha512-TED5xi9gGQjGpNnvRWknrwAB1eL5GciPfVFOt3Vk1OJCVDQbzuSfrF3hkUQKlsgKrG1F+0t5W0m+Fje1jIt8rw==}
    optionalDependencies:
      graceful-fs: 4.2.11
    dev: true

  /kleur@3.0.3:
    resolution: {integrity: sha512-eTIzlVOSUR+JxdDFepEYcBMtZ9Qqdef+rnzWdRZuMbOywu5tO2w2N7rqjoANZ5k9vywhL6Br1VRjUIgTQx4E8w==}
    engines: {node: '>=6'}
    dev: true

  /kleur@4.1.5:
    resolution: {integrity: sha512-o+NO+8WrRiQEE4/7nwRJhN1HWpVmJm511pBHUxPLtp0BUISzlBplORYSmTclCnJvQq2tKu/sgl3xVpkc7ZWuQQ==}
    engines: {node: '>=6'}
    dev: true

  /kysely@0.26.1:
    resolution: {integrity: sha512-FVRomkdZofBu3O8SiwAOXrwbhPZZr8mBN5ZeUWyprH29jzvy6Inzqbd0IMmGxpd4rcOCL9HyyBNWBa8FBqDAdg==}
    engines: {node: '>=14.0.0'}
    dev: false

  /level-codec@9.0.2:
    resolution: {integrity: sha512-UyIwNb1lJBChJnGfjmO0OR+ezh2iVu1Kas3nvBS/BzGnx79dv6g7unpKIDNPMhfdTEGoc7mC8uAu51XEtX+FHQ==}
    engines: {node: '>=6'}
    dependencies:
      buffer: 5.7.1
    dev: true

  /level-concat-iterator@2.0.1:
    resolution: {integrity: sha512-OTKKOqeav2QWcERMJR7IS9CUo1sHnke2C0gkSmcR7QuEtFNLLzHQAvnMw8ykvEcv0Qtkg0p7FOwP1v9e5Smdcw==}
    engines: {node: '>=6'}
    dev: true

  /level-errors@2.0.1:
    resolution: {integrity: sha512-UVprBJXite4gPS+3VznfgDSU8PTRuVX0NXwoWW50KLxd2yw4Y1t2JUR5In1itQnudZqRMT9DlAM3Q//9NCjCFw==}
    engines: {node: '>=6'}
    dependencies:
      errno: 0.1.8
    dev: true

  /level-iterator-stream@4.0.2:
    resolution: {integrity: sha512-ZSthfEqzGSOMWoUGhTXdX9jv26d32XJuHz/5YnuHZzH6wldfWMOVwI9TBtKcya4BKTyTt3XVA0A3cF3q5CY30Q==}
    engines: {node: '>=6'}
    dependencies:
      inherits: 2.0.4
      readable-stream: 3.6.0
      xtend: 4.0.2
    dev: true

  /level-mem@5.0.1:
    resolution: {integrity: sha512-qd+qUJHXsGSFoHTziptAKXoLX87QjR7v2KMbqncDXPxQuCdsQlzmyX+gwrEHhlzn08vkf8TyipYyMmiC6Gobzg==}
    engines: {node: '>=6'}
    dependencies:
      level-packager: 5.1.1
      memdown: 5.1.0
    dev: true

  /level-packager@5.1.1:
    resolution: {integrity: sha512-HMwMaQPlTC1IlcwT3+swhqf/NUO+ZhXVz6TY1zZIIZlIR0YSn8GtAAWmIvKjNY16ZkEg/JcpAuQskxsXqC0yOQ==}
    engines: {node: '>=6'}
    dependencies:
      encoding-down: 6.3.0
      levelup: 4.4.0
    dev: true

  /level-supports@1.0.1:
    resolution: {integrity: sha512-rXM7GYnW8gsl1vedTJIbzOrRv85c/2uCMpiiCzO2fndd06U/kUXEEU9evYn4zFggBOg36IsBW8LzqIpETwwQzg==}
    engines: {node: '>=6'}
    dependencies:
      xtend: 4.0.2
    dev: true

  /level-ws@2.0.0:
    resolution: {integrity: sha512-1iv7VXx0G9ec1isqQZ7y5LmoZo/ewAsyDHNA8EFDW5hqH2Kqovm33nSFkSdnLLAK+I5FlT+lo5Cw9itGe+CpQA==}
    engines: {node: '>=6'}
    dependencies:
      inherits: 2.0.4
      readable-stream: 3.6.0
      xtend: 4.0.2
    dev: true

  /levelup@4.4.0:
    resolution: {integrity: sha512-94++VFO3qN95cM/d6eBXvd894oJE0w3cInq9USsyQzzoJxmiYzPAocNcuGCPGGjoXqDVJcr3C1jzt1TSjyaiLQ==}
    engines: {node: '>=6'}
    dependencies:
      deferred-leveldown: 5.3.0
      level-errors: 2.0.1
      level-iterator-stream: 4.0.2
      level-supports: 1.0.1
      xtend: 4.0.2
    dev: true

  /leven@3.1.0:
    resolution: {integrity: sha512-qsda+H8jTaUaN/x5vzW2rzc+8Rw4TAQ/4KjB46IwK5VH+IlVeeeje/EoZRpiXvIqjFgK84QffqPztGI3VBLG1A==}
    engines: {node: '>=6'}
    dev: true

  /levn@0.3.0:
    resolution: {integrity: sha512-0OO4y2iOHix2W6ujICbKIaEQXvFQHue65vUG3pb5EUomzPI90z9hsA1VsO/dbIIpC53J8gxM9Q4Oho0jrCM/yA==}
    engines: {node: '>= 0.8.0'}
    dependencies:
      prelude-ls: 1.1.2
      type-check: 0.3.2
    dev: true

  /levn@0.4.1:
    resolution: {integrity: sha512-+bT2uH4E5LGE7h/n3evcS/sQlJXCpIp6ym8OWJ5eV6+67Dsql/LaaT7qJBAt2rzfoa/5QBGBhxDix1dMt2kQKQ==}
    engines: {node: '>= 0.8.0'}
    dependencies:
      prelude-ls: 1.2.1
      type-check: 0.4.0
    dev: true

  /license.js@3.1.2:
    resolution: {integrity: sha512-anbqciJ9HfQVMRicsegiZOJ6nrP93ly24alImDOO7KndNLs3Um861fSEpXpWqGPMOv7PfZTJZL1p4cPq+Au4BQ==}
    engines: {node: '>=8.0.0'}
    dependencies:
      pify: 3.0.0
    dev: false

  /lilconfig@2.1.0:
    resolution: {integrity: sha512-utWOt/GHzuUxnLKxB6dk81RoOeoNeHgbrXiuGk4yyF5qlRz+iIVWu56E2fqGHFrXz0QNUhLB/8nKqvRH66JKGQ==}
    engines: {node: '>=10'}
    dev: true

  /lines-and-columns@1.2.4:
    resolution: {integrity: sha512-7ylylesZQ/PV29jhEDl3Ufjo6ZX7gCqJr5F7PKrqc93v7fzSymt1BpwEU8nAUXs8qzzvqhbjhK5QZg6Mt/HkBg==}
    dev: true

  /lint-staged@10.0.0:
    resolution: {integrity: sha512-/MrZOLMnljjMHakxlRd1Z5Kr8wWWlrWFasye7HaTv5tx56icwzT/STRty8flMKsyzBGTfTa9QszNVPsDS/yOug==}
    hasBin: true
    dependencies:
      chalk: 3.0.0
      commander: 4.1.1
      cosmiconfig: 6.0.0
      debug: 4.3.4(supports-color@8.1.1)
      dedent: 0.7.0
      execa: 3.4.0
      listr: 0.14.3
      log-symbols: 3.0.0
      micromatch: 4.0.5
      normalize-path: 3.0.0
      please-upgrade-node: 3.2.0
      stringify-object: 3.3.0
    transitivePeerDependencies:
      - supports-color
      - zen-observable
      - zenObservable
    dev: true

  /listr-silent-renderer@1.1.1:
    resolution: {integrity: sha512-L26cIFm7/oZeSNVhWB6faeorXhMg4HNlb/dS/7jHhr708jxlXrtrBWo4YUxZQkc6dGoxEAe6J/D3juTRBUzjtA==}
    engines: {node: '>=4'}
    dev: true

  /listr-update-renderer@0.5.0(listr@0.14.3):
    resolution: {integrity: sha512-tKRsZpKz8GSGqoI/+caPmfrypiaq+OQCbd+CovEC24uk1h952lVj5sC7SqyFUm+OaJ5HN/a1YLt5cit2FMNsFA==}
    engines: {node: '>=6'}
    peerDependencies:
      listr: ^0.14.2
    dependencies:
      chalk: 1.1.3
      cli-truncate: 0.2.1
      elegant-spinner: 1.0.1
      figures: 1.7.0
      indent-string: 3.2.0
      listr: 0.14.3
      log-symbols: 1.0.2
      log-update: 2.3.0
      strip-ansi: 3.0.1
    dev: true

  /listr-verbose-renderer@0.5.0:
    resolution: {integrity: sha512-04PDPqSlsqIOaaaGZ+41vq5FejI9auqTInicFRndCBgE3bXG8D6W1I+mWhk+1nqbHmyhla/6BUrd5OSiHwKRXw==}
    engines: {node: '>=4'}
    dependencies:
      chalk: 2.4.2
      cli-cursor: 2.1.0
      date-fns: 1.30.1
      figures: 2.0.0
    dev: true

  /listr@0.14.3:
    resolution: {integrity: sha512-RmAl7su35BFd/xoMamRjpIE4j3v+L28o8CT5YhAXQJm1fD+1l9ngXY8JAQRJ+tFK2i5njvi0iRUKV09vPwA0iA==}
    engines: {node: '>=6'}
    dependencies:
      '@samverschueren/stream-to-observable': 0.3.1(rxjs@6.6.7)
      is-observable: 1.1.0
      is-promise: 2.2.2
      is-stream: 1.1.0
      listr-silent-renderer: 1.1.1
      listr-update-renderer: 0.5.0(listr@0.14.3)
      listr-verbose-renderer: 0.5.0
      p-map: 2.1.0
      rxjs: 6.6.7
    transitivePeerDependencies:
      - zen-observable
      - zenObservable
    dev: true

  /load-tsconfig@0.2.5:
    resolution: {integrity: sha512-IXO6OCs9yg8tMKzfPZ1YmheJbZCiEsnBdcB03l0OcfK9prKnJb96siuHCr5Fl37/yo9DnKU+TLpxzTUspw9shg==}
    engines: {node: ^12.20.0 || ^14.13.1 || >=16.0.0}
    dev: true

  /load-yaml-file@0.2.0:
    resolution: {integrity: sha512-OfCBkGEw4nN6JLtgRidPX6QxjBQGQf72q3si2uvqyFEMbycSFFHwAZeXx6cJgFM9wmLrf9zBwCP3Ivqa+LLZPw==}
    engines: {node: '>=6'}
    dependencies:
      graceful-fs: 4.2.11
      js-yaml: 3.14.1
      pify: 4.0.1
      strip-bom: 3.0.0
    dev: true

  /local-pkg@0.4.3:
    resolution: {integrity: sha512-SFppqq5p42fe2qcZQqqEOiVRXl+WCP1MdT6k7BDEW1j++sp5fIY+/fdRQitvKgB5BrBcmrs5m/L0v2FrU5MY1g==}
    engines: {node: '>=14'}
    dev: true

  /locate-path@2.0.0:
    resolution: {integrity: sha512-NCI2kiDkyR7VeEKm27Kda/iQHyKJe1Bu0FlTbYp3CqJu+9IFe9bLyAjMxf5ZDDbEg+iMPzB5zYyUTSm8wVTKmA==}
    engines: {node: '>=4'}
    dependencies:
      p-locate: 2.0.0
      path-exists: 3.0.0
    dev: true

  /locate-path@3.0.0:
    resolution: {integrity: sha512-7AO748wWnIhNqAuaty2ZWHkQHRSNfPVIsPIfwEOWO22AmaoVrWavlOcMR5nzTLNYvp36X220/maaRsrec1G65A==}
    engines: {node: '>=6'}
    dependencies:
      p-locate: 3.0.0
      path-exists: 3.0.0
    dev: false

  /locate-path@5.0.0:
    resolution: {integrity: sha512-t7hw9pI+WvuwNJXwk5zVHpyhIqzg2qTlklJOf0mVxGSbe3Fp2VieZcduNYjaLDoy6p9uGpQEGWG87WpMKlNq8g==}
    engines: {node: '>=8'}
    dependencies:
      p-locate: 4.1.0
    dev: true

  /locate-path@6.0.0:
    resolution: {integrity: sha512-iPZK6eYjbxRu3uB4/WZ3EsEIMJFMqAoopl3R+zuq0UjcAm/MO6KCweDgPfP3elTztoKP3KtnVHxTn2NHBSDVUw==}
    engines: {node: '>=10'}
    dependencies:
      p-locate: 5.0.0
    dev: true

  /locate-path@7.2.0:
    resolution: {integrity: sha512-gvVijfZvn7R+2qyPX8mAuKcFGDf6Nc61GdvGafQsHL0sBIxfKzA+usWn4GFC/bk+QdwPUD4kWFJLhElipq+0VA==}
    engines: {node: ^12.20.0 || ^14.13.1 || >=16.0.0}
    dependencies:
      p-locate: 6.0.0
    dev: false

  /lodash.camelcase@4.3.0:
    resolution: {integrity: sha512-TwuEnCnxbc3rAvhf/LbG7tJUDzhqXyFnv3dtzLOPgCG/hODL7WFnsbwktkD7yUV0RrreP/l1PALq/YSg6VvjlA==}

  /lodash.get@4.4.2:
    resolution: {integrity: sha512-z+Uw/vLuy6gQe8cfaFWD7p0wVv8fJl3mbzXh33RS+0oW2wvUqiRXiQ69gLWSLpgB5/6sU+r6BlQR0MBILadqTQ==}
    dev: false

  /lodash.memoize@4.1.2:
    resolution: {integrity: sha512-t7j+NzmgnQzTAYXcsHYLgimltOV1MXHtlOWf6GjL9Kj8GK5FInw5JotxvbOs+IvV1/Dzo04/fCGfLVs7aXb4Ag==}
    dev: true

  /lodash.merge@4.6.2:
    resolution: {integrity: sha512-0KpjqXRVvrYyCsX1swR/XTK0va6VQkQM6MNo7PqW77ByjAhoARA8EfrP1N4+KlKj8YS0ZUCtRT/YUuhyYDujIQ==}
    dev: true

  /lodash.sortby@4.7.0:
    resolution: {integrity: sha512-HDWXG8isMntAyRF5vZ7xKuEvOhT4AhlRt/3czTSjvGUxjYCBVRQY48ViDHyfYz9VIoBkW4TMGQNapx+l3RUwdA==}
    dev: true

  /lodash.startcase@4.4.0:
    resolution: {integrity: sha512-+WKqsK294HMSc2jEbNgpHpd0JfIBhp7rEV4aqXWqFr6AlXov+SlcgB1Fv01y2kGe3Gc8nMW7VA0SrGuSkRfIEg==}
    dev: true

  /lodash.truncate@4.4.2:
    resolution: {integrity: sha512-jttmRe7bRse52OsWIMDLaXxWqRAmtIUccAQ3garviCqJjafXOfNMO0yMfNpdD6zbGaTU0P5Nz7e7gAT6cKmJRw==}
    dev: false

  /lodash@4.17.21:
    resolution: {integrity: sha512-v2kDEe57lecTulaDIuNTPy3Ry4gLGJ6Z1O3vE1krgXZNrsQ+LFTGHVxVjcXPs17LhbZVGedAJv8XZ1tvj5FvSg==}

  /log-symbols@1.0.2:
    resolution: {integrity: sha512-mmPrW0Fh2fxOzdBbFv4g1m6pR72haFLPJ2G5SJEELf1y+iaQrDG6cWCPjy54RHYbZAt7X+ls690Kw62AdWXBzQ==}
    engines: {node: '>=0.10.0'}
    dependencies:
      chalk: 1.1.3
    dev: true

  /log-symbols@3.0.0:
    resolution: {integrity: sha512-dSkNGuI7iG3mfvDzUuYZyvk5dD9ocYCYzNU6CYDE6+Xqd+gwme6Z00NS3dUh8mq/73HaEtT7m6W+yUPtU6BZnQ==}
    engines: {node: '>=8'}
    dependencies:
      chalk: 2.4.2
    dev: true

  /log-symbols@4.1.0:
    resolution: {integrity: sha512-8XPvpAA8uyhfteu8pIvQxpJZ7SYYdpUivZpGy6sFsBuKRY/7rQGavedeB8aK+Zkyq6upMFVL/9AW6vOYzfRyLg==}
    engines: {node: '>=10'}
    dependencies:
      chalk: 4.1.2
      is-unicode-supported: 0.1.0
    dev: true

  /log-update@2.3.0:
    resolution: {integrity: sha512-vlP11XfFGyeNQlmEn9tJ66rEW1coA/79m5z6BCkudjbAGE83uhAcGYrBFwfs3AdLiLzGRusRPAbSPK9xZteCmg==}
    engines: {node: '>=4'}
    dependencies:
      ansi-escapes: 3.2.0
      cli-cursor: 2.1.0
      wrap-ansi: 3.0.1
    dev: true

  /long@4.0.0:
    resolution: {integrity: sha512-XsP+KhQif4bjX1kbuSiySJFNAehNxgLb6hPRGJ9QsUr8ajHkuXGdrHmFUTUUXhDwVX2R5bY4JNZEwbUiMhV+MA==}
    dev: true

  /long@5.2.1:
    resolution: {integrity: sha512-GKSNGeNAtw8IryjjkhZxuKB3JzlcLTwjtiQCHKvqQet81I93kXslhDQruGI/QsddO83mcDToBVy7GqGS/zYf/A==}

  /loose-envify@1.4.0:
    resolution: {integrity: sha512-lyuxPGr/Wfhrlem2CL/UcnUc1zcqKAImBDzukY7Y5F/yQiNdko6+fRLevlw1HgMySw7f611UIY408EtxRSoK3Q==}
    hasBin: true
    dependencies:
      js-tokens: 4.0.0

  /loupe@2.3.6:
    resolution: {integrity: sha512-RaPMZKiMy8/JruncMU5Bt6na1eftNoo++R4Y+N2FrxkDVTrGvcyzFTsaGif4QTeKESheMGegbhw6iUAq+5A8zA==}
    dependencies:
      get-func-name: 2.0.0
    dev: true

  /lru-cache@4.1.5:
    resolution: {integrity: sha512-sWZlbEP2OsHNkXrMl5GYk/jKk70MBng6UU4YI/qGDYbgf6YbP4EvmqISbXCoJiRKs+1bSpFHVgQxvJ17F2li5g==}
    dependencies:
      pseudomap: 1.0.2
      yallist: 2.1.2
    dev: true

  /lru-cache@5.1.1:
    resolution: {integrity: sha512-KpNARQA3Iwv+jTA0utUVVbrh+Jlrr1Fv0e56GGzAFOXN7dk/FviaDW8LHmK52DlcH4WP2n6gI8vN1aesBFgo9w==}
    dependencies:
      yallist: 3.1.1
    dev: true

  /lru-cache@6.0.0:
    resolution: {integrity: sha512-Jo6dJ04CmSjuznwJSS3pUeWmd/H0ffTlkXXgwZi+eq1UCmqQwCh+eLsYOYCwY991i2Fah4h1BEMCx4qThGbsiA==}
    engines: {node: '>=10'}
    dependencies:
      yallist: 4.0.0

  /lru-queue@0.1.0:
    resolution: {integrity: sha512-BpdYkt9EvGl8OfWHDQPISVpcl5xZthb+XPsbELj5AQXxIC8IriDZIQYjBJPEm5rS420sjZ0TLEzRcq5KdBhYrQ==}
    dependencies:
      es5-ext: 0.10.62
    dev: false

  /lru_map@0.3.3:
    resolution: {integrity: sha512-Pn9cox5CsMYngeDbmChANltQl+5pi6XmTrraMSzhPmMBbmgcxmqWry0U3PGapCU1yB4/LqCcom7qhHZiF/jGfQ==}
    dev: true

  /ltgt@2.2.1:
    resolution: {integrity: sha512-AI2r85+4MquTw9ZYqabu4nMwy9Oftlfa/e/52t9IjtfG+mGBbTNdAoZ3RQKLHR6r0wQnwZnPIEh/Ya6XTWAKNA==}
    dev: true

  /magic-string@0.30.0:
    resolution: {integrity: sha512-LA+31JYDJLs82r2ScLrlz1GjSgu66ZV518eyWT+S8VhyQn/JL0u9MeBOvQMGYiPk1DBiSN9DDMOcXvigJZaViQ==}
    engines: {node: '>=12'}
    dependencies:
      '@jridgewell/sourcemap-codec': 1.4.15
    dev: true

  /make-dir@3.1.0:
    resolution: {integrity: sha512-g3FeP20LNwhALb/6Cz6Dd4F2ngze0jz7tbzrD2wAV+o9FeNHe4rL+yK2md0J/fiSf1sa1ADhXqi5+oVwOM/eGw==}
    engines: {node: '>=8'}
    dependencies:
      semver: 6.3.0
    dev: true

  /make-error@1.3.6:
    resolution: {integrity: sha512-s8UhlNe7vPKomQhC1qFelMokr/Sc3AgNbso3n74mVPA5LTZwkB9NlXf4XPamLxJE8h0gh73rM94xvwRT2CVInw==}
    dev: true

  /makeerror@1.0.12:
    resolution: {integrity: sha512-JmqCvUhmt43madlpFzG4BQzG2Z3m6tvQDNKdClZnO3VbIudJYmxsT0FNJMeiB2+JTSlTQTSbU8QdesVmwJcmLg==}
    dependencies:
      tmpl: 1.0.5
    dev: true

  /map-obj@1.0.1:
    resolution: {integrity: sha512-7N/q3lyZ+LVCp7PzuxrJr4KMbBE2hW7BT7YNia330OFxIf4d3r5zVpicP2650l7CPN6RM9zOJRl3NGpqSiw3Eg==}
    engines: {node: '>=0.10.0'}
    dev: true

  /map-obj@4.3.0:
    resolution: {integrity: sha512-hdN1wVrZbb29eBGiGjJbeP8JbKjq1urkHJ/LIP/NY48MZ1QVXUsQBV1G1zvYFHn1XE06cwjBsOI2K3Ulnj1YXQ==}
    engines: {node: '>=8'}
    dev: true

  /mcl-wasm@0.7.9:
    resolution: {integrity: sha512-iJIUcQWA88IJB/5L15GnJVnSQJmf/YaxxV6zRavv83HILHaJQb6y0iFyDMdDO0gN8X37tdxmAOrH/P8B6RB8sQ==}
    engines: {node: '>=8.9.0'}
    dev: true

  /md5-hex@3.0.1:
    resolution: {integrity: sha512-BUiRtTtV39LIJwinWBjqVsU9xhdnz7/i889V859IBFpuqGAj6LuOvHv5XLbgZ2R7ptJoJaEcxkv88/h25T7Ciw==}
    engines: {node: '>=8'}
    dependencies:
      blueimp-md5: 2.19.0
    dev: true

  /md5.js@1.3.5:
    resolution: {integrity: sha512-xitP+WxNPcTTOgnTJcrhM0xvdPepipPSf3I8EIpGKeFLjt3PlJLIDG3u8EX53ZIubkb+5U2+3rELYpEhHhzdkg==}
    dependencies:
      hash-base: 3.1.0
      inherits: 2.0.4
      safe-buffer: 5.2.1
    dev: true

  /md5@2.3.0:
    resolution: {integrity: sha512-T1GITYmFaKuO91vxyoQMFETst+O71VUPEU3ze5GNzDm0OWdP8v1ziTaAEPUr/3kLsY3Sftgz242A1SetQiDL7g==}
    dependencies:
      charenc: 0.0.2
      crypt: 0.0.2
      is-buffer: 1.1.6
    dev: false

  /memdown@5.1.0:
    resolution: {integrity: sha512-B3J+UizMRAlEArDjWHTMmadet+UKwHd3UjMgGBkZcKAxAYVPS9o0Yeiha4qvz7iGiL2Sb3igUft6p7nbFWctpw==}
    engines: {node: '>=6'}
    dependencies:
      abstract-leveldown: 6.2.3
      functional-red-black-tree: 1.0.1
      immediate: 3.2.3
      inherits: 2.0.4
      ltgt: 2.2.1
      safe-buffer: 5.2.1
    dev: true

  /memoizee@0.4.15:
    resolution: {integrity: sha512-UBWmJpLZd5STPm7PMUlOw/TSy972M+z8gcyQ5veOnSDRREz/0bmpyTfKt3/51DhEBqCZQn1udM/5flcSPYhkdQ==}
    dependencies:
      d: 1.0.1
      es5-ext: 0.10.62
      es6-weak-map: 2.0.3
      event-emitter: 0.3.5
      is-promise: 2.2.2
      lru-queue: 0.1.0
      next-tick: 1.1.0
      timers-ext: 0.1.7
    dev: false

  /memorystream@0.3.1:
    resolution: {integrity: sha512-S3UwM3yj5mtUSEfP41UZmt/0SCoVYUcU1rkXv+BQ5Ig8ndL4sPoJNBUJERafdPb5jjHJGuMgytgKvKIf58XNBw==}
    engines: {node: '>= 0.10.0'}
    dev: true

  /meow@6.1.1:
    resolution: {integrity: sha512-3YffViIt2QWgTy6Pale5QpopX/IvU3LPL03jOTqp6pGj3VjesdO/U8CuHMKpnQr4shCNCM5fd5XFFvIIl6JBHg==}
    engines: {node: '>=8'}
    dependencies:
      '@types/minimist': 1.2.2
      camelcase-keys: 6.2.2
      decamelize-keys: 1.1.1
      hard-rejection: 2.1.0
      minimist-options: 4.1.0
      normalize-package-data: 2.5.0
      read-pkg-up: 7.0.1
      redent: 3.0.0
      trim-newlines: 3.0.1
      type-fest: 0.13.1
      yargs-parser: 18.1.3
    dev: true

  /merge-stream@2.0.0:
    resolution: {integrity: sha512-abv/qOcuPfk3URPfDzmZU1LKmuw8kT+0nIHvKrKgFrwifol/doWcdA4ZqsWQ8ENrFKkd67Mfpo/LovbIUsbt3w==}

  /merge2@1.4.1:
    resolution: {integrity: sha512-8q7VEgMJW4J8tcfVPy8g09NcQwZdbwFEqhe/WZkoIzjn/3TGDwtOCYtXGxA3O8tPzpczCCDgv+P2P5y00ZJOOg==}
    engines: {node: '>= 8'}

  /merkle-patricia-tree@4.2.4:
    resolution: {integrity: sha512-eHbf/BG6eGNsqqfbLED9rIqbsF4+sykEaBn6OLNs71tjclbMcMOk1tEPmJKcNcNCLkvbpY/lwyOlizWsqPNo8w==}
    dependencies:
      '@types/levelup': 4.3.3
      ethereumjs-util: 7.1.5
      level-mem: 5.0.1
      level-ws: 2.0.0
      readable-stream: 3.6.0
      semaphore-async-await: 1.5.1
    dev: true

  /micromatch@4.0.5:
    resolution: {integrity: sha512-DMy+ERcEW2q8Z2Po+WNXuw3c5YaUSFjAO5GsJqfEl7UjvtIuFKO6ZrKvcItdy98dwFI2N1tg3zNIdKaQT+aNdA==}
    engines: {node: '>=8.6'}
    dependencies:
      braces: 3.0.2
      picomatch: 2.3.1

  /miller-rabin@4.0.1:
    resolution: {integrity: sha512-115fLhvZVqWwHPbClyntxEVfVDfl9DLLTuJvq3g2O/Oxi8AiNouAHvDSzHS0viUJc+V5vm3eq91Xwqn9dp4jRA==}
    hasBin: true
    dependencies:
      bn.js: 4.12.0
      brorand: 1.1.0
    dev: true

  /mime-db@1.52.0:
    resolution: {integrity: sha512-sPU4uV7dYlvtWJxwwxHD0PuihVNiE7TyAbQ5SWxDCB9mUYvOgroQOwYQQOKPJ8CIbE+1ETVlOoK1UC2nU3gYvg==}
    engines: {node: '>= 0.6'}
    dev: true

  /mime-types@2.1.35:
    resolution: {integrity: sha512-ZDY+bPm5zTTF+YpCrAU9nK0UgICYPT0QtT1NZWFv4s++TNkcgVaT0g6+4R2uI4MjQjzysHB1zxuWL50hzaeXiw==}
    engines: {node: '>= 0.6'}
    dependencies:
      mime-db: 1.52.0
    dev: true

  /mimic-fn@1.2.0:
    resolution: {integrity: sha512-jf84uxzwiuiIVKiOLpfYk7N46TSy8ubTonmneY9vrpHNAnp0QBt2BxWV9dO3/j+BoVAb+a5G6YDPW3M5HOdMWQ==}
    engines: {node: '>=4'}
    dev: true

  /mimic-fn@2.1.0:
    resolution: {integrity: sha512-OqbOk5oEQeAZ8WXWydlu9HJjz9WVdEIvamMCcXmuqUYjTknH/sqsWvhQ3vgwKFRR1HpjvNBKQ37nbJgYzGqGcg==}
    engines: {node: '>=6'}

  /mimic-fn@4.0.0:
    resolution: {integrity: sha512-vqiC06CuhBTUdZH+RYl8sFrL096vA45Ok5ISO6sE/Mr1jRbGH4Csnhi8f3wKVl7x8mO4Au7Ir9D3Oyv1VYMFJw==}
    engines: {node: '>=12'}
    dev: false

  /mimic-response@3.1.0:
    resolution: {integrity: sha512-z0yWI+4FDrrweS8Zmt4Ej5HdJmky15+L2e6Wgn3+iK5fWzb6T3fhNFq2+MeTRb064c6Wr4N/wv0DzQTjNzHNGQ==}
    engines: {node: '>=10'}
    dev: false

  /min-indent@1.0.1:
    resolution: {integrity: sha512-I9jwMn07Sy/IwOj3zVkVik2JTvgpaykDZEigL6Rx6N9LbMywwUSMtxET+7lVoDLLd3O3IXwJwvuuns8UB/HeAg==}
    engines: {node: '>=4'}
    dev: true

  /minimalistic-assert@1.0.1:
    resolution: {integrity: sha512-UtJcAD4yEaGtjPezWuO9wC4nwUnVH/8/Im3yEHQP4b67cXlD/Qr9hdITCU1xDbSEXg2XKNaP8jsReV7vQd00/A==}

  /minimalistic-crypto-utils@1.0.1:
    resolution: {integrity: sha512-JIYlbt6g8i5jKfJ3xz7rF0LXmv2TkDxBLUkiBeZ7bAx4GnnNMr8xFpGnOxn6GhTEHx3SjRrZEoU+j04prX1ktg==}

  /minimatch@3.1.2:
    resolution: {integrity: sha512-J7p63hRiAjw1NDEww1W7i37+ByIrOWO5XQQAzZ3VOcL0PNybwpfmV/N05zFAzwQ9USyEcX6t3UO+K5aqBQOIHw==}
    dependencies:
      brace-expansion: 1.1.11

  /minimatch@5.0.1:
    resolution: {integrity: sha512-nLDxIFRyhDblz3qMuq+SoRZED4+miJ/G+tdDrjkkkRnjAsBexeGpgjLEQ0blJy7rHhR2b93rhQY4SvyWu9v03g==}
    engines: {node: '>=10'}
    dependencies:
      brace-expansion: 2.0.1
    dev: true

  /minimatch@5.1.6:
    resolution: {integrity: sha512-lKwV/1brpG6mBUFHtb7NUmtABCb2WZZmm2wNiOA5hAb8VdCS4B3dtMWyvcoViccwAW/COERjXLt0zP1zXUN26g==}
    engines: {node: '>=10'}
    dependencies:
      brace-expansion: 2.0.1

  /minimist-options@4.1.0:
    resolution: {integrity: sha512-Q4r8ghd80yhO/0j1O3B2BjweX3fiHg9cdOwjJd2J76Q135c+NDxGCqdYKQ1SKBuFfgWbAUzBfvYjPUEeNgqN1A==}
    engines: {node: '>= 6'}
    dependencies:
      arrify: 1.0.1
      is-plain-obj: 1.1.0
      kind-of: 6.0.3
    dev: true

  /minimist@1.2.8:
    resolution: {integrity: sha512-2yyAR8qBkN3YuheJanUpWC5U3bb5osDywNB8RzDVlDwDHbocAJveqqj1u8+SVD7jkWT4yvsHCpWqqWqAxb0zCA==}

  /mixme@0.5.9:
    resolution: {integrity: sha512-VC5fg6ySUscaWUpI4gxCBTQMH2RdUpNrk+MsbpCYtIvf9SBJdiUey4qE7BXviJsJR4nDQxCZ+3yaYNW3guz/Pw==}
    engines: {node: '>= 8.0.0'}
    dev: true

  /mkdirp-classic@0.5.3:
    resolution: {integrity: sha512-gKLcREMhtuZRwRAfqP3RFW+TK4JqApVBtOIftVgjuABpAtpxhPGaDcfvbhNvD0B8iD1oUr/txX35NjcaY6Ns/A==}
    dev: false

  /mkdirp@0.5.6:
    resolution: {integrity: sha512-FP+p8RB8OWpF3YZBCrP5gtADmtXApB5AMLn+vdyA+PyxCjrCs00mjyUozssO33cwDeT3wNGdLxJ5M//YqtHAJw==}
    hasBin: true
    dependencies:
      minimist: 1.2.8
    dev: true

  /mkdirp@1.0.4:
    resolution: {integrity: sha512-vVqVZQyf3WLx2Shd0qJ9xuvqgAyKPLAiqITEtqW0oIUjzo3PePDd6fW9iFz30ef7Ysp/oiWqbhszeGWW2T6Gzw==}
    engines: {node: '>=10'}
    hasBin: true

  /mlly@1.2.0:
    resolution: {integrity: sha512-+c7A3CV0KGdKcylsI6khWyts/CYrGTrRVo4R/I7u/cUsy0Conxa6LUhiEzVKIw14lc2L5aiO4+SeVe4TeGRKww==}
    dependencies:
      acorn: 8.8.2
      pathe: 1.1.0
      pkg-types: 1.0.2
      ufo: 1.1.1
    dev: true

  /mnemonist@0.38.5:
    resolution: {integrity: sha512-bZTFT5rrPKtPJxj8KSV0WkPyNxl72vQepqqVUAW2ARUpUSF2qXMB6jZj7hW5/k7C1rtpzqbD/IIbJwLXUjCHeg==}
    dependencies:
      obliterator: 2.0.4
    dev: true

  /mobx-react-lite@3.4.0(mobx@6.9.0)(react@18.2.0):
    resolution: {integrity: sha512-bRuZp3C0itgLKHu/VNxi66DN/XVkQG7xtoBVWxpvC5FhAqbOCP21+nPhULjnzEqd7xBMybp6KwytdUpZKEgpIQ==}
    peerDependencies:
      mobx: ^6.1.0
      react: ^16.8.0 || ^17 || ^18
      react-dom: '*'
      react-native: '*'
    peerDependenciesMeta:
      react-dom:
        optional: true
      react-native:
        optional: true
    dependencies:
      mobx: 6.9.0
      react: 18.2.0
    dev: false

  /mobx@6.9.0:
    resolution: {integrity: sha512-HdKewQEREEJgsWnErClfbFoVebze6rGazxFLU/XUyrII8dORfVszN1V0BMRnQSzcgsNNtkX8DHj3nC6cdWE9YQ==}
    dev: false

  /mocha@10.0.0:
    resolution: {integrity: sha512-0Wl+elVUD43Y0BqPZBzZt8Tnkw9CMUdNYnUsTfOM1vuhJVZL+kiesFYsqwBkEEuEixaiPe5ZQdqDgX2jddhmoA==}
    engines: {node: '>= 14.0.0'}
    hasBin: true
    dependencies:
      '@ungap/promise-all-settled': 1.1.2
      ansi-colors: 4.1.1
      browser-stdout: 1.3.1
      chokidar: 3.5.3
      debug: 4.3.4(supports-color@8.1.1)
      diff: 5.0.0
      escape-string-regexp: 4.0.0
      find-up: 5.0.0
      glob: 7.2.0
      he: 1.2.0
      js-yaml: 4.1.0
      log-symbols: 4.1.0
      minimatch: 5.0.1
      ms: 2.1.3
      nanoid: 3.3.3
      serialize-javascript: 6.0.0
      strip-json-comments: 3.1.1
      supports-color: 8.1.1
      workerpool: 6.2.1
      yargs: 16.2.0
      yargs-parser: 20.2.4
      yargs-unparser: 2.0.0
    dev: true

  /ms@2.1.2:
    resolution: {integrity: sha512-sGkPx+VjMtmA6MX27oA4FBFELFCZZ4S4XqeGOXCv68tT+jb3vk/RyaKWP0PTKyWtmLSM0b+adUTEvbs1PEaH2w==}

  /ms@2.1.3:
    resolution: {integrity: sha512-6FlzubTLZG3J2a/NVCAleEhjzq5oxgHyaCU9yYXvcLsvoVaHJq/s5xXI6/XXP6tz7R9xAOtHnSO/tXtF3WRTlA==}
    dev: true

  /mute-stream@0.0.7:
    resolution: {integrity: sha512-r65nCZhrbXXb6dXOACihYApHw2Q6pV0M3V0PSxd74N0+D8nzAdEAITq2oAjA1jVnKI+tGvEBUpqiMh0+rW6zDQ==}
    dev: true

  /mute-stream@0.0.8:
    resolution: {integrity: sha512-nnbWWOkoWyUsTjKrhgD0dcz22mdkSnpYqbEjIm2nhwhuxlSkpywJmBo8h0ZqJdkp73mb90SssHkN4rsRaBAfAA==}
    dev: false

  /mz@2.7.0:
    resolution: {integrity: sha512-z81GNO7nnYMEhrGh9LeymoE4+Yr0Wn5McHIZMK5cfQCl+NDX08sCZgUc9/6MHni9IWuFLm1Z3HTCXu2z9fN62Q==}
    dependencies:
      any-promise: 1.3.0
      object-assign: 4.1.1
      thenify-all: 1.6.0
    dev: true

  /nanoid@3.3.3:
    resolution: {integrity: sha512-p1sjXuopFs0xg+fPASzQ28agW1oHD7xDsd9Xkf3T15H3c/cifrFHVwrh74PdoklAPi+i7MdRsE47vm2r6JoB+w==}
    engines: {node: ^10 || ^12 || ^13.7 || ^14 || >=15.0.1}
    hasBin: true
    dev: true

  /nanoid@3.3.6:
    resolution: {integrity: sha512-BGcqMMJuToF7i1rt+2PWSNVnWIkGCU78jBG3RxO/bZlnZPK2Cmi2QaffxGO/2RvWi9sL+FAiRiXMgsyxQ1DIDA==}
    engines: {node: ^10 || ^12 || ^13.7 || ^14 || >=15.0.1}
    hasBin: true
    dev: true

  /napi-build-utils@1.0.2:
    resolution: {integrity: sha512-ONmRUqK7zj7DWX0D9ADe03wbwOBZxNAfF20PlGfCWQcD3+/MakShIHrMqx9YwPTfxDdF1zLeL+RGZiR9kGMLdg==}
    dev: false

  /natural-compare-lite@1.4.0:
    resolution: {integrity: sha512-Tj+HTDSJJKaZnfiuw+iaF9skdPpTo2GtEly5JHnWV/hfv2Qj/9RKsGISQtLh2ox3l5EAGw487hnBee0sIJ6v2g==}
    dev: true

  /natural-compare@1.4.0:
    resolution: {integrity: sha512-OWND8ei3VtNC9h7V60qff3SVobHr996CTwgxubgyQYEpg290h9J0buyECNNJexkFm5sOajh5G116RYA1c8ZMSw==}
    dev: true

  /neo-async@2.6.2:
    resolution: {integrity: sha512-Yd3UES5mWCSqR+qNT93S3UoYUkqAZ9lLg8a7g9rimsWmYGK8cVToA4/sF3RrshdyV3sAGMXVUmpMYOw+dLpOuw==}
    dev: false

  /next-tick@1.1.0:
    resolution: {integrity: sha512-CXdUiJembsNjuToQvxayPZF9Vqht7hewsvy2sOWafLvi2awflj9mOC6bHIg50orX8IJvWKY9wYQ/zB2kogPslQ==}
    dev: false

  /nice-grpc-common@2.0.2:
    resolution: {integrity: sha512-7RNWbls5kAL1QVUOXvBsv1uO0wPQK3lHv+cY1gwkTzirnG1Nop4cBJZubpgziNbaVc/bl9QJcyvsf/NQxa3rjQ==}
    dependencies:
      ts-error: 1.0.6
    dev: false

  /nice-grpc-web@2.0.1(google-protobuf@3.21.2):
    resolution: {integrity: sha512-r8jy0TJY6ZO9qWtujiqmtRkqgItAChoJxJyYv+CHacP9G5kRIH03M+sQqtieXNNDUAKfFT/z5yroSy1cPFX0sA==}
    dependencies:
      '@improbable-eng/grpc-web': 0.15.0(google-protobuf@3.21.2)
      abort-controller-x: 0.4.1
      js-base64: 3.7.5
      nice-grpc-common: 2.0.2
    transitivePeerDependencies:
      - google-protobuf
    dev: false

  /nice-try@1.0.5:
    resolution: {integrity: sha512-1nh45deeb5olNY7eX82BkPO7SSxR5SSYJiPTrTdFUVYwAl8CKMA5N9PjTYkHiRjisVcxcQ1HXdLhx2qxxJzLNQ==}
    dev: true

  /node-abi@3.45.0:
    resolution: {integrity: sha512-iwXuFrMAcFVi/ZoZiqq8BzAdsLw9kxDfTC0HMyjXfSL/6CSDAGD5UmR7azrAgWV1zKYq7dUUMj4owusBWKLsiQ==}
    engines: {node: '>=10'}
    dependencies:
      semver: 7.5.0
    dev: false

  /node-addon-api@2.0.2:
    resolution: {integrity: sha512-Ntyt4AIXyaLIuMHF6IOoTakB3K+RWxwtsHNRxllEoA6vPwP9o4866g6YWDLUdnucilZhmkxiHwHr11gAENw+QA==}
    dev: true

  /node-fetch@2.6.9:
    resolution: {integrity: sha512-DJm/CJkZkRjKKj4Zi4BsKVZh3ValV5IR5s7LVZnW+6YMh0W1BfNA8XSs6DLMGYlId5F3KnA70uu2qepcR08Qqg==}
    engines: {node: 4.x || >=6.0.0}
    peerDependencies:
      encoding: ^0.1.0
    peerDependenciesMeta:
      encoding:
        optional: true
    dependencies:
      whatwg-url: 5.0.0

  /node-gyp-build@4.5.0:
    resolution: {integrity: sha512-2iGbaQBV+ITgCz76ZEjmhUKAKVf7xfY1sRl4UiKQspfZMH2h06SyhNsnSVy50cwkFQDGLyif6m/6uFXHkOZ6rg==}
    hasBin: true
    dev: true

  /node-int64@0.4.0:
    resolution: {integrity: sha512-O5lz91xSOeoXP6DulyHfllpq+Eg00MWitZIbtPfoSEvqIHdl5gfcY6hYzDWnj0qD5tz52PI08u9qUvSVeUBeHw==}
    dev: true

  /node-releases@2.0.10:
    resolution: {integrity: sha512-5GFldHPXVG/YZmFzJvKK2zDSzPKhEp0+ZR5SVaoSag9fsL5YgHbUHDfnG5494ISANDcK4KwPXAx2xqVEydmd7w==}
    dev: true

  /normalize-package-data@2.5.0:
    resolution: {integrity: sha512-/5CMN3T0R4XTj4DcGaexo+roZSdSFW/0AOOTROrjxzCG1wrWXEsGbRKevjlIL+ZDE4sZlJr5ED4YW0yqmkK+eA==}
    dependencies:
      hosted-git-info: 2.8.9
      resolve: 1.22.2
      semver: 5.7.1
      validate-npm-package-license: 3.0.4
    dev: true

  /normalize-path@3.0.0:
    resolution: {integrity: sha512-6eZs5Ls3WtCisHWp9S2GUy8dqkpGi4BVSz3GaqiE6ezub0512ESztXUwUB6C6IKbQkY2Pnb/mD4WYojCRwcwLA==}
    engines: {node: '>=0.10.0'}

  /normalize-range@0.1.2:
    resolution: {integrity: sha512-bdok/XvKII3nUpklnV6P2hxtMNrCboOjAcyBuQnWEhO665FwrSNRxU+AqpsyvO6LgGYPspN+lu5CLtw4jPRKNA==}
    engines: {node: '>=0.10.0'}
    dev: true

  /npm-run-path@4.0.1:
    resolution: {integrity: sha512-S48WzZW777zhNIrn7gxOlISNAqi9ZC/uQFnRdbeIHhZhCA6UqpkOT8T1G7BvfdgP4Er8gF4sUbaS0i7QvIfCWw==}
    engines: {node: '>=8'}
    dependencies:
      path-key: 3.1.1

  /npm-run-path@5.1.0:
    resolution: {integrity: sha512-sJOdmRGrY2sjNTRMbSvluQqg+8X7ZK61yvzBEIDhz4f8z1TZFYABsqjjCBd/0PUNE9M6QDgHJXQkGUEm7Q+l9Q==}
    engines: {node: ^12.20.0 || ^14.13.1 || >=16.0.0}
    dependencies:
      path-key: 4.0.0
    dev: false

  /number-is-nan@1.0.1:
    resolution: {integrity: sha512-4jbtZXNAsfZbAHiiqjLPBiCl16dES1zI4Hpzzxw61Tk+loF+sBDBKx1ICKKKwIqQ7M0mFn1TmkN7euSncWgHiQ==}
    engines: {node: '>=0.10.0'}
    dev: true

  /number-to-bn@1.7.0:
    resolution: {integrity: sha512-wsJ9gfSz1/s4ZsJN01lyonwuxA1tml6X1yBDnfpMglypcBRFZZkus26EdPSlqS5GJfYddVZa22p3VNb3z5m5Ig==}
    engines: {node: '>=6.5.0', npm: '>=3'}
    dependencies:
      bn.js: 4.11.6
      strip-hex-prefix: 1.0.0
    dev: true

  /nwsapi@2.2.2:
    resolution: {integrity: sha512-90yv+6538zuvUMnN+zCr8LuV6bPFdq50304114vJYJ8RDyK8D5O9Phpbd6SZWgI7PwzmmfN1upeOJlvybDSgCw==}
    dev: true

  /object-assign@4.1.1:
    resolution: {integrity: sha512-rJgTQnkUnH1sFw8yT6VSU3zD3sWmu6sZhIseY8VX+GRu3P6F7Fu+JNDoXfklElbLJSnc3FUQHVe4cU5hj+BcUg==}
    engines: {node: '>=0.10.0'}

  /object-hash@1.3.1:
    resolution: {integrity: sha512-OSuu/pU4ENM9kmREg0BdNrUDIl1heYa4mBZacJc+vVWz4GtAwu7jO8s4AIt2aGRUTqxykpWzI3Oqnsm13tTMDA==}
    engines: {node: '>= 0.10.0'}
    dev: true

  /object-hash@3.0.0:
    resolution: {integrity: sha512-RSn9F68PjH9HqtltsSnqYC1XXoWe9Bju5+213R98cNGttag9q9yAOTzdbsqvIa7aNm5WffBZFpWYr2aWrklWAw==}
    engines: {node: '>= 6'}
    dev: true

  /object-inspect@1.12.2:
    resolution: {integrity: sha512-z+cPxW0QGUp0mcqcsgQyLVRDoXFQbXOwBaqyF7VIgI4TWNQsDHrBpUQslRmIfAoYWdYzs6UlKJtB2XJpTaNSpQ==}
    dev: true

  /object-keys@1.1.1:
    resolution: {integrity: sha512-NuAESUOUMrlIXOfHKzD6bpPu3tYt3xvjNdRIQ+FeT0lNb4K8WR70CaDxhuNguS2XG+GjkyMwOzsN5ZktImfhLA==}
    engines: {node: '>= 0.4'}
    dev: true

  /object.assign@4.1.4:
    resolution: {integrity: sha512-1mxKf0e58bvyjSCtKYY4sRe9itRk3PJpquJOjeIkz885CczcI4IvJJDLPS72oowuSh+pBxUFROpX+TU++hxhZQ==}
    engines: {node: '>= 0.4'}
    dependencies:
      call-bind: 1.0.2
      define-properties: 1.1.4
      has-symbols: 1.0.3
      object-keys: 1.1.1
    dev: true

  /object.entries@1.1.6:
    resolution: {integrity: sha512-leTPzo4Zvg3pmbQ3rDK69Rl8GQvIqMWubrkxONG9/ojtFE2rD9fjMKfSI5BxW3osRH1m6VdzmqK8oAY9aT4x5w==}
    engines: {node: '>= 0.4'}
    dependencies:
      call-bind: 1.0.2
      define-properties: 1.1.4
      es-abstract: 1.20.5
    dev: true

  /object.fromentries@2.0.6:
    resolution: {integrity: sha512-VciD13dswC4j1Xt5394WR4MzmAQmlgN72phd/riNp9vtD7tp4QQWJ0R4wvclXcafgcYK8veHRed2W6XeGBvcfg==}
    engines: {node: '>= 0.4'}
    dependencies:
      call-bind: 1.0.2
      define-properties: 1.1.4
      es-abstract: 1.20.5
    dev: true

  /object.hasown@1.1.2:
    resolution: {integrity: sha512-B5UIT3J1W+WuWIU55h0mjlwaqxiE5vYENJXIXZ4VFe05pNYrkKuK0U/6aFcb0pKywYJh7IhfoqUfKVmrJJHZHw==}
    dependencies:
      define-properties: 1.1.4
      es-abstract: 1.20.5
    dev: true

  /object.values@1.1.6:
    resolution: {integrity: sha512-FVVTkD1vENCsAcwNs9k6jea2uHC/X0+JcjG8YA60FN5CMaJmG95wT9jek/xX9nornqGRrBkKtzuAu2wuHpKqvw==}
    engines: {node: '>= 0.4'}
    dependencies:
      call-bind: 1.0.2
      define-properties: 1.1.4
      es-abstract: 1.20.5
    dev: true

  /objnest@5.1.1:
    resolution: {integrity: sha512-C4fjNlHhUQbHiiFpgzvZse3/WUHq356Da3P8NZazg9JpPHFiQP2Y9lmYvpLU06midap0YpNz/MuA8GGSL8G0YQ==}
    engines: {node: '>=8', npm: '>=5'}
    dependencies:
      '@babel/runtime': 7.21.0
      abind: 1.0.5
      extend: 3.0.2
    dev: false

  /obliterator@2.0.4:
    resolution: {integrity: sha512-lgHwxlxV1qIg1Eap7LgIeoBWIMFibOjbrYPIPJZcI1mmGAI2m3lNYpK12Y+GBdPQ0U1hRwSord7GIaawz962qQ==}
    dev: true

  /observable-fns@0.6.1:
    resolution: {integrity: sha512-9gRK4+sRWzeN6AOewNBTLXir7Zl/i3GB6Yl26gK4flxz8BXVpD3kt8amREmWNb0mxYOGDotvE5a4N+PtGGKdkg==}
    dev: false

  /once@1.4.0:
    resolution: {integrity: sha512-lNaJgI+2Q5URQBkccEKHTQOPaXdUxnZZElQTZY0MFUAuaEqe1E+Nyvgdz/aIyNi6Z9MzO5dv1H8n58/GELp3+w==}
    dependencies:
      wrappy: 1.0.2

  /onetime@2.0.1:
    resolution: {integrity: sha512-oyyPpiMaKARvvcgip+JV+7zci5L8D1W9RZIz2l1o08AM3pfspitVWnPt3mzHcBPp12oYMTy0pqrFs/C+m3EwsQ==}
    engines: {node: '>=4'}
    dependencies:
      mimic-fn: 1.2.0
    dev: true

  /onetime@5.1.2:
    resolution: {integrity: sha512-kbpaSSGJTWdAY5KPVeMOKXSrPtr8C8C7wodJbcsd51jRnmD+GZu8Y0VoU6Dm5Z4vWr0Ig/1NKuWRKf7j5aaYSg==}
    engines: {node: '>=6'}
    dependencies:
      mimic-fn: 2.1.0

  /onetime@6.0.0:
    resolution: {integrity: sha512-1FlR+gjXK7X+AsAHso35MnyN5KqGwJRi/31ft6x0M194ht7S+rWAvd7PHss9xSKMzE0asv1pyIHaJYq+BbacAQ==}
    engines: {node: '>=12'}
    dependencies:
      mimic-fn: 4.0.0
    dev: false

  /openurl@1.1.1:
    resolution: {integrity: sha512-d/gTkTb1i1GKz5k3XE3XFV/PxQ1k45zDqGP2OA7YhgsaLoqm6qRvARAZOFer1fcXritWlGBRCu/UgeS4HAnXAA==}
    dev: false

  /optionator@0.8.3:
    resolution: {integrity: sha512-+IW9pACdk3XWmmTXG8m3upGUJst5XRGzxMRjXzAuJ1XnIFNvfhjjIuYkDvysnPQ7qzqVzLt78BCruntqRhWQbA==}
    engines: {node: '>= 0.8.0'}
    dependencies:
      deep-is: 0.1.4
      fast-levenshtein: 2.0.6
      levn: 0.3.0
      prelude-ls: 1.1.2
      type-check: 0.3.2
      word-wrap: 1.2.3
    dev: true

  /optionator@0.9.1:
    resolution: {integrity: sha512-74RlY5FCnhq4jRxVUPKDaRwrVNXMqsGsiW6AJw4XK8hmtm10wC0ypZBLw5IIp85NZMr91+qd1RvvENwg7jjRFw==}
    engines: {node: '>= 0.8.0'}
    dependencies:
      deep-is: 0.1.4
      fast-levenshtein: 2.0.6
      levn: 0.4.1
      prelude-ls: 1.2.1
      type-check: 0.4.0
      word-wrap: 1.2.3
    dev: true

  /ordinal@1.0.3:
    resolution: {integrity: sha512-cMddMgb2QElm8G7vdaa02jhUNbTSrhsgAGUz1OokD83uJTwSUn+nKoNoKVVaRa08yF6sgfO7Maou1+bgLd9rdQ==}
    dev: true

  /os-tmpdir@1.0.2:
    resolution: {integrity: sha512-D2FR03Vir7FIu45XBY20mTb+/ZSWB00sjU9jdQXt83gDrI4Ztz5Fs7/yy74g2N5SVQY4xY1qDr4rNddwYRVX0g==}
    engines: {node: '>=0.10.0'}

  /outdent@0.5.0:
    resolution: {integrity: sha512-/jHxFIzoMXdqPzTaCpFzAAWhpkSjZPF4Vsn6jAfNpmbH/ymsmd7Qc6VE9BGn0L6YMj6uwpQLxCECpus4ukKS9Q==}
    dev: true

  /p-filter@2.1.0:
    resolution: {integrity: sha512-ZBxxZ5sL2HghephhpGAQdoskxplTwr7ICaehZwLIlfL6acuVgZPm8yBNuRAFBGEqtD/hmUeq9eqLg2ys9Xr/yw==}
    engines: {node: '>=8'}
    dependencies:
      p-map: 2.1.0
    dev: true

  /p-finally@2.0.1:
    resolution: {integrity: sha512-vpm09aKwq6H9phqRQzecoDpD8TmVyGw70qmWlyq5onxY7tqyTTFVvxMykxQSQKILBSFlbXpypIw2T1Ml7+DDtw==}
    engines: {node: '>=8'}
    dev: true

  /p-limit@1.3.0:
    resolution: {integrity: sha512-vvcXsLAJ9Dr5rQOPk7toZQZJApBl2K4J6dANSsEuh6QI41JYcsS/qhTGa9ErIUUgK3WNQoJYvylxvjqmiqEA9Q==}
    engines: {node: '>=4'}
    dependencies:
      p-try: 1.0.0
    dev: true

  /p-limit@2.3.0:
    resolution: {integrity: sha512-//88mFWSJx8lxCzwdAABTJL2MyWB12+eIY7MDL2SqLmAkeKU9qxRvWuSyTjm3FUmpBEMuFfckAIqEaVGUDxb6w==}
    engines: {node: '>=6'}
    dependencies:
      p-try: 2.2.0

  /p-limit@3.1.0:
    resolution: {integrity: sha512-TYOanM3wGwNGsZN2cVTYPArw454xnXj5qmWF1bEoAc4+cU/ol7GVh7odevjp1FNHduHc3KZMcFduxU5Xc6uJRQ==}
    engines: {node: '>=10'}
    dependencies:
      yocto-queue: 0.1.0
    dev: true

  /p-limit@4.0.0:
    resolution: {integrity: sha512-5b0R4txpzjPWVw/cXXUResoD4hb6U/x9BH08L7nw+GN1sezDzPdxeRvpc9c433fZhBan/wusjbCsqwqm4EIBIQ==}
    engines: {node: ^12.20.0 || ^14.13.1 || >=16.0.0}
    dependencies:
      yocto-queue: 1.0.0

  /p-locate@2.0.0:
    resolution: {integrity: sha512-nQja7m7gSKuewoVRen45CtVfODR3crN3goVQ0DDZ9N3yHxgpkuBhZqsaiotSQRrADUrne346peY7kT3TSACykg==}
    engines: {node: '>=4'}
    dependencies:
      p-limit: 1.3.0
    dev: true

  /p-locate@3.0.0:
    resolution: {integrity: sha512-x+12w/To+4GFfgJhBEpiDcLozRJGegY+Ei7/z0tSLkMmxGZNybVMSfWj9aJn8Z5Fc7dBUNJOOVgPv2H7IwulSQ==}
    engines: {node: '>=6'}
    dependencies:
      p-limit: 2.3.0
    dev: false

  /p-locate@4.1.0:
    resolution: {integrity: sha512-R79ZZ/0wAxKGu3oYMlz8jy/kbhsNrS7SKZ7PxEHBgJ5+F2mtFW2fK2cOtBh1cHYkQsbzFV7I+EoRKe6Yt0oK7A==}
    engines: {node: '>=8'}
    dependencies:
      p-limit: 2.3.0
    dev: true

  /p-locate@5.0.0:
    resolution: {integrity: sha512-LaNjtRWUBY++zB5nE/NwcaoMylSPk+S+ZHNB1TzdbMJMny6dynpAGt7X/tl/QYq3TIeE6nxHppbo2LGymrG5Pw==}
    engines: {node: '>=10'}
    dependencies:
      p-limit: 3.1.0
    dev: true

  /p-locate@6.0.0:
    resolution: {integrity: sha512-wPrq66Llhl7/4AGC6I+cqxT07LhXvWL08LNXz1fENOw0Ap4sRZZ/gZpTTJ5jpurzzzfS2W/Ge9BY3LgLjCShcw==}
    engines: {node: ^12.20.0 || ^14.13.1 || >=16.0.0}
    dependencies:
      p-limit: 4.0.0
    dev: false

  /p-map@2.1.0:
    resolution: {integrity: sha512-y3b8Kpd8OAN444hxfBbFfj1FY/RjtTd8tzYwhUqNYXx0fXx2iX4maP4Qr6qhIKbQXI02wTLAda4fYUbDagTUFw==}
    engines: {node: '>=6'}
    dev: true

  /p-map@4.0.0:
    resolution: {integrity: sha512-/bjOqmgETBYB5BoEeGVea8dmvHb2m9GLy1E9W43yeyfP6QQCZGFNa+XRceJEuDB6zqr+gKpIAmlLebMpykw/MQ==}
    engines: {node: '>=10'}
    dependencies:
      aggregate-error: 3.1.0
    dev: true

  /p-try@1.0.0:
    resolution: {integrity: sha512-U1etNYuMJoIz3ZXSrrySFjsXQTWOx2/jdi86L+2pRvph/qMKL6sbcCYdH23fqsbm8TH2Gn0OybpT4eSFlCVHww==}
    engines: {node: '>=4'}
    dev: true

  /p-try@2.2.0:
    resolution: {integrity: sha512-R4nPAVTAU0B9D35/Gk3uJf/7XYbQcyohSKdvAxIRSNghFl4e71hVoGnBNQz9cWaXxO2I10KTC+3jMdvvoKw6dQ==}
    engines: {node: '>=6'}

  /parent-module@1.0.1:
    resolution: {integrity: sha512-GQ2EWRpQV8/o+Aw8YqtfZZPfNRWZYkbidE9k5rpl/hC3vtHHBfGm2Ifi6qWV+coDGkrUKZAxE3Lot5kcsRlh+g==}
    engines: {node: '>=6'}
    dependencies:
      callsites: 3.1.0
    dev: true

  /parse-json@4.0.0:
    resolution: {integrity: sha512-aOIos8bujGN93/8Ox/jPLh7RwVnPEysynVFE+fQZyg6jKELEHwzgKdLRFHUgXJL6kylijVSBC4BvN9OmsB48Rw==}
    engines: {node: '>=4'}
    dependencies:
      error-ex: 1.3.2
      json-parse-better-errors: 1.0.2
    dev: true

  /parse-json@5.2.0:
    resolution: {integrity: sha512-ayCKvm/phCGxOkYRSCM82iDwct8/EonSEgCSxWxD7ve6jHggsFl4fZVQBPRNgQoKiuV/odhFrGzQXZwbifC8Rg==}
    engines: {node: '>=8'}
    dependencies:
      '@babel/code-frame': 7.21.4
      error-ex: 1.3.2
      json-parse-even-better-errors: 2.3.1
      lines-and-columns: 1.2.4
    dev: true

  /parse5@7.1.2:
    resolution: {integrity: sha512-Czj1WaSVpaoj0wbhMzLmWD69anp2WH7FXMB9n1Sy8/ZFF9jolSQVMu1Ij5WIyGmcBmhk7EOndpO4mIpihVqAXw==}
    dependencies:
      entities: 4.5.0
    dev: true

  /path-exists@3.0.0:
    resolution: {integrity: sha512-bpC7GYwiDYQ4wYLe+FA8lhRjhQCMcQGuSgGGqDkg/QerRWw9CmGRT0iSOVRSZJ29NMLZgIzqaljJ63oaL4NIJQ==}
    engines: {node: '>=4'}

  /path-exists@4.0.0:
    resolution: {integrity: sha512-ak9Qy5Q7jYb2Wwcey5Fpvg2KoAc/ZIhLSLOSBmRmygPsGwkVVt0fZa0qrtMz+m6tJTAHfZQ8FnmB4MG4LWy7/w==}
    engines: {node: '>=8'}
    dev: true

  /path-exists@5.0.0:
    resolution: {integrity: sha512-RjhtfwJOxzcFmNOi6ltcbcu4Iu+FL3zEj83dk4kAS+fVpTxXLO1b38RvJgT/0QwvV/L3aY9TAnyv0EOqW4GoMQ==}
    engines: {node: ^12.20.0 || ^14.13.1 || >=16.0.0}
    dev: false

  /path-is-absolute@1.0.1:
    resolution: {integrity: sha512-AVbw3UJ2e9bq64vSaS9Am0fje1Pa8pbGqTTsmXfaIiMpnr5DlDhfJOuLj9Sf95ZPVDAUerDfEk88MPmPe7UCQg==}
    engines: {node: '>=0.10.0'}

  /path-is-inside@1.0.2:
    resolution: {integrity: sha512-DUWJr3+ULp4zXmol/SZkFf3JGsS9/SIv+Y3Rt93/UjPpDpklB5f1er4O3POIbUuUJ3FXgqte2Q7SrU6zAqwk8w==}
    dev: true

  /path-key@2.0.1:
    resolution: {integrity: sha512-fEHGKCSmUSDPv4uoj8AlD+joPlq3peND+HRYyxFz4KPw4z926S/b8rIuFs2FYJg3BwsxJf6A9/3eIdLaYC+9Dw==}
    engines: {node: '>=4'}
    dev: true

  /path-key@3.1.1:
    resolution: {integrity: sha512-ojmeN0qd+y0jszEtoY48r0Peq5dwMEkIlCOu6Q5f41lfkswXuKtYrhgoTpLnyIcHm24Uhqx+5Tqm2InSwLhE6Q==}
    engines: {node: '>=8'}

  /path-key@4.0.0:
    resolution: {integrity: sha512-haREypq7xkM7ErfgIyA0z+Bj4AGKlMSdlQE2jvJo6huWD1EdkKYV+G/T4nq0YEF2vgTT8kqMFKo1uHn950r4SQ==}
    engines: {node: '>=12'}
    dev: false

  /path-parse@1.0.7:
    resolution: {integrity: sha512-LDJzPVEEEPR+y48z93A0Ed0yXb8pAByGWo/k5YYdYgpY2/2EsOsksJrq7lOHxryrVOn1ejG6oAp8ahvOIQD8sw==}
    dev: true

  /path-type@4.0.0:
    resolution: {integrity: sha512-gDKb8aZMDeD/tZWs9P6+q0J9Mwkdl6xMV8TjnGP3qJVJ06bdMgkbBlLU8IdfOsIsFz2BW1rNVT3XuNEl8zPAvw==}
    engines: {node: '>=8'}

  /path@0.12.7:
    resolution: {integrity: sha512-aXXC6s+1w7otVF9UletFkFcDsJeO7lSZBPUQhtb5O0xJe8LtYhj/GxldoL09bBj9+ZmE2hNoHqQSFMN5fikh4Q==}
    dependencies:
      process: 0.11.10
      util: 0.10.4
    dev: false

  /pathe@1.1.0:
    resolution: {integrity: sha512-ODbEPR0KKHqECXW1GoxdDb+AZvULmXjVPy4rt+pGo2+TnjJTIPJQSVS6N63n8T2Ip+syHhbn52OewKicV0373w==}
    dev: true

  /pathval@1.1.1:
    resolution: {integrity: sha512-Dp6zGqpTdETdR63lehJYPeIOqpiNBNtc7BpWSLrOje7UaIsE5aY92r/AunQA7rsXvet3lrJ3JnZX29UPTKXyKQ==}
    dev: true

  /pbkdf2@3.1.2:
    resolution: {integrity: sha512-iuh7L6jA7JEGu2WxDwtQP1ddOpaJNC4KlDEFfdQajSGgGPNi4OyDc2R7QnbY2bR9QjBVGwgvTdNJZoE7RaxUMA==}
    engines: {node: '>=0.12'}
    dependencies:
      create-hash: 1.2.0
      create-hmac: 1.1.7
      ripemd160: 2.0.2
      safe-buffer: 5.2.1
      sha.js: 2.4.11
    dev: true

  /phaser@3.60.0-beta.14:
    resolution: {integrity: sha512-HFEtibIQCqQyirSnUslWjtdKCadxOjnOBlf4g5eDlKFzqBUbD991/X0OPUT/dIrPF7Tx6wmg0iORCXqZCF0f5Q==}
    dependencies:
      eventemitter3: 4.0.7
    dev: false

  /picocolors@1.0.0:
    resolution: {integrity: sha512-1fygroTLlHu66zi26VoTDv8yRgm0Fccecssto+MhsZ0D/DGW2sm8E8AjW7NU5VVTRt5GxbeZ5qBuJr+HyLYkjQ==}
    dev: true

  /picomatch@2.3.1:
    resolution: {integrity: sha512-JU3teHTNjmE2VCGFzuY8EXzCDVwEqB2a8fsIvwaStHhAWJEeVd1o1QD80CU6+ZdEXXSLbSsuLwJjkCBWqRQUVA==}
    engines: {node: '>=8.6'}

  /pify@2.3.0:
    resolution: {integrity: sha512-udgsAY+fTnvv7kI7aaxbqwWNb0AHiB0qBO89PZKPkoTmGOgdbrHDKD+0B2X4uTfJ/FT1R09r9gTsjUjNJotuog==}
    engines: {node: '>=0.10.0'}
    dev: true

  /pify@3.0.0:
    resolution: {integrity: sha512-C3FsVNH1udSEX48gGX1xfvwTWfsYWj5U+8/uK15BGzIGrKoUpghX8hWZwa/OFnakBiiVNmBvemTJR5mcy7iPcg==}
    engines: {node: '>=4'}
    dev: false

  /pify@4.0.1:
    resolution: {integrity: sha512-uB80kBFb/tfd68bVleG9T5GGsGPjJrLAUpR5PZIrhBnIaRTQRjqdJSsIKkOP6OAIFbj7GOrcudc5pNjZ+geV2g==}
    engines: {node: '>=6'}
    dev: true

  /pirates@4.0.5:
    resolution: {integrity: sha512-8V9+HQPupnaXMA23c5hvl69zXvTwTzyAYasnkb0Tts4XvO4CliqONMOnvlq26rkhLC3nWDFBJf73LU1e1VZLaQ==}
    engines: {node: '>= 6'}
    dev: true

  /pkg-dir@4.2.0:
    resolution: {integrity: sha512-HRDzbaKjC+AOWVXxAU/x54COGeIv9eb+6CkDSQoNTt4XyWoIJvuPsXizxu/Fr23EiekbtZwmh1IcIG/l/a10GQ==}
    engines: {node: '>=8'}
    dependencies:
      find-up: 4.1.0
    dev: true

  /pkg-types@1.0.2:
    resolution: {integrity: sha512-hM58GKXOcj8WTqUXnsQyJYXdeAPbythQgEF3nTcEo+nkD49chjQ9IKm/QJy9xf6JakXptz86h7ecP2024rrLaQ==}
    dependencies:
      jsonc-parser: 3.2.0
      mlly: 1.2.0
      pathe: 1.1.0
    dev: true

  /pkg-up@3.1.0:
    resolution: {integrity: sha512-nDywThFk1i4BQK4twPQ6TA4RT8bDY96yeuCVBWL3ePARCiEKDRSrNGbFIgUJpLp+XeIR65v8ra7WuJOFUBtkMA==}
    engines: {node: '>=8'}
    dependencies:
      find-up: 3.0.0
    dev: false

  /please-upgrade-node@3.2.0:
    resolution: {integrity: sha512-gQR3WpIgNIKwBMVLkpMUeR3e1/E1y42bqDQZfql+kDeXd8COYfM8PQA4X6y7a8u9Ua9FHmsrrmirW2vHs45hWg==}
    dependencies:
      semver-compare: 1.0.0
    dev: true

  /postcss-import@15.1.0(postcss@8.4.23):
    resolution: {integrity: sha512-hpr+J05B2FVYUAXHeK1YyI267J/dDDhMU6B6civm8hSY1jYJnBXxzKDKDswzJmtLHryrjhnDjqqp/49t8FALew==}
    engines: {node: '>=14.0.0'}
    peerDependencies:
      postcss: ^8.0.0
    dependencies:
      postcss: 8.4.23
      postcss-value-parser: 4.2.0
      read-cache: 1.0.0
      resolve: 1.22.2
    dev: true

  /postcss-js@4.0.1(postcss@8.4.23):
    resolution: {integrity: sha512-dDLF8pEO191hJMtlHFPRa8xsizHaM82MLfNkUHdUtVEV3tgTp5oj+8qbEqYM57SLfc74KSbw//4SeJma2LRVIw==}
    engines: {node: ^12 || ^14 || >= 16}
    peerDependencies:
      postcss: ^8.4.21
    dependencies:
      camelcase-css: 2.0.1
      postcss: 8.4.23
    dev: true

  /postcss-load-config@3.1.4(postcss@8.4.23):
    resolution: {integrity: sha512-6DiM4E7v4coTE4uzA8U//WhtPwyhiim3eyjEMFCnUpzbrkK9wJHgKDT2mR+HbtSrd/NubVaYTOpSpjUl8NQeRg==}
    engines: {node: '>= 10'}
    peerDependencies:
      postcss: '>=8.0.9'
      ts-node: '>=9.0.0'
    peerDependenciesMeta:
      postcss:
        optional: true
      ts-node:
        optional: true
    dependencies:
      lilconfig: 2.1.0
      postcss: 8.4.23
      yaml: 1.10.2
    dev: true

  /postcss-load-config@4.0.1(postcss@8.4.23):
    resolution: {integrity: sha512-vEJIc8RdiBRu3oRAI0ymerOn+7rPuMvRXslTvZUKZonDHFIczxztIyJ1urxM1x9JXEikvpWWTUUqal5j/8QgvA==}
    engines: {node: '>= 14'}
    peerDependencies:
      postcss: '>=8.0.9'
      ts-node: '>=9.0.0'
    peerDependenciesMeta:
      postcss:
        optional: true
      ts-node:
        optional: true
    dependencies:
      lilconfig: 2.1.0
      postcss: 8.4.23
      yaml: 2.2.2
    dev: true

  /postcss-nested@6.0.1(postcss@8.4.23):
    resolution: {integrity: sha512-mEp4xPMi5bSWiMbsgoPfcP74lsWLHkQbZc3sY+jWYd65CUwXrUaTp0fmNpa01ZcETKlIgUdFN/MpS2xZtqL9dQ==}
    engines: {node: '>=12.0'}
    peerDependencies:
      postcss: ^8.2.14
    dependencies:
      postcss: 8.4.23
      postcss-selector-parser: 6.0.11
    dev: true

  /postcss-selector-parser@6.0.11:
    resolution: {integrity: sha512-zbARubNdogI9j7WY4nQJBiNqQf3sLS3wCP4WfOidu+p28LofJqDH1tcXypGrcmMHhDk2t9wGhCsYe/+szLTy1g==}
    engines: {node: '>=4'}
    dependencies:
      cssesc: 3.0.0
      util-deprecate: 1.0.2
    dev: true

  /postcss-value-parser@4.2.0:
    resolution: {integrity: sha512-1NNCs6uurfkVbeXG4S8JFT9t19m45ICnif8zWLd5oPSZ50QnwMfK+H3jv408d4jw/7Bttv5axS5IiHoLaVNHeQ==}
    dev: true

  /postcss@8.4.23:
    resolution: {integrity: sha512-bQ3qMcpF6A/YjR55xtoTr0jGOlnPOKAIMdOWiv0EIT6HVPEaJiJB4NLljSbiHoC2RX7DN5Uvjtpbg1NPdwv1oA==}
    engines: {node: ^10 || ^12 || >=14}
    dependencies:
      nanoid: 3.3.6
      picocolors: 1.0.0
      source-map-js: 1.0.2
    dev: true

  /prebuild-install@7.1.1:
    resolution: {integrity: sha512-jAXscXWMcCK8GgCoHOfIr0ODh5ai8mj63L2nWrjuAgXE6tDyYGnx4/8o/rCgU+B4JSyZBKbeZqzhtwtC3ovxjw==}
    engines: {node: '>=10'}
    hasBin: true
    dependencies:
      detect-libc: 2.0.2
      expand-template: 2.0.3
      github-from-package: 0.0.0
      minimist: 1.2.8
      mkdirp-classic: 0.5.3
      napi-build-utils: 1.0.2
      node-abi: 3.45.0
      pump: 3.0.0
      rc: 1.2.8
      simple-get: 4.0.1
      tar-fs: 2.1.1
      tunnel-agent: 0.6.0
    dev: false

  /preferred-pm@3.0.3:
    resolution: {integrity: sha512-+wZgbxNES/KlJs9q40F/1sfOd/j7f1O9JaHcW5Dsn3aUUOZg3L2bjpVUcKV2jvtElYfoTuQiNeMfQJ4kwUAhCQ==}
    engines: {node: '>=10'}
    dependencies:
      find-up: 5.0.0
      find-yarn-workspace-root2: 1.2.16
      path-exists: 4.0.0
      which-pm: 2.0.0
    dev: true

  /prelude-ls@1.1.2:
    resolution: {integrity: sha512-ESF23V4SKG6lVSGZgYNpbsiaAkdab6ZgOxe52p7+Kid3W3u3bxR4Vfd/o21dmN7jSt0IwgZ4v5MUd26FEtXE9w==}
    engines: {node: '>= 0.8.0'}
    dev: true

  /prelude-ls@1.2.1:
    resolution: {integrity: sha512-vkcDPrRZo1QZLbn5RLGPpg/WmIQ65qoWWhcGKf/b5eplkkarX0m9z8ppCat4mlOqUsWpyNuYgO3VRyrYHSzX5g==}
    engines: {node: '>= 0.8.0'}
    dev: true

  /prettier-plugin-solidity@1.1.2(prettier@2.8.4):
    resolution: {integrity: sha512-KC5oNbFJfyBaFiO0kl56J6AXnDmr9tUlBV1iqo864x4KQrKYKaBZvW9jhT2oC0NHoNp7/GoMJNxqL8pp8k7C/g==}
    engines: {node: '>=12'}
    peerDependencies:
      prettier: '>=2.3.0 || >=3.0.0-alpha.0'
    dependencies:
      '@solidity-parser/parser': 0.15.0
      prettier: 2.8.4
      semver: 7.3.8
      solidity-comments-extractor: 0.0.7

  /prettier@1.19.1:
    resolution: {integrity: sha512-s7PoyDv/II1ObgQunCbB9PdLmUcBZcnWOcxDh7O0N/UwDEsHyqkW+Qh28jW+mVuCdx7gLB0BotYI1Y6uI9iyew==}
    engines: {node: '>=4'}
    hasBin: true
    requiresBuild: true
    dev: true
    optional: true

  /prettier@2.8.4:
    resolution: {integrity: sha512-vIS4Rlc2FNh0BySk3Wkd6xmwxB0FpOndW5fisM5H8hsZSxU2VWVB5CWIkIjWvrHjIhxk2g3bfMKM87zNTrZddw==}
    engines: {node: '>=10.13.0'}
    hasBin: true

  /pretty-format@27.5.1:
    resolution: {integrity: sha512-Qb1gy5OrP5+zDf2Bvnzdl3jsTf1qXVMazbvCoKhtKqVs4/YK4ozX4gKQJJVyNe+cajNPn0KoC0MC3FUmaHWEmQ==}
    engines: {node: ^10.13.0 || ^12.13.0 || ^14.15.0 || >=15.0.0}
    dependencies:
      ansi-regex: 5.0.1
      ansi-styles: 5.2.0
      react-is: 17.0.2
    dev: true

  /pretty-format@29.5.0:
    resolution: {integrity: sha512-V2mGkI31qdttvTFX7Mt4efOqHXqJWMu4/r66Xh3Z3BwZaPfPJgp6/gbwoujRpPUtfEF6AUUWx3Jim3GCw5g/Qw==}
    engines: {node: ^14.15.0 || ^16.10.0 || >=18.0.0}
    dependencies:
      '@jest/schemas': 29.4.3
      ansi-styles: 5.2.0
      react-is: 18.2.0
    dev: true

  /process@0.11.10:
    resolution: {integrity: sha512-cdGef/drWFoydD1JsMzuFf8100nZl+GT+yacc2bEced5f9Rjk4z+WtFUTBu9PhOi9j/jfmBPu0mMEY4wIdAF8A==}
    engines: {node: '>= 0.6.0'}
    dev: false

  /progress@2.0.3:
    resolution: {integrity: sha512-7PiHtLll5LdnKIMw100I+8xJXR5gW2QwWYkT6iJva0bXitZKa/XMrSbdmg3r2Xnaidz9Qumd0VPaMrZlF9V9sA==}
    engines: {node: '>=0.4.0'}
    dev: true

  /prompts@2.4.2:
    resolution: {integrity: sha512-NxNv/kLguCA7p3jE8oL2aEBsrJWgAakBpgmgK6lpPWV+WuOmY6r2/zbAVnP+T8bQlA0nzHXSJSJW0Hq7ylaD2Q==}
    engines: {node: '>= 6'}
    dependencies:
      kleur: 3.0.3
      sisteransi: 1.0.5
    dev: true

  /prop-types@15.8.1:
    resolution: {integrity: sha512-oj87CgZICdulUohogVAR7AjlC0327U4el4L6eAvOqCeudMDVU0NThNaV+b9Df4dXgSP1gXMTnPdhfe/2qDH5cg==}
    dependencies:
      loose-envify: 1.4.0
      object-assign: 4.1.1
      react-is: 16.13.1
    dev: true

  /protobufjs@6.11.3:
    resolution: {integrity: sha512-xL96WDdCZYdU7Slin569tFX712BxsxslWwAfAhCYjQKGTq7dAU91Lomy6nLLhh/dyGhk/YH4TwTSRxTzhuHyZg==}
    hasBin: true
    requiresBuild: true
    dependencies:
      '@protobufjs/aspromise': 1.1.2
      '@protobufjs/base64': 1.1.2
      '@protobufjs/codegen': 2.0.4
      '@protobufjs/eventemitter': 1.1.0
      '@protobufjs/fetch': 1.1.0
      '@protobufjs/float': 1.0.2
      '@protobufjs/inquire': 1.1.0
      '@protobufjs/path': 1.1.2
      '@protobufjs/pool': 1.1.0
      '@protobufjs/utf8': 1.1.0
      '@types/long': 4.0.2
      '@types/node': 18.15.11
      long: 4.0.0
    dev: true

  /protobufjs@7.2.3:
    resolution: {integrity: sha512-TtpvOqwB5Gdz/PQmOjgsrGH1nHjAQVCN7JG4A6r1sXRWESL5rNMAiRcBQlCAdKxZcAbstExQePYG8xof/JVRgg==}
    engines: {node: '>=12.0.0'}
    requiresBuild: true
    dependencies:
      '@protobufjs/aspromise': 1.1.2
      '@protobufjs/base64': 1.1.2
      '@protobufjs/codegen': 2.0.4
      '@protobufjs/eventemitter': 1.1.0
      '@protobufjs/fetch': 1.1.0
      '@protobufjs/float': 1.0.2
      '@protobufjs/inquire': 1.1.0
      '@protobufjs/path': 1.1.2
      '@protobufjs/pool': 1.1.0
      '@protobufjs/utf8': 1.1.0
      '@types/node': 18.15.11
      long: 5.2.1
    dev: false

  /proxy-deep@3.1.1:
    resolution: {integrity: sha512-kppbvLUNJ4IOMZds9/4gz/rtT5OFiesy3XosLsgMKlF3vb6GA5Y3ptyDlzKLcOcUBW+zaY+RiMINTsgE+O6e+Q==}
    dev: false

  /prr@1.0.1:
    resolution: {integrity: sha512-yPw4Sng1gWghHQWj0B3ZggWUm4qVbPwPFcRG8KyxiU7J2OHFSoEHKS+EZ3fv5l1t9CyCiop6l/ZYeWbrgoQejw==}
    dev: true

  /pseudomap@1.0.2:
    resolution: {integrity: sha512-b/YwNhb8lk1Zz2+bXXpS/LK9OisiZZ1SNsSLxN1x2OXVEhW2Ckr/7mWE5vrC1ZTiJlD9g19jWszTmJsB+oEpFQ==}
    dev: true

  /psl@1.9.0:
    resolution: {integrity: sha512-E/ZsdU4HLs/68gYzgGTkMicWTLPdAftJLfJFlLUAAKZGkStNU72sZjT66SnMDVOfOWY/YAoiD7Jxa9iHvngcag==}
    dev: true

  /pump@3.0.0:
    resolution: {integrity: sha512-LwZy+p3SFs1Pytd/jYct4wpv49HiYCqd9Rlc5ZVdk0V+8Yzv6jR5Blk3TRmPL1ft69TxP0IMZGJ+WPFU2BFhww==}
    dependencies:
      end-of-stream: 1.4.4
      once: 1.4.0

  /punycode@2.1.1:
    resolution: {integrity: sha512-XRsRjdf+j5ml+y/6GKHPZbrF/8p2Yga0JPtdqTIY2Xe5ohJPD9saDJJLPvp9+NSBprVvevdXZybnj2cv8OEd0A==}
    engines: {node: '>=6'}

  /pure-rand@6.0.1:
    resolution: {integrity: sha512-t+x1zEHDjBwkDGY5v5ApnZ/utcd4XYDiJsaQQoptTXgUXX95sDg1elCdJghzicm7n2mbCBJ3uYWr6M22SO19rg==}
    dev: true

  /qs@6.11.0:
    resolution: {integrity: sha512-MvjoMCJwEarSbUYk5O+nmoSzSutSsTwF85zcHPQ9OrlFoZOYIjaqBAJIqIXjptyD5vThxGq52Xu/MaJzRkIk4Q==}
    engines: {node: '>=0.6'}
    dependencies:
      side-channel: 1.0.4
    dev: true

  /querystringify@2.2.0:
    resolution: {integrity: sha512-FIqgj2EUvTa7R50u0rGsyTftzjYmv/a3hO345bZNrqabNqjtgiDMgmo4mkUjd+nzU5oF3dClKqFIPUKybUyqoQ==}
    dev: true

  /queue-microtask@1.2.3:
    resolution: {integrity: sha512-NuaNSa6flKT5JaSYQzJok04JzTL1CA6aGhv5rfLW3PgqA+M2ChpZQnAC8h8i4ZFkBS8X5RqkDBHA7r4hej3K9A==}

  /quick-lru@4.0.1:
    resolution: {integrity: sha512-ARhCpm70fzdcvNQfPoy49IaanKkTlRWF2JMzqhcJbhSFRZv7nPTvZJdcY7301IPmvW+/p0RgIWnQDLJxifsQ7g==}
    engines: {node: '>=8'}
    dev: true

  /randombytes@2.1.0:
    resolution: {integrity: sha512-vYl3iOX+4CKUWuxGi9Ukhie6fsqXqS9FE2Zaic4tNFD2N2QQaXOMFbuKK4QmDHC0JO6B1Zp41J0LpT0oR68amQ==}
    dependencies:
      safe-buffer: 5.2.1
    dev: true

  /raw-body@2.5.2:
    resolution: {integrity: sha512-8zGqypfENjCIqGhgXToC8aB2r7YrBX+AQAfIPs/Mlk+BtPTztOvTS01NRW/3Eh60J+a48lt8qsCzirQ6loCVfA==}
    engines: {node: '>= 0.8'}
    dependencies:
      bytes: 3.1.2
      http-errors: 2.0.0
      iconv-lite: 0.4.24
      unpipe: 1.0.0
    dev: true

  /rc@1.2.8:
    resolution: {integrity: sha512-y3bGgqKj3QBdxLbLkomlohkvsA8gdAiUQlSBJnBhfn+BPxg4bc62d8TcBW15wavDfgexCgccckhcZvywyQYPOw==}
    hasBin: true
    dependencies:
      deep-extend: 0.6.0
      ini: 1.3.8
      minimist: 1.2.8
      strip-json-comments: 2.0.1
    dev: false

  /react-dom@18.2.0(react@18.2.0):
    resolution: {integrity: sha512-6IMTriUmvsjHUjNtEDudZfuDQUoWXVxKHhlEGSk81n4YFS+r/Kl99wXiwlVXtPBtJenozv2P+hxDsw9eA7Xo6g==}
    peerDependencies:
      react: ^18.2.0
    dependencies:
      loose-envify: 1.4.0
      react: 18.2.0
      scheduler: 0.23.0
    dev: false

  /react-error-boundary@3.1.4(react@18.2.0):
    resolution: {integrity: sha512-uM9uPzZJTF6wRQORmSrvOIgt4lJ9MC1sNgEOj2XGsDTRE4kmpWxg7ENK9EWNKJRMAOY9z0MuF4yIfl6gp4sotA==}
    engines: {node: '>=10', npm: '>=6'}
    peerDependencies:
      react: '>=16.13.1'
    dependencies:
      '@babel/runtime': 7.21.0
      react: 18.2.0
    dev: true

  /react-is@16.13.1:
    resolution: {integrity: sha512-24e6ynE2H+OKt4kqsOvNd8kBpV65zoxbA4BVsEOB3ARVWQki/DHzaUoC5KuON/BiccDaCCTZBuOcfZs70kR8bQ==}
    dev: true

  /react-is@17.0.2:
    resolution: {integrity: sha512-w2GsyukL62IJnlaff/nRegPQR94C/XXamvMWmSHRJ4y7Ts/4ocGRmTHvOs8PSE6pB3dWOrD/nueuU5sduBsQ4w==}
    dev: true

  /react-is@18.2.0:
    resolution: {integrity: sha512-xWGDIW6x921xtzPkhiULtthJHoJvBbF3q26fzloPCK0hsvxtPVelvftw3zjbHWSkR2km9Z+4uxbDDK/6Zw9B8w==}
    dev: true

  /react-refresh@0.14.0:
    resolution: {integrity: sha512-wViHqhAd8OHeLS/IRMJjTSDHF3U9eWi62F/MledQGPdJGDhodXJ9PBLNGr6WWL7qlH12Mt3TyTpbS+hGXMjCzQ==}
    engines: {node: '>=0.10.0'}
    dev: true

  /react-router-dom@6.11.0(react-dom@18.2.0)(react@18.2.0):
    resolution: {integrity: sha512-Q3mK1c/CYoF++J6ZINz7EZzwlgSOZK/kc7lxIA7PhtWhKju4KfF1WHqlx0kVCIFJAWztuYVpXZeljEbds8z4Og==}
    engines: {node: '>=14'}
    peerDependencies:
      react: '>=16.8'
      react-dom: '>=16.8'
    dependencies:
      '@remix-run/router': 1.6.0
      react: 18.2.0
      react-dom: 18.2.0(react@18.2.0)
      react-router: 6.11.0(react@18.2.0)
    dev: false

  /react-router@6.11.0(react@18.2.0):
    resolution: {integrity: sha512-hTm6KKNpj9SDG4syIWRjCU219O0RZY8RUPobCFt9p+PlF7nnkRgMoh2DieTKvw3F3Mw6zg565HGnSv8BuoY5oQ==}
    engines: {node: '>=14'}
    peerDependencies:
      react: '>=16.8'
    dependencies:
      '@remix-run/router': 1.6.0
      react: 18.2.0
    dev: false

  /react-shallow-renderer@16.15.0(react@18.2.0):
    resolution: {integrity: sha512-oScf2FqQ9LFVQgA73vr86xl2NaOIX73rh+YFqcOp68CWj56tSfgtGKrEbyhCj0rSijyG9M1CYprTh39fBi5hzA==}
    peerDependencies:
      react: ^16.0.0 || ^17.0.0 || ^18.0.0
    dependencies:
      object-assign: 4.1.1
      react: 18.2.0
      react-is: 18.2.0
    dev: true

  /react-test-renderer@18.2.0(react@18.2.0):
    resolution: {integrity: sha512-JWD+aQ0lh2gvh4NM3bBM42Kx+XybOxCpgYK7F8ugAlpaTSnWsX+39Z4XkOykGZAHrjwwTZT3x3KxswVWxHPUqA==}
    peerDependencies:
      react: ^18.2.0
    dependencies:
      react: 18.2.0
      react-is: 18.2.0
      react-shallow-renderer: 16.15.0(react@18.2.0)
      scheduler: 0.23.0
    dev: true

  /react@18.2.0:
    resolution: {integrity: sha512-/3IjMdb2L9QbBdWiW5e3P2/npwMBaU9mHCSCUzNln0ZCYbcfTsGbTJrU/kGemdH2IWmB2ioZ+zkxtmq6g09fGQ==}
    engines: {node: '>=0.10.0'}
    dependencies:
      loose-envify: 1.4.0

  /read-cache@1.0.0:
    resolution: {integrity: sha512-Owdv/Ft7IjOgm/i0xvNDZ1LrRANRfew4b2prF3OWMQLxLfu3bS8FVhCsrSCMK4lR56Y9ya+AThoTpDCTxCmpRA==}
    dependencies:
      pify: 2.3.0
    dev: true

  /read-pkg-up@7.0.1:
    resolution: {integrity: sha512-zK0TB7Xd6JpCLmlLmufqykGE+/TlOePD6qKClNW7hHDKFh/J7/7gCWGR7joEQEW1bKq3a3yUZSObOoWLFQ4ohg==}
    engines: {node: '>=8'}
    dependencies:
      find-up: 4.1.0
      read-pkg: 5.2.0
      type-fest: 0.8.1
    dev: true

  /read-pkg@5.2.0:
    resolution: {integrity: sha512-Ug69mNOpfvKDAc2Q8DRpMjjzdtrnv9HcSMX+4VsZxD1aZ6ZzrIE7rlzXBtWTyhULSMKg076AW6WR5iZpD0JiOg==}
    engines: {node: '>=8'}
    dependencies:
      '@types/normalize-package-data': 2.4.1
      normalize-package-data: 2.5.0
      parse-json: 5.2.0
      type-fest: 0.6.0
    dev: true

  /read-yaml-file@1.1.0:
    resolution: {integrity: sha512-VIMnQi/Z4HT2Fxuwg5KrY174U1VdUIASQVWXXyqtNRtxSr9IYkn1rsI6Tb6HsrHCmB7gVpNwX6JxPTHcH6IoTA==}
    engines: {node: '>=6'}
    dependencies:
      graceful-fs: 4.2.11
      js-yaml: 3.14.1
      pify: 4.0.1
      strip-bom: 3.0.0
    dev: true

  /readable-stream@3.6.0:
    resolution: {integrity: sha512-BViHy7LKeTz4oNnkcLJ+lVSL6vpiFeX6/d3oSH8zCW7UxP2onchk+vTGB143xuFjHS3deTgkKoXXymXqymiIdA==}
    engines: {node: '>= 6'}
    dependencies:
      inherits: 2.0.4
      string_decoder: 1.3.0
      util-deprecate: 1.0.2

  /readdirp@3.6.0:
    resolution: {integrity: sha512-hOS089on8RduqdbhvQ5Z37A0ESjsqz6qnRcffsMU3495FuTdqSm+7bhJ29JvIOsBDEEnan5DPu9t3To9VRlMzA==}
    engines: {node: '>=8.10.0'}
    dependencies:
      picomatch: 2.3.1

  /realistic-structured-clone@3.0.0:
    resolution: {integrity: sha512-rOjh4nuWkAqf9PWu6JVpOWD4ndI+JHfgiZeMmujYcPi+fvILUu7g6l26TC1K5aBIp34nV+jE1cDO75EKOfHC5Q==}
    dependencies:
      domexception: 1.0.1
      typeson: 6.1.0
      typeson-registry: 1.0.0-alpha.39
    dev: true

  /redent@3.0.0:
    resolution: {integrity: sha512-6tDA8g98We0zd0GvVeMT9arEOnTw9qM03L9cJXaCjrip1OO764RDBLBfrB4cwzNGDj5OA5ioymC9GkizgWJDUg==}
    engines: {node: '>=8'}
    dependencies:
      indent-string: 4.0.0
      strip-indent: 3.0.0
    dev: true

  /reduce-flatten@2.0.0:
    resolution: {integrity: sha512-EJ4UNY/U1t2P/2k6oqotuX2Cc3T6nxJwsM0N0asT7dhrtH1ltUxDn4NalSYmPE2rCkVpcf/X6R0wDwcFpzhd4w==}
    engines: {node: '>=6'}

  /regenerator-runtime@0.11.1:
    resolution: {integrity: sha512-MguG95oij0fC3QV3URf4V2SDYGJhJnJGqvIIgdECeODCT98wSWDAJ94SSuVpYQUoTcGUIL6L4yNB7j1DFFHSBg==}
    dev: false

  /regenerator-runtime@0.13.11:
    resolution: {integrity: sha512-kY1AZVr2Ra+t+piVaJ4gxaFaReZVH40AKNo7UCX6W+dEwBo/2oZJzqfuN1qLq1oL45o56cPaTXELwrTh8Fpggg==}

  /regexp.prototype.flags@1.4.3:
    resolution: {integrity: sha512-fjggEOO3slI6Wvgjwflkc4NFRCTZAu5CnNfBd5qOMYhWdn67nJBBu34/TkD++eeFmd8C9r9jfXJ27+nSiRkSUA==}
    engines: {node: '>= 0.4'}
    dependencies:
      call-bind: 1.0.2
      define-properties: 1.1.4
      functions-have-names: 1.2.3
    dev: true

  /regexpp@2.0.1:
    resolution: {integrity: sha512-lv0M6+TkDVniA3aD1Eg0DVpfU/booSu7Eev3TDO/mZKHBfVjgCGTV4t4buppESEYDtkArYFOxTJWv6S5C+iaNw==}
    engines: {node: '>=6.5.0'}
    dev: true

  /regexpp@3.2.0:
    resolution: {integrity: sha512-pq2bWo9mVD43nbts2wGv17XLiNLya+GklZ8kaDLV2Z08gDCsGpnKn9BFMepvWuHCbyVvY7J5o5+BVvoQbmlJLg==}
    engines: {node: '>=8'}
    dev: true

  /require-directory@2.1.1:
    resolution: {integrity: sha512-fGxEI7+wsG9xrvdjsrlmL22OMTTiHRwAMroiEeMgq8gzoLC/PQr7RsRDSTLUg/bZAZtF+TVIkHc6/4RIKrui+Q==}
    engines: {node: '>=0.10.0'}

  /require-from-string@2.0.2:
    resolution: {integrity: sha512-Xf0nWe6RseziFMu+Ap9biiUbmplq6S9/p+7w7YXP/JBHhrUDDUhwa+vANyubuqfZWTveU//DYVGsDG7RKL/vEw==}
    engines: {node: '>=0.10.0'}

  /require-main-filename@2.0.0:
    resolution: {integrity: sha512-NKN5kMDylKuldxYLSUfrbo5Tuzh4hd+2E8NPPX02mZtn1VuREQToYe/ZdlJy+J3uCpfaiGF05e7B8W0iXbQHmg==}

  /requires-port@1.0.0:
    resolution: {integrity: sha512-KigOCHcocU3XODJxsu8i/j8T9tzT4adHiecwORRQ0ZZFcp7ahwXuRU1m+yuO90C5ZUyGeGfocHDI14M3L3yDAQ==}
    dev: true

  /resolve-cwd@3.0.0:
    resolution: {integrity: sha512-OrZaX2Mb+rJCpH/6CpSqt9xFVpN++x01XnN2ie9g6P5/3xelLAkXWVADpdz1IHD/KFfEXyE6V0U01OQ3UO2rEg==}
    engines: {node: '>=8'}
    dependencies:
      resolve-from: 5.0.0
    dev: true

  /resolve-from@3.0.0:
    resolution: {integrity: sha512-GnlH6vxLymXJNMBo7XP1fJIzBFbdYt49CuTwmB/6N53t+kMPRMFKz783LlQ4tv28XoQfMWinAJX6WCGf2IlaIw==}
    engines: {node: '>=4'}
    dev: true

  /resolve-from@4.0.0:
    resolution: {integrity: sha512-pb/MYmXstAkysRFx8piNI1tGFNQIFA3vkE3Gq4EuA1dF6gHp/+vgZqsCGJapvy8N3Q+4o7FwvquPJcnZ7RYy4g==}
    engines: {node: '>=4'}
    dev: true

  /resolve-from@5.0.0:
    resolution: {integrity: sha512-qYg9KP24dD5qka9J47d0aVky0N+b4fTU89LN9iDnjB5waksiC49rvMB0PrUJQGoTmH50XPiqOvAjDfaijGxYZw==}
    engines: {node: '>=8'}
    dev: true

  /resolve.exports@2.0.2:
    resolution: {integrity: sha512-X2UW6Nw3n/aMgDVy+0rSqgHlv39WZAlZrXCdnbyEiKm17DSqHX4MmQMaST3FbeWR5FTuRcUwYAziZajji0Y7mg==}
    engines: {node: '>=10'}
    dev: true

  /resolve@1.17.0:
    resolution: {integrity: sha512-ic+7JYiV8Vi2yzQGFWOkiZD5Z9z7O2Zhm9XMaTxdJExKasieFCr+yXZ/WmXsckHiKl12ar0y6XiXDx3m4RHn1w==}
    dependencies:
      path-parse: 1.0.7
    dev: true

  /resolve@1.22.2:
    resolution: {integrity: sha512-Sb+mjNHOULsBv818T40qSPeRiuWLyaGMa5ewydRLFimneixmVy2zdivRl+AF6jaYPC8ERxGDmFSiqui6SfPd+g==}
    hasBin: true
    dependencies:
      is-core-module: 2.12.0
      path-parse: 1.0.7
      supports-preserve-symlinks-flag: 1.0.0
    dev: true

  /resolve@2.0.0-next.4:
    resolution: {integrity: sha512-iMDbmAWtfU+MHpxt/I5iWI7cY6YVEZUQ3MBgPQ++XD1PELuJHIl82xBmObyP2KyQmkNB2dsqF7seoQQiAn5yDQ==}
    hasBin: true
    dependencies:
      is-core-module: 2.12.0
      path-parse: 1.0.7
      supports-preserve-symlinks-flag: 1.0.0
    dev: true

  /restore-cursor@2.0.0:
    resolution: {integrity: sha512-6IzJLuGi4+R14vwagDHX+JrXmPVtPpn4mffDJ1UdR7/Edm87fl6yi8mMBIVvFtJaNTUvjughmW4hwLhRG7gC1Q==}
    engines: {node: '>=4'}
    dependencies:
      onetime: 2.0.1
      signal-exit: 3.0.7
    dev: true

  /restore-cursor@3.1.0:
    resolution: {integrity: sha512-l+sSefzHpj5qimhFSE5a8nufZYAM3sBSVMAPtYkmC+4EH2anSGaEMXSD0izRQbu9nfyQ9y5JrVmp7E8oZrUjvA==}
    engines: {node: '>=8'}
    dependencies:
      onetime: 5.1.2
      signal-exit: 3.0.7
    dev: false

  /reusify@1.0.4:
    resolution: {integrity: sha512-U9nH88a3fc/ekCF1l0/UP1IosiuIjyTh7hBvXVMHYgVcfGvt897Xguj2UOLDeI5BG2m7/uwyaLVT6fbtCwTyzw==}
    engines: {iojs: '>=1.0.0', node: '>=0.10.0'}

  /rimraf@2.6.3:
    resolution: {integrity: sha512-mwqeW5XsA2qAejG46gYdENaxXjx9onRNCfn7L0duuP4hCuTIi/QO7PDK07KJfp1d+izWPrzEJDcSqBa0OZQriA==}
    hasBin: true
    dependencies:
      glob: 7.2.3
    dev: true

  /rimraf@2.7.1:
    resolution: {integrity: sha512-uWjbaKIK3T1OSVptzX7Nl6PvQ3qAGtKEtVRjRuazjfL3Bx5eI409VZSqgND+4UNnmzLVdPj9FqFJNPqBZFve4w==}
    hasBin: true
    dependencies:
      glob: 7.2.3
    dev: true

  /rimraf@3.0.2:
    resolution: {integrity: sha512-JZkJMZkAGFFPP2YqXZXPbMlMBgsxzE8ILs4lMIX/2o0L9UBw9O/Y3o6wFw/i9YLapcUJWwqbi3kdxIPdC62TIA==}
    hasBin: true
    dependencies:
      glob: 7.2.3
    dev: true

  /ripemd160@2.0.2:
    resolution: {integrity: sha512-ii4iagi25WusVoiC4B4lq7pbXfAp3D9v5CwfkY33vffw2+pkDjY1D8GaN7spsxvCSx8dkPqOZCEZyfxcmJG2IA==}
    dependencies:
      hash-base: 3.1.0
      inherits: 2.0.4
    dev: true

  /rlp@2.2.7:
    resolution: {integrity: sha512-d5gdPmgQ0Z+AklL2NVXr/IoSjNZFfTVvQWzL/AM2AOcSzYP2xjlb0AC8YyCLc41MSNf6P6QVtjgPdmVtzb+4lQ==}
    hasBin: true
    dependencies:
      bn.js: 5.2.1
    dev: true

  /rollup@3.21.8:
    resolution: {integrity: sha512-SSFV2T2fWtQ/vvBip85u2Nr0GNKireabH9d7nXswBg+XSH+jbVDSYptRAEbCEsquhs503rpPA9POYAp0/Jhasw==}
    engines: {node: '>=14.18.0', npm: '>=8.0.0'}
    hasBin: true
    optionalDependencies:
      fsevents: 2.3.2
    dev: true

  /run-async@2.4.1:
    resolution: {integrity: sha512-tvVnVv01b8c1RrA6Ep7JkStj85Guv/YrMcwqYQnwjsAS2cTmmPGBBjAjpCW7RrSodNSoE2/qg9O4bceNvUuDgQ==}
    engines: {node: '>=0.12.0'}

  /run-parallel@1.2.0:
    resolution: {integrity: sha512-5l4VyZR86LZ/lDxZTR6jqL8AFE2S0IFLMP26AbjsLVADxHdhB/c0GUsH+y39UfCi3dzz8OlQuPmnaJOMoDHQBA==}
    dependencies:
      queue-microtask: 1.2.3

  /rustbn.js@0.2.0:
    resolution: {integrity: sha512-4VlvkRUuCJvr2J6Y0ImW7NvTCriMi7ErOAqWk1y69vAdoNIzCF3yPmgeNzx+RQTLEDFq5sHfscn1MwHxP9hNfA==}
    dev: true

  /rxjs@6.6.7:
    resolution: {integrity: sha512-hTdwr+7yYNIT5n4AMYp85KA6yw2Va0FLa3Rguvbpa4W3I5xynaBZo41cM3XM+4Q6fRMj3sBYIR1VAmZMXYJvRQ==}
    engines: {npm: '>=2.0.0'}
    dependencies:
      tslib: 1.14.1

  /rxjs@7.5.5:
    resolution: {integrity: sha512-sy+H0pQofO95VDmFLzyaw9xNJU4KTRSwQIGM6+iG3SypAtCiLDzpeG8sJrNCWn2Up9km+KhkvTdbkrdy+yzZdw==}
    dependencies:
      tslib: 2.5.0
    dev: false

  /safe-buffer@5.2.1:
    resolution: {integrity: sha512-rp3So07KcdmmKbGvgaNxQSJr7bGVSVk5S9Eq1F+ppbRo70+YeaDxkw5Dd8NPN+GD6bjnYm2VuPuCXmpuYvmCXQ==}

  /safe-regex-test@1.0.0:
    resolution: {integrity: sha512-JBUUzyOgEwXQY1NuPtvcj/qcBDbDmEvWufhlnXZIm75DEHp+afM1r1ujJpJsV/gSM4t59tpDyPi1sd6ZaPFfsA==}
    dependencies:
      call-bind: 1.0.2
      get-intrinsic: 1.1.3
      is-regex: 1.1.4
    dev: true

  /safer-buffer@2.1.2:
    resolution: {integrity: sha512-YZo3K82SD7Riyi0E1EQPojLz7kpepnSQI9IyPbHHg1XXXevb5dJI7tpyN2ADxGcQbHG7vcyRHk0cbwqcQriUtg==}

  /saxes@6.0.0:
    resolution: {integrity: sha512-xAg7SOnEhrm5zI3puOOKyy1OMcMlIJZYNJY7xLBwSze0UjhPLnWfj2GF2EpT0jmzaJKIWKHLsaSSajf35bcYnA==}
    engines: {node: '>=v12.22.7'}
    dependencies:
      xmlchars: 2.2.0
    dev: true

  /scheduler@0.23.0:
    resolution: {integrity: sha512-CtuThmgHNg7zIZWAXi3AsyIzA3n4xx7aNyjwC2VJldO2LMVDhFK+63xGqq6CsJH4rTAt6/M+N4GhZiDYPx9eUw==}
    dependencies:
      loose-envify: 1.4.0

  /scrypt-js@3.0.1:
    resolution: {integrity: sha512-cdwTTnqPu0Hyvf5in5asVdZocVDTNRmR7XEcJuIzMjJeSHybHl7vpB66AzwTaIg6CLSbtjcxc8fqcySfnTkccA==}

  /secp256k1@4.0.3:
    resolution: {integrity: sha512-NLZVf+ROMxwtEj3Xa562qgv2BK5e2WNmXPiOdVIPLgs6lyTzMvBq0aWTYMI5XCP9jZMVKOcqZLw/Wc4vDkuxhA==}
    engines: {node: '>=10.0.0'}
    requiresBuild: true
    dependencies:
      elliptic: 6.5.4
      node-addon-api: 2.0.2
      node-gyp-build: 4.5.0
    dev: true

  /semaphore-async-await@1.5.1:
    resolution: {integrity: sha512-b/ptP11hETwYWpeilHXXQiV5UJNJl7ZWWooKRE5eBIYWoom6dZ0SluCIdCtKycsMtZgKWE01/qAw6jblw1YVhg==}
    engines: {node: '>=4.1'}
    dev: true

  /semver-compare@1.0.0:
    resolution: {integrity: sha512-YM3/ITh2MJ5MtzaM429anh+x2jiLVjqILF4m4oyQB18W7Ggea7BfqdH/wGMK7dDiMghv/6WG7znWMwUDzJiXow==}
    dev: true

  /semver@5.7.1:
    resolution: {integrity: sha512-sauaDf/PZdVgrLTNYHRtpXa1iRiKcaebiKQ1BJdpQlWH2lCvexQdX55snPFyK7QzpudqbCI0qXFfOasHdyNDGQ==}
    hasBin: true
    dev: true

  /semver@6.3.0:
    resolution: {integrity: sha512-b39TBaTSfV6yBrapU89p5fKekE2m/NwnDocOVruQFS1/veMgdzuPcnOM34M6CwxW8jH/lxEa5rBoDeUwu5HHTw==}
    hasBin: true
    dev: true

  /semver@7.3.8:
    resolution: {integrity: sha512-NB1ctGL5rlHrPJtFDVIVzTyQylMLu9N9VICA6HSFJo8MCGVTMW6gfpicwKmmK/dAjTOrqu5l63JJOpDSrAis3A==}
    engines: {node: '>=10'}
    hasBin: true
    dependencies:
      lru-cache: 6.0.0

  /semver@7.5.0:
    resolution: {integrity: sha512-+XC0AD/R7Q2mPSRuy2Id0+CGTZ98+8f+KvwirxOKIEyid+XSx6HbC63p+O4IndTHuX5Z+JxQ0TghCkO5Cg/2HA==}
    engines: {node: '>=10'}
    hasBin: true
    dependencies:
      lru-cache: 6.0.0

  /serialize-javascript@6.0.0:
    resolution: {integrity: sha512-Qr3TosvguFt8ePWqsvRfrKyQXIiW+nGbYpy8XK24NQHE83caxWt+mIymTT19DGFbNWNLfEwsrkSmN64lVWB9ag==}
    dependencies:
      randombytes: 2.1.0
    dev: true

  /set-blocking@2.0.0:
    resolution: {integrity: sha512-KiKBS8AnWGEyLzofFfmvKwpdPzqiy16LvQfK3yv/fVH7Bj13/wl3JSR1J+rfgRE9q7xUJK4qvgS8raSOeLUehw==}

  /setimmediate@1.0.5:
    resolution: {integrity: sha512-MATJdZp8sLqDl/68LfQmbP8zKPLQNV6BIZoIgrscFDQ+RsvK/BxeDQOgyxKKoh0y/8h3BqVFnCqQ/gd+reiIXA==}
    dev: true

  /setprototypeof@1.2.0:
    resolution: {integrity: sha512-E5LDX7Wrp85Kil5bhZv46j8jOeboKq5JMmYM3gVGdGH8xFpPWXUMsNrlODCrkoxMEeNi/XZIwuRvY4XNwYMJpw==}
    dev: true

  /sha.js@2.4.11:
    resolution: {integrity: sha512-QMEp5B7cftE7APOjk5Y6xgrbWu+WkLVQwk8JNjZ8nKRciZaByEW6MubieAiToS7+dwvrjGhH8jRXz3MVd0AYqQ==}
    hasBin: true
    dependencies:
      inherits: 2.0.4
      safe-buffer: 5.2.1
    dev: true

  /shebang-command@1.2.0:
    resolution: {integrity: sha512-EV3L1+UQWGor21OmnvojK36mhg+TyIKDh3iFBKBohr5xeXIhNBcx8oWdgkTEEQ+BEFFYdLRuqMfd5L84N1V5Vg==}
    engines: {node: '>=0.10.0'}
    dependencies:
      shebang-regex: 1.0.0
    dev: true

  /shebang-command@2.0.0:
    resolution: {integrity: sha512-kHxr2zZpYtdmrN1qDjrrX/Z1rR1kG8Dx+gkpK1G4eXmvXswmcE1hTWBWYUzlraYw1/yZp6YuDY77YtvbN0dmDA==}
    engines: {node: '>=8'}
    dependencies:
      shebang-regex: 3.0.0

  /shebang-regex@1.0.0:
    resolution: {integrity: sha512-wpoSFAxys6b2a2wHZ1XpDSgD7N9iVjg29Ph9uV/uaP9Ex/KXlkTZTeddxDPSYQpgvzKLGJke2UU0AzoGCjNIvQ==}
    engines: {node: '>=0.10.0'}
    dev: true

  /shebang-regex@3.0.0:
    resolution: {integrity: sha512-7++dFhtcx3353uBaq8DDR4NuxBetBzC7ZQOhmTQInHEd6bSrXdiEyzCvG07Z44UYdLShWUyXt5M/yhz8ekcb1A==}
    engines: {node: '>=8'}

  /shiki@0.11.1:
    resolution: {integrity: sha512-EugY9VASFuDqOexOgXR18ZV+TbFrQHeCpEYaXamO+SZlsnT/2LxuLBX25GGtIrwaEVFXUAbUQ601SWE2rMwWHA==}
    dependencies:
      jsonc-parser: 3.2.0
      vscode-oniguruma: 1.7.0
      vscode-textmate: 6.0.0
    dev: false

  /side-channel@1.0.4:
    resolution: {integrity: sha512-q5XPytqFEIKHkGdiMIrY10mvLRvnQh42/+GoBlFW3b2LXLE2xxJpZFdm94we0BaoV3RwJyGqg5wS7epxTv0Zvw==}
    dependencies:
      call-bind: 1.0.2
      get-intrinsic: 1.1.3
      object-inspect: 1.12.2
    dev: true

  /siginfo@2.0.0:
    resolution: {integrity: sha512-ybx0WO1/8bSBLEWXZvEd7gMW3Sn3JFlW3TvX1nREbDLRNQNaeNN8WK0meBwPdAaOI7TtRRRJn/Es1zhrrCHu7g==}
    dev: true

  /signal-exit@3.0.7:
    resolution: {integrity: sha512-wnD2ZE+l+SPC/uoS0vXeE9L1+0wuaMqKlfz9AMUo38JsyLSBWSFcHR1Rri62LZc12vLr1gb3jl7iwQhgwpAbGQ==}

  /simple-concat@1.0.1:
    resolution: {integrity: sha512-cSFtAPtRhljv69IK0hTVZQ+OfE9nePi/rtJmw5UjHeVyVroEqJXP1sFztKUy1qU+xvz3u/sfYJLa947b7nAN2Q==}
    dev: false

  /simple-get@4.0.1:
    resolution: {integrity: sha512-brv7p5WgH0jmQJr1ZDDfKDOSeWWg+OVypG99A/5vYGPqJ6pxiaHLy8nxtFjBA7oMa01ebA9gfh1uMCFqOuXxvA==}
    dependencies:
      decompress-response: 6.0.0
      once: 1.4.0
      simple-concat: 1.0.1
    dev: false

  /sisteransi@1.0.5:
    resolution: {integrity: sha512-bLGGlR1QxBcynn2d5YmDX4MGjlZvy2MRBDRNHLJ8VI6l6+9FUiyTFNJ0IveOSP0bcXgVDPRcfGqA0pjaqUpfVg==}
    dev: true

  /slash@3.0.0:
    resolution: {integrity: sha512-g9Q1haeby36OSStwb4ntCGGGaKsaVSjQ68fBxoQcutl5fS1vuY18H3wSt3jFyFtrkx+Kz0V1G85A4MyAdDMi2Q==}
    engines: {node: '>=8'}

  /slice-ansi@0.0.4:
    resolution: {integrity: sha512-up04hB2hR92PgjpyU3y/eg91yIBILyjVY26NvvciY3EVVPjybkMszMpXQ9QAkcS3I5rtJBDLoTxxg+qvW8c7rw==}
    engines: {node: '>=0.10.0'}
    dev: true

  /slice-ansi@2.1.0:
    resolution: {integrity: sha512-Qu+VC3EwYLldKa1fCxuuvULvSJOKEgk9pi8dZeCVK7TqBfUNTH4sFkk4joj8afVSfAYgJoSOetjx9QWOJ5mYoQ==}
    engines: {node: '>=6'}
    dependencies:
      ansi-styles: 3.2.1
      astral-regex: 1.0.0
      is-fullwidth-code-point: 2.0.0
    dev: true

  /slice-ansi@4.0.0:
    resolution: {integrity: sha512-qMCMfhY040cVHT43K9BFygqYbUPFZKHOg7K73mtTWJRb8pyP3fzf4Ixd5SzdEJQ6MRUg/WBnOLxghZtKKurENQ==}
    engines: {node: '>=10'}
    dependencies:
      ansi-styles: 4.3.0
      astral-regex: 2.0.0
      is-fullwidth-code-point: 3.0.0
    dev: false

  /smartwrap@2.0.2:
    resolution: {integrity: sha512-vCsKNQxb7PnCNd2wY1WClWifAc2lwqsG8OaswpJkVJsvMGcnEntdTCDajZCkk93Ay1U3t/9puJmb525Rg5MZBA==}
    engines: {node: '>=6'}
    hasBin: true
    dependencies:
      array.prototype.flat: 1.3.1
      breakword: 1.0.6
      grapheme-splitter: 1.0.4
      strip-ansi: 6.0.1
      wcwidth: 1.0.1
      yargs: 15.4.1
    dev: true

  /solc@0.7.3(debug@4.3.4):
    resolution: {integrity: sha512-GAsWNAjGzIDg7VxzP6mPjdurby3IkGCjQcM8GFYZT6RyaoUZKmMU6Y7YwG+tFGhv7dwZ8rmR4iwFDrrD99JwqA==}
    engines: {node: '>=8.0.0'}
    hasBin: true
    dependencies:
      command-exists: 1.2.9
      commander: 3.0.2
      follow-redirects: 1.15.2(debug@4.3.4)
      fs-extra: 0.30.0
      js-sha3: 0.8.0
      memorystream: 0.3.1
      require-from-string: 2.0.2
      semver: 5.7.1
      tmp: 0.0.33
    transitivePeerDependencies:
      - debug
    dev: true

  /solhint@3.3.7:
    resolution: {integrity: sha512-NjjjVmXI3ehKkb3aNtRJWw55SUVJ8HMKKodwe0HnejA+k0d2kmhw7jvpa+MCTbcEgt8IWSwx0Hu6aCo/iYOZzQ==}
    hasBin: true
    dependencies:
      '@solidity-parser/parser': 0.14.5
      ajv: 6.12.6
      antlr4: 4.7.1
      ast-parents: 0.0.1
      chalk: 2.4.2
      commander: 2.18.0
      cosmiconfig: 5.2.1
      eslint: 5.16.0
      fast-diff: 1.2.0
      glob: 7.2.3
      ignore: 4.0.6
      js-yaml: 3.14.1
      lodash: 4.17.21
      semver: 6.3.0
    optionalDependencies:
      prettier: 1.19.1
    transitivePeerDependencies:
      - supports-color
    dev: true

  /solidity-comments-extractor@0.0.7:
    resolution: {integrity: sha512-wciNMLg/Irp8OKGrh3S2tfvZiZ0NEyILfcRCXCD4mp7SgK/i9gzLfhY2hY7VMCQJ3kH9UB9BzNdibIVMchzyYw==}

  /source-map-js@1.0.2:
    resolution: {integrity: sha512-R0XvVJ9WusLiqTCEiGCmICCMplcCkIwwR11mOSD9CR5u+IXYdiseeEuXCVAjS54zqwkLcPNnmU4OeJ6tUrWhDw==}
    engines: {node: '>=0.10.0'}
    dev: true

  /source-map-support@0.5.13:
    resolution: {integrity: sha512-SHSKFHadjVA5oR4PPqhtAVdcBWwRYVd6g6cAXnIbRiIwc2EhPrTuKUBdSLvlEKyIP3GCf89fltvcZiP9MMFA1w==}
    dependencies:
      buffer-from: 1.1.2
      source-map: 0.6.1
    dev: true

  /source-map-support@0.5.21:
    resolution: {integrity: sha512-uBHU3L3czsIyYXKX88fdrGovxdSCoTGDRZ6SYXtSRxLZUzHg5P/66Ht6uoUlHu9EZod+inXhKo3qQgwXUT/y1w==}
    dependencies:
      buffer-from: 1.1.2
      source-map: 0.6.1
    dev: true

  /source-map@0.6.1:
    resolution: {integrity: sha512-UjgapumWlbMhkBgzT7Ykc5YXUT46F0iKu8SGXq0bcwP5dz/h0Plj6enJqjz1Zbq2l5WaqYnrVbwWOWMyF3F47g==}
    engines: {node: '>=0.10.0'}

  /source-map@0.8.0-beta.0:
    resolution: {integrity: sha512-2ymg6oRBpebeZi9UUNsgQ89bhx01TcTkmNTGnNO88imTmbSgy4nfujrgVEFKWpMTEGA11EDkTt7mqObTPdigIA==}
    engines: {node: '>= 8'}
    dependencies:
      whatwg-url: 7.1.0
    dev: true

  /spawndamnit@2.0.0:
    resolution: {integrity: sha512-j4JKEcncSjFlqIwU5L/rp2N5SIPsdxaRsIv678+TZxZ0SRDJTm8JrxJMjE/XuiEZNEir3S8l0Fa3Ke339WI4qA==}
    dependencies:
      cross-spawn: 5.1.0
      signal-exit: 3.0.7
    dev: true

  /spdx-correct@3.2.0:
    resolution: {integrity: sha512-kN9dJbvnySHULIluDHy32WHRUu3Og7B9sbY7tsFLctQkIqnMh3hErYgdMjTYuqmcXX+lK5T1lnUt3G7zNswmZA==}
    dependencies:
      spdx-expression-parse: 3.0.1
      spdx-license-ids: 3.0.13
    dev: true

  /spdx-exceptions@2.3.0:
    resolution: {integrity: sha512-/tTrYOC7PPI1nUAgx34hUpqXuyJG+DTHJTnIULG4rDygi4xu/tfgmq1e1cIRwRzwZgo4NLySi+ricLkZkw4i5A==}
    dev: true

  /spdx-expression-parse@3.0.1:
    resolution: {integrity: sha512-cbqHunsQWnJNE6KhVSMsMeH5H/L9EpymbzqTQ3uLwNCLZ1Q481oWaofqH7nO6V07xlXwY6PhQdQ2IedWx/ZK4Q==}
    dependencies:
      spdx-exceptions: 2.3.0
      spdx-license-ids: 3.0.13
    dev: true

  /spdx-license-ids@3.0.13:
    resolution: {integrity: sha512-XkD+zwiqXHikFZm4AX/7JSCXA98U5Db4AFd5XUg/+9UNtnH75+Z9KxtpYiJZx36mUDVOwH83pl7yvCer6ewM3w==}
    dev: true

  /sprintf-js@1.0.3:
    resolution: {integrity: sha512-D9cPgkvLlV3t3IzL0D0YLvGA9Ahk4PcvVwUbN0dSGr1aP0Nrt4AEnTUbuGvquEC0mA64Gqt1fzirlRs5ibXx8g==}
    dev: true

  /sql.js@1.8.0:
    resolution: {integrity: sha512-3HD8pSkZL+5YvYUI8nlvNILs61ALqq34xgmF+BHpqxe68yZIJ1H+sIVIODvni25+CcxHUxDyrTJUL0lE/m7afw==}
    dev: false

  /stack-utils@2.0.6:
    resolution: {integrity: sha512-XlkWvfIm6RmsWtNJx+uqtKLS8eqFbxUg0ZzLXqY0caEy9l7hruX8IpiDnjsLavoBgqCCR71TqWO8MaXYheJ3RQ==}
    engines: {node: '>=10'}
    dependencies:
      escape-string-regexp: 2.0.0
    dev: true

  /stackback@0.0.2:
    resolution: {integrity: sha512-1XMJE5fQo1jGH6Y/7ebnwPOBEkIEnT4QF32d5R1+VXdXveM0IBMJt8zfaxX1P3QhVwrYe+576+jkANtSS2mBbw==}
    dev: true

  /stacktrace-parser@0.1.10:
    resolution: {integrity: sha512-KJP1OCML99+8fhOHxwwzyWrlUuVX5GQ0ZpJTd1DFXhdkrvg1szxfHhawXUZ3g9TkXORQd4/WG68jMlQZ2p8wlg==}
    engines: {node: '>=6'}
    dependencies:
      type-fest: 0.7.1
    dev: true

  /statuses@2.0.1:
    resolution: {integrity: sha512-RwNA9Z/7PrK06rYLIzFMlaF+l73iwpzsqRIFgbMLbTcLD6cOao82TaWefPXQvB2fOC4AjuYSEndS7N/mTCbkdQ==}
    engines: {node: '>= 0.8'}
    dev: true

  /std-env@3.3.2:
    resolution: {integrity: sha512-uUZI65yrV2Qva5gqE0+A7uVAvO40iPo6jGhs7s8keRfHCmtg+uB2X6EiLGCI9IgL1J17xGhvoOqSz79lzICPTA==}
    dev: true

  /stream-transform@2.1.3:
    resolution: {integrity: sha512-9GHUiM5hMiCi6Y03jD2ARC1ettBXkQBoQAe7nJsPknnI0ow10aXjTnew8QtYQmLjzn974BnmWEAJgCY6ZP1DeQ==}
    dependencies:
      mixme: 0.5.9
    dev: true

  /streamsearch@1.1.0:
    resolution: {integrity: sha512-Mcc5wHehp9aXz1ax6bZUyY5afg9u2rv5cqQI3mRrYkGC8rW2hM02jWuwjtL++LS5qinSyhj2QfLyNsuc+VsExg==}
    engines: {node: '>=10.0.0'}
    dev: true

  /string-format@2.0.0:
    resolution: {integrity: sha512-bbEs3scLeYNXLecRRuk6uJxdXUSj6le/8rNPHChIJTn2V79aXVTR1EH2OH5zLKKoz0V02fOUKZZcw01pLUShZA==}

  /string-length@4.0.2:
    resolution: {integrity: sha512-+l6rNN5fYHNhZZy41RXsYptCjA2Igmq4EG7kZAYFQI1E1VTXarr6ZPXBg6eq7Y6eK4FEhY6AJlyuFIb/v/S0VQ==}
    engines: {node: '>=10'}
    dependencies:
      char-regex: 1.0.2
      strip-ansi: 6.0.1
    dev: true

  /string-width@1.0.2:
    resolution: {integrity: sha512-0XsVpQLnVCXHJfyEs8tC0zpTVIr5PKKsQtkT29IwupnPTjtPmQ3xT/4yCREF9hYkV/3M3kzcUTSAZT6a6h81tw==}
    engines: {node: '>=0.10.0'}
    dependencies:
      code-point-at: 1.1.0
      is-fullwidth-code-point: 1.0.0
      strip-ansi: 3.0.1
    dev: true

  /string-width@2.1.1:
    resolution: {integrity: sha512-nOqH59deCq9SRHlxq1Aw85Jnt4w6KvLKqWVik6oA9ZklXLNIOlqg4F2yrT1MVaTjAqvVwdfeZ7w7aCvJD7ugkw==}
    engines: {node: '>=4'}
    dependencies:
      is-fullwidth-code-point: 2.0.0
      strip-ansi: 4.0.0
    dev: true

  /string-width@3.1.0:
    resolution: {integrity: sha512-vafcv6KjVZKSgz06oM/H6GDBrAtz8vdhQakGjFIvNrHA6y3HCF1CInLy+QLq8dTJPQ1b+KDUqDFctkdRW44e1w==}
    engines: {node: '>=6'}
    dependencies:
      emoji-regex: 7.0.3
      is-fullwidth-code-point: 2.0.0
      strip-ansi: 5.2.0

  /string-width@4.2.3:
    resolution: {integrity: sha512-wKyQRQpjJ0sIp62ErSZdGsjMJWsap5oRNihHhu6G7JVO/9jIB6UyevL+tXuOqrng8j/cxKTWyWUwvSTriiZz/g==}
    engines: {node: '>=8'}
    dependencies:
      emoji-regex: 8.0.0
      is-fullwidth-code-point: 3.0.0
      strip-ansi: 6.0.1

  /string.prototype.matchall@4.0.8:
    resolution: {integrity: sha512-6zOCOcJ+RJAQshcTvXPHoxoQGONa3e/Lqx90wUA+wEzX78sg5Bo+1tQo4N0pohS0erG9qtCqJDjNCQBjeWVxyg==}
    dependencies:
      call-bind: 1.0.2
      define-properties: 1.1.4
      es-abstract: 1.20.5
      get-intrinsic: 1.1.3
      has-symbols: 1.0.3
      internal-slot: 1.0.3
      regexp.prototype.flags: 1.4.3
      side-channel: 1.0.4
    dev: true

  /string.prototype.trimend@1.0.6:
    resolution: {integrity: sha512-JySq+4mrPf9EsDBEDYMOb/lM7XQLulwg5R/m1r0PXEFqrV0qHvl58sdTilSXtKOflCsK2E8jxf+GKC0T07RWwQ==}
    dependencies:
      call-bind: 1.0.2
      define-properties: 1.1.4
      es-abstract: 1.20.5
    dev: true

  /string.prototype.trimstart@1.0.6:
    resolution: {integrity: sha512-omqjMDaY92pbn5HOX7f9IccLA+U1tA9GvtU4JrodiXFfYB7jPzzHpRzpglLAjtUV6bB557zwClJezTqnAiYnQA==}
    dependencies:
      call-bind: 1.0.2
      define-properties: 1.1.4
      es-abstract: 1.20.5
    dev: true

  /string_decoder@1.3.0:
    resolution: {integrity: sha512-hkRX8U1WjJFd8LsDJ2yQ/wWWxaopEsABU1XfkM8A+j0+85JAGppt16cr1Whg6KIbb4okU6Mql6BOj+uup/wKeA==}
    dependencies:
      safe-buffer: 5.2.1

  /stringcase@4.3.1:
    resolution: {integrity: sha512-Ov7McNX1sFaEX9NWijD1hIOVDDhKdnFzN9tvoa1N8xgrclouhsO4kBPVrTPhjO/zP5mn1Ww03uZ2SThNMXS7zg==}
    engines: {node: '>=8', npm: '>=5'}
    dev: false

  /stringify-object@3.3.0:
    resolution: {integrity: sha512-rHqiFh1elqCQ9WPLIC8I0Q/g/wj5J1eMkyoiD6eoQApWHP0FtlK7rqnhmabL5VUY9JQCcqwwvlOaSuutekgyrw==}
    engines: {node: '>=4'}
    dependencies:
      get-own-enumerable-property-symbols: 3.0.2
      is-obj: 1.0.1
      is-regexp: 1.0.0
    dev: true

  /strip-ansi@3.0.1:
    resolution: {integrity: sha512-VhumSSbBqDTP8p2ZLKj40UjBCV4+v8bUSEpUb4KjRgWk9pbqGF4REFj6KEagidb2f/M6AzC0EmFyDNGaw9OCzg==}
    engines: {node: '>=0.10.0'}
    dependencies:
      ansi-regex: 2.1.1
    dev: true

  /strip-ansi@4.0.0:
    resolution: {integrity: sha512-4XaJ2zQdCzROZDivEVIDPkcQn8LMFSa8kj8Gxb/Lnwzv9A8VctNZ+lfivC/sV3ivW8ElJTERXZoPBRrZKkNKow==}
    engines: {node: '>=4'}
    dependencies:
      ansi-regex: 3.0.1
    dev: true

  /strip-ansi@5.2.0:
    resolution: {integrity: sha512-DuRs1gKbBqsMKIZlrffwlug8MHkcnpjs5VPmL1PAh+mA30U0DTotfDZ0d2UUsXpPmPmMMJ6W773MaA3J+lbiWA==}
    engines: {node: '>=6'}
    dependencies:
      ansi-regex: 4.1.1

  /strip-ansi@6.0.1:
    resolution: {integrity: sha512-Y38VPSHcqkFrCpFnQ9vuSXmquuv5oXOKpGeT6aGrr3o3Gc9AlVa6JBfUSOCnbxGGZF+/0ooI7KrPuUSztUdU5A==}
    engines: {node: '>=8'}
    dependencies:
      ansi-regex: 5.0.1

  /strip-ansi@7.1.0:
    resolution: {integrity: sha512-iq6eVVI64nQQTRYq2KtEg2d2uU7LElhTJwsH4YzIHZshxlgZms/wIc4VoDQTlG/IvVIrBKG06CrZnp0qv7hkcQ==}
    engines: {node: '>=12'}
    dependencies:
      ansi-regex: 6.0.1
    dev: false

  /strip-bom@3.0.0:
    resolution: {integrity: sha512-vavAMRXOgBVNF6nyEEmL3DBK19iRpDcoIwW+swQ+CbGiu7lju6t+JklA1MHweoWtadgt4ISVUsXLyDq34ddcwA==}
    engines: {node: '>=4'}
    dev: true

  /strip-bom@4.0.0:
    resolution: {integrity: sha512-3xurFv5tEgii33Zi8Jtp55wEIILR9eh34FAW00PZf+JnSsTmV/ioewSgQl97JHvgjoRGwPShsWm+IdrxB35d0w==}
    engines: {node: '>=8'}
    dev: true

  /strip-final-newline@2.0.0:
    resolution: {integrity: sha512-BrpvfNAE3dcvq7ll3xVumzjKjZQ5tI1sEUIKr3Uoks0XUl45St3FlatVqef9prk4jRDzhW6WZg+3bk93y6pLjA==}
    engines: {node: '>=6'}

  /strip-final-newline@3.0.0:
    resolution: {integrity: sha512-dOESqjYr96iWYylGObzd39EuNTa5VJxyvVAEm5Jnh7KGo75V43Hk1odPQkNDyXNmUR6k+gEiDVXnjB8HJ3crXw==}
    engines: {node: '>=12'}
    dev: false

  /strip-hex-prefix@1.0.0:
    resolution: {integrity: sha512-q8d4ue7JGEiVcypji1bALTos+0pWtyGlivAWyPuTkHzuTCJqrK9sWxYQZUq6Nq3cuyv3bm734IhHvHtGGURU6A==}
    engines: {node: '>=6.5.0', npm: '>=3'}
    dependencies:
      is-hex-prefixed: 1.0.0
    dev: true

  /strip-indent@3.0.0:
    resolution: {integrity: sha512-laJTa3Jb+VQpaC6DseHhF7dXVqHTfJPCRDaEbid/drOhgitgYku/letMUqOXFoWV0zIIUbjpdH2t+tYj4bQMRQ==}
    engines: {node: '>=8'}
    dependencies:
      min-indent: 1.0.1
    dev: true

  /strip-json-comments@2.0.1:
    resolution: {integrity: sha512-4gB8na07fecVVkOI6Rs4e7T6NOTki5EmL7TUduTs6bu3EdnSycntVJ4re8kgZA+wx9IueI2Y11bfbgwtzuE0KQ==}
    engines: {node: '>=0.10.0'}

  /strip-json-comments@3.1.1:
    resolution: {integrity: sha512-6fPc+R4ihwqP6N/aIv2f1gMH8lOVtWQHoqC4yK6oSDVVocumAsfCqjkXnqiYMhmMwS/mEHLp7Vehlt3ql6lEig==}
    engines: {node: '>=8'}
    dev: true

  /strip-literal@1.0.1:
    resolution: {integrity: sha512-QZTsipNpa2Ppr6v1AmJHESqJ3Uz247MUS0OjrnnZjFAvEoWqxuyFuXn2xLgMtRnijJShAa1HL0gtJyUs7u7n3Q==}
    dependencies:
      acorn: 8.8.2
    dev: true

  /sucrase@3.32.0:
    resolution: {integrity: sha512-ydQOU34rpSyj2TGyz4D2p8rbktIOZ8QY9s+DGLvFU1i5pWJE8vkpruCjGCMHsdXwnD7JDcS+noSwM/a7zyNFDQ==}
    engines: {node: '>=8'}
    hasBin: true
    dependencies:
      '@jridgewell/gen-mapping': 0.3.3
      commander: 4.1.1
      glob: 7.1.6
      lines-and-columns: 1.2.4
      mz: 2.7.0
      pirates: 4.0.5
      ts-interface-checker: 0.1.13
    dev: true

  /superjson@1.12.4:
    resolution: {integrity: sha512-vkpPQAxdCg9SLfPv5GPC5fnGrui/WryktoN9O5+Zif/14QIMjw+RITf/5LbBh+9QpBFb3KNvJth+puz2H8o6GQ==}
    engines: {node: '>=10'}
    dependencies:
      copy-anything: 3.0.5
    dev: false

  /supports-color@2.0.0:
    resolution: {integrity: sha512-KKNVtd6pCYgPIKU4cp2733HWYCpplQhddZLBUryaAHou723x+FRzQ5Df824Fj+IyyuiQTRoub4SnIFfIcrp70g==}
    engines: {node: '>=0.8.0'}
    dev: true

  /supports-color@5.5.0:
    resolution: {integrity: sha512-QjVjwdXIt408MIiAqCX4oUKsgU2EqAGzs2Ppkm4aQYbjm+ZEWEcW4SfFNTr4uMNZma0ey4f5lgLrkB0aX0QMow==}
    engines: {node: '>=4'}
    dependencies:
      has-flag: 3.0.0

  /supports-color@7.2.0:
    resolution: {integrity: sha512-qpCAvRl9stuOHveKsn7HncJRvv501qIacKzQlO/+Lwxc9+0q2wLyv4Dfvt80/DPn2pqOBsJdDiogXGR9+OvwRw==}
    engines: {node: '>=8'}
    dependencies:
      has-flag: 4.0.0

  /supports-color@8.1.1:
    resolution: {integrity: sha512-MpUEN2OodtUzxvKQl72cUF7RQ5EiHsGvSsVG0ia9c5RbWGL2CI4C7EpPS8UTBIplnlzZiNuV56w+FuNxy3ty2Q==}
    engines: {node: '>=10'}
    dependencies:
      has-flag: 4.0.0

  /supports-preserve-symlinks-flag@1.0.0:
    resolution: {integrity: sha512-ot0WnXS9fgdkgIcePe6RHNk1WA8+muPa6cSjeR3V8K27q9BB1rTE3R1p7Hv0z1ZyAc8s6Vvv8DIyWf681MAt0w==}
    engines: {node: '>= 0.4'}
    dev: true

  /symbol-observable@1.2.0:
    resolution: {integrity: sha512-e900nM8RRtGhlV36KGEU9k65K3mPb1WV70OdjfxlG2EAuM1noi/E/BaW/uMhL7bPEssK8QV57vN3esixjUvcXQ==}
    engines: {node: '>=0.10.0'}
    dev: true

  /symbol-tree@3.2.4:
    resolution: {integrity: sha512-9QNk5KwDF+Bvz+PyObkmSYjI5ksVUYtjW7AU22r2NKcfLJcXp96hkDWU3+XndOsUb+AQ9QhfzfCT2O+CNWT5Tw==}
    dev: true

  /table-layout@1.0.2:
    resolution: {integrity: sha512-qd/R7n5rQTRFi+Zf2sk5XVVd9UQl6ZkduPFC3S7WEGJAmetDTjY3qPN50eSKzwuzEyQKy5TN2TiZdkIjos2L6A==}
    engines: {node: '>=8.0.0'}
    dependencies:
      array-back: 4.0.2
      deep-extend: 0.6.0
      typical: 5.2.0
      wordwrapjs: 4.0.1

  /table@5.4.6:
    resolution: {integrity: sha512-wmEc8m4fjnob4gt5riFRtTu/6+4rSe12TpAELNSqHMfF3IqnA+CH37USM6/YR3qRZv7e56kAEAtd6nKZaxe0Ug==}
    engines: {node: '>=6.0.0'}
    dependencies:
      ajv: 6.12.6
      lodash: 4.17.21
      slice-ansi: 2.1.0
      string-width: 3.1.0
    dev: true

  /table@6.8.1:
    resolution: {integrity: sha512-Y4X9zqrCftUhMeH2EptSSERdVKt/nEdijTOacGD/97EKjhQ/Qs8RTlEGABSJNNN8lac9kheH+af7yAkEWlgneA==}
    engines: {node: '>=10.0.0'}
    dependencies:
      ajv: 8.12.0
      lodash.truncate: 4.4.2
      slice-ansi: 4.0.0
      string-width: 4.2.3
      strip-ansi: 6.0.1
    dev: false

  /tailwind-merge@1.12.0:
    resolution: {integrity: sha512-Y17eDp7FtN1+JJ4OY0Bqv9OA41O+MS8c1Iyr3T6JFLnOgLg3EvcyMKZAnQ8AGyvB5Nxm3t9Xb5Mhe139m8QT/g==}
    dev: false

  /tailwindcss@3.3.2:
    resolution: {integrity: sha512-9jPkMiIBXvPc2KywkraqsUfbfj+dHDb+JPWtSJa9MLFdrPyazI7q6WX2sUrm7R9eVR7qqv3Pas7EvQFzxKnI6w==}
    engines: {node: '>=14.0.0'}
    hasBin: true
    dependencies:
      '@alloc/quick-lru': 5.2.0
      arg: 5.0.2
      chokidar: 3.5.3
      didyoumean: 1.2.2
      dlv: 1.1.3
      fast-glob: 3.2.12
      glob-parent: 6.0.2
      is-glob: 4.0.3
      jiti: 1.18.2
      lilconfig: 2.1.0
      micromatch: 4.0.5
      normalize-path: 3.0.0
      object-hash: 3.0.0
      picocolors: 1.0.0
      postcss: 8.4.23
      postcss-import: 15.1.0(postcss@8.4.23)
      postcss-js: 4.0.1(postcss@8.4.23)
      postcss-load-config: 4.0.1(postcss@8.4.23)
      postcss-nested: 6.0.1(postcss@8.4.23)
      postcss-selector-parser: 6.0.11
      postcss-value-parser: 4.2.0
      resolve: 1.22.2
      sucrase: 3.32.0
    transitivePeerDependencies:
      - ts-node
    dev: true

  /tar-fs@2.1.1:
    resolution: {integrity: sha512-V0r2Y9scmbDRLCNex/+hYzvp/zyYjvFbHPNgVTKfQvVrb6guiE/fxP+XblDNR011utopbkex2nM4dHNV6GDsng==}
    dependencies:
      chownr: 1.1.4
      mkdirp-classic: 0.5.3
      pump: 3.0.0
      tar-stream: 2.2.0
    dev: false

  /tar-stream@2.2.0:
    resolution: {integrity: sha512-ujeqbceABgwMZxEJnk2HDY2DlnUZ+9oEcb1KzTVfYHio0UE6dG71n60d8D2I4qNvleWrrXpmjpt7vZeF1LnMZQ==}
    engines: {node: '>=6'}
    dependencies:
      bl: 4.1.0
      end-of-stream: 1.4.4
      fs-constants: 1.0.0
      inherits: 2.0.4
      readable-stream: 3.6.0
    dev: false

  /term-size@2.2.1:
    resolution: {integrity: sha512-wK0Ri4fOGjv/XPy8SBHZChl8CM7uMc5VML7SqiQ0zG7+J5Vr+RMQDoHa2CNT6KHUnTGIXH34UDMkPzAUyapBZg==}
    engines: {node: '>=8'}
    dev: true

  /test-exclude@6.0.0:
    resolution: {integrity: sha512-cAGWPIyOHU6zlmg88jwm7VRyXnMN7iV68OGAbYDk/Mh/xC/pzVPlQtY6ngoIH/5/tciuhGfvESU8GrHrcxD56w==}
    engines: {node: '>=8'}
    dependencies:
      '@istanbuljs/schema': 0.1.3
      glob: 7.2.3
      minimatch: 3.1.2
    dev: true

  /text-table@0.2.0:
    resolution: {integrity: sha512-N+8UisAXDGk8PFXP4HAzVR9nbfmVJ3zYLAWiTIoqC5v5isinhr+r5uaO8+7r3BMfuNIufIsA7RdpVgacC2cSpw==}
    dev: true

  /thenify-all@1.6.0:
    resolution: {integrity: sha512-RNxQH/qI8/t3thXJDwcstUO4zeqo64+Uy/+sNVRBx4Xn2OX+OZ9oP+iJnNFqplFra2ZUVeKCSa2oVWi3T4uVmA==}
    engines: {node: '>=0.8'}
    dependencies:
      thenify: 3.3.1
    dev: true

  /thenify@3.3.1:
    resolution: {integrity: sha512-RVZSIV5IG10Hk3enotrhvz0T9em6cyHBLkH/YAZuKqd8hRkKhSfCGIcP2KUY0EPxndzANBmNllzWPwak+bheSw==}
    dependencies:
      any-promise: 1.3.0
    dev: true

  /threads@1.7.0:
    resolution: {integrity: sha512-Mx5NBSHX3sQYR6iI9VYbgHKBLisyB+xROCBGjjWm1O9wb9vfLxdaGtmT/KCjUqMsSNW6nERzCW3T6H43LqjDZQ==}
    dependencies:
      callsites: 3.1.0
      debug: 4.3.4(supports-color@8.1.1)
      is-observable: 2.1.0
      observable-fns: 0.6.1
    optionalDependencies:
      tiny-worker: 2.3.0
    transitivePeerDependencies:
      - supports-color
    dev: false

  /throttle-debounce@5.0.0:
    resolution: {integrity: sha512-2iQTSgkkc1Zyk0MeVrt/3BvuOXYPl/R8Z0U2xxo9rjwNciaHDG3R+Lm6dh4EeUci49DanvBnuqI6jshoQQRGEg==}
    engines: {node: '>=12.22'}
    dev: false

  /through@2.3.8:
    resolution: {integrity: sha512-w89qg7PI8wAdvX60bMDP+bFoD5Dvhm9oLheFp5O4a2QF0cSBGsBX4qZmadPMvVqlLJBBci+WqGGOAPvcDeNSVg==}

  /time-zone@1.0.0:
    resolution: {integrity: sha512-TIsDdtKo6+XrPtiTm1ssmMngN1sAhyKnTO2kunQWqNPWIVvCm15Wmw4SWInwTVgJ5u/Tr04+8Ei9TNcw4x4ONA==}
    engines: {node: '>=4'}
    dev: true

  /timers-ext@0.1.7:
    resolution: {integrity: sha512-b85NUNzTSdodShTIbky6ZF02e8STtVVfD+fu4aXXShEELpozH+bCpJLYMPZbsABN2wDH7fJpqIoXxJpzbf0NqQ==}
    dependencies:
      es5-ext: 0.10.62
      next-tick: 1.1.0
    dev: false

  /tiny-worker@2.3.0:
    resolution: {integrity: sha512-pJ70wq5EAqTAEl9IkGzA+fN0836rycEuz2Cn6yeZ6FRzlVS5IDOkFHpIoEsksPRQV34GDqXm65+OlnZqUSyK2g==}
    requiresBuild: true
    dependencies:
      esm: 3.2.25
    dev: false
    optional: true

  /tinybench@2.5.0:
    resolution: {integrity: sha512-kRwSG8Zx4tjF9ZiyH4bhaebu+EDz1BOx9hOigYHlUW4xxI/wKIUQUqo018UlU4ar6ATPBsaMrdbKZ+tmPdohFA==}
    dev: true

  /tinypool@0.5.0:
    resolution: {integrity: sha512-paHQtnrlS1QZYKF/GnLoOM/DN9fqaGOFbCbxzAhwniySnzl9Ebk8w73/dd34DAhe/obUbPAOldTyYXQZxnPBPQ==}
    engines: {node: '>=14.0.0'}
    dev: true

  /tinyspy@2.1.0:
    resolution: {integrity: sha512-7eORpyqImoOvkQJCSkL0d0mB4NHHIFAy4b1u8PHdDa7SjGS2njzl6/lyGoZLm+eyYEtlUmFGE0rFj66SWxZgQQ==}
    engines: {node: '>=14.0.0'}
    dev: true

  /tmp@0.0.33:
    resolution: {integrity: sha512-jRCJlojKnZ3addtTOjdIqoRuPEKBvNXcGYqzO6zWZX8KfKEpnGY5jfggJQ3EjKuu8D4bJRr0y+cYJFmYbImXGw==}
    engines: {node: '>=0.6.0'}
    dependencies:
      os-tmpdir: 1.0.2

  /tmpl@1.0.5:
    resolution: {integrity: sha512-3f0uOEAQwIqGuWW2MVzYg8fV/QNnc/IpuJNG837rLuczAaLVHslWHZQj4IGiEl5Hs3kkbhwL9Ab7Hrsmuj+Smw==}
    dev: true

  /to-fast-properties@2.0.0:
    resolution: {integrity: sha512-/OaKK0xYrs3DmxRYqL/yDc+FxFUVYhDlXMhRmv3z915w2HF1tnN1omB354j8VUGO/hbRzyD6Y3sA7v7GS/ceog==}
    engines: {node: '>=4'}
    dev: true

  /to-regex-range@5.0.1:
    resolution: {integrity: sha512-65P7iz6X5yEr1cwcgvQxbbIw7Uk3gOy5dIdtZ4rDveLqhrdJP+Li/Hx6tyK0NEb+2GCyneCMJiGqrADCSNk8sQ==}
    engines: {node: '>=8.0'}
    dependencies:
      is-number: 7.0.0

  /toidentifier@1.0.1:
    resolution: {integrity: sha512-o5sSPKEkg/DIQNmH43V0/uerLrpzVedkUh8tGNvaeXpfpuwjKenlSox/2O/BTlZUtEe+JG7s5YhEz608PlAHRA==}
    engines: {node: '>=0.6'}
    dev: true

  /tough-cookie@4.1.2:
    resolution: {integrity: sha512-G9fqXWoYFZgTc2z8Q5zaHy/vJMjm+WV0AkAeHxVCQiEB1b+dGvWzFW6QV07cY5jQ5gRkeid2qIkzkxUnmoQZUQ==}
    engines: {node: '>=6'}
    dependencies:
      psl: 1.9.0
      punycode: 2.1.1
      universalify: 0.2.0
      url-parse: 1.5.10
    dev: true

  /tr46@0.0.3:
    resolution: {integrity: sha512-N3WMsuqV66lT30CrXNbEjx4GEwlow3v6rr4mCcv6prnfwhS01rkgyFdjPNBYd9br7LpXV1+Emh01fHnq2Gdgrw==}

  /tr46@1.0.1:
    resolution: {integrity: sha512-dTpowEjclQ7Kgx5SdBkqRzVhERQXov8/l9Ft9dVM9fmg0W0KQSVaXX9T4i6twCPNtYiZM53lpSSUAwJbFPOHxA==}
    dependencies:
      punycode: 2.1.1
    dev: true

  /tr46@2.1.0:
    resolution: {integrity: sha512-15Ih7phfcdP5YxqiB+iDtLoaTz4Nd35+IiAv0kQ5FNKHzXgdWqPoTIqEDDJmXceQt4JZk6lVPT8lnDlPpGDppw==}
    engines: {node: '>=8'}
    dependencies:
      punycode: 2.1.1
    dev: true

  /tr46@3.0.0:
    resolution: {integrity: sha512-l7FvfAHlcmulp8kr+flpQZmVwtu7nfRV7NZujtN0OqES8EL4O4e0qqzL0DC5gAvx/ZC/9lk6rhcUwYvkBnBnYA==}
    engines: {node: '>=12'}
    dependencies:
      punycode: 2.1.1
    dev: true

  /tree-kill@1.2.2:
    resolution: {integrity: sha512-L0Orpi8qGpRG//Nd+H90vFB+3iHnue1zSSGmNOOCh1GLJ7rUKVwV2HvijphGQS2UmhUZewS9VgvxYIdgr+fG1A==}
    hasBin: true
    dev: true

  /trim-newlines@3.0.1:
    resolution: {integrity: sha512-c1PTsA3tYrIsLGkJkzHF+w9F2EyxfXGo4UyJc4pFL++FMjnq0HJS69T3M7d//gKrFKwy429bouPescbjecU+Zw==}
    engines: {node: '>=8'}
    dev: true

  /true-case-path@2.2.1:
    resolution: {integrity: sha512-0z3j8R7MCjy10kc/g+qg7Ln3alJTodw9aDuVWZa3uiWqfuBMKeAeP2ocWcxoyM3D73yz3Jt/Pu4qPr4wHSdB/Q==}
    dev: true

  /ts-command-line-args@2.4.2(typescript@5.1.6):
    resolution: {integrity: sha512-mJLQQBOdyD4XI/ZWQY44PIdYde47JhV2xl380O7twPkTQ+Y5vFDHsk8LOeXKuz7dVY5aDCfAzRarNfSqtKOkQQ==}
    hasBin: true
    dependencies:
      '@morgan-stanley/ts-mocking-bird': 0.6.4(typescript@5.1.6)
      chalk: 4.1.2
      command-line-args: 5.2.1
      command-line-usage: 6.1.3
      string-format: 2.0.0
    transitivePeerDependencies:
      - jasmine
      - jest
      - typescript

  /ts-error@1.0.6:
    resolution: {integrity: sha512-tLJxacIQUM82IR7JO1UUkKlYuUTmoY9HBJAmNWFzheSlDS5SPMcNIepejHJa4BpPQLAcbRhRf3GDJzyj6rbKvA==}
    dev: false

  /ts-essentials@7.0.3(typescript@5.1.6):
    resolution: {integrity: sha512-8+gr5+lqO3G84KdiTSMRLtuyJ+nTBVRKuCrK4lidMPdVeEp0uqC875uE5NMcaA7YYMN7XsNiFQuMvasF8HT/xQ==}
    peerDependencies:
      typescript: '>=3.7.0'
    dependencies:
      typescript: 5.1.6

  /ts-interface-checker@0.1.13:
    resolution: {integrity: sha512-Y/arvbn+rrz3JCKl9C4kVNfTfSm2/mEp5FSz5EsZSANGPSlQrpRI5M4PKF+mJnE52jOO90PnPSc3Ur3bTQw0gA==}
    dev: true

  /ts-jest@29.0.5(@babel/core@7.21.4)(esbuild@0.17.17)(jest@29.5.0)(typescript@5.1.6):
    resolution: {integrity: sha512-PL3UciSgIpQ7f6XjVOmbi96vmDHUqAyqDr8YxzopDqX3kfgYtX1cuNeBjP+L9sFXi6nzsGGA6R3fP3DDDJyrxA==}
    engines: {node: ^14.15.0 || ^16.10.0 || >=18.0.0}
    hasBin: true
    peerDependencies:
      '@babel/core': '>=7.0.0-beta.0 <8'
      '@jest/types': ^29.0.0
      babel-jest: ^29.0.0
      esbuild: '*'
      jest: ^29.0.0
      typescript: '>=4.3'
    peerDependenciesMeta:
      '@babel/core':
        optional: true
      '@jest/types':
        optional: true
      babel-jest:
        optional: true
      esbuild:
        optional: true
    dependencies:
      '@babel/core': 7.21.4
      bs-logger: 0.2.6
      esbuild: 0.17.17
      fast-json-stable-stringify: 2.1.0
      jest: 29.5.0(@types/node@18.15.11)
      jest-util: 29.5.0
      json5: 2.2.3
      lodash.memoize: 4.1.2
      make-error: 1.3.6
      semver: 7.5.0
      typescript: 5.1.6
      yargs-parser: 21.1.1
    dev: true

  /ts-poet@6.4.1:
    resolution: {integrity: sha512-AjZEs4h2w4sDfwpHMxQKHrTlNh2wRbM5NRXmLz0RiH+yPGtSQFbe9hBpNocU8vqVNgfh0BIOiXR80xDz3kKxUQ==}
    dependencies:
      dprint-node: 1.0.7
    dev: true

  /ts-proto-descriptors@1.8.0:
    resolution: {integrity: sha512-iV20plcI8+GRkeZIAygxOOH0p2xpOsKfw9kI1W20NCwawi1/4bG/YRd9rQY9XSJP+lD9j7XbSy3tFFuikfsljw==}
    dependencies:
      long: 4.0.0
      protobufjs: 6.11.3
    dev: true

  /ts-proto@1.146.0:
    resolution: {integrity: sha512-OyBZRjmqqw+aatLEUbRooWO6VKTtOLJQyaQFMciigEZPNgTsWtApqHpQDtqDMQFWEXhIARqEV+B7ZJx8cljhZA==}
    hasBin: true
    dependencies:
      '@types/object-hash': 1.3.4
      case-anything: 2.1.10
      dataloader: 1.4.0
      object-hash: 1.3.1
      protobufjs: 6.11.3
      ts-poet: 6.4.1
      ts-proto-descriptors: 1.8.0
    dev: true

  /tslib@1.14.1:
    resolution: {integrity: sha512-Xni35NKzjgMrwevysHTCArtLDpPvye8zV/0E4EyYn43P7/7qvQwPh9BGkHewbMulVntbigmcT7rdX3BNo9wRJg==}

  /tslib@2.5.0:
    resolution: {integrity: sha512-336iVw3rtn2BUK7ORdIAHTyxHGRIHVReokCR3XjbckJMK7ms8FysBfhLR8IXnAgy7T0PTPNBWKiH514FOW/WSg==}
    dev: false

  /tsort@0.0.1:
    resolution: {integrity: sha512-Tyrf5mxF8Ofs1tNoxA13lFeZ2Zrbd6cKbuH3V+MQ5sb6DtBj5FjrXVsRWT8YvNAQTqNoz66dz1WsbigI22aEnw==}
    dev: true

  /tsup@6.7.0(postcss@8.4.23)(typescript@5.1.6):
    resolution: {integrity: sha512-L3o8hGkaHnu5TdJns+mCqFsDBo83bJ44rlK7e6VdanIvpea4ArPcU3swWGsLVbXak1PqQx/V+SSmFPujBK+zEQ==}
    engines: {node: '>=14.18'}
    hasBin: true
    peerDependencies:
      '@swc/core': ^1
      postcss: ^8.4.12
      typescript: '>=4.1.0'
    peerDependenciesMeta:
      '@swc/core':
        optional: true
      postcss:
        optional: true
      typescript:
        optional: true
    dependencies:
      bundle-require: 4.0.1(esbuild@0.17.17)
      cac: 6.7.14
      chokidar: 3.5.3
      debug: 4.3.4(supports-color@8.1.1)
      esbuild: 0.17.17
      execa: 5.1.1
      globby: 11.1.0
      joycon: 3.1.1
      postcss: 8.4.23
      postcss-load-config: 3.1.4(postcss@8.4.23)
      resolve-from: 5.0.0
      rollup: 3.21.8
      source-map: 0.8.0-beta.0
      sucrase: 3.32.0
      tree-kill: 1.2.2
      typescript: 5.1.6
    transitivePeerDependencies:
      - supports-color
      - ts-node
    dev: true

  /tsutils@3.21.0(typescript@5.1.6):
    resolution: {integrity: sha512-mHKK3iUXL+3UF6xL5k0PEhKRUBKPBCv/+RkEOpjRWxxx27KKRBmmA60A9pgOUvMi8GKhRMPEmjBRPzs2W7O1OA==}
    engines: {node: '>= 6'}
    peerDependencies:
      typescript: '>=2.8.0 || >= 3.2.0-dev || >= 3.3.0-dev || >= 3.4.0-dev || >= 3.5.0-dev || >= 3.6.0-dev || >= 3.6.0-beta || >= 3.7.0-dev || >= 3.7.0-beta'
    dependencies:
      tslib: 1.14.1
      typescript: 5.1.6
    dev: true

  /tsx@3.12.6:
    resolution: {integrity: sha512-q93WgS3lBdHlPgS0h1i+87Pt6n9K/qULIMNYZo07nSeu2z5QE2CellcAZfofVXBo2tQg9av2ZcRMQ2S2i5oadQ==}
    hasBin: true
    dependencies:
      '@esbuild-kit/cjs-loader': 2.4.2
      '@esbuild-kit/core-utils': 3.1.0
      '@esbuild-kit/esm-loader': 2.5.5
    optionalDependencies:
      fsevents: 2.3.2
    dev: true

  /tty-table@4.2.1:
    resolution: {integrity: sha512-xz0uKo+KakCQ+Dxj1D/tKn2FSyreSYWzdkL/BYhgN6oMW808g8QRMuh1atAV9fjTPbWBjfbkKQpI/5rEcnAc7g==}
    engines: {node: '>=8.0.0'}
    hasBin: true
    dependencies:
      chalk: 4.1.2
      csv: 5.5.3
      kleur: 4.1.5
      smartwrap: 2.0.2
      strip-ansi: 6.0.1
      wcwidth: 1.0.1
      yargs: 17.7.1
    dev: true

  /tunnel-agent@0.6.0:
    resolution: {integrity: sha512-McnNiV1l8RYeY8tBgEpuodCC1mLUdbSN+CYBL7kJsJNInOP8UjDDEwdk6Mw60vdLLrr5NHKZhMAOSrR2NZuQ+w==}
    dependencies:
      safe-buffer: 5.2.1
    dev: false

  /tuple-database@2.2.0:
    resolution: {integrity: sha512-sovO193K6NhAXmuc/1eFpfZ0iZSPf4NMi1X4bfK1Q//9DrBICRL1Cn3tOSjLsWYIG5wqOzhM7voUfne7RmSkdA==}
    peerDependencies:
      react: '*'
    peerDependenciesMeta:
      react:
        optional: true
    dependencies:
      elen: 1.0.10
      fractional-indexing: 3.2.0
      fs-extra: 11.1.1
      lodash: 4.17.21
      md5: 2.3.0
      uuid: 9.0.0
    dev: false

  /turbo-darwin-64@1.9.3:
    resolution: {integrity: sha512-0dFc2cWXl82kRE4Z+QqPHhbEFEpUZho1msHXHWbz5+PqLxn8FY0lEVOHkq5tgKNNEd5KnGyj33gC/bHhpZOk5g==}
    cpu: [x64]
    os: [darwin]
    requiresBuild: true
    dev: true
    optional: true

  /turbo-darwin-arm64@1.9.3:
    resolution: {integrity: sha512-1cYbjqLBA2zYE1nbf/qVnEkrHa4PkJJbLo7hnuMuGM0bPzh4+AnTNe98gELhqI1mkTWBu/XAEeF5u6dgz0jLNA==}
    cpu: [arm64]
    os: [darwin]
    requiresBuild: true
    dev: true
    optional: true

  /turbo-linux-64@1.9.3:
    resolution: {integrity: sha512-UuBPFefawEwpuxh5pM9Jqq3q4C8M0vYxVYlB3qea/nHQ80pxYq7ZcaLGEpb10SGnr3oMUUs1zZvkXWDNKCJb8Q==}
    cpu: [x64]
    os: [linux]
    requiresBuild: true
    dev: true
    optional: true

  /turbo-linux-arm64@1.9.3:
    resolution: {integrity: sha512-vUrNGa3hyDtRh9W0MkO+l1dzP8Co2gKnOVmlJQW0hdpOlWlIh22nHNGGlICg+xFa2f9j4PbQlWTsc22c019s8Q==}
    cpu: [arm64]
    os: [linux]
    requiresBuild: true
    dev: true
    optional: true

  /turbo-windows-64@1.9.3:
    resolution: {integrity: sha512-0BZ7YaHs6r+K4ksqWus1GKK3W45DuDqlmfjm/yuUbTEVc8szmMCs12vugU2Zi5GdrdJSYfoKfEJ/PeegSLIQGQ==}
    cpu: [x64]
    os: [win32]
    requiresBuild: true
    dev: true
    optional: true

  /turbo-windows-arm64@1.9.3:
    resolution: {integrity: sha512-QJUYLSsxdXOsR1TquiOmLdAgtYcQ/RuSRpScGvnZb1hY0oLc7JWU0llkYB81wVtWs469y8H9O0cxbKwCZGR4RQ==}
    cpu: [arm64]
    os: [win32]
    requiresBuild: true
    dev: true
    optional: true

  /turbo@1.9.3:
    resolution: {integrity: sha512-ID7mxmaLUPKG/hVkp+h0VuucB1U99RPCJD9cEuSEOdIPoSIuomcIClEJtKamUsdPLhLCud+BvapBNnhgh58Nzw==}
    hasBin: true
    requiresBuild: true
    optionalDependencies:
      turbo-darwin-64: 1.9.3
      turbo-darwin-arm64: 1.9.3
      turbo-linux-64: 1.9.3
      turbo-linux-arm64: 1.9.3
      turbo-windows-64: 1.9.3
      turbo-windows-arm64: 1.9.3
    dev: true

  /tweetnacl-util@0.15.1:
    resolution: {integrity: sha512-RKJBIj8lySrShN4w6i/BonWp2Z/uxwC3h4y7xsRrpP59ZboCd0GpEVsOnMDYLMmKBpYhb5TgHzZXy7wTfYFBRw==}
    dev: true

  /tweetnacl@1.0.3:
    resolution: {integrity: sha512-6rt+RN7aOi1nGMyC4Xa5DdYiukl2UWCbcJft7YhxReBGQD7OAM8Pbxw6YMo4r2diNEA8FEmu32YOn9rhaiE5yw==}
    dev: true

  /type-check@0.3.2:
    resolution: {integrity: sha512-ZCmOJdvOWDBYJlzAoFkC+Q0+bUyEOS1ltgp1MGU03fqHG+dbi9tBFU2Rd9QKiDZFAYrhPh2JUf7rZRIuHRKtOg==}
    engines: {node: '>= 0.8.0'}
    dependencies:
      prelude-ls: 1.1.2
    dev: true

  /type-check@0.4.0:
    resolution: {integrity: sha512-XleUoc9uwGXqjWwXaUTZAmzMcFZ5858QA2vvx1Ur5xIcixXIP+8LnFDgRplU30us6teqdlskFfu+ae4K79Ooew==}
    engines: {node: '>= 0.8.0'}
    dependencies:
      prelude-ls: 1.2.1
    dev: true

  /type-detect@4.0.8:
    resolution: {integrity: sha512-0fr/mIH1dlO+x7TlcMy+bIDqKPsw/70tVyeHW787goQjhmqaZe10uwLujubK9q9Lg6Fiho1KUKDYz0Z7k7g5/g==}
    engines: {node: '>=4'}
    dev: true

  /type-fest@0.13.1:
    resolution: {integrity: sha512-34R7HTnG0XIJcBSn5XhDd7nNFPRcXYRZrBB2O2jdKqYODldSzBAqzsWoZYYvduky73toYS/ESqxPvkDf/F0XMg==}
    engines: {node: '>=10'}
    dev: true

  /type-fest@0.20.2:
    resolution: {integrity: sha512-Ne+eE4r0/iWnpAxD852z3A+N0Bt5RN//NjJwRd2VFHEmrywxf5vsZlh4R6lixl6B+wz/8d+maTSAkN1FIkI3LQ==}
    engines: {node: '>=10'}
    dev: true

  /type-fest@0.21.3:
    resolution: {integrity: sha512-t0rzBq87m3fVcduHDUFhKmyyX+9eo6WQjZvf51Ea/M0Q7+T374Jp1aUiyUl0GKxp8M/OETVHSDvmkyPgvX+X2w==}
    engines: {node: '>=10'}

  /type-fest@0.6.0:
    resolution: {integrity: sha512-q+MB8nYR1KDLrgr4G5yemftpMC7/QLqVndBmEEdqzmNj5dcFOO4Oo8qlwZE3ULT3+Zim1F8Kq4cBnikNhlCMlg==}
    engines: {node: '>=8'}
    dev: true

  /type-fest@0.7.1:
    resolution: {integrity: sha512-Ne2YiiGN8bmrmJJEuTWTLJR32nh/JdL1+PSicowtNb0WFpn59GK8/lfD61bVtzguz7b3PBt74nxpv/Pw5po5Rg==}
    engines: {node: '>=8'}
    dev: true

  /type-fest@0.8.1:
    resolution: {integrity: sha512-4dbzIzqvjtgiM5rw1k5rEHtBANKmdudhGyBEajN01fEyhaAIhsoKNy6y7+IN93IfpFtwY9iqi7kD+xwKhQsNJA==}
    engines: {node: '>=8'}
    dev: true

  /type-fest@2.14.0:
    resolution: {integrity: sha512-hQnTQkFjL5ik6HF2fTAM8ycbr94UbQXK364wF930VHb0dfBJ5JBP8qwrR8TaK9zwUEk7meruo2JAUDMwvuxd/w==}
    engines: {node: '>=12.20'}
    dev: true

  /type@1.2.0:
    resolution: {integrity: sha512-+5nt5AAniqsCnu2cEQQdpzCAh33kVx8n0VoFidKpB1dVVLAN/F+bgVOqOJqOnEnrhp222clB5p3vUlD+1QAnfg==}
    dev: false

  /type@2.7.2:
    resolution: {integrity: sha512-dzlvlNlt6AXU7EBSfpAscydQ7gXB+pPGsPnfJnZpiNJBDj7IaJzQlBZYGdEi4R9HmPdBv2XmWJ6YUtoTa7lmCw==}
    dev: false

  /typechain@8.1.1(typescript@5.1.6):
    resolution: {integrity: sha512-uF/sUvnXTOVF2FHKhQYnxHk4su4JjZR8vr4mA2mBaRwHTbwh0jIlqARz9XJr1tA0l7afJGvEa1dTSi4zt039LQ==}
    hasBin: true
    peerDependencies:
      typescript: '>=4.3.0'
    dependencies:
      '@types/prettier': 2.7.2
      debug: 4.3.4(supports-color@8.1.1)
      fs-extra: 7.0.1
      glob: 7.1.7
      js-sha3: 0.8.0
      lodash: 4.17.21
      mkdirp: 1.0.4
      prettier: 2.8.4
      ts-command-line-args: 2.4.2(typescript@5.1.6)
      ts-essentials: 7.0.3(typescript@5.1.6)
      typescript: 5.1.6
    transitivePeerDependencies:
      - jasmine
      - jest
      - supports-color

  /typescript@5.1.6:
    resolution: {integrity: sha512-zaWCozRZ6DLEWAWFrVDz1H6FVXzUSfTy5FUMWsQlU8Ym5JP9eO4xkTIROFCQvhQf61z6O/G6ugw3SgAnvvm+HA==}
    engines: {node: '>=14.17'}
    hasBin: true

  /typeson-registry@1.0.0-alpha.39:
    resolution: {integrity: sha512-NeGDEquhw+yfwNhguLPcZ9Oj0fzbADiX4R0WxvoY8nGhy98IbzQy1sezjoEFWOywOboj/DWehI+/aUlRVrJnnw==}
    engines: {node: '>=10.0.0'}
    dependencies:
      base64-arraybuffer-es6: 0.7.0
      typeson: 6.1.0
      whatwg-url: 8.7.0
    dev: true

  /typeson@6.1.0:
    resolution: {integrity: sha512-6FTtyGr8ldU0pfbvW/eOZrEtEkczHRUtduBnA90Jh9kMPCiFNnXIon3vF41N0S4tV1HHQt4Hk1j4srpESziCaA==}
    engines: {node: '>=0.1.14'}
    dev: true

  /typical@4.0.0:
    resolution: {integrity: sha512-VAH4IvQ7BDFYglMd7BPRDfLgxZZX4O4TFcRDA6EN5X7erNJJq+McIEp8np9aVtxrCJ6qx4GTYVfOWNjcqwZgRw==}
    engines: {node: '>=8'}

  /typical@5.2.0:
    resolution: {integrity: sha512-dvdQgNDNJo+8B2uBQoqdb11eUCE1JQXhvjC/CZtgvZseVd5TYMXnq0+vuUemXbd/Se29cTaUuPX3YIc2xgbvIg==}
    engines: {node: '>=8'}

  /ufo@1.1.1:
    resolution: {integrity: sha512-MvlCc4GHrmZdAllBc0iUDowff36Q9Ndw/UzqmEKyrfSzokTd9ZCy1i+IIk5hrYKkjoYVQyNbrw7/F8XJ2rEwTg==}
    dev: true

  /uglify-js@3.17.4:
    resolution: {integrity: sha512-T9q82TJI9e/C1TAxYvfb16xO120tMVFZrGA3f9/P4424DNu6ypK103y0GPFVa17yotwSyZW5iYXgjYHkGrJW/g==}
    engines: {node: '>=0.8.0'}
    hasBin: true
    requiresBuild: true
    dev: false
    optional: true

  /unbox-primitive@1.0.2:
    resolution: {integrity: sha512-61pPlCD9h51VoreyJ0BReideM3MDKMKnh6+V9L08331ipq6Q8OFXZYiqP6n/tbHx4s5I9uRhcye6BrbkizkBDw==}
    dependencies:
      call-bind: 1.0.2
      has-bigints: 1.0.2
      has-symbols: 1.0.3
      which-boxed-primitive: 1.0.2
    dev: true

  /undici@5.21.0:
    resolution: {integrity: sha512-HOjK8l6a57b2ZGXOcUsI5NLfoTrfmbOl90ixJDl0AEFG4wgHNDQxtZy15/ZQp7HhjkpaGlp/eneMgtsu1dIlUA==}
    engines: {node: '>=12.18'}
    dependencies:
      busboy: 1.6.0
    dev: true

  /universalify@0.1.2:
    resolution: {integrity: sha512-rBJeI5CXAlmy1pV+617WB9J63U6XcazHHF2f2dbJix4XzpUF0RS3Zbj0FGIOCAva5P/d/GBOYaACQ1w+0azUkg==}
    engines: {node: '>= 4.0.0'}

  /universalify@0.2.0:
    resolution: {integrity: sha512-CJ1QgKmNg3CwvAv/kOFmtnEN05f0D/cn9QntgNOQlQF9dgvVTHj3t+8JPdjqawCHk7V/KA+fbUqzZ9XWhcqPUg==}
    engines: {node: '>= 4.0.0'}
    dev: true

  /universalify@2.0.0:
    resolution: {integrity: sha512-hAZsKq7Yy11Zu1DE0OzWjw7nnLZmJZYTDZZyEFHZdUhV8FkH5MCfoU1XMaxXovpyW5nq5scPqq0ZDP9Zyl04oQ==}
    engines: {node: '>= 10.0.0'}
    dev: false

  /unpipe@1.0.0:
    resolution: {integrity: sha512-pjy2bYhSsufwWlKwPc+l3cN7+wuJlK6uz0YdJEOlQDbl6jo/YlPi4mb8agUkVC8BF7V8NuzeyPNqRksA3hztKQ==}
    engines: {node: '>= 0.8'}
    dev: true

  /update-browserslist-db@1.0.10(browserslist@4.21.5):
    resolution: {integrity: sha512-OztqDenkfFkbSG+tRxBeAnCVPckDBcvibKd35yDONx6OU8N7sqgwc7rCbkJ/WcYtVRZ4ba68d6byhC21GFh7sQ==}
    hasBin: true
    peerDependencies:
      browserslist: '>= 4.21.0'
    dependencies:
      browserslist: 4.21.5
      escalade: 3.1.1
      picocolors: 1.0.0
    dev: true

  /uri-js@4.4.1:
    resolution: {integrity: sha512-7rKUyy33Q1yc98pQ1DAmLtwX109F7TIfWlW1Ydo8Wl1ii1SeHieeh0HHfPeL2fMXK6z0s8ecKs9frCuLJvndBg==}
    dependencies:
      punycode: 2.1.1

  /url-parse@1.5.10:
    resolution: {integrity: sha512-WypcfiRhfeUP9vvF0j6rw0J3hrWrw6iZv3+22h6iRMJ/8z1Tj6XfLP4DsUix5MhMPnXpiHDoKyoZ/bdCkwBCiQ==}
    dependencies:
      querystringify: 2.2.0
      requires-port: 1.0.0
    dev: true

  /use-local-storage-state@18.3.2(react-dom@18.2.0)(react@18.2.0):
    resolution: {integrity: sha512-JiTuQsJmmKvc0mH0hiSjaTkKFlwtwXTeOlJ+cdg7rRJzZWwv+s/Rr2S2r2NR68O0W5ogwwt1MX1y+P2wQ1lY4w==}
    engines: {node: '>=12'}
    peerDependencies:
      react: '>=18'
      react-dom: '>=18'
    dependencies:
      react: 18.2.0
      react-dom: 18.2.0(react@18.2.0)
    dev: false

  /use-sync-external-store@1.2.0(react@18.2.0):
    resolution: {integrity: sha512-eEgnFxGQ1Ife9bzYs6VLi8/4X6CObHMw9Qr9tPY43iKwsPw8xE8+EFsf/2cFZ5S3esXgpWgtSCtLNS41F+sKPA==}
    peerDependencies:
      react: ^16.8.0 || ^17.0.0 || ^18.0.0
    dependencies:
      react: 18.2.0
    dev: false

  /utf8@3.0.0:
    resolution: {integrity: sha512-E8VjFIQ/TyQgp+TZfS6l8yp/xWppSAHzidGiRrqe4bK4XP9pTRyKFgGJpO3SN7zdX4DeomTrwaseCHovfpFcqQ==}
    dev: true

  /util-deprecate@1.0.2:
    resolution: {integrity: sha512-EPD5q1uXyFxJpCrLnCc1nHnq3gOa6DZBocAIiI2TaSCA7VCJ1UJDMagCzIkXNsUYfD1daK//LTEQ8xiIbrHtcw==}

  /util@0.10.4:
    resolution: {integrity: sha512-0Pm9hTQ3se5ll1XihRic3FDIku70C+iHUdT/W926rSgHV5QgXsYbKZN8MSC3tJtSkhuROzvsQjAaFENRXr+19A==}
    dependencies:
      inherits: 2.0.3
    dev: false

  /uuid@7.0.3:
    resolution: {integrity: sha512-DPSke0pXhTZgoF/d+WSt2QaKMCFSfx7QegxEWT+JOuHF5aWrKEn0G+ztjuJg/gG8/ItK+rbPCD/yNv8yyih6Cg==}
    hasBin: true

  /uuid@8.3.2:
    resolution: {integrity: sha512-+NYs2QeMWy+GWFOEm9xnn6HCDp0l7QBD7ml8zLUmJ+93Q5NF0NocErnwkTkXVFNiX3/fpC6afS8Dhb/gz7R7eg==}
    hasBin: true

  /uuid@9.0.0:
    resolution: {integrity: sha512-MXcSTerfPa4uqyzStbRoTgt5XIe3x5+42+q1sDuy3R5MDk66URdLMOZe5aPX/SQd+kuYAh0FdP/pO28IkQyTeg==}
    hasBin: true
    dev: false

  /v8-to-istanbul@9.1.0:
    resolution: {integrity: sha512-6z3GW9x8G1gd+JIIgQQQxXuiJtCXeAjp6RaPEPLv62mH3iPHPxV6W3robxtCzNErRo6ZwTmzWhsbNvjyEBKzKA==}
    engines: {node: '>=10.12.0'}
    dependencies:
      '@jridgewell/trace-mapping': 0.3.18
      '@types/istanbul-lib-coverage': 2.0.4
      convert-source-map: 1.9.0
    dev: true

  /validate-npm-package-license@3.0.4:
    resolution: {integrity: sha512-DpKm2Ui/xN7/HQKCtpZxoRWBhZ9Z0kqtygG8XCgNQ8ZlDnxuQmWhj566j8fN4Cu3/JmbhsDo7fcAJq4s9h27Ew==}
    dependencies:
      spdx-correct: 3.2.0
      spdx-expression-parse: 3.0.1
    dev: true

  /vary@1.1.2:
    resolution: {integrity: sha512-BNGbWLfd0eUPabhkXUVm0j8uuvREyTh5ovRa/dyow/BqAbZJyC+5fU+IzQOzmAKzYqYRAISoRhdQr3eIZ/PXqg==}
    engines: {node: '>= 0.8'}
    dev: false

  /viem@1.3.1(typescript@5.1.6)(zod@3.21.4):
    resolution: {integrity: sha512-Yv+y3/exrrEN4EAkVUtUuQxsjF4+3taHY2aSinJnNWtcA4fBZ+WfPJBTywcnFIa/Q5oDcQN85yqPFBbkXqWHdw==}
    peerDependencies:
      typescript: '>=5.0.4'
    peerDependenciesMeta:
      typescript:
        optional: true
    dependencies:
      '@adraffy/ens-normalize': 1.9.0
      '@noble/curves': 1.0.0
      '@noble/hashes': 1.3.0
      '@scure/bip32': 1.3.0
      '@scure/bip39': 1.2.0
      '@wagmi/chains': 1.6.0(typescript@5.1.6)
      abitype: 0.9.3(typescript@5.1.6)(zod@3.21.4)
      isomorphic-ws: 5.0.0(ws@8.12.0)
      typescript: 5.1.6
      ws: 8.12.0
    transitivePeerDependencies:
      - bufferutil
      - utf-8-validate
      - zod
    dev: false

  /vite-node@0.31.4(@types/node@18.15.11):
    resolution: {integrity: sha512-uzL377GjJtTbuc5KQxVbDu2xfU/x0wVjUtXQR2ihS21q/NK6ROr4oG0rsSkBBddZUVCwzfx22in76/0ZZHXgkQ==}
    engines: {node: '>=v14.18.0'}
    hasBin: true
    dependencies:
      cac: 6.7.14
      debug: 4.3.4(supports-color@8.1.1)
      mlly: 1.2.0
      pathe: 1.1.0
      picocolors: 1.0.0
      vite: 4.3.6(@types/node@18.15.11)
    transitivePeerDependencies:
      - '@types/node'
      - less
      - sass
      - stylus
      - sugarss
      - supports-color
      - terser
    dev: true

  /vite@4.3.6(@types/node@18.15.11):
    resolution: {integrity: sha512-cqIyLSbA6gornMS659AXTVKF7cvSHMdKmJJwQ9DXq3lwsT1uZSdktuBRlpHQ8VnOWx0QHtjDwxPpGtyo9Fh/Qg==}
    engines: {node: ^14.18.0 || >=16.0.0}
    hasBin: true
    peerDependencies:
      '@types/node': '>= 14'
      less: '*'
      sass: '*'
      stylus: '*'
      sugarss: '*'
      terser: ^5.4.0
    peerDependenciesMeta:
      '@types/node':
        optional: true
      less:
        optional: true
      sass:
        optional: true
      stylus:
        optional: true
      sugarss:
        optional: true
      terser:
        optional: true
    dependencies:
      '@types/node': 18.15.11
      esbuild: 0.17.17
      postcss: 8.4.23
      rollup: 3.21.8
    optionalDependencies:
      fsevents: 2.3.2
    dev: true

  /vitest@0.31.4:
    resolution: {integrity: sha512-GoV0VQPmWrUFOZSg3RpQAPN+LPmHg2/gxlMNJlyxJihkz6qReHDV6b0pPDcqFLNEPya4tWJ1pgwUNP9MLmUfvQ==}
    engines: {node: '>=v14.18.0'}
    hasBin: true
    peerDependencies:
      '@edge-runtime/vm': '*'
      '@vitest/browser': '*'
      '@vitest/ui': '*'
      happy-dom: '*'
      jsdom: '*'
      playwright: '*'
      safaridriver: '*'
      webdriverio: '*'
    peerDependenciesMeta:
      '@edge-runtime/vm':
        optional: true
      '@vitest/browser':
        optional: true
      '@vitest/ui':
        optional: true
      happy-dom:
        optional: true
      jsdom:
        optional: true
      playwright:
        optional: true
      safaridriver:
        optional: true
      webdriverio:
        optional: true
    dependencies:
      '@types/chai': 4.3.5
      '@types/chai-subset': 1.3.3
      '@types/node': 18.15.11
      '@vitest/expect': 0.31.4
      '@vitest/runner': 0.31.4
      '@vitest/snapshot': 0.31.4
      '@vitest/spy': 0.31.4
      '@vitest/utils': 0.31.4
      acorn: 8.8.2
      acorn-walk: 8.2.0
      cac: 6.7.14
      chai: 4.3.7
      concordance: 5.0.4
      debug: 4.3.4(supports-color@8.1.1)
      local-pkg: 0.4.3
      magic-string: 0.30.0
      pathe: 1.1.0
      picocolors: 1.0.0
      std-env: 3.3.2
      strip-literal: 1.0.1
      tinybench: 2.5.0
      tinypool: 0.5.0
      vite: 4.3.6(@types/node@18.15.11)
      vite-node: 0.31.4(@types/node@18.15.11)
      why-is-node-running: 2.2.2
    transitivePeerDependencies:
      - less
      - sass
      - stylus
      - sugarss
      - supports-color
      - terser
    dev: true

  /vscode-oniguruma@1.7.0:
    resolution: {integrity: sha512-L9WMGRfrjOhgHSdOYgCt/yRMsXzLDJSL7BPrOZt73gU0iWO4mpqzqQzOz5srxqTvMBaR0XZTSrVWo4j55Rc6cA==}
    dev: false

  /vscode-textmate@6.0.0:
    resolution: {integrity: sha512-gu73tuZfJgu+mvCSy4UZwd2JXykjK9zAZsfmDeut5dx/1a7FeTk0XwJsSuqQn+cuMCGVbIBfl+s53X4T19DnzQ==}
    dev: false

  /w3c-xmlserializer@4.0.0:
    resolution: {integrity: sha512-d+BFHzbiCx6zGfz0HyQ6Rg69w9k19nviJspaj4yNscGjrHu94sVP+aRm75yEbCh+r2/yR+7q6hux9LVtbuTGBw==}
    engines: {node: '>=14'}
    dependencies:
      xml-name-validator: 4.0.0
    dev: true

  /walker@1.0.8:
    resolution: {integrity: sha512-ts/8E8l5b7kY0vlWLewOkDXMmPdLcVV4GmOQLyxuSswIJsweeFZtAsMF7k1Nszz+TYBQrlYRmzOnr398y1JemQ==}
    dependencies:
      makeerror: 1.0.12
    dev: true

  /wcwidth@1.0.1:
    resolution: {integrity: sha512-XHPEwS0q6TaxcvG85+8EYkbiCux2XtWG2mkc47Ng2A77BQu9+DqIOJldST4HgPkuea7dvKSj5VgX3P1d4rW8Tg==}
    dependencies:
      defaults: 1.0.4
    dev: true

  /web3-utils@1.8.0:
    resolution: {integrity: sha512-7nUIl7UWpLVka2f09CMbKOSEvorvHnaugIabU4mj7zfMvm0tSByLcEu3eyV9qgS11qxxLuOkzBIwCstTflhmpQ==}
    engines: {node: '>=8.0.0'}
    dependencies:
      bn.js: 5.2.1
      ethereum-bloom-filters: 1.0.10
      ethereumjs-util: 7.1.5
      ethjs-unit: 0.1.6
      number-to-bn: 1.7.0
      randombytes: 2.1.0
      utf8: 3.0.0
    dev: true

  /webidl-conversions@3.0.1:
    resolution: {integrity: sha512-2JAn3z8AR6rjK8Sm8orRC0h/bcl/DqL7tRPdGZ4I1CjdF+EaMLmYxBHyXuKL849eucPFhvBoxMsflfOb8kxaeQ==}

  /webidl-conversions@4.0.2:
    resolution: {integrity: sha512-YQ+BmxuTgd6UXZW3+ICGfyqRyHXVlD5GtQr5+qjiNW7bF0cqrzX500HVXPBOvgXb5YnzDd+h0zqyv61KUD7+Sg==}
    dev: true

  /webidl-conversions@6.1.0:
    resolution: {integrity: sha512-qBIvFLGiBpLjfwmYAaHPXsn+ho5xZnGvyGvsarywGNc8VyQJUMHJ8OBKGGrPER0okBeMDaan4mNBlgBROxuI8w==}
    engines: {node: '>=10.4'}
    dev: true

  /webidl-conversions@7.0.0:
    resolution: {integrity: sha512-VwddBukDzu71offAQR975unBIGqfKZpM+8ZX6ySk8nYhVoo5CYaZyzt3YBvYtRtO+aoGlqxPg/B87NGVZ/fu6g==}
    engines: {node: '>=12'}
    dev: true

  /well-known-symbols@2.0.0:
    resolution: {integrity: sha512-ZMjC3ho+KXo0BfJb7JgtQ5IBuvnShdlACNkKkdsqBmYw3bPAaJfPeYUo6tLUaT5tG/Gkh7xkpBhKRQ9e7pyg9Q==}
    engines: {node: '>=6'}
    dev: true

  /whatwg-encoding@2.0.0:
    resolution: {integrity: sha512-p41ogyeMUrw3jWclHWTQg1k05DSVXPLcVxRTYsXUk+ZooOCZLcoYgPZ/HL/D/N+uQPOtcp1me1WhBEaX02mhWg==}
    engines: {node: '>=12'}
    dependencies:
      iconv-lite: 0.6.3
    dev: true

  /whatwg-mimetype@3.0.0:
    resolution: {integrity: sha512-nt+N2dzIutVRxARx1nghPKGv1xHikU7HKdfafKkLNLindmPU/ch3U31NOCGGA/dmPcmb1VlofO0vnKAcsm0o/Q==}
    engines: {node: '>=12'}
    dev: true

  /whatwg-url@11.0.0:
    resolution: {integrity: sha512-RKT8HExMpoYx4igMiVMY83lN6UeITKJlBQ+vR/8ZJ8OCdSiN3RwCq+9gH0+Xzj0+5IrM6i4j/6LuvzbZIQgEcQ==}
    engines: {node: '>=12'}
    dependencies:
      tr46: 3.0.0
      webidl-conversions: 7.0.0
    dev: true

  /whatwg-url@5.0.0:
    resolution: {integrity: sha512-saE57nupxk6v3HY35+jzBwYa0rKSy0XR8JSxZPwgLr7ys0IBzhGviA1/TUGJLmSVqs8pb9AnvICXEuOHLprYTw==}
    dependencies:
      tr46: 0.0.3
      webidl-conversions: 3.0.1

  /whatwg-url@7.1.0:
    resolution: {integrity: sha512-WUu7Rg1DroM7oQvGWfOiAK21n74Gg+T4elXEQYkOhtyLeWiJFoOGLXPKI/9gzIie9CtwVLm8wtw6YJdKyxSjeg==}
    dependencies:
      lodash.sortby: 4.7.0
      tr46: 1.0.1
      webidl-conversions: 4.0.2
    dev: true

  /whatwg-url@8.7.0:
    resolution: {integrity: sha512-gAojqb/m9Q8a5IV96E3fHJM70AzCkgt4uXYX2O7EmuyOnLrViCQlsEBmF9UQIu3/aeAIp2U17rtbpZWNntQqdg==}
    engines: {node: '>=10'}
    dependencies:
      lodash: 4.17.21
      tr46: 2.1.0
      webidl-conversions: 6.1.0
    dev: true

  /which-boxed-primitive@1.0.2:
    resolution: {integrity: sha512-bwZdv0AKLpplFY2KZRX6TvyuN7ojjr7lwkg6ml0roIy9YeuSr7JS372qlNW18UQYzgYK9ziGcerWqZOmEn9VNg==}
    dependencies:
      is-bigint: 1.0.4
      is-boolean-object: 1.1.2
      is-number-object: 1.0.7
      is-string: 1.0.7
      is-symbol: 1.0.4
    dev: true

  /which-module@2.0.0:
    resolution: {integrity: sha512-B+enWhmw6cjfVC7kS8Pj9pCrKSc5txArRyaYGe088shv/FGWH+0Rjx/xPgtsWfsUtS27FkP697E4DDhgrgoc0Q==}

  /which-pm@2.0.0:
    resolution: {integrity: sha512-Lhs9Pmyph0p5n5Z3mVnN0yWcbQYUAD7rbQUiMsQxOJ3T57k7RFe35SUwWMf7dsbDZks1uOmw4AecB/JMDj3v/w==}
    engines: {node: '>=8.15'}
    dependencies:
      load-yaml-file: 0.2.0
      path-exists: 4.0.0
    dev: true

  /which@1.3.1:
    resolution: {integrity: sha512-HxJdYWq1MTIQbJ3nw0cqssHoTNU267KlrDuGZ1WYlxDStUtKUhOaJmh112/TZmHxxUfuJqPXSOm7tDyas0OSIQ==}
    hasBin: true
    dependencies:
      isexe: 2.0.0
    dev: true

  /which@2.0.2:
    resolution: {integrity: sha512-BLI3Tl1TW3Pvl70l3yq3Y64i+awpwXqsGBYWkkqMtnbXgrMD+yj7rhW0kuEDxzJaYXGjEW5ogapKNMEKNMjibA==}
    engines: {node: '>= 8'}
    hasBin: true
    dependencies:
      isexe: 2.0.0

  /why-is-node-running@2.2.2:
    resolution: {integrity: sha512-6tSwToZxTOcotxHeA+qGCq1mVzKR3CwcJGmVcY+QE8SHy6TnpFnh8PAvPNHYr7EcuVeG0QSMxtYCuO1ta/G/oA==}
    engines: {node: '>=8'}
    hasBin: true
    dependencies:
      siginfo: 2.0.0
      stackback: 0.0.2
    dev: true

  /word-wrap@1.2.3:
    resolution: {integrity: sha512-Hz/mrNwitNRh/HUAtM/VT/5VH+ygD6DV7mYKZAtHOrbs8U7lvPS6xf7EJKMF0uW1KJCl0H701g3ZGus+muE5vQ==}
    engines: {node: '>=0.10.0'}
    dev: true

  /wordwrap@1.0.0:
    resolution: {integrity: sha512-gvVzJFlPycKc5dZN4yPkP8w7Dc37BtP1yczEneOb4uq34pXZcvrtRTmWV8W+Ume+XCxKgbjM+nevkyFPMybd4Q==}
    dev: false

  /wordwrapjs@4.0.1:
    resolution: {integrity: sha512-kKlNACbvHrkpIw6oPeYDSmdCTu2hdMHoyXLTcUKala++lx5Y+wjJ/e474Jqv5abnVmwxw08DiTuHmw69lJGksA==}
    engines: {node: '>=8.0.0'}
    dependencies:
      reduce-flatten: 2.0.0
      typical: 5.2.0

  /workerpool@6.2.1:
    resolution: {integrity: sha512-ILEIE97kDZvF9Wb9f6h5aXK4swSlKGUcOEGiIYb2OOu/IrDU9iwj0fD//SsA6E5ibwJxpEvhullJY4Sl4GcpAw==}
    dev: true

  /wrap-ansi@3.0.1:
    resolution: {integrity: sha512-iXR3tDXpbnTpzjKSylUJRkLuOrEC7hwEB221cgn6wtF8wpmz28puFXAEfPT5zrjM3wahygB//VuWEr1vTkDcNQ==}
    engines: {node: '>=4'}
    dependencies:
      string-width: 2.1.1
      strip-ansi: 4.0.0
    dev: true

  /wrap-ansi@5.1.0:
    resolution: {integrity: sha512-QC1/iN/2/RPVJ5jYK8BGttj5z83LmSKmvbvrXPNCLZSEb32KKVDJDl/MOt2N01qU2H/FkzEa9PKto1BqDjtd7Q==}
    engines: {node: '>=6'}
    dependencies:
      ansi-styles: 3.2.1
      string-width: 3.1.0
      strip-ansi: 5.2.0
    dev: false

  /wrap-ansi@6.2.0:
    resolution: {integrity: sha512-r6lPcBGxZXlIcymEu7InxDMhdW0KDxpLgoFLcguasxCaJ/SOIZwINatK9KY/tf+ZrlywOKU0UDj3ATXUBfxJXA==}
    engines: {node: '>=8'}
    dependencies:
      ansi-styles: 4.3.0
      string-width: 4.2.3
      strip-ansi: 6.0.1
    dev: true

  /wrap-ansi@7.0.0:
    resolution: {integrity: sha512-YVGIj2kamLSTxw6NsZjoBxfSwsn0ycdesmc4p+Q21c5zPuZ1pl+NfxVdxPtdHvmNVOQ6XSYG4AUtyt/Fi7D16Q==}
    engines: {node: '>=10'}
    dependencies:
      ansi-styles: 4.3.0
      string-width: 4.2.3
      strip-ansi: 6.0.1

  /wrappy@1.0.2:
    resolution: {integrity: sha512-l4Sp/DRseor9wL6EvV2+TuQn63dMkPjZ/sp9XkghTEbV9KlPS1xUsZ3u7/IQO4wxtcFB4bgpQPRcR3QCvezPcQ==}

  /write-file-atomic@4.0.2:
    resolution: {integrity: sha512-7KxauUdBmSdWnmpaGFg+ppNjKF8uNLry8LyzjauQDOVONfFLNKrKvQOxZ/VuTIcS/gge/YNahf5RIIQWTSarlg==}
    engines: {node: ^12.13.0 || ^14.15.0 || >=16.0.0}
    dependencies:
      imurmurhash: 0.1.4
      signal-exit: 3.0.7
    dev: true

  /write@1.0.3:
    resolution: {integrity: sha512-/lg70HAjtkUgWPVZhZcm+T4hkL8Zbtp1nFNOn3lRrxnlv50SRBv7cR7RqR+GMsd3hUXy9hWBo4CHTbFTcOYwig==}
    engines: {node: '>=4'}
    dependencies:
      mkdirp: 0.5.6
    dev: true

  /ws@7.4.6:
    resolution: {integrity: sha512-YmhHDO4MzaDLB+M9ym/mDA5z0naX8j7SIlT8f8z+I0VtzsRbekxEutHSme7NPS2qE8StCYQNUnfWdXta/Yu85A==}
    engines: {node: '>=8.3.0'}
    peerDependencies:
      bufferutil: ^4.0.1
      utf-8-validate: ^5.0.2
    peerDependenciesMeta:
      bufferutil:
        optional: true
      utf-8-validate:
        optional: true

  /ws@7.5.9:
    resolution: {integrity: sha512-F+P9Jil7UiSKSkppIiD94dN07AwvFixvLIj1Og1Rl9GGMuNipJnV9JzjD6XuqmAeiswGvUmNLjr5cFuXwNS77Q==}
    engines: {node: '>=8.3.0'}
    peerDependencies:
      bufferutil: ^4.0.1
      utf-8-validate: ^5.0.2
    peerDependenciesMeta:
      bufferutil:
        optional: true
      utf-8-validate:
        optional: true
    dev: true

  /ws@8.12.0:
    resolution: {integrity: sha512-kU62emKIdKVeEIOIKVegvqpXMSTAMLJozpHZaJNDYqBjzlSYXQGviYwN1osDLJ9av68qHd4a2oSjd7yD4pacig==}
    engines: {node: '>=10.0.0'}
    peerDependencies:
      bufferutil: ^4.0.1
      utf-8-validate: '>=5.0.2'
    peerDependenciesMeta:
      bufferutil:
        optional: true
      utf-8-validate:
        optional: true
    dev: false

  /ws@8.13.0:
    resolution: {integrity: sha512-x9vcZYTrFPC7aSIbj7sRCYo7L/Xb8Iy+pW0ng0wt2vCJv7M9HOMy0UoN3rr+IFC7hb7vXoqS+P9ktyLLLhO+LA==}
    engines: {node: '>=10.0.0'}
    peerDependencies:
      bufferutil: ^4.0.1
      utf-8-validate: '>=5.0.2'
    peerDependenciesMeta:
      bufferutil:
        optional: true
      utf-8-validate:
        optional: true
    dev: true

  /xml-name-validator@4.0.0:
    resolution: {integrity: sha512-ICP2e+jsHvAj2E2lIHxa5tjXRlKDJo4IdvPvCXbXQGdzSfmSpNVyIKMvoZHjDY9DP0zV17iI85o90vRFXNccRw==}
    engines: {node: '>=12'}
    dev: true

  /xmlchars@2.2.0:
    resolution: {integrity: sha512-JZnDKK8B0RCDw84FNdDAIpZK+JuJw+s7Lz8nksI7SIuU3UXJJslUthsi+uWBUYOwPFwW7W7PRLRfUKpxjtjFCw==}
    dev: true

  /xtend@4.0.2:
    resolution: {integrity: sha512-LKYU1iAXJXUgAXn9URjiu+MWhyUXHsvfp7mcuYm9dSUKK0/CjtrUwFAxD82/mCWbtLsGjFIad0wIsod4zrTAEQ==}
    engines: {node: '>=0.4'}
    dev: true

  /y18n@4.0.3:
    resolution: {integrity: sha512-JKhqTOwSrqNA1NY5lSztJ1GrBiUodLMmIZuLiDaMRJ+itFd+ABVE8XBjOvIWL+rSqNDC74LCSFmlb/U4UZ4hJQ==}

  /y18n@5.0.8:
    resolution: {integrity: sha512-0pfFzegeDWJHJIAmTLRP2DwHjdF5s7jo9tuztdQxAhINCdvS+3nGINqPd00AphqJR/0LhANUS6/+7SCb98YOfA==}
    engines: {node: '>=10'}

  /yallist@2.1.2:
    resolution: {integrity: sha512-ncTzHV7NvsQZkYe1DW7cbDLm0YpzHmZF5r/iyP3ZnQtMiJ+pjzisCiMNI+Sj+xQF5pXhSHxSB3uDbsBTzY/c2A==}
    dev: true

  /yallist@3.1.1:
    resolution: {integrity: sha512-a4UGQaWPH59mOXUYnAG2ewncQS4i4F43Tv3JoAM+s2VDAmS9NsK8GpDMLrCHPksFT7h3K6TOoUNn2pb7RoXx4g==}
    dev: true

  /yallist@4.0.0:
    resolution: {integrity: sha512-3wdGidZyq5PB084XLES5TpOSRA3wjXAlIWMhum2kRcv/41Sn2emQ0dycQW4uZXLejwKvg6EsvbdlVL+FYEct7A==}

  /yaml@1.10.2:
    resolution: {integrity: sha512-r3vXyErRCYJ7wg28yvBY5VSoAF8ZvlcW9/BwUzEtUsjvX/DKs24dIkuwjtuprwJJHsbyUbLApepYTR1BN4uHrg==}
    engines: {node: '>= 6'}
    dev: true

  /yaml@2.2.2:
    resolution: {integrity: sha512-CBKFWExMn46Foo4cldiChEzn7S7SRV+wqiluAb6xmueD/fGyRHIhX8m14vVGgeFWjN540nKCNVj6P21eQjgTuA==}
    engines: {node: '>= 14'}
    dev: true

  /yargs-interactive@3.0.1:
    resolution: {integrity: sha512-Jnp88uiuz+ZRpM10Lwvs0nRetWPog+6lcgQrhwKsyEanAe3wgTlaPPzcYlZWp53aOMTzOcR5wEpEsFOMOPmLlw==}
    engines: {node: '>=8', npm: '>=6'}
    dependencies:
      inquirer: 7.3.3
      yargs: 14.2.3
    dev: false

  /yargs-parser@15.0.3:
    resolution: {integrity: sha512-/MVEVjTXy/cGAjdtQf8dW3V9b97bPN7rNn8ETj6BmAQL7ibC7O1Q9SPJbGjgh3SlwoBNXMzj/ZGIj8mBgl12YA==}
    dependencies:
      camelcase: 5.3.1
      decamelize: 1.2.0
    dev: false

  /yargs-parser@18.1.3:
    resolution: {integrity: sha512-o50j0JeToy/4K6OZcaQmW6lyXXKhq7csREXcDwk2omFPJEwUNOVtJKvmDr9EI1fAJZUyZcRF7kxGBWmRXudrCQ==}
    engines: {node: '>=6'}
    dependencies:
      camelcase: 5.3.1
      decamelize: 1.2.0
    dev: true

  /yargs-parser@20.2.4:
    resolution: {integrity: sha512-WOkpgNhPTlE73h4VFAFsOnomJVaovO8VqLDzy5saChRBFQFBoMYirowyW+Q9HB4HFF4Z7VZTiG3iSzJJA29yRA==}
    engines: {node: '>=10'}
    dev: true

  /yargs-parser@20.2.9:
    resolution: {integrity: sha512-y11nGElTIV+CT3Zv9t7VKl+Q3hTQoT9a1Qzezhhl6Rp21gJ/IVTW7Z3y9EWXhuUBC2Shnf+DX0antecpAwSP8w==}
    engines: {node: '>=10'}
    dev: true

  /yargs-parser@21.1.1:
    resolution: {integrity: sha512-tVpsJW7DdjecAiFpbIB1e3qxIQsE6NoPc5/eTdrbbIC4h0LVsWhnoa3g+m2HclBIujHzsxZ4VJVA+GUuc2/LBw==}
    engines: {node: '>=12'}

  /yargs-unparser@2.0.0:
    resolution: {integrity: sha512-7pRTIA9Qc1caZ0bZ6RYRGbHJthJWuakf+WmHK0rVeLkNrrGhfoabBNdue6kdINI6r4if7ocq9aD/n7xwKOdzOA==}
    engines: {node: '>=10'}
    dependencies:
      camelcase: 6.3.0
      decamelize: 4.0.0
      flat: 5.0.2
      is-plain-obj: 2.1.0
    dev: true

  /yargs@14.2.3:
    resolution: {integrity: sha512-ZbotRWhF+lkjijC/VhmOT9wSgyBQ7+zr13+YLkhfsSiTriYsMzkTUFP18pFhWwBeMa5gUc1MzbhrO6/VB7c9Xg==}
    dependencies:
      cliui: 5.0.0
      decamelize: 1.2.0
      find-up: 3.0.0
      get-caller-file: 2.0.5
      require-directory: 2.1.1
      require-main-filename: 2.0.0
      set-blocking: 2.0.0
      string-width: 3.1.0
      which-module: 2.0.0
      y18n: 4.0.3
      yargs-parser: 15.0.3
    dev: false

  /yargs@15.4.1:
    resolution: {integrity: sha512-aePbxDmcYW++PaqBsJ+HYUFwCdv4LVvdnhBy78E57PIor8/OVvhMrADFFEDh8DHDFRv/O9i3lPhsENjO7QX0+A==}
    engines: {node: '>=8'}
    dependencies:
      cliui: 6.0.0
      decamelize: 1.2.0
      find-up: 4.1.0
      get-caller-file: 2.0.5
      require-directory: 2.1.1
      require-main-filename: 2.0.0
      set-blocking: 2.0.0
      string-width: 4.2.3
      which-module: 2.0.0
      y18n: 4.0.3
      yargs-parser: 18.1.3
    dev: true

  /yargs@16.2.0:
    resolution: {integrity: sha512-D1mvvtDG0L5ft/jGWkLpG1+m0eQxOfaBvTNELraWj22wSVUMWxZUvYgJYcKh6jGGIkJFhH4IZPQhR4TKpc8mBw==}
    engines: {node: '>=10'}
    dependencies:
      cliui: 7.0.4
      escalade: 3.1.1
      get-caller-file: 2.0.5
      require-directory: 2.1.1
      string-width: 4.2.3
      y18n: 5.0.8
      yargs-parser: 20.2.9
    dev: true

  /yargs@17.7.1:
    resolution: {integrity: sha512-cwiTb08Xuv5fqF4AovYacTFNxk62th7LKJ6BL9IGUpTJrWoU7/7WdQGTP2SjKf1dUNBGzDd28p/Yfs/GI6JrLw==}
    engines: {node: '>=12'}
    dependencies:
      cliui: 8.0.1
      escalade: 3.1.1
      get-caller-file: 2.0.5
      require-directory: 2.1.1
      string-width: 4.2.3
      y18n: 5.0.8
      yargs-parser: 21.1.1

  /yocto-queue@0.1.0:
    resolution: {integrity: sha512-rVksvsnNCdJ/ohGc6xgPwyN8eheCxsiLM8mxuE/t/mOVqJewPuO1miLpTHQiRgTKCLexL4MeAFVagts7HmNZ2Q==}
    engines: {node: '>=10'}
    dev: true

  /yocto-queue@1.0.0:
    resolution: {integrity: sha512-9bnSc/HEW2uRy67wc+T8UwauLuPJVn28jb+GtJY16iiKWyvmYJRXVT4UamsAEGQfPohgr2q4Tq0sQbQlxTfi1g==}
    engines: {node: '>=12.20'}

  /zod-validation-error@1.3.0(zod@3.21.4):
    resolution: {integrity: sha512-4WoQnuWnj06kwKR4A+cykRxFmy+CTvwMQO5ogTXLiVx1AuvYYmMjixh7sbkSsQTr1Fvtss6d5kVz8PGeMPUQjQ==}
    engines: {node: '>=16.0.0'}
    peerDependencies:
      zod: ^3.18.0
    dependencies:
      zod: 3.21.4
    dev: false

  /zod@3.21.4:
    resolution: {integrity: sha512-m46AKbrzKVzOzs/DZgVnG5H55N1sv1M8qZU3A8RIKbs3mrACDNeIOeilDymVb2HdmP8uwshOCF4uJ8uM9rCqJw==}
    dev: false

  /zustand@4.3.7(react@18.2.0):
    resolution: {integrity: sha512-dY8ERwB9Nd21ellgkBZFhudER8KVlelZm8388B5nDAXhO/+FZDhYMuRnqDgu5SYyRgz/iaf8RKnbUs/cHfOGlQ==}
    engines: {node: '>=12.7.0'}
    peerDependencies:
      immer: '>=9.0'
      react: '>=16.8'
    peerDependenciesMeta:
      immer:
        optional: true
      react:
        optional: true
    dependencies:
      react: 18.2.0
      use-sync-external-store: 1.2.0(react@18.2.0)
    dev: false

  github.com/dapphub/ds-test/e282159d5170298eb2455a6c05280ab5a73a4ef0:
    resolution: {tarball: https://codeload.github.com/dapphub/ds-test/tar.gz/e282159d5170298eb2455a6c05280ab5a73a4ef0}
    name: ds-test
    version: 1.0.0

  github.com/dk1a/memmove/ffd71cd77b1708574ef46a667b23ca3a5cc9fa27:
    resolution: {tarball: https://codeload.github.com/dk1a/memmove/tar.gz/ffd71cd77b1708574ef46a667b23ca3a5cc9fa27}
    name: memmove
    version: 0.1.0

  github.com/foundry-rs/forge-std/74cfb77e308dd188d2f58864aaf44963ae6b88b1:
    resolution: {tarball: https://codeload.github.com/foundry-rs/forge-std/tar.gz/74cfb77e308dd188d2f58864aaf44963ae6b88b1}
    name: forge-std
    version: 1.6.0

  github.com/holic/create-create-app/74376c59b48a04aabbe94d9cacfe9cb1cecccd63:
    resolution: {tarball: https://codeload.github.com/holic/create-create-app/tar.gz/74376c59b48a04aabbe94d9cacfe9cb1cecccd63}
    name: create-create-app
    version: 7.3.0
    hasBin: true
    dependencies:
      '@types/yargs-interactive': 2.1.3
      chalk: 4.1.2
      cross-spawn: 7.0.3
      epicfail: 3.0.0
      execa: 5.1.1
      gitconfig: 2.0.8
      globby: 11.1.0
      handlebars: 4.7.7
      is-utf8: 0.2.1
      license.js: 3.1.2
      slash: 3.0.0
      uuid: 8.3.2
      yargs-interactive: 3.0.1
    transitivePeerDependencies:
      - encoding
    dev: false

  github.com/transmissions11/solmate/9cf1428245074e39090dceacb0c28b1f684f584c:
    resolution: {tarball: https://codeload.github.com/transmissions11/solmate/tar.gz/9cf1428245074e39090dceacb0c28b1f684f584c}
    name: solmate
    version: 6.5.0<|MERGE_RESOLUTION|>--- conflicted
+++ resolved
@@ -1113,18 +1113,12 @@
       '@latticexyz/store':
         specifier: workspace:*
         version: link:../store
-<<<<<<< HEAD
-      '@latticexyz/store-cache':
-        specifier: workspace:*
-        version: link:../store-cache
       '@trpc/client':
         specifier: 10.34.0
         version: 10.34.0(@trpc/server@10.34.0)
       '@trpc/server':
         specifier: 10.34.0
         version: 10.34.0
-=======
->>>>>>> 509380d4
       better-sqlite3:
         specifier: ^8.4.0
         version: 8.4.0

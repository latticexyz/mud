.DS_STORE

dist
node_modules
package-lock.json
yarn.lock

.eslintcache
.parcel-cache
.docs
lerna-debug.log
yarn-error.log
.turbo
<<<<<<< HEAD
*.tgz
=======
.attest
.tstrace

.env*
>>>>>>> 9d990b5e

# We don't want projects created from templates to ignore their lockfiles, but we don't
# want to check them in here, so we'll ignore them from the root.
templates/*/pnpm-lock.yaml

# mud test data
test-data/world-logs-bulk-*.json
test-data/world-logs-query.json

# mud artifacts
.mud

# sqlite indexer data
*.db
*.db-journal<|MERGE_RESOLUTION|>--- conflicted
+++ resolved
@@ -5,20 +5,19 @@
 package-lock.json
 yarn.lock
 
+# npm pack
+*.tgz
+
 .eslintcache
 .parcel-cache
 .docs
 lerna-debug.log
 yarn-error.log
 .turbo
-<<<<<<< HEAD
-*.tgz
-=======
 .attest
 .tstrace
 
 .env*
->>>>>>> 9d990b5e
 
 # We don't want projects created from templates to ignore their lockfiles, but we don't
 # want to check them in here, so we'll ignore them from the root.

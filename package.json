{
  "private": true,
  "name": "mud",
  "version": "0.0.0",
<<<<<<< HEAD
  "description": "Mud is the fabric of autonomous worlds",
  "engines": {
    "pnpm": ">=7"
  },
=======
  "description": "MUD is the fabric of autonomous worlds",
>>>>>>> d5d22e0b
  "repository": {
    "type": "git",
    "url": "https://github.com/latticexyz/mud.git"
  },
  "engines": {
    "node": "18.x",
    "pnpm": "8.x",
    "yarn": "1.x"
  },
  "workspaces": {
    "packages": [
      "packages/utils",
      "packages/schema-type",
      "packages/solecs",
      "packages/store",
      "packages/world",
      "packages/cli",
      "packages/recs",
      "packages/react",
      "packages/phaserx",
      "packages/network",
      "packages/std-contracts",
      "packages/std-client",
      "packages/ecs-browser",
      "packages/services",
      "packages/noise",
      "packages/create-mud"
    ]
  },
  "devDependencies": {
    "@commitlint/cli": "^16.2.4",
    "@commitlint/config-conventional": "^16.2.4",
    "@parcel/optimizer-data-url": "2.8.3",
    "@parcel/packager-ts": "2.8.3",
    "@parcel/transformer-inline-string": "2.8.3",
    "@parcel/transformer-typescript-types": "2.8.3",
    "@typescript-eslint/eslint-plugin": "^5.46.1",
    "@typescript-eslint/parser": "^5.46.1",
    "chalk": "^5.2.0",
    "commitizen": "^4.2.4",
    "cz-conventional-changelog": "3.3.0",
    "eslint": "^8.15.0",
    "husky": ">=6",
    "jq-cli-wrapper": "^1.6.1",
    "lerna": "^4.0.0",
    "lint-staged": ">=10",
    "prettier": "^2.8.4",
    "prettier-plugin-solidity": "^1.1.2",
    "retypeapp": "^2.4.0",
    "rimraf": "^3.0.2",
    "run-pty": "^3.0.0",
    "shelljs": "^0.8.5",
    "typescript": "^4.9.5"
  },
  "config": {
    "commitizen": {
      "path": "./node_modules/cz-conventional-changelog"
    }
  },
  "scripts": {
    "prepare": "husky install && (forge --version || foundryup) && pnpm recursive run prepare",
    "commit": "cz",
    "prettier:check": "prettier --check 'packages/**/*.ts'",
    "prettier": "prettier --write 'packages/**/*.ts'",
    "lint": "eslint . --ext .ts",
<<<<<<< HEAD
    "release": "pnpm install && lerna publish --no-private --force-publish && pnpm retype:updateversion",
=======
    "release": "yarn && lerna publish --no-private --force-publish && yarn retype:updateversion",
    "release:ci": "yarn && lerna publish --no-private --force-publish --yes --no-verify-access && yarn retype:updateversion",
    "release:canary": "lerna publish premajor --canary --no-private --force-publish",
>>>>>>> d5d22e0b
    "release:manual": "node scripts/workspaceRun.mjs release",
    "release:yalc": "(pnpm entry:dist && lerna exec npx yalc push); pnpm entry:src",
    "foundryup": "curl -L https://foundry.paradigm.xyz | bash && bash ~/.foundry/bin/foundryup",
    "link:packages": "lerna run link",
    "docs": "pnpm docs:prepare && retype build",
    "docs:prepare": "lerna run docs && pnpm retype:updateversion",
    "docs:dev": "retype watch .",
    "retype:updateversion": "sed \"s/label: .*/label: $(pnpm list --filter @latticexyz/solecs | grep -e @latticexyz | sed \"s/.*@//\")/\" retype.yml > retype.yml.tmp && mv retype.yml.tmp retype.yml",
    "test": "pnpm recursive run test",
    "entry:dist": "lerna run prepack",
    "entry:src": "lerna run postpack",
    "gas-report": "workspace @latticexyz/store run gas-report && pnpm recursive run --filter @latticexyz/world run gas-report",
    "tablegen": "pnpm recursive run --filter @latticexyz/store run tablegen && pnpm recursive run --filter @latticexyz/world run tablegen"
  },
  "lint-staged": {
    "*.ts": "eslint --cache --fix",
    "*.{ts,css,md,sol}": "prettier --write"
  }
}<|MERGE_RESOLUTION|>--- conflicted
+++ resolved
@@ -2,22 +2,14 @@
   "private": true,
   "name": "mud",
   "version": "0.0.0",
-<<<<<<< HEAD
-  "description": "Mud is the fabric of autonomous worlds",
-  "engines": {
-    "pnpm": ">=7"
-  },
-=======
   "description": "MUD is the fabric of autonomous worlds",
->>>>>>> d5d22e0b
   "repository": {
     "type": "git",
     "url": "https://github.com/latticexyz/mud.git"
   },
   "engines": {
     "node": "18.x",
-    "pnpm": "8.x",
-    "yarn": "1.x"
+    "pnpm": "8.x"
   },
   "workspaces": {
     "packages": [
@@ -75,13 +67,9 @@
     "prettier:check": "prettier --check 'packages/**/*.ts'",
     "prettier": "prettier --write 'packages/**/*.ts'",
     "lint": "eslint . --ext .ts",
-<<<<<<< HEAD
     "release": "pnpm install && lerna publish --no-private --force-publish && pnpm retype:updateversion",
-=======
-    "release": "yarn && lerna publish --no-private --force-publish && yarn retype:updateversion",
-    "release:ci": "yarn && lerna publish --no-private --force-publish --yes --no-verify-access && yarn retype:updateversion",
+    "release:ci": "pnpm && lerna publish --no-private --force-publish --yes --no-verify-access && pnpm retype:updateversion",
     "release:canary": "lerna publish premajor --canary --no-private --force-publish",
->>>>>>> d5d22e0b
     "release:manual": "node scripts/workspaceRun.mjs release",
     "release:yalc": "(pnpm entry:dist && lerna exec npx yalc push); pnpm entry:src",
     "foundryup": "curl -L https://foundry.paradigm.xyz | bash && bash ~/.foundry/bin/foundryup",

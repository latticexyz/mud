{
  "private": true,
  "name": "mud",
  "version": "0.0.0",
  "description": "MUD is the fabric of autonomous worlds",
  "repository": {
    "type": "git",
    "url": "https://github.com/latticexyz/mud.git"
  },
  "engines": {
    "node": "18.x",
    "pnpm": "8.x"
  },
  "devDependencies": {
    "@commitlint/cli": "^16.2.4",
    "@commitlint/config-conventional": "^16.2.4",
    "@parcel/optimizer-data-url": "2.8.3",
    "@parcel/packager-ts": "2.8.3",
    "@parcel/transformer-inline-string": "2.8.3",
    "@parcel/transformer-typescript-types": "2.8.3",
    "@typescript-eslint/eslint-plugin": "^5.46.1",
    "@typescript-eslint/parser": "^5.46.1",
    "chalk": "^5.2.0",
    "commitizen": "^4.2.4",
    "cz-conventional-changelog": "3.3.0",
    "eslint": "^8.15.0",
    "husky": ">=6",
    "jq-cli-wrapper": "^1.6.1",
    "lerna": "^6.6.1",
    "lint-staged": ">=10",
    "prettier": "^2.8.4",
    "prettier-plugin-solidity": "^1.1.2",
    "retypeapp": "^2.4.0",
    "rimraf": "^3.0.2",
    "run-pty": "^3.0.0",
    "shelljs": "^0.8.5",
    "typescript": "^4.9.5"
  },
  "config": {
    "commitizen": {
      "path": "./node_modules/cz-conventional-changelog"
    }
  },
  "scripts": {
    "prepare": "husky install && (forge --version || foundryup)",
    "commit": "cz",
    "prettier:check": "prettier --check 'packages/**/*.ts'",
    "prettier": "prettier --write 'packages/**/*.ts'",
    "lint": "eslint . --ext .ts",
<<<<<<< HEAD
    "release": "pnpm install && lerna publish --no-private --force-publish && pnpm retype:updateversion",
    "release:ci": "pnpm && lerna publish --no-private --force-publish --yes --no-verify-access && pnpm retype:updateversion",
=======
    "release": "yarn && lerna publish --no-private --force-publish && yarn retype:updateversion",
    "release:ci": "lerna publish --no-private --force-publish --yes",
>>>>>>> fd912b14
    "release:canary": "lerna publish premajor --canary --no-private --force-publish",
    "release:manual": "pnpm --recursive --no-bail run release",
    "release:yalc": "(pnpm entry:dist && lerna exec npx yalc push); pnpm entry:src",
    "foundryup": "curl -L https://foundry.paradigm.xyz | bash && bash ~/.foundry/bin/foundryup",
<<<<<<< HEAD
    "link:packages": "lerna run link",
    "docs": "pnpm docs:prepare && retype build",
    "docs:prepare": "lerna run docs && pnpm retype:updateversion",
    "docs:dev": "retype watch .",
    "retype:updateversion": "sed \"s/label: .*/label: $(cat packages/cli/package.json | jq -r '.version')/\" retype.yml > retype.yml.tmp && mv retype.yml.tmp retype.yml",
    "test": "pnpm recursive run test",
    "entry:dist": "lerna run prepack",
    "entry:src": "lerna run postpack",
    "gas-report": "pnpm recursive run gas-report",
    "tablegen": "pnpm recursive run tablegen"
=======
    "link:packages": "yarn lerna run link",
    "docs": "yarn docs:prepare && yarn retype build",
    "docs:prepare": "yarn lerna run docs && yarn retype:updateversion",
    "docs:dev": "yarn retype watch .",
    "retype:updateversion": "sed \"s/label: .*/label: $(yarn list --pattern @latticexyz/solecs | grep -e @latticexyz | sed \"s/.*@//\")/\" retype.yml > retype.yml.tmp && mv retype.yml.tmp retype.yml",
    "test": "yarn workspaces run test",
    "entry:dist": "yarn lerna run prepack",
    "entry:src": "yarn lerna run postpack",
    "gas-report": "yarn workspace @latticexyz/store run gas-report && yarn workspace @latticexyz/world run gas-report",
    "codegen": "yarn codegen:tablegen && yarn codegen:worldgen",
    "codegen:tablegen": "yarn workspace @latticexyz/store run tablegen && yarn workspace @latticexyz/world run tablegen",
    "codegen:worldgen": "yarn workspace @latticexyz/world run worldgen"
>>>>>>> fd912b14
  },
  "lint-staged": {
    "*.ts": "eslint --cache --fix",
    "*.{ts,css,md}": "prettier --write"
  }
}<|MERGE_RESOLUTION|>--- conflicted
+++ resolved
@@ -47,18 +47,12 @@
     "prettier:check": "prettier --check 'packages/**/*.ts'",
     "prettier": "prettier --write 'packages/**/*.ts'",
     "lint": "eslint . --ext .ts",
-<<<<<<< HEAD
-    "release": "pnpm install && lerna publish --no-private --force-publish && pnpm retype:updateversion",
-    "release:ci": "pnpm && lerna publish --no-private --force-publish --yes --no-verify-access && pnpm retype:updateversion",
-=======
-    "release": "yarn && lerna publish --no-private --force-publish && yarn retype:updateversion",
+    "release": "pnpm && lerna publish --no-private --force-publish && pnpm retype:updateversion",
     "release:ci": "lerna publish --no-private --force-publish --yes",
->>>>>>> fd912b14
     "release:canary": "lerna publish premajor --canary --no-private --force-publish",
     "release:manual": "pnpm --recursive --no-bail run release",
     "release:yalc": "(pnpm entry:dist && lerna exec npx yalc push); pnpm entry:src",
     "foundryup": "curl -L https://foundry.paradigm.xyz | bash && bash ~/.foundry/bin/foundryup",
-<<<<<<< HEAD
     "link:packages": "lerna run link",
     "docs": "pnpm docs:prepare && retype build",
     "docs:prepare": "lerna run docs && pnpm retype:updateversion",
@@ -68,21 +62,9 @@
     "entry:dist": "lerna run prepack",
     "entry:src": "lerna run postpack",
     "gas-report": "pnpm recursive run gas-report",
-    "tablegen": "pnpm recursive run tablegen"
-=======
-    "link:packages": "yarn lerna run link",
-    "docs": "yarn docs:prepare && yarn retype build",
-    "docs:prepare": "yarn lerna run docs && yarn retype:updateversion",
-    "docs:dev": "yarn retype watch .",
-    "retype:updateversion": "sed \"s/label: .*/label: $(yarn list --pattern @latticexyz/solecs | grep -e @latticexyz | sed \"s/.*@//\")/\" retype.yml > retype.yml.tmp && mv retype.yml.tmp retype.yml",
-    "test": "yarn workspaces run test",
-    "entry:dist": "yarn lerna run prepack",
-    "entry:src": "yarn lerna run postpack",
-    "gas-report": "yarn workspace @latticexyz/store run gas-report && yarn workspace @latticexyz/world run gas-report",
     "codegen": "yarn codegen:tablegen && yarn codegen:worldgen",
-    "codegen:tablegen": "yarn workspace @latticexyz/store run tablegen && yarn workspace @latticexyz/world run tablegen",
-    "codegen:worldgen": "yarn workspace @latticexyz/world run worldgen"
->>>>>>> fd912b14
+    "codegen:tablegen": "pnpm recursive run tablegen",
+    "codegen:worldgen": "pnpm recursive run worldgen"
   },
   "lint-staged": {
     "*.ts": "eslint --cache --fix",

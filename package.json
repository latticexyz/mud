--- conflicted
+++ resolved
@@ -19,11 +19,8 @@
       "packages/solecs",
       "packages/store",
       "packages/world",
-<<<<<<< HEAD
       "packages/world-plugins",
-=======
       "packages/config",
->>>>>>> d2a23a61
       "packages/cli",
       "packages/recs",
       "packages/react",

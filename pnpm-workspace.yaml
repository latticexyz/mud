--- conflicted
+++ resolved
@@ -3,14 +3,9 @@
   - test/*
 
 catalog:
-<<<<<<< HEAD
-  "@ark/util": "0.1.2"
-  "arktype": "2.0.0-beta.5"
-=======
   "@ark/attest": "0.12.1"
   "@ark/util": "0.2.2"
   "abitype": "1.0.5"
   "arktype": "2.0.0-beta.6"
   "viem": "2.19.8"
-  "wagmi": "2.12.6"
->>>>>>> 1a965441
+  "wagmi": "2.12.6"
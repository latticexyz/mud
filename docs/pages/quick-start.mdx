# Getting started

_If you haven’t already, check out the [Introduction](/#introduction) to learn more about MUD before beginning._

In this tutorial you will create your first MUD project and gain an understanding of its structure. We will also explore MUD’s built in dev tools.

Before we begin let’s make sure your local environment is setup with the proper prerequisites.

## Prerequisites

1. git ([download](https://git-scm.com/downloads))
2. foundry (forge, anvil, cast) ([download](https://book.getfoundry.sh/getting-started/installation), make sure to `foundryup` at least once)
3. node.js (v16+) ([download](https://nodejs.org/en/download/))
4. pnpm (after installing node: `npm install --global pnpm`)

If you are using Windows:

**Windows steps**

1. install git bash (gitforwindows.org)
2. install `nodejs`, including “native modules” (nodejs.org/en/download) (re native modules: just keep the checkmark, it’s enabled by default in the installer)
3. Install foundry via foundryup using Git bash

## Project setup

To start off let’s create your MUD project from a template by running the following pnpm command.

```bash
pnpm create mud@next my-project
```

At this point you will see the option of choosing a template—as of writing the four options are **vanilla**, **react**, **phaser**, and **threejs**. For the sake of this tutorial any of them works, but examples from the **vanilla** template will be used here.

After selecting your template you can run the app by switching into the project directory (`cd my-project`) and starting the development server.

```bash
pnpm run dev
```

If all went well you should see this in your command line.

![MUD CLI](./quick-start-mud-cli.png)

After deployment is successful, pop over to [http://localhost:3000](http://localhost:3000) and checkout your live app. When you visit you’ll see an increment button and dev tools open in the right-hand panel. Try clicking the button and seeing what updates in the dev tools!

If you want to open or close the dev tools at any time, you can press the ` key on your keyboard or the button on the bottom right.

![MUD Basic App](./quick-start-mud-basic-app.png)

## Structure overview

The basic structure of the MUD template is broken down into two main sections: `packages/contracts` and `packages/client`.

- **The contracts package** contains the MUD config, table definitions, systems, and a PostDeploy script. If you don’t know what any of this is, don’t worry—we’ll explain this all in detail in the [Contracts](#contracts-package) section.
- **The client package** includes an `index.ts` (or `index.tsx` depending on template) file and a lot of MUD boilerplate code that will bootstrap MUD, network sync, and more. Most of this code (in `src/mud`) can be ignored but we will cover a few key ones to look out for in the [Client](#client-package) section.

Let’s continue by covering `packages/contracts` in more detail.

## Contracts package

This package contains everything MUD needs to connect your tables and systems to the client and the chain you’re deployed on.

There are a few key files we will be going over:

- `mud.config.ts` defines then auto-generates tables in `src/codegen/tables`.
- `src/systems` is where all logic you write for your application will live, we’ll explore this via the default `IncrementSystem.sol`
- `PostDeploy.s.sol` which populates tables with initial data if necessary. This could be useful to build a game with a predefined map, like in [Emojimon](./tutorials/emojimon), for example.

Let’s dive into `mud.config.ts` in more detail.

### MUD config

The MUD config (`mud.config.ts`) is where you define all [tables](/store/config#adding-tables) for your application; tables make up the [MUD Store](/store) and contain value columns and key columns.

In your template the config starts with a single table: `Counter`.

```tsx
import { mudConfig } from "@latticexyz/world/register";

export default mudConfig({
  tables: {
    Counter: {
      keySchema: {},
      valueSchema: "uint32",
    },
  },
});
```

Counter is a table with a single column of the type `uint32`, but this could have been assigned to any valid Solidity type.

This particular table is operated on by `IncrementSystem.sol` which we will discuss shortly.

If you want to learn more about how to setup tables and interface with the MUD config, you can jump to [this section](/store/config) of the docs.

### Systems

MUD was built with a complete separation of **data** (via tables and the Store) and **logic** (via stateless contracts with custom permissions). These stateless pieces of logic are what we call the **systems** of MUD.

In the previous section we discussed the default `Counter` table. Now we will discuss how the default `IncrementSystem.sol` operates on that table.

```tsx
// SPDX-License-Identifier: MIT
pragma solidity >=0.8.0;

import { System } from "@latticexyz/world/src/System.sol";
// make sure to import the auto-generated table(s) needed
import { Counter } from "../codegen/Tables.sol";

contract IncrementSystem is System {
  function increment() public returns (uint32) {
    uint32 counter = Counter.get();
    uint32 newValue = counter + 1;
    Counter.set(newValue);
    return newValue;
  }
}
```

The increment system is able to import `Counter` (from its autogenerated table library) and operate on it by increasing its value by one.

Each system can contain any number of methods, though this system only has the single method—`increment`. These methods can then be called in the client to execute them in a transaction.

## Client package

The client package will vary depending on which template used (vanilla, react, phaser, or threejs), but much of it will remain the same between them. Vite is used for bundling and serving the client app. As mentioned earlier there is boilerplate code included in each to bootstrap MUD. There are a few files you should understand and be aware of as you build your project:

- You can adjust `createClientComponents.ts` to either override contract components or add client-only components.
- If you are using chains other than foundry/anvil and lattice testnet, you can add them in `getNetworkConfig.ts`
<<<<<<< HEAD
=======
- `createSystemCalls` represents how the client talks to the system contracts
>>>>>>> 07dd6f32
- `setup.ts`

Beyond these files you can concern yourself simply with building out the frontend of the client.

## Calling systems from the client

Now that you’re familiar with the basic structure of the client package, let’s go over how you can call on systems from the contracts package.

The starter project comes with `IncrementSystem.sol`—you can see it being called in `index.ts` (or `App.tsx` in the react template).

```tsx
// Just for demonstration purposes: we create a global function that can be
// called to invoke the Increment system contract via the world. (See IncrementSystem.sol.)
(window as any).increment = async () => {
  const tx = await worldContract.write.increment();

  console.log("increment tx", tx);
  console.log("increment result", await tx.wait());
};

mountDevTools();
```<|MERGE_RESOLUTION|>--- conflicted
+++ resolved
@@ -127,10 +127,7 @@
 
 - You can adjust `createClientComponents.ts` to either override contract components or add client-only components.
 - If you are using chains other than foundry/anvil and lattice testnet, you can add them in `getNetworkConfig.ts`
-<<<<<<< HEAD
-=======
 - `createSystemCalls` represents how the client talks to the system contracts
->>>>>>> 07dd6f32
 - `setup.ts`
 
 Beyond these files you can concern yourself simply with building out the frontend of the client.

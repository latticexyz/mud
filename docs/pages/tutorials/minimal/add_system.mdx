--- conflicted
+++ resolved
@@ -59,46 +59,6 @@
 1.  Edit `packages/client/src/mud/createSystemCalls.ts` to include `decrement`.
     This is the file after the changes:
 
-<<<<<<< HEAD
-    ```typescript
-    import { ClientComponents } from "./createClientComponents";
-    import { SetupNetworkResult } from "./setupNetwork";
-
-    export type SystemCalls = ReturnType<typeof createSystemCalls>;
-
-    export function createSystemCalls(
-      { worldSend, txReduced$, singletonEntity }: SetupNetworkResult,
-      { Counter }: ClientComponents
-    ) {
-      const increment = async () => {
-        const tx = await worldSend("increment", []);
-        await awaitStreamValue(txReduced$, (txHash) => txHash === tx.hash);
-        return getComponentValue(Counter, singletonEntity);
-      };
-
-      const decrement = async () => {
-        const tx = await worldSend("decrement", []);
-        await awaitStreamValue(txReduced$, (txHash) => txHash === tx.hash);
-        return getComponentValue(Counter, singletonEntity);
-      };
-
-      return {
-        increment,
-        decrement,
-      };
-    }
-    ```
-
-       <details>
-<summary>
-Explanation
-</summary>
-
-    {" "}
-    <p></p>
-
-    The new function is `decrement`.
-=======
         ```typescript
         import { ClientComponents } from "./createClientComponents";
         import { SetupNetworkResult } from "./setupNetwork";
@@ -175,7 +135,6 @@
         Of course, we also need to return `decrement` so it can be used elsewhere.
 
             </details>
->>>>>>> df85e0c0
 
 1.  Update `packages/client/src/index.ts` to include `decrement`.
     This is the file after the changes:
@@ -202,19 +161,6 @@
           console.log("new counter value:", await increment());
         };
 
-<<<<<<< HEAD
-    ```typescript
-    const tx = await worldSend("decrement", []);
-    ```
-
-    This is the way we call functions in top-level systems in a world.
-    The second parameter, the list, is for the function parameters.
-    In this case there aren't any, so it is empty.
-
-    ```typescript
-    await awaitStreamValue(txReduced$, (txHash) => txHash === tx.hash);
-    ```
-=======
         (window as any).decrement = async () => {
           console.log("new counter value:", await decrement());
         };
@@ -223,7 +169,6 @@
         ```
 
            <details>
->>>>>>> df85e0c0
 
     <summary>Explanation</summary>
 
@@ -237,17 +182,8 @@
         } = await setup();
         ```
 
-<<<<<<< HEAD
-    ```typescript
-    return {
-      increment,
-      decrement,
-    };
-    ```
-=======
         This syntax means the we call [`setup()`](https://github.com/latticexyz/mud/blob/main/examples/minimal/packages/client-vanilla/src/mud/setup.ts), and then set `components`, `systemCalls.increment`, and `systemCalls.decrement` to the values provided in the hash returned by this function.
         `systemCalls` comes from `createSystemCalls()`, which we modified in the previous step.
->>>>>>> df85e0c0
 
         ```typescript
         (window as any).decrement = async () => {
@@ -255,102 +191,6 @@
         };
         ```
 
-<<<<<<< HEAD
-        </details>
-
-1.  Update `packages/client/src/index.ts` to include `decrement`.
-    This is the file after the changes:
-
-    ```typescript
-    import { mount as mountDevTools } from "@latticexyz/dev-tools";
-    import { setup } from "./mud/setup";
-
-    const {
-      components,
-      systemCalls: { decrement, increment },
-    } = await setup();
-
-    // Components expose a stream that triggers when the component is updated.
-    components.Counter.update$.subscribe((update) => {
-      const [nextValue, prevValue] = update.value;
-      console.log("Counter updated", update, { nextValue, prevValue });
-      document.getElementById("counter")!.innerHTML = String(nextValue?.value ?? "unset");
-    });
-
-    // Just for demonstration purposes: we create a global function that can be
-    // called to invoke the Increment system contract via the world. (See IncrementSystem.sol.)
-    (window as any).increment = async () => {
-      console.log("new counter value:", await increment());
-    };
-
-    (window as any).decrement = async () => {
-      console.log("new counter value:", await decrement());
-    };
-
-    mountDevTools();
-    ```
-
-       <details>
-<summary>Explanation</summary>
-
-    {" "}
-    <p></p>
-
-    ```typescript
-    const {
-      components,
-      systemCalls: { decrement, increment },
-    } = await setup();
-    ```
-
-    This syntax means the we call [`setup()`](https://github.com/latticexyz/mud/blob/main/examples/minimal/packages/client-vanilla/src/mud/setup.ts), and then set `components`, `systemCalls.increment`, and `systemCalls.decrement` to the values provided in the hash returned by this function.
-    `systemCalls` comes from `createSystemCalls()`, which we modified in the previous step.
-
-    ```typescript
-    (window as any).decrement = async () => {
-      console.log("new counter value:", await decrement());
-    };
-    ```
-
-    We need to make `decrement` available to our application code.
-    Most frameworks have a standard mechanism to do this, but we are using `vanilla`, which doesn't - so we add it to `window` which is a global variable.
-
-       </details>
-
-1.  Modify `packages/client/index.html` to add a decrement button.
-    This is the file after the changes:
-
-    ```html
-    <!DOCTYPE html>
-    <html lang="en">
-      <head>
-        <meta charset="UTF-8" />
-        <meta name="viewport" content="width=device-width, initial-scale=1.0" />
-        <title>a minimal MUD client</title>
-      </head>
-      <body>
-        <script type="module" src="/src/index.ts"></script>
-        <div>Counter: <span id="counter">0</span></div>
-        <button onclick="window.increment()">Increment</button>
-        <button onclick="window.decrement()">Decrement</button>
-      </body>
-    </html>
-    ```
-
-       <details>
-<summary>Explanation</summary>
-
-    {" "}
-    <p></p>
-
-    ```html
-    <button onclick="window.decrement()">Decrement</button>
-    ```
-
-    Create a [`button`](https://www.w3schools.com/tags/tag_button.asp) with an [`onClick`](https://www.w3schools.com/tags/ev_onclick.asp) property.
-
-       </details>
-=======
         We need to make `decrement` available to our application code.
         Most frameworks have a standard mechanism to do this, but we are using `vanilla`, which doesn't - so we add it to `window` which is a global variable.
 
@@ -390,6 +230,5 @@
         Create a [`button`](https://www.w3schools.com/tags/tag_button.asp) with an [`onClick`](https://www.w3schools.com/tags/ev_onclick.asp) property.
 
            </details>
->>>>>>> df85e0c0
 
 1.  Reload the application to see that there is a decrement button and that you can use it.
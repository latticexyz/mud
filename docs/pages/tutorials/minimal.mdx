--- conflicted
+++ resolved
@@ -28,10 +28,6 @@
 
 ## The tutorials
 
-<<<<<<< HEAD
-- [Add a system](minimal/add-system)
-- [Use MUD from onchain code](minimal/use-onchain)
-=======
 - [Add a table](minimal/add-table)
 - [Add a system](minimal/add-system)
->>>>>>> 0ac0116c
+- [Use MUD from onchain code](minimal/use-onchain)
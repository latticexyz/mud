## What’s MUD?

MUD is a framework for ambitious Ethereum applications.
It compresses the complexity of building EVM apps with a tightly integrated software stack.

MUD comes with:

1. An [onchain database](store).
2. An [entry-point framework](world) that brings standardized access-control, upgrades, and modules.
3. Blazing fast development tools based on [Foundry](https://github.com/foundry-rs/foundry)
4. Client-side data-stores that magically reflect onchain state.
5. [A Postgres database](mode) you can query with SQL that reflects your onchain state 1 to 1.

## What MUD isn't

- **MUD is not a rollup or a chain**: it’s a set of libraries and tools that work well together to build onchain applications.
- **MUD is not specific to Ethereum Mainnet**: It works on any EVM-compatible chains. Polygon, Arbitrum, Optimism, Gnosis Chain, you name it.
- **MUD is not just for Autonomous Worlds and onchain games**, although it has been a framework of choice in that community.
- **MUD doesn’t force a data model onto the developer (ie: not just ECS)**: anything you can do with flat Solidity mappings and arrays, you can do with MUD.
- **MUD doesn’t use an alternative Data Availability scheme**. MUD apps have the same DA guarantee as regular Ethereum applications like ENS and Uniswap if they are deployed on Mainnet or on rollups.

## The Main Ideas

### 1. All onchain state is saved in Store, the MUD onchain database

The way we currently deal with smart-contract state leads to a couple major problems:

1. Coupling state and logic makes upgrading the logic very difficult. Solutions like proxies and diamonds make this situation more bearable, but it is far from a panacea.
2. Solidity and Vyper hash the keys of mappings which makes the storage of smart contracts un-introspectable. Developers need to explain how their smart contract stores data to services like TheGraph in order to query them quickly.
3. View functions expose a few ways to read data from smart-contracts onchain and off-chain, but if the developers don’t think about all the possible needs from 3rd party contracts ahead of time, it is almost impossible for other contracts to compose on their state.
4. Introducing reasonable limitations (like flat structs and a limit on the amount of arrays a struct can contain) can make storage more efficient and cheaper for all users.
5. There is no standard around storing data and emitting events to notify changes to off-chain applications. Each application has a bespoke event / view functions setup in order to bridge the onchain state to a client, which leads to a massive amount of spaghetti networking code for each frontend.

**With MUD, you never use the Solidity compiler-driven data storage**. No arrays, no mappings, no `bool isPaused` at the top of your contract definition. All state is saved and retrieved using Store: a gas efficient onchain database.

Store is like SQLite: it’s an embedded database hand-optimized in Yul. It has tables, with columns and rows.
As an example, here is how you can implement a data-structure you'd write as `mapping(uint => mapping(uint => address))` in regular non-MUD Solidity.

**Vanilla Solidity**:

```solidity
mapping(address => mapping(address => uint256)) private allowances
// storing
allowances[address(0)][address(1)] = 10;
// getting
allowance = allowances[address(0)][address(1)]
```

**MUD Store**:

```tsx
// table definition
Allowance: {
      keySchema: {
        from: "address",
		to: "address",
      },
      schema: {
        amount: "uint256",
      },
}
```

```solidity
// storing
AllowanceTable.set(address(0), address(1), 10);
// getting
allowance = AllowanceTable.get(address(0), address(1));
```

Store supports singleton tables, which are equivalent to storing a single variable, like `address contractOwner`.

The recommended use of Store is through libraries generated using the MUD code-generation tool, but it can also be used directly with raw bytes.

[code with a schema → lib → writing and reading from Store]

Unlike Solidity where all data structures in storage need to be created at compile time, You can create tables at runtime: this is particularly useful to extend the amount of state a contract stores over time, or even to rename tables and columns using migrations. Store brings some of the sanity of SQL database to Ethereum, without trading-off on gas cost.

Store also allows you to register hooks on certain tables and rows to automatically create indexed views. For example: in case you’d want derived state like `balanceOf` in the ERC-721 spec, Store can recompute the corresponding row for an address every-time any piece of logic changes the owner of a token. It will decrease the balance of the sender and increase the balance of the receiver. There is no need to implement `onTransferHooks` : any piece of code that changes the `owner` column in the Token table will trigger a re-computation of the Balance table.

[code for that]

Store can either be used on the same contract running your business logic (tradeoff: more gas efficient, no upgradeability and contract size capped), or on another contract (tradeoff: slightly less gas efficient, the logic can be upgraded and span multiple contracts with optional per-table access control).

[diagram: store w/ logic, multiple logic contracts talking to Store]

<<<<<<< HEAD
Store uses a custom storage encoding called ********\*\*\*\*********Tight-coder.********\*\*\*\********* It makes Store cheaper to use than regular Solidity for data with more than one dynamic field (eg: two arrays in a struct), and roughly similarly expensive for other data structures.
=======
Store uses a custom storage encoding called **Tight-coder**. It makes Store cheaper to use than regular Solidity for data with more than one dynamic field (eg: two arrays in a struct), and roughly similarly expensive for other data structures.
>>>>>>> 23030e57

[two code stuff with raw Solidity and store, and gas cost commented]

### 2. Logic is stateless and partitioned across different contracts with custom permissions

Along with Store, MUD recommends the use of World: an entry-point kernel that takes care of mediating access to the Store from different different contracts.

World creates a Store at deployment time. Each table in the Store is registered under a namespace with a name, represented like a flat filesystem path. eg: `/mudswap/BalanceTable`. In this example, the namespace is `mudswap` and the name is `BalanceTable`.

Features — like the logic to transfer a token from one address to another — are added to the World via state-less pieces of logic we call **Systems** which are also registered under a namespace. eg: `/mudswap/performSwapSystem`

Systems are contracts, but they have no state. Instead, they read and write to the Store of the World. They can also be re-used across different Worlds if they are deployed on the same chain.

Systems can read any table, and they have default write access to tables registered under the same namespace they are in. In order to write to tables in different namespaces, explicit access needs to be granted by the address owning the corresponding namespace.

Systems exclusively using Store to read and write data makes it trivial to upgrade logic: one can simply redeploy the System and register it under its previous route. All other Systems that were referring on that route will now call the new contract, and write permissions for the System are conserved while writing to tables in the same namespace. Tables in different namespaces will need to re-approve write access when a System is upgraded.

This mediation of writes by the World — akin to [system calls](https://en.wikipedia.org/wiki/System_call) in an operating system — allows Systems deployed and managed by different parties to co-exist around the same Store and thus share the same state.

[diagram with a World, one table, two systems, one can write to the table while the other one can’t]

The World determines which System can write to which table, and sending the corresponding write and read commands to the World is handled by the code-generated libraries.

All Systems are called through the World entry point, which does initial access-control check and forwards the call to the corresponding system with the original `msg.sender` added to the `calldata` in the [EIP-2771](https://eips.ethereum.org/EIPS/eip-2771) fashion (`_msgSender()`)

### 3. No indexers or subgraphs needed, and your frontend is magically synchronized!

When using Store (and by extension World), your onchain data is automatically introspectable, and any change is advertised via standard events.

These events and schemas are leveraged by [MODE](https://www.notion.so/67312bda49de4acab98d8aa2ee3df03a): a node, but for MUD*.* MODE turns your onchain state into a SQL database and keeps it up to date with millisecond latencies. You can then query MODE via the MUD QDSL (a querying language optimized for describing efficient materialized views), GraphQL, or regular ANSI SQL.

If you decide to go with the MUD querying DSL, your app can subscribe to a subset of the Store via a simple yet flexible querying language and keep that subset of the Store up to date as onchain transactions change Store and the result set.

<aside>
📢 For most simple use cases, using MODE is abstracted for you. Your onchain state is reflected in the client data-store automatically, and no queries need to be written.
If that state gets too big for the client (eg: [you are running an onchain MMO with millions of entities](https://dev.optimism.io/opcraft-autonomous-world/)), you can start tweaking the data being synced using queries.

</aside>

[diagram with a few tables, a DSL query, a client that updates its frontend, and an onchain tx that percolates to changing the UI]

This means you don’t need to write Subgraphs or Indexers: you just need to point a MODE to your Store!

A major pain of frontends and clients is reflecting onchain state without spaghetti code. Some apps resort to polling, with various tricks like Multicall or Subgraphs in order to decrease RPC costs.

With MUD, you define a list of queries on your Store state (the simplest being `*` which asks for all the data). The MUD client then either connects to a MODE or an Ethereum JSON-RPC in case none is available and magically keeps the Store data up to date on your frontend. We currently have libraries for Javascript, with more on the way. If you use Typescript, all your tables will be typed automatically.

If you use React, MUD provides React hooks to bind the Store state to your components and automatically re-render them when the onchain data changes.

[diagram with a balance table → a frontend with a button to transfer and an addressed prefilled → a onchain tx to a system → balance table updates → frontend update]<|MERGE_RESOLUTION|>--- conflicted
+++ resolved
@@ -84,11 +84,7 @@
 
 [diagram: store w/ logic, multiple logic contracts talking to Store]
 
-<<<<<<< HEAD
-Store uses a custom storage encoding called ********\*\*\*\*********Tight-coder.********\*\*\*\********* It makes Store cheaper to use than regular Solidity for data with more than one dynamic field (eg: two arrays in a struct), and roughly similarly expensive for other data structures.
-=======
 Store uses a custom storage encoding called **Tight-coder**. It makes Store cheaper to use than regular Solidity for data with more than one dynamic field (eg: two arrays in a struct), and roughly similarly expensive for other data structures.
->>>>>>> 23030e57
 
 [two code stuff with raw Solidity and store, and gas cost commented]
 

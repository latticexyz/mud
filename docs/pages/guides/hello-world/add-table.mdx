import { CollapseCode } from "../../../components/CollapseCode";

# Add a table

In this tutorial you add a table of historical counter values and the time in which the counter reached those values.
For the sake of simplicity, we will implement this in the `increment` function rather than use a [storage hook](/store/table-hooks).

## Setup

[Create a new MUD application from the template](../../templates/typescript/getting-started).

## Modify the MUD configuration file

1. In an editor, open `packages/contracts/mud.config.ts` and add a table definition for `History`.

   <CollapseCode>

   ```ts filename="mud.config.ts" showLineNumbers copy {9-17}
   import { mudConfig } from "@latticexyz/world/register";

   export default mudConfig({
     tables: {
       Counter: {
         keySchema: {},
         valueSchema: "uint32",
       },
       History: {
         keySchema: {
           counterValue: "uint32",
         },
         valueSchema: {
           blockNumber: "uint256",
           time: "uint256",
         },
       },
     },
   });
   ```

   </CollapseCode>

<details>
<summary>Explanation</summary>

A MUD table has two schemas:

- `keySchema`, the key used to find entries
- `valueSchema`, the value in the entry

Each schema is represented as a structure with field names as keys, and the appropriate [Solidity data types](https://docs.soliditylang.org/en/latest/types.html) as their values.
Note that the data types in the key schema are limited to those that are fixed length such at `bytes<n>`.
You cannot use strings, arrays, etc.

In this case, the counter value is represented as a 32 bit unsigned integer, because that is what `Counter` uses.
Block numbers and timestamps can be values up to `uint256`, so we'll use this type for these fields.

</details>

2. Run this command in `packages/contracts` to regenerate the table libraries.

   ```sh copy
   pnpm build:mud
   ```

## Update `IncrementSystem`

1. In an editor, open `packages/contracts/src/systems/IncrementSystem.sol`.

   - Modify the second `import` line to import `History`.
   - Modify the `increment` function to also update `History`.
     To see the exact functions that are available, you can look at `packages/contracts/src/codegen/tables/History.sol` (that is the reason we ran `pnpm build:mud` to recreate it already).

<CollapseCode>

```solidity filename="IncrementSystem.sol.sol" copy showLineNumbers {5, 12}
// SPDX-License-Identifier: MIT
pragma solidity >=0.8.0;

import { System } from "@latticexyz/world/src/System.sol";
import { Counter, History, HistoryData } from "../codegen/index.sol";

contract IncrementSystem is System {
  function increment() public returns (uint32) {
    uint32 counter = Counter.get();
    uint32 newValue = counter + 1;
    Counter.set(newValue);
    History.set(newValue, block.number, block.timestamp);
    return newValue;
  }
}
```

</CollapseCode>

<details>
<summary>Explanation</summary>

```solidity
import { Counter, History, HistoryData } from "../codegen/index.sol";
```

When a table has multiple fields in the value schema, MUD generates a [Struct](https://www.tutorialspoint.com/solidity/solidity_structs.htm) to hold a full value.
Here is `HistoryData`, copied from `packages/contract/src/codegen/History.sol`.

```solidity
struct HistoryData {
  uint256 blockNumber;
  uint256 time;
}
```

Note that `IncrementSystem` doesn't need to use `HistoryData`, because it only writes to history, it doesn't read from it.
However, this is part of manipulating the schema and therefore included in this tutorial.

```solidity
History.set(newValue, block.number, block.timestamp);
```

Set the value.
All MUD tables have a `<table>.set` function with the parameters being the key schema fields in order and then the value schema fields in order.

</details>

2. Run this command in `packages/contracts` to rebuild everything this package produces.

   ```sh copy
   pnpm build
   ```

## Update the user interface

You can already run the application and see in the MUD Dev Tools that there is a `:History` table and it gets updates when you click **Increment**.
Click the **Store data** tab and select the table **:History**.

However, you can also add the history to the user interface.
The directions here apply to the `vanilla` client template, if you use anything else you'll need to modify them as appropriate.

1. Edit `packages/client/src/index.ts`.

   - Import some additional definitions.
   - Use `components.History.update$.subscribe` to update the history.

   <CollapseCode>

   ```ts filename="index.ts" copy showLineNumbers {3-4,18-29}
   import { setup } from "./mud/setup";
   import mudConfig from "contracts/mud.config";
   import { encodeEntity, singletonEntity } from "@latticexyz/store-sync/recs";
   import { getComponentValue } from "@latticexyz/recs";

   const {
     components,
     systemCalls: { increment },
     network,
   } = await setup();

   // Components expose a stream that triggers when the component is updated.
   components.Counter.update$.subscribe((update) => {
     const [nextValue, prevValue] = update.value;
     console.log("Counter updated", update, { nextValue, prevValue });
     document.getElementById("counter")!.innerHTML = String(nextValue?.value ?? "unset");
   });

   components.History.update$.subscribe((update) => {
     const History = components.History;
     var table = "<tr><th>Counter</th><th>Block</th><th>Time</th></tr>";
     for (var i = 0; i <= getComponentValue(components.Counter, singletonEntity).value; i++) {
       const key = encodeEntity(History.metadata.keySchema, { counterValue: i });
       const value = getComponentValue(History, key);
       if (value)
         table +=
           `<tr><td>${i}</td><td>${value.blockNumber}</td>` + `<td>${new Date(Number(value.time) * 1000)}</td></tr>\n`;
     }
     document.getElementById("history")!.innerHTML = `<table border>${table}</table>`;
   });

   // Just for demonstration purposes: we create a global function that can be
   // called to invoke the Increment system contract via the world.
   // (See IncrementSystem.sol)
   (window as any).increment = async () => {
     console.log("new counter value:", await increment());
   };

   if (import.meta.env.DEV) {
     const { mount: mountDevTools } = await import("@latticexyz/dev-tools");
     mountDevTools({
       config: mudConfig,
       publicClient: network.publicClient,
       walletClient: network.walletClient,
       latestBlock$: network.latestBlock$,
       storedBlockLogs$: network.storedBlockLogs$,
       worldAddress: network.worldContract.address,
       worldAbi: network.worldContract.abi,
       write$: network.write$,
       recsWorld: network.world,
     });
   }
   ```

   </CollapseCode>

<details>

<summary>Explanation</summary>

```typescript
components.History.update$.subscribe((update) => {
```

Register a function to be called when the `History` component changes.

```typescript
  const History = components.History;
  var table = "<tr><th>Counter</th><th>Block</th><th>Time</th></tr>";
  for(var i=0; i<=getComponentValue(components.Counter,singletonEntity).value; i++) {
```

To get the value of a component we use `getComponentValue` (or `getComponentValueStrict` if we want to throw an error if the value is not found).
This function gets a component and a key.
In the case of a singleton there is no key, so we use `singletonEntity`.
The returned value includes multiple fields, but here we only care about the value.

```typescript
const key = encodeEntity(History.metadata.keySchema, { counterValue: i });
const value = getComponentValue(History, key);
```

<<<<<<< HEAD
Set the internal HTML of the `historyValue` HTML tag to `options`.
Notice the exclamation mark (`!`).
`document.getElementById` may return either a tag that can be changed, or an empty value (if the parameter is not an id of any of the HTML tags).
We know that `historyValue` exists in the HTML, but the TypeScript compiler does not.
This exclamation point tells the compiler that it's OK, there will be a real value there.
[TypeScript exclamation points are explained in greater detail in this link](https://blog.logrocket.com/understanding-exclamation-mark-typescript/).

```typescript
(window as any).readHistory = async counterValue => {
  const History = components.History
  const entity = encodeEntity(History.metadata.keySchema, { counterValue });
```
=======
Reading a value from a table that has keys is a two-step process:
>>>>>>> c8ffd09f

1. Use `encodeEntity` to get the key.
2. Use `getComponentValue` to get the value tied to that key.

```typescript
if (value)
  table += `<tr><td>${i}</td><td>${value.blockNumber}</td>` + `<td>${new Date(Number(value.time) * 1000)}</td></tr>\n`;
```

If there is a value, add a line to the table.

Solidity uses [Unix time](https://en.wikipedia.org/wiki/Unix_time).
JavaScript uses a similar system, but it measures times in milliseconds.
So to get a readable date, we take the time (which is a [`BigInt`](https://developer.mozilla.org/en-US/docs/Web/JavaScript/Reference/Global_Objects/BigInt)), multiply it by a thousand, and then convert it to a [`Date`](https://developer.mozilla.org/en-US/docs/Web/JavaScript/Reference/Global_Objects/Date) object.

```typescript
  }
  document.getElementById("history")!.innerHTML = `<table border>${table}</table>`
});
```

Set the internal HTML of the `history` HTML tag.
Notice the exclamation mark (`!`).
`document.getElementById` may return either a tag that can be changed, or an empty value (if the parameter is not an id of any of the HTML tags).
We know that `history` exists in the HTML, but the TypeScript compiler does not.
This exclamation point tells the compiler that it's OK, there will be a real value there.
[See here for additional information](https://blog.logrocket.com/understanding-exclamation-mark-typescript/).

</details>

2. Edit `packages/clients/index.html` to add a text area for the history.

   <CollapseCode>

   ```html filename="index.html" copy showLineNumbers {12-17}
   <!DOCTYPE html>
   <html lang="en">
     <head>
       <meta charset="UTF-8" />
       <meta name="viewport" content="width=device-width, initial-scale=1.0" />
       <title>a minimal MUD client</title>
     </head>
     <body>
       <script type="module" src="/src/index.ts"></script>
       <div>Counter: <span id="counter">0</span></div>
       <button onclick="window.increment()">Increment</button>
       <hr />
       <h2>History</h2>
       <div id="history"></div>
     </body>
   </html>
   ```

   </CollapseCode>

1. Run `pnpm dev` in the application's root directory (or restart it if already running), browse to the app URL, and click **Increment** a few times.
   See that the history table gets populated.<|MERGE_RESOLUTION|>--- conflicted
+++ resolved
@@ -225,22 +225,7 @@
 const value = getComponentValue(History, key);
 ```
 
-<<<<<<< HEAD
-Set the internal HTML of the `historyValue` HTML tag to `options`.
-Notice the exclamation mark (`!`).
-`document.getElementById` may return either a tag that can be changed, or an empty value (if the parameter is not an id of any of the HTML tags).
-We know that `historyValue` exists in the HTML, but the TypeScript compiler does not.
-This exclamation point tells the compiler that it's OK, there will be a real value there.
-[TypeScript exclamation points are explained in greater detail in this link](https://blog.logrocket.com/understanding-exclamation-mark-typescript/).
-
-```typescript
-(window as any).readHistory = async counterValue => {
-  const History = components.History
-  const entity = encodeEntity(History.metadata.keySchema, { counterValue });
-```
-=======
 Reading a value from a table that has keys is a two-step process:
->>>>>>> c8ffd09f
 
 1. Use `encodeEntity` to get the key.
 2. Use `getComponentValue` to get the value tied to that key.

--- conflicted
+++ resolved
@@ -2,11 +2,8 @@
   "replicating-onchain-state": "Replicating onchain state",
   "hello-world": "Hello World",
   "extending-a-world": "Extending a World",
-<<<<<<< HEAD
   "adding-tokens": "Adding Tokens",
-=======
   "adding-delegation": "Adding Delegation",
->>>>>>> b91a8e56
   emojimon: "Emojimon",
   "best-practices": "Best Practices",
 };
export default {
  "replicating-onchain-state": "Replicating onchain state",
  "hello-world": "Hello World",
  "extending-a-world": "Extending a World",
  "adding-delegation": "Adding Delegation",
  "modules": "Writing MUD Modules",
  emojimon: "Emojimon",
  testing: "Testing",
<<<<<<< HEAD
  "solidity-patterns": "MUD for Solidity Programmers",
  "best-practices": "Best Practices",
=======
>>>>>>> e9c75945
};<|MERGE_RESOLUTION|>--- conflicted
+++ resolved
@@ -6,9 +6,5 @@
   "modules": "Writing MUD Modules",
   emojimon: "Emojimon",
   testing: "Testing",
-<<<<<<< HEAD
   "solidity-patterns": "MUD for Solidity Programmers",
-  "best-practices": "Best Practices",
-=======
->>>>>>> e9c75945
 };
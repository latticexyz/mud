export default {
  "system-best-practices": "System Best Practices",
<<<<<<< HEAD
  "deployment-settings": "Recommended Deployment Settings",
=======
  "kms": "Deploy production worlds using AWS KMS"
>>>>>>> 8688ffab
};
<|MERGE_RESOLUTION|>--- conflicted
+++ resolved
@@ -1,8 +1,5 @@
 export default {
   "system-best-practices": "System Best Practices",
-<<<<<<< HEAD
   "deployment-settings": "Recommended Deployment Settings",
-=======
   "kms": "Deploy production worlds using AWS KMS"
->>>>>>> 8688ffab
 };

--- conflicted
+++ resolved
@@ -15,11 +15,7 @@
    You can use the command below.
 
    ```bash copy
-<<<<<<< HEAD
    git clone https://github.com/latticexyz/emojimon.git
-=======
-   git clone https://github.com/latticexyz/emojimon.git -b mud-update-next-16
->>>>>>> e08b6160
    ```
 
 1. Install the dependencies and start up the MUD services (anvil node, contracts deployer, and client).
@@ -35,17 +31,10 @@
 1. Click the map to spawn at a specific location and move using the arrow keys.
    Note that on each block you can only move one space, and the block time on the anvil blockchain is one second.
 
-<<<<<<< HEAD
 1. Now that you've seen our end goal, reset the repository to [the starting snapshot](https://github.com/latticexyz/emojimon/tree/d6297320d7d1c378f3a3f30456d65a36d0323266).
 
 ```sh copy
 git reset --hard d6297320d7d1c378f3a3f30456d65a36d0323266
-=======
-1. Now that you've seen our end goal, reset the repository to [the starting snapshot](https://github.com/latticexyz/emojimon/tree/9dd3616244bc25518b06dfaa7beda51da07fb750).
-
-```sh copy
-git reset --hard 9dd3616244bc25518b06dfaa7beda51da07fb750
->>>>>>> e08b6160
 ```
 
 After you do this, the game is just a green area where the map is going to be.

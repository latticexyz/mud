import { Aside } from "../../../components/Aside";
import { CollapseCode } from "../../../components/CollapseCode";

# A wild Emojimon appears

To bring this all together we will now add the ability to generate encounters on tall grass in which the user can either capture the emojimon or flee the encounter.

Adding encounters and all of their functionality will serve as a review of all the concepts we've learned so far:

- Creating _tables_ (i.e. components),
- Creating and calling _systems_,
- _Optimistic rendering_ in the client
- Client and contract _queries_.

We will add the following features:

1. Trigger encounters when players walk in tall grass
1. Spawn monsters (i.e. emojimon) into the encounter
1. Allow players to capture emojimon
1. Allow players to flee encounters

<Aside emoji="💡">
  **ECS mental model**: In order to trigger encounters we need to recognize when a player (an entity that can enter
  encounters) is walking through tall grass (an entity that can generate encounters). We then need the game to enter
  into an entirely different state—the encounter (itself an entity)—in which the player loses the ability to move.
  Afterwards, we would need to enable to the player to capture an emojimon (an entity capable of being captured and
  owned).
</Aside>

Before continuing, try figuring out what components and systems would need to be added to get the build all these features. You could even try building them—we've already taught you all that is needed (and you can view the gif in the [Introduction](/tutorials/emojimon) as a reference).

## Enable tall grass to trigger encounters

Let's start by adding three new tables to `mud.config.ts`.

- `Encounterable` can an entity engage in an encounter.
- `EncounterTrigger` can an entity trigger an encounter when moved on by a player.
- `Encounter` associate a player with an encounter.

<CollapseCode>

```ts filename="packages/contracts/mud.config.ts" {9-20} copy showLineNumbers
import { mudConfig } from "@latticexyz/world/register";

export default mudConfig({
  enums: {
    Direction: ["North", "East", "South", "West"],
    TerrainType: ["None", "TallGrass", "Boulder"],
  },
  tables: {
    Encounter: {
      keySchema: {
        player: "bytes32",
      },
      valueSchema: {
        exists: "bool",
        monster: "bytes32",
        catchAttempts: "uint256",
      },
    },
    EncounterTrigger: "bool",
    Encounterable: "bool",
    MapConfig: {
      keySchema: {},
      dataStruct: false,
      valueSchema: {
        width: "uint32",
        height: "uint32",
        terrain: "bytes",
      },
    },
    Movable: "bool",
    Obstruction: "bool",
    Player: "bool",
    Position: {
      dataStruct: false,
      valueSchema: {
        x: "int32",
        y: "int32",
      },
    },
  },
});
```

</CollapseCode>

We then have to make sure that players and tall grass are receiving these components properly.

First let's make sure the client is being initialized properly in `PostDeploy.s.sol`.

<CollapseCode>

```solidity filename="packages/contracts/scripts/PostDeploy.s.sol" {9,65-68} copy showLineNumbers
// SPDX-License-Identifier: MIT
pragma solidity >=0.8.21;

import { Script } from "forge-std/Script.sol";
import { console } from "forge-std/console.sol";
import { StoreSwitch } from "@latticexyz/store/src/StoreSwitch.sol";

import { IWorld } from "../src/codegen/world/IWorld.sol";
import { EncounterTrigger, MapConfig, Obstruction, Position } from "../src/codegen/index.sol";
import { TerrainType } from "../src/codegen/common.sol";
import { positionToEntityKey } from "../src/positionToEntityKey.sol";

contract PostDeploy is Script {
  function run(address worldAddress) external {
    // Specify a store so that you can use tables directly in PostDeploy
    StoreSwitch.setStoreAddress(worldAddress);

    // Load the private key from the `PRIVATE_KEY` environment variable (in .env)
    uint256 deployerPrivateKey = vm.envUint("PRIVATE_KEY");

    vm.startBroadcast(deployerPrivateKey);

    TerrainType O = TerrainType.None;
    TerrainType T = TerrainType.TallGrass;
    TerrainType B = TerrainType.Boulder;

    TerrainType[20][20] memory map = [
      [O, O, O, O, O, O, T, O, O, O, O, O, O, O, O, O, O, O, O, O],
      [O, O, T, O, O, O, O, O, T, O, O, O, O, B, O, O, O, O, O, O],
      [O, T, T, T, T, O, O, O, O, O, O, O, O, O, O, T, T, O, O, O],
      [O, O, T, T, T, T, O, O, O, O, B, O, O, O, O, O, T, O, O, O],
      [O, O, O, O, T, T, O, O, O, O, O, O, O, O, O, O, O, T, O, O],
      [O, O, O, B, B, O, O, O, O, O, O, O, O, O, O, O, O, O, O, O],
      [O, T, O, O, O, B, B, O, O, O, O, T, O, O, O, O, O, B, O, O],
      [O, O, T, T, O, O, O, O, O, T, O, B, O, O, T, O, B, O, O, O],
      [O, O, T, O, O, O, O, T, T, T, O, B, B, O, O, O, O, O, O, O],
      [O, O, O, O, O, O, O, T, T, T, O, B, T, O, T, T, O, O, O, O],
      [O, B, O, O, O, B, O, O, T, T, O, B, O, O, T, T, O, O, O, O],
      [O, O, B, O, O, O, T, O, T, T, O, O, B, T, T, T, O, O, O, O],
      [O, O, B, B, O, O, O, O, T, O, O, O, B, O, T, O, O, O, O, O],
      [O, O, O, B, B, O, O, O, O, O, O, O, O, B, O, T, O, O, O, O],
      [O, O, O, O, B, O, O, O, O, O, O, O, O, O, O, O, O, O, O, O],
      [O, O, O, O, O, O, O, O, O, O, B, B, O, O, T, O, O, O, O, O],
      [O, O, O, O, T, O, O, O, T, B, O, O, O, T, T, O, B, O, O, O],
      [O, O, O, T, O, T, T, T, O, O, O, O, O, T, O, O, O, O, O, O],
      [O, O, O, T, T, T, T, O, O, O, O, T, O, O, O, T, O, O, O, O],
      [O, O, O, O, O, T, O, O, O, O, O, O, O, O, O, O, O, O, O, O]
    ];

    uint32 height = uint32(map.length);
    uint32 width = uint32(map[0].length);
    bytes memory terrain = new bytes(width * height);

    for (uint32 y = 0; y < height; y++) {
      for (uint32 x = 0; x < width; x++) {
        TerrainType terrainType = map[y][x];
        if (terrainType == TerrainType.None) continue;

        terrain[(y * width) + x] = bytes1(uint8(terrainType));

        bytes32 entity = positionToEntityKey(int32(x), int32(y));
        if (terrainType == TerrainType.Boulder) {
          Position.set(entity, int32(x), int32(y));
          Obstruction.set(entity, true);
        } else if (terrainType == TerrainType.TallGrass) {
          Position.set(entity, int32(x), int32(y));
          EncounterTrigger.set(entity, true);
        }
      }
    }

    MapConfig.set(width, height, terrain);

    vm.stopBroadcast();
  }
}
```

</CollapseCode>

Then let's update the `spawn` method in `MapSystem.sol` to include the `Encounterable` table/component.

<CollapseCode>

```solidity filename="packages/contracts/src/systems/MapSystem.sol" {5,26} copy showLineNumbers
// SPDX-License-Identifier: MIT
pragma solidity >=0.8.21;

import { System } from "@latticexyz/world/src/System.sol";
import { Encounterable, MapConfig, Movable, Obstruction, Player, Position } from "../codegen/index.sol";
import { Direction } from "../codegen/common.sol";
import { addressToEntityKey } from "../addressToEntityKey.sol";
import { positionToEntityKey } from "../positionToEntityKey.sol";

contract MapSystem is System {
  function spawn(int32 x, int32 y) public {
    bytes32 player = addressToEntityKey(address(_msgSender()));
    require(!Player.get(player), "already spawned");

    // Constrain position to map size, wrapping around if necessary
    (uint32 width, uint32 height, ) = MapConfig.get();
    x = (x + int32(width)) % int32(width);
    y = (y + int32(height)) % int32(height);

    bytes32 position = positionToEntityKey(x, y);
    require(!Obstruction.get(position), "this space is obstructed");

    Player.set(player, true);
    Position.set(player, x, y);
    Movable.set(player, true);
    Encounterable.set(player, true);
  }

  function move(Direction direction) public {
    bytes32 player = addressToEntityKey(_msgSender());
    require(Movable.get(player), "cannot move");

    (int32 x, int32 y) = Position.get(player);
    if (direction == Direction.North) {
      y -= 1;
    } else if (direction == Direction.East) {
      x += 1;
    } else if (direction == Direction.South) {
      y += 1;
    } else if (direction == Direction.West) {
      x -= 1;
    }

    // Constrain position to map size, wrapping around if necessary
    (uint32 width, uint32 height, ) = MapConfig.get();
    x = (x + int32(width)) % int32(width);
    y = (y + int32(height)) % int32(height);

    bytes32 position = positionToEntityKey(x, y);
    require(!Obstruction.get(position), "this space is obstructed");

    Position.set(player, x, y);
  }
}
```

</CollapseCode>

Now that tall grass is an encounter trigger, we can query for an encounter trigger as we move to a new position. We'll update the `MapSystem` to handle this.

At this point we would ideally like to implement an element of randomness for triggering encounters in tall grass. However, due to the deterministic nature of blockchains and EVM applications, true randomness is not currently possible. _For the purpose of this tutorial we will be leaving this as deterministic._

<Aside emoji="ℹ️">
  If you're interested in generating somewhat robust randomness in your application, you can look into [Chainlink
  VRF](https://docs.chain.link/vrf/v2/introduction/) and stay tuned for future MUD tooling.
</Aside>

<CollapseCode>

```solidity filename="packages/contracts/src/systems/MapSystem.sol" {5,54-59} copy showLineNumbers
// SPDX-License-Identifier: MIT
pragma solidity >=0.8.21;

import { System } from "@latticexyz/world/src/System.sol";
import { Encounterable, EncounterTrigger, MapConfig, Movable, Obstruction, Player, Position } from "../codegen/index.sol";
import { Direction } from "../codegen/common.sol";
import { addressToEntityKey } from "../addressToEntityKey.sol";
import { positionToEntityKey } from "../positionToEntityKey.sol";

contract MapSystem is System {
  function spawn(int32 x, int32 y) public {
    bytes32 player = addressToEntityKey(address(_msgSender()));
    require(!Player.get(player), "already spawned");

    // Constrain position to map size, wrapping around if necessary
    (uint32 width, uint32 height, ) = MapConfig.get();
    x = (x + int32(width)) % int32(width);
    y = (y + int32(height)) % int32(height);

    bytes32 position = positionToEntityKey(x, y);
    require(!Obstruction.get(position), "this space is obstructed");

    Player.set(player, true);
    Position.set(player, x, y);
    Movable.set(player, true);
    Encounterable.set(player, true);
  }

  function move(Direction direction) public {
    bytes32 player = addressToEntityKey(_msgSender());
    require(Movable.get(player), "cannot move");

    (int32 x, int32 y) = Position.get(player);
    if (direction == Direction.North) {
      y -= 1;
    } else if (direction == Direction.East) {
      x += 1;
    } else if (direction == Direction.South) {
      y += 1;
    } else if (direction == Direction.West) {
      x -= 1;
    }

    // Constrain position to map size, wrapping around if necessary
    (uint32 width, uint32 height, ) = MapConfig.get();
    x = (x + int32(width)) % int32(width);
    y = (y + int32(height)) % int32(height);

    bytes32 position = positionToEntityKey(x, y);
    require(!Obstruction.get(position), "this space is obstructed");

    Position.set(player, x, y);

    if (Encounterable.get(player) && EncounterTrigger.get(position)) {
      uint256 rand = uint256(keccak256(abi.encode(player, position, blockhash(block.number - 1), block.prevrandao)));
      if (rand % 5 == 0) {
        // TODO
      }
    }
  }
}
```

</CollapseCode>

Now that we have all of the encounter logic setup we just want to take the last step of preventing movement while a player is in an encounter—this will be a modification of the move method (you should know where this is by now!)

<CollapseCode>

```solidity filename="packages/contracts/src/systems/MapSystem.sol" {5,32} copy showLineNumbers
// SPDX-License-Identifier: MIT
pragma solidity >=0.8.21;

import { System } from "@latticexyz/world/src/System.sol";
import { Encounter, Encounterable, EncounterTrigger, MapConfig, Movable, Obstruction, Player, Position } from "../codegen/index.sol";
import { Direction } from "../codegen/common.sol";
import { addressToEntityKey } from "../addressToEntityKey.sol";
import { positionToEntityKey } from "../positionToEntityKey.sol";

contract MapSystem is System {
  function spawn(int32 x, int32 y) public {
    bytes32 player = addressToEntityKey(address(_msgSender()));
    require(!Player.get(player), "already spawned");

    // Constrain position to map size, wrapping around if necessary
    (uint32 width, uint32 height, ) = MapConfig.get();
    x = (x + int32(width)) % int32(width);
    y = (y + int32(height)) % int32(height);

    bytes32 position = positionToEntityKey(x, y);
    require(!Obstruction.get(position), "this space is obstructed");

    Player.set(player, true);
    Position.set(player, x, y);
    Movable.set(player, true);
    Encounterable.set(player, true);
  }

  function move(Direction direction) public {
    bytes32 player = addressToEntityKey(_msgSender());
    require(Movable.get(player), "cannot move");
    require(!Encounter.getExists(player), "cannot move during an encounter");

    (int32 x, int32 y) = Position.get(player);
    if (direction == Direction.North) {
      y -= 1;
    } else if (direction == Direction.East) {
      x += 1;
    } else if (direction == Direction.South) {
      y += 1;
    } else if (direction == Direction.West) {
      x -= 1;
    }

    // Constrain position to map size, wrapping around if necessary
    (uint32 width, uint32 height, ) = MapConfig.get();
    x = (x + int32(width)) % int32(width);
    y = (y + int32(height)) % int32(height);

    bytes32 position = positionToEntityKey(x, y);
    require(!Obstruction.get(position), "this space is obstructed");

    Position.set(player, x, y);

    if (Encounterable.get(player) && EncounterTrigger.get(position)) {
      uint256 rand = uint256(keccak256(abi.encode(player, position, blockhash(block.number - 1), block.prevrandao)));
      if (rand % 5 == 0) {
        startEncounter(player);
      }
    }
  }
}
```

</CollapseCode>

Let's also add this to our client code for better optimistic rendering.

<CollapseCode>

```ts filename="packages/client/src/mud/createSystemCalls.ts" {37-41} copy showLineNumbers
import { Has, HasValue, getComponentValue, runQuery } from "@latticexyz/recs";
import { singletonEntity } from "@latticexyz/store-sync/recs";
import { uuid } from "@latticexyz/utils";
import { ClientComponents } from "./createClientComponents";
import { SetupNetworkResult } from "./setupNetwork";
import { Direction } from "../direction";

export type SystemCalls = ReturnType<typeof createSystemCalls>;

export function createSystemCalls(
  { playerEntity, worldContract, waitForTransaction }: SetupNetworkResult,
  { Encounter, MapConfig, Obstruction, Player, Position }: ClientComponents
) {
  const wrapPosition = (x: number, y: number) => {
    const mapConfig = getComponentValue(MapConfig, singletonEntity);
    if (!mapConfig) {
      throw new Error("mapConfig no yet loaded or initialized");
    }
    return [(x + mapConfig.width) % mapConfig.width, (y + mapConfig.height) % mapConfig.height];
  };

  const isObstructed = (x: number, y: number) => {
    return runQuery([Has(Obstruction), HasValue(Position, { x, y })]).size > 0;
  };

  const move = async (direction: Direction) => {
    if (!playerEntity) {
      throw new Error("no player");
    }

    const position = getComponentValue(Position, playerEntity);
    if (!position) {
      console.warn("cannot move without a player position, not yet spawned?");
      return;
    }

    const inEncounter = !!getComponentValue(Encounter, playerEntity);
    if (inEncounter) {
      console.warn("cannot move while in encounter");
      return;
    }

    let { x: inputX, y: inputY } = position;
    if (direction === Direction.North) {
      inputY -= 1;
    } else if (direction === Direction.East) {
      inputX += 1;
    } else if (direction === Direction.South) {
      inputY += 1;
    } else if (direction === Direction.West) {
      inputX -= 1;
    }

    const [x, y] = wrapPosition(inputX, inputY);
    if (isObstructed(x, y)) {
      console.warn("cannot move to obstructed space");
      return;
    }

    const positionId = uuid();
    Position.addOverride(positionId, {
      entity: playerEntity,
      value: { x, y },
    });

    try {
      const tx = await worldContract.write.move([direction]);
      await waitForTransaction(tx);
    } finally {
      Position.removeOverride(positionId);
    }
  };

  const spawn = async (inputX: number, inputY: number) => {
    if (!playerEntity) {
      throw new Error("no player");
    }

    const canSpawn = getComponentValue(Player, playerEntity)?.value !== true;
    if (!canSpawn) {
      throw new Error("already spawned");
    }

    const [x, y] = wrapPosition(inputX, inputY);
    if (isObstructed(x, y)) {
      console.warn("cannot spawn on obstructed space");
      return;
    }

    const positionId = uuid();
    Position.addOverride(positionId, {
      entity: playerEntity,
      value: { x, y },
    });
    const playerId = uuid();
    Player.addOverride(playerId, {
      entity: playerEntity,
      value: { value: true },
    });

    try {
      const tx = await worldContract.write.spawn([x, y]);
      await waitForTransaction(tx);
    } finally {
      Position.removeOverride(positionId);
      Player.removeOverride(playerId);
    }
  };

  const throwBall = async () => {
    // TODO
    return null as any;
  };

  const fleeEncounter = async () => {
    // TODO
    return null as any;
  };

  return {
    move,
    spawn,
    throwBall,
    fleeEncounter,
  };
}
```

</CollapseCode>

## Start encounter and spawn a monster

We're almost ready start an encounter.
What would an Emojimon battle be without an opponent?
Let’s fix this by adding a monster!

We'll add a new enum for `MonsterType` and use that in a new `Monster` table/component.

<CollapseCode>

```ts filename="packages/contracts/mud.config.ts" {6,31} copy showLineNumbers
import { mudConfig } from "@latticexyz/world/register";

export default mudConfig({
  enums: {
    Direction: ["North", "East", "South", "West"],
    MonsterType: ["None", "Eagle", "Rat", "Caterpillar"],
    TerrainType: ["None", "TallGrass", "Boulder"],
  },
  tables: {
    Encounter: {
      keySchema: {
        player: "bytes32",
      },
      valueSchema: {
        exists: "bool",
        monster: "bytes32",
        catchAttempts: "uint256",
      },
    },
    EncounterTrigger: "bool",
    Encounterable: "bool",
    MapConfig: {
      keySchema: {},
      dataStruct: false,
      valueSchema: {
        width: "uint32",
        height: "uint32",
        terrain: "bytes",
      },
    },
    Monster: "MonsterType",
    Movable: "bool",
    Obstruction: "bool",
    Player: "bool",
    Position: {
      dataStruct: false,
      valueSchema: {
        x: "int32",
        y: "int32",
      },
    },
  },
});
```

</CollapseCode>

Now we need a way to choose a type of monster when entering an encounter. We can add this logic to move method in `MapSystem.sol` — but remember, we are doing this deterministically because of the constraints of the EVM.

<CollapseCode>

```solidity filename="packages/contracts/src/systems/MapSystem.sol" {5-6,58,63-68} copy showLineNumbers
// SPDX-License-Identifier: MIT
pragma solidity >=0.8.21;

import { System } from "@latticexyz/world/src/System.sol";
import { Encounter, EncounterData, Encounterable, EncounterTrigger, MapConfig, Monster, Movable, Obstruction, Player, Position } from "../codegen/index.sol";
import { Direction, MonsterType } from "../codegen/common.sol";
import { addressToEntityKey } from "../addressToEntityKey.sol";
import { positionToEntityKey } from "../positionToEntityKey.sol";

contract MapSystem is System {
  function spawn(int32 x, int32 y) public {
    bytes32 player = addressToEntityKey(address(_msgSender()));
    require(!Player.get(player), "already spawned");

    // Constrain position to map size, wrapping around if necessary
    (uint32 width, uint32 height, ) = MapConfig.get();
    x = (x + int32(width)) % int32(width);
    y = (y + int32(height)) % int32(height);

    bytes32 position = positionToEntityKey(x, y);
    require(!Obstruction.get(position), "this space is obstructed");

    Player.set(player, true);
    Position.set(player, x, y);
    Movable.set(player, true);
    Encounterable.set(player, true);
  }

  function move(Direction direction) public {
    bytes32 player = addressToEntityKey(_msgSender());
    require(Movable.get(player), "cannot move");
    require(!Encounter.getExists(player), "cannot move during an encounter");

    (int32 x, int32 y) = Position.get(player);
    if (direction == Direction.North) {
      y -= 1;
    } else if (direction == Direction.East) {
      x += 1;
    } else if (direction == Direction.South) {
      y += 1;
    } else if (direction == Direction.West) {
      x -= 1;
    }

    // Constrain position to map size, wrapping around if necessary
    (uint32 width, uint32 height, ) = MapConfig.get();
    x = (x + int32(width)) % int32(width);
    y = (y + int32(height)) % int32(height);

    bytes32 position = positionToEntityKey(x, y);
    require(!Obstruction.get(position), "this space is obstructed");

    Position.set(player, x, y);

    if (Encounterable.get(player) && EncounterTrigger.get(position)) {
      uint256 rand = uint256(keccak256(abi.encode(player, position, blockhash(block.number - 1), block.prevrandao)));
      if (rand % 5 == 0) {
        startEncounter(player);
      }
    }
  }

  function startEncounter(bytes32 player) internal {
    bytes32 monster = keccak256(abi.encode(player, blockhash(block.number - 1), block.prevrandao));
    MonsterType monsterType = MonsterType((uint256(monster) % uint256(type(MonsterType).max)) + 1);
    Monster.set(monster, monsterType);
    Encounter.set(player, EncounterData({ exists: true, monster: monster, catchAttempts: 0 }));
  }
}
```

</CollapseCode>

Then let’s query to see if the player is in an encounter and, if so, get the monster type and render the `EncounterScreen`. Add the code below to `GameBoard.tsx`.

<CollapseCode>

```tsx filename="packages/client/src/GameBoard.tsx" {8-10,16,49-51,60-64} copy showLineNumbers
import { useComponentValue } from "@latticexyz/react";
import { GameMap } from "./GameMap";
import { useMUD } from "./MUDContext";
import { useKeyboardMovement } from "./useKeyboardMovement";
import { hexToArray } from "@latticexyz/utils";
import { TerrainType, terrainTypes } from "./terrainTypes";
import { singletonEntity } from "@latticexyz/store-sync/recs";
import { Entity } from "@latticexyz/recs";
import { EncounterScreen } from "./EncounterScreen";
import { MonsterType, monsterTypes } from "./monsterTypes";

export const GameBoard = () => {
  useKeyboardMovement();

  const {
    components: { Encounter, MapConfig, Monster, Player, Position },
    network: { playerEntity },
    systemCalls: { spawn },
  } = useMUD();

  const canSpawn = useComponentValue(Player, playerEntity)?.value !== true;

  const playerPosition = useComponentValue(Position, playerEntity);
  const player =
    playerEntity && playerPosition
      ? {
          x: playerPosition.x,
          y: playerPosition.y,
          emoji: "🤠",
          entity: playerEntity,
        }
      : null;

  const mapConfig = useComponentValue(MapConfig, singletonEntity);
  if (mapConfig == null) {
    throw new Error("map config not set or not ready, only use this hook after loading state === LIVE");
  }

  const { width, height, terrain: terrainData } = mapConfig;
  const terrain = Array.from(hexToArray(terrainData)).map((value, index) => {
    const { emoji } = value in TerrainType ? terrainTypes[value as TerrainType] : { emoji: "" };
    return {
      x: index % width,
      y: Math.floor(index / width),
      emoji,
    };
  });

  const encounter = useComponentValue(Encounter, playerEntity);
  const monsterType = useComponentValue(Monster, encounter ? (encounter.monster as Entity) : undefined)?.value;
  const monster = monsterType != null && monsterType in MonsterType ? monsterTypes[monsterType as MonsterType] : null;

  return (
    <GameMap
      width={width}
      height={height}
      terrain={terrain}
      onTileClick={canSpawn ? spawn : undefined}
      players={player ? [player] : []}
      encounter={
        encounter ? (
          <EncounterScreen monsterName={monster?.name ?? "MissingNo"} monsterEmoji={monster?.emoji ?? "💱"} />
        ) : undefined
      }
    />
  );
};
```

</CollapseCode>

You did it! You are now able to move, start encounters, and see emojimon in said encounters.

With this screen setup there are two more steps to go—enabling the player to capture emojimon and flee the encounter. Let’s keep going!

<<<<<<< HEAD
=======
You can run this command to update all the files to this point in the game's development.

```sh copy
git reset --hard 384d8b1aa8e3887d76ddbedf9da4729f84bf523f
```

>>>>>>> e08b6160
## Capture emojimon

In order to have a proper capture system we will need a few new additions:

- A component that designates whether or not a user has captured an emojimon.
- A new method to throw emojiballs and catch emojimon.
- A way to represent the result of a catch attempt.
- Showing this interaction in the client.

The first step is modifying the MUD config to add the necessary tables.

`OwnedBy` will use a `bytes32` because we use this for representing entity IDs, so one entity can own another entity by having an `OwnedBy` component that points to the owner entity ID.

We also need a way to represent the catch attempt. We’ll add a `MonsterCatchResult` enum with the different types of results of a catch attempt (missed, caught, fled).

We’ll add `MonsterCatchAttempt` as an [offchain table](/store/tables#types-of-tables) to broadcast the catch attempt to clients without storing any data on chain. This will allow the client to understand these interactions and render/animate them accordingly. You can think of offchain tables like native Solidity events but with the same structure and encoding as regular tables.

Go ahead and add both of these to the MUD config.

<CollapseCode>

```ts filename="packages/contracts/mud.config.ts" {6,32-41,45} copy showLineNumbers
import { mudConfig } from "@latticexyz/world/register";

export default mudConfig({
  enums: {
    Direction: ["North", "East", "South", "West"],
    MonsterCatchResult: ["Missed", "Caught", "Fled"],
    MonsterType: ["None", "Eagle", "Rat", "Caterpillar"],
    TerrainType: ["None", "TallGrass", "Boulder"],
  },
  tables: {
    Encounter: {
      keySchema: {
        player: "bytes32",
      },
      valueSchema: {
        exists: "bool",
        monster: "bytes32",
        catchAttempts: "uint256",
      },
    },
    EncounterTrigger: "bool",
    Encounterable: "bool",
    MapConfig: {
      keySchema: {},
      dataStruct: false,
      valueSchema: {
        width: "uint32",
        height: "uint32",
        terrain: "bytes",
      },
    },
    MonsterCatchAttempt: {
      offchainOnly: true,
      dataStruct: false,
      keySchema: {
        encounter: "bytes32",
      },
      valueSchema: {
        result: "MonsterCatchResult",
      },
    },
    Monster: "MonsterType",
    Movable: "bool",
    Obstruction: "bool",
    OwnedBy: "bytes32",
    Player: "bool",
    Position: {
      dataStruct: false,
      valueSchema: {
        x: "int32",
        y: "int32",
      },
    },
  },
});
```

</CollapseCode>

Next we’ll implement a way for the player to throw an emojiball and capture the emojimon. `MapSystem.sol` is getting crowded, and is concerned with logic that affects the map, so we can start up a new system here. Let’s call it `EncounterSystem.sol` and add the first method, `throwBall`.

We also want the emojimon to be able to escape if the fail throws multiple times, just like in Pokémon. This is where the `actionCount` on our `Encounter` table comes in. We’ll use that to store how many attempts we’ve made and cause the monster to flee if we’ve made too many attempts.

```solidity filename="pacakges/contracts/src/systems/EncounterSystem.sol" copy showLineNumbers
// SPDX-License-Identifier: MIT
pragma solidity >=0.8.21;

import { System } from "@latticexyz/world/src/System.sol";
import { Player, Encounter, EncounterData, MonsterCatchAttempt, OwnedBy, Monster } from "../codegen/index.sol";
import { MonsterCatchResult } from "../codegen/common.sol";
import { addressToEntityKey } from "../addressToEntityKey.sol";

contract EncounterSystem is System {
  function throwBall() public {
    bytes32 player = addressToEntityKey(_msgSender());

    EncounterData memory encounter = Encounter.get(player);
    require(encounter.exists, "not in encounter");

    uint256 rand = uint256(
      keccak256(
        abi.encode(player, encounter.monster, encounter.catchAttempts, blockhash(block.number - 1), block.prevrandao)
      )
    );
    if (rand % 2 == 0) {
      // 50% chance to catch monster
      MonsterCatchAttempt.set(player, MonsterCatchResult.Caught);
      OwnedBy.set(encounter.monster, player);
      Encounter.deleteRecord(player);
    } else if (encounter.catchAttempts >= 2) {
      // Missed 2 times, monster escapes
      MonsterCatchAttempt.set(player, MonsterCatchResult.Fled);
      Monster.deleteRecord(encounter.monster);
      Encounter.deleteRecord(player);
    } else {
      // Throw missed!
      MonsterCatchAttempt.set(player, MonsterCatchResult.Missed);
      Encounter.setCatchAttempts(player, encounter.catchAttempts + 1);
    }
  }
}
```

The encounter screen already has a **Throw** button displayed, we just need to wire it up to our client-side system calls.

<CollapseCode>

```ts filename="packages/client/src/mud/createSystemCalls.ts" {7,13,112-130} copy showLineNumbers
import { Has, HasValue, getComponentValue, runQuery } from "@latticexyz/recs";
import { singletonEntity } from "@latticexyz/store-sync/recs";
import { uuid } from "@latticexyz/utils";
import { ClientComponents } from "./createClientComponents";
import { SetupNetworkResult } from "./setupNetwork";
import { Direction } from "../direction";
import { MonsterCatchResult } from "../monsterCatchResult";

export type SystemCalls = ReturnType<typeof createSystemCalls>;

export function createSystemCalls(
  { playerEntity, worldContract, waitForTransaction }: SetupNetworkResult,
  { Encounter, MapConfig, MonsterCatchAttempt, Obstruction, Player, Position }: ClientComponents,
) {
  const wrapPosition = (x: number, y: number) => {
    const mapConfig = getComponentValue(MapConfig, singletonEntity);
    if (!mapConfig) {
      throw new Error("mapConfig no yet loaded or initialized");
    }
    return [(x + mapConfig.width) % mapConfig.width, (y + mapConfig.height) % mapConfig.height];
  };

  const isObstructed = (x: number, y: number) => {
    return runQuery([Has(Obstruction), HasValue(Position, { x, y })]).size > 0;
  };

  const move = async (direction: Direction) => {
    if (!playerEntity) {
      throw new Error("no player");
    }

    const position = getComponentValue(Position, playerEntity);
    if (!position) {
      console.warn("cannot move without a player position, not yet spawned?");
      return;
    }

    const inEncounter = !!getComponentValue(Encounter, playerEntity);
    if (inEncounter) {
      console.warn("cannot move while in encounter");
      return;
    }

    let { x: inputX, y: inputY } = position;
    if (direction === Direction.North) {
      inputY -= 1;
    } else if (direction === Direction.East) {
      inputX += 1;
    } else if (direction === Direction.South) {
      inputY += 1;
    } else if (direction === Direction.West) {
      inputX -= 1;
    }

    const [x, y] = wrapPosition(inputX, inputY);
    if (isObstructed(x, y)) {
      console.warn("cannot move to obstructed space");
      return;
    }

    const positionId = uuid();
    Position.addOverride(positionId, {
      entity: playerEntity,
      value: { x, y },
    });

    try {
      const tx = await worldContract.write.move([direction]);
      await waitForTransaction(tx);
    } finally {
      Position.removeOverride(positionId);
    }
  };

  const spawn = async (inputX: number, inputY: number) => {
    if (!playerEntity) {
      throw new Error("no player");
    }

    const canSpawn = getComponentValue(Player, playerEntity)?.value !== true;
    if (!canSpawn) {
      throw new Error("already spawned");
    }

    const [x, y] = wrapPosition(inputX, inputY);
    if (isObstructed(x, y)) {
      console.warn("cannot spawn on obstructed space");
      return;
    }

    const positionId = uuid();
    Position.addOverride(positionId, {
      entity: playerEntity,
      value: { x, y },
    });
    const playerId = uuid();
    Player.addOverride(playerId, {
      entity: playerEntity,
      value: { value: true },
    });

    try {
      const tx = await worldContract.write.spawn([x, y]);
      await waitForTransaction(tx);
    } finally {
      Position.removeOverride(positionId);
      Player.removeOverride(playerId);
    }
  };

  const throwBall = async () => {
    const player = playerEntity;
    if (!player) {
      throw new Error("no player");
    }

    const encounter = getComponentValue(Encounter, player);
    if (!encounter) {
      throw new Error("no encounter");
    }

    const tx = await worldContract.write.throwBall();
    await waitForTransaction(tx);

    const catchAttempt = getComponentValue(MonsterCatchAttempt, player);
    if (!catchAttempt) {
      throw new Error("no catch attempt found");
    }

    return catchAttempt.result as MonsterCatchResult;
  };

  const fleeEncounter = async () => {
    // TODO
    return null as any;
  };

  return {
    move,
    spawn,
    throwBall,
    fleeEncounter,
  };
}
```

</CollapseCode>

When you click the button, the `EncounterScreen` creates a pending toast and kicks off the transaction by calling our `throwBall` method above. We use `awaitStreamValue` to ensure the transaction went through and MUD has updated the client component data. After that, we can get the result of the catch attempt and return it so that the `EncounterScreen` can render the proper message in the toast.

<<<<<<< HEAD
=======
You can run this command to update all the files to this point in the game's development.

```sh copy
git reset --hard 9bf5f8478847d90430a90a345a3868bb379a18aa
```

>>>>>>> e08b6160
## Flee encounters

Last but not least, players should be able to flee encounters. We can add this with a `flee` method in `EncounterSystem.sol` as well. To keep it simple we’ll guarantee that the player can always run away safely.

<CollapseCode>

```solidity filename="packages/contracts/src/systems/EncounterSystem.sol" {38-46} copy showLineNumbers
// SPDX-License-Identifier: MIT
pragma solidity >=0.8.21;

import { System } from "@latticexyz/world/src/System.sol";
import { Player, Encounter, EncounterData, MonsterCatchAttempt, OwnedBy, Monster } from "../codegen/index.sol";
import { MonsterCatchResult } from "../codegen/common.sol";
import { addressToEntityKey } from "../addressToEntityKey.sol";

contract EncounterSystem is System {
  function throwBall() public {
    bytes32 player = addressToEntityKey(_msgSender());

    EncounterData memory encounter = Encounter.get(player);
    require(encounter.exists, "not in encounter");

    uint256 rand = uint256(
      keccak256(
        abi.encode(player, encounter.monster, encounter.catchAttempts, blockhash(block.number - 1), block.prevrandao)
      )
    );
    if (rand % 2 == 0) {
      // 50% chance to catch monster
      MonsterCatchAttempt.set(player, MonsterCatchResult.Caught);
      OwnedBy.set(encounter.monster, player);
      Encounter.deleteRecord(player);
    } else if (encounter.catchAttempts >= 2) {
      // Missed 2 times, monster escapes
      MonsterCatchAttempt.set(player, MonsterCatchResult.Fled);
      Monster.deleteRecord(encounter.monster);
      Encounter.deleteRecord(player);
    } else {
      // Throw missed!
      MonsterCatchAttempt.set(player, MonsterCatchResult.Missed);
      Encounter.setCatchAttempts(player, encounter.catchAttempts + 1);
    }
  }

  function flee() public {
    bytes32 player = addressToEntityKey(_msgSender());

    EncounterData memory encounter = Encounter.get(player);
    require(encounter.exists, "not in encounter");

    Monster.deleteRecord(encounter.monster);
    Encounter.deleteRecord(player);
  }
}
```

</CollapseCode>

Since our flee system always allows you to run away, we technically don't need to listen for system call updates to determine the outcome. But doing so will help our UI and toasts stay in sync with component updates.

Because the encounter screen is shown only when you're in an encounter, you'll see that it will automatically disappear when you run away. This is the nice thing about MUD and declarative, responsive UI!

<CollapseCode>

```ts filename="packages/client/src/mud/createSystemCalls.ts" copy showLineNumbers {134-135}
import { Has, HasValue, getComponentValue, runQuery } from "@latticexyz/recs";
import { singletonEntity } from "@latticexyz/store-sync/recs";
import { uuid } from "@latticexyz/utils";
import { ClientComponents } from "./createClientComponents";
import { SetupNetworkResult } from "./setupNetwork";
import { Direction } from "../direction";
import { MonsterCatchResult } from "../monsterCatchResult";

export type SystemCalls = ReturnType<typeof createSystemCalls>;

export function createSystemCalls(
  { playerEntity, worldContract, waitForTransaction }: SetupNetworkResult,
  { Encounter, MapConfig, MonsterCatchAttempt, Obstruction, Player, Position }: ClientComponents,
) {
  const wrapPosition = (x: number, y: number) => {
    const mapConfig = getComponentValue(MapConfig, singletonEntity);
    if (!mapConfig) {
      throw new Error("mapConfig no yet loaded or initialized");
    }
    return [(x + mapConfig.width) % mapConfig.width, (y + mapConfig.height) % mapConfig.height];
  };

  const isObstructed = (x: number, y: number) => {
    return runQuery([Has(Obstruction), HasValue(Position, { x, y })]).size > 0;
  };

  const move = async (direction: Direction) => {
    if (!playerEntity) {
      throw new Error("no player");
    }

    const position = getComponentValue(Position, playerEntity);
    if (!position) {
      console.warn("cannot move without a player position, not yet spawned?");
      return;
    }

    const inEncounter = !!getComponentValue(Encounter, playerEntity);
    if (inEncounter) {
      console.warn("cannot move while in encounter");
      return;
    }

    let { x: inputX, y: inputY } = position;
    if (direction === Direction.North) {
      inputY -= 1;
    } else if (direction === Direction.East) {
      inputX += 1;
    } else if (direction === Direction.South) {
      inputY += 1;
    } else if (direction === Direction.West) {
      inputX -= 1;
    }

    const [x, y] = wrapPosition(inputX, inputY);
    if (isObstructed(x, y)) {
      console.warn("cannot move to obstructed space");
      return;
    }

    const positionId = uuid();
    Position.addOverride(positionId, {
      entity: playerEntity,
      value: { x, y },
    });

    try {
      const tx = await worldContract.write.move([direction]);
      await waitForTransaction(tx);
    } finally {
      Position.removeOverride(positionId);
    }
  };

  const spawn = async (inputX: number, inputY: number) => {
    if (!playerEntity) {
      throw new Error("no player");
    }

    const canSpawn = getComponentValue(Player, playerEntity)?.value !== true;
    if (!canSpawn) {
      throw new Error("already spawned");
    }

    const [x, y] = wrapPosition(inputX, inputY);
    if (isObstructed(x, y)) {
      console.warn("cannot spawn on obstructed space");
      return;
    }

    const positionId = uuid();
    Position.addOverride(positionId, {
      entity: playerEntity,
      value: { x, y },
    });
    const playerId = uuid();
    Player.addOverride(playerId, {
      entity: playerEntity,
      value: { value: true },
    });

    try {
      const tx = await worldContract.write.spawn([x, y]);
      await waitForTransaction(tx);
    } finally {
      Position.removeOverride(positionId);
      Player.removeOverride(playerId);
    }
  };

  const throwBall = async () => {
    const player = playerEntity;
    if (!player) {
      throw new Error("no player");
    }

    const encounter = getComponentValue(Encounter, player);
    if (!encounter) {
      throw new Error("no encounter");
    }

    const tx = await worldContract.write.throwBall();
    await waitForTransaction(tx);

    const catchAttempt = getComponentValue(MonsterCatchAttempt, player);
    if (!catchAttempt) {
      throw new Error("no catch attempt found");
    }

    return catchAttempt.result as MonsterCatchResult;
  };

  const fleeEncounter = async () => {
    const tx = await worldContract.write.flee();
    await waitForTransaction(tx);
  };

  return {
    move,
    spawn,
    throwBall,
    fleeEncounter,
  };
}
```

</CollapseCode>

You can run this command to update all the files to this point in the game's development.

```sh copy
<<<<<<< HEAD
git reset --hard 06b92eda810e11ca359fa9f0338e97c372f12709
=======
git reset --hard fd388e7d57c9ef4afb17534e47385246973a8ce5
>>>>>>> e08b6160
```<|MERGE_RESOLUTION|>--- conflicted
+++ resolved
@@ -399,7 +399,7 @@
 
 export function createSystemCalls(
   { playerEntity, worldContract, waitForTransaction }: SetupNetworkResult,
-  { Encounter, MapConfig, Obstruction, Player, Position }: ClientComponents
+  { Encounter, MapConfig, Obstruction, Player, Position }: ClientComponents,
 ) {
   const wrapPosition = (x: number, y: number) => {
     const mapConfig = getComponentValue(MapConfig, singletonEntity);
@@ -734,15 +734,6 @@
 
 With this screen setup there are two more steps to go—enabling the player to capture emojimon and flee the encounter. Let’s keep going!
 
-<<<<<<< HEAD
-=======
-You can run this command to update all the files to this point in the game's development.
-
-```sh copy
-git reset --hard 384d8b1aa8e3887d76ddbedf9da4729f84bf523f
-```
-
->>>>>>> e08b6160
 ## Capture emojimon
 
 In order to have a proper capture system we will need a few new additions:
@@ -1023,15 +1014,16 @@
 
 When you click the button, the `EncounterScreen` creates a pending toast and kicks off the transaction by calling our `throwBall` method above. We use `awaitStreamValue` to ensure the transaction went through and MUD has updated the client component data. After that, we can get the result of the catch attempt and return it so that the `EncounterScreen` can render the proper message in the toast.
 
-<<<<<<< HEAD
-=======
+# <<<<<<< HEAD
+
 You can run this command to update all the files to this point in the game's development.
 
 ```sh copy
 git reset --hard 9bf5f8478847d90430a90a345a3868bb379a18aa
 ```
 
->>>>>>> e08b6160
+> > > > > > > origin/main
+
 ## Flee encounters
 
 Last but not least, players should be able to flee encounters. We can add this with a `flee` method in `EncounterSystem.sol` as well. To keep it simple we’ll guarantee that the player can always run away safely.
@@ -1248,9 +1240,5 @@
 You can run this command to update all the files to this point in the game's development.
 
 ```sh copy
-<<<<<<< HEAD
 git reset --hard 06b92eda810e11ca359fa9f0338e97c372f12709
-=======
-git reset --hard fd388e7d57c9ef4afb17534e47385246973a8ce5
->>>>>>> e08b6160
 ```
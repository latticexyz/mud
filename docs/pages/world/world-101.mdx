--- conflicted
+++ resolved
@@ -94,7 +94,6 @@
 
 Run the following command:
 
-<<<<<<< HEAD
 ```console
 pnpm create mud@canary your-project-name
 ```
@@ -104,15 +103,6 @@
 Jump into your new project's directory by running:
 
 ```console
-=======
-```
-pnpm create mud@canary your-project-name
-```
-
-You'll be prompted to pick the type of template to use (vanilla JS or React). Jump into your new project's directory by running:
-
-```
->>>>>>> ba10d78b
 cd your-project-name
 ```
 
@@ -137,24 +127,9 @@
 
 First, notice there is no `namespace` key: all our resources will be installed in the `ROOT` namespace, and our systems' functions will be registered as-is on the World.
 
-<<<<<<< HEAD
 Secondly, there is one singleton table named “Counter”, with a single column named `value` with type `uint32`. To learn more about the format for defining tables, head to the [Store documentation](store).
 
 Lastly, this project has one system at `IncrementSystem.sol`, but it does not need to be in the config. Any file that ends in `*System.sol` is considered a system and deployed by default.
-=======
-The project has one system called `IncrementSystem.sol`. Any file that ends in `*System` is considered a system and deployed by default.
-
-```tsx
-tables: {
-  Counter: {
-    keySchema: {},
-    schema: "uint32",
-  },
-},
-```
-
-We are creating one singleton table named “Counter”, with a single column named `value` with type `uint32`. To learn more about the format for defining tables, head to the [Store documentation](store).
->>>>>>> ba10d78b
 
 The file system on the World looks like this now when deployed:
 
@@ -247,11 +222,7 @@
 // SPDX-License-Identifier: MIT
 pragma solidity >=0.8.0;
 import { System } from "@latticexyz/world/src/System.sol";
-<<<<<<< HEAD
 import { Dog } from "../codegen/tables/Dog.sol"; // import table we created
-=======
-import { MyNewTable } from "../codegen/tables/Dog.sol"; // import table we created
->>>>>>> ba10d78b
 contract MySystem is System {
   function addEntry(string memory name, string memory color) public returns (bytes32) {
     bytes32 key = bytes32(abi.encodePacked(block.number, msg.sender, gasleft())) // creating a random key for the record
@@ -262,11 +233,7 @@
 }
 ```
 
-<<<<<<< HEAD
 That’s it! `MySystem`, just like `IncrementSystem`, will have access to Dog given they are in the same namespace.
-=======
-That’s it! MySystem, just like IncrementSystem, will have access to Dog given they are in the same namespace.
->>>>>>> ba10d78b
 
 After this step, the filesystem of the World is like this:
 
@@ -281,11 +248,8 @@
 5. **Writing a test**
 
 Let's write a test to make sure our system actually adds a record to the Dog when `addEntry` is called.
-<<<<<<< HEAD
+
 Create a new file named `MySystemTest.t.sol` in the `test` folder.
-=======
-Create a new file named `MySystemTest.t.sol` in the `test` folder
->>>>>>> ba10d78b
 
 ```solidity
 // SPDX-License-Identifier: MIT

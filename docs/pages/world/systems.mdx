--- conflicted
+++ resolved
@@ -47,11 +47,7 @@
 
 contract Call is Script {
   function run() external {
-<<<<<<< HEAD
     address worldAddress = 0xC14fBdb7808D9e2a37c1a45b635C8C3fF64a1cc1;
-=======
-    address worldAddress = 0x4F4DDaFBc93Cf8d11a253f21dDbcF836139efdeC;
->>>>>>> e8576929
 
     // Load the private key from the `PRIVATE_KEY` environment variable (in .env)
     uint256 deployerPrivateKey = vm.envUint("PRIVATE_KEY");

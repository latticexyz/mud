export default {
  "keyswithvalue": "Keys with Value",
<<<<<<< HEAD
  "keysintable": "Keys in Table"
=======
  "erc721": "ERC-721 (NFT)"
>>>>>>> 07837175
};<|MERGE_RESOLUTION|>--- conflicted
+++ resolved
@@ -1,8 +1,5 @@
 export default {
   "keyswithvalue": "Keys with Value",
-<<<<<<< HEAD
-  "keysintable": "Keys in Table"
-=======
+  "keysintable": "Keys in Table",
   "erc721": "ERC-721 (NFT)"
->>>>>>> 07837175
 };
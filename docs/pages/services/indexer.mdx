--- conflicted
+++ resolved
@@ -338,32 +338,6 @@
 
 </details>
 
-## Usage examples
-
-### SQLite to view the tasks from the React template
-
-1. Start the indexer.
-
-   ```sh copy
-   export RPC_HTTP_URL=http://127.0.0.1:8545
-   npx -y -p @latticexyz/store-indexer@next sqlite-indexer
-   ```
-
-1. Get the list of tables.
-   To do that, we read all the data and filter it locally.
-
-   ```sh copy
-   curl 'http://localhost:3001/trpc/findAll?batch=1&input=%7B%220%22%3A%7B%22json%22%3A%7B%22chainId%22%3A31337%2C%22address%22%3A%220x6e9474e9c83676b9a71133ff96db43e7aa0a4342%22%7D%7D%7D' > alldata.json
-   cat alldata.json | jq '.[0].result.data.json.tables[]' > tables.json
-   cat tables.json | jq '.name + " " + .tableId'
-   ```
-
-1. Ask the indexer for only the information in a specific table (which requires you to know the `tableId` for it).
-
-<<<<<<< HEAD
-- If you are running the indexer locally, the owner of the tablespaces is your user name.
-- If you are using Docker, the owner of the tablespaces is `root`.
-
 ## Using the indexer
 
 The source code of a MUD client has a call either to [`syncToRecs`](https://github.com/latticexyz/mud/blob/main/packages/store-sync/src/recs/syncToRecs.ts#L21-L82) or to [`syncToZustand`](https://github.com/latticexyz/mud/blob/main/packages/store-sync/src/zustand/syncToZustand.ts#L33-L74), typically in [`setupNetwork.ts`](https://github.com/latticexyz/mud/blob/main/templates/react/packages/client/src/mud/setupNetwork.ts#L74-L79).
@@ -385,7 +359,30 @@
 ```
 
 </CollapseCode>
-=======
+
+
+## Usage examples
+
+### SQLite to view the tasks from the React template
+
+1. Start the indexer.
+
+   ```sh copy
+   export RPC_HTTP_URL=http://127.0.0.1:8545
+   npx -y -p @latticexyz/store-indexer@next sqlite-indexer
+   ```
+
+1. Get the list of tables.
+   To do that, we read all the data and filter it locally.
+
+   ```sh copy
+   curl 'http://localhost:3001/trpc/findAll?batch=1&input=%7B%220%22%3A%7B%22json%22%3A%7B%22chainId%22%3A31337%2C%22address%22%3A%220x6e9474e9c83676b9a71133ff96db43e7aa0a4342%22%7D%7D%7D' > alldata.json
+   cat alldata.json | jq '.[0].result.data.json.tables[]' > tables.json
+   cat tables.json | jq '.name + " " + .tableId'
+   ```
+
+1. Ask the indexer for only the information in a specific table (which requires you to know the `tableId` for it).
+
    ```sh copy
    INDEXER_URL=http://localhost:3001/trpc
    WORLD_ADDRESS=0x6e9474e9c83676b9a71133ff96db43e7aa0a4342
@@ -446,5 +443,4 @@
 
    ```sh copy
    echo $TABLES | jq '.[] | select (.name=="Combat")'
-   ```
->>>>>>> 8f41f81f
+   ```
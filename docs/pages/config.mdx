# MUD config

Certain CLI commands, such as [`mud tablegen`](/cli/tablegen) and [`mud worldgen`](/cli/worldgen) require the MUD configuration file.
This file needs to be named `mud.config.ts` and be in the same folder as your `foundry.toml` file.

The config is used to define:

- The tables in your project in the `tables` object of your configuration.
- The [namespace](/world/namespaces-access-control) that [systems](/world/systems) and tables will be deployed in.
- The `System`s in your project.
  By default, the deployer will find all Solidity matching `*System.sol` (so any file ending in `System.sol`, in any folder) and deploy them as public `System`.
  If you want greater control over your systems (to change their public access or their name), you can use the `systems` object in the config.
- The [modules](/world/modules) that will be installed in the `World`.

The is an example of a `World` config:

```tsx
import { defineWorld } from "@latticexyz/world";

<<<<<<< HEAD
export default mudConfig({
  enums: {
    TerrainType: ["None", "TallGrass", "Boulder"],
  },
=======
export default defineWorld({
>>>>>>> a09bf251
  excludeSystems: ["System3", "System2"],
  worldContractName: "CustomWorld",
  namespace: "mud",
  systems: {
    IncrementSystem: {
      name: "increment",
      openAccess: true,
    },
  },
  tables: {
    Counter: {
      schema: {
        value: "uint32",
      },
      key: [],
    },
    Tasks: {
      schema: {
        id: "bytes32",
        createdAt: "uint256",
        completedAt: "uint256",
        description: "string",
      },
      key: ["id"],
    },
  },
  deploysDirectory: "./mud-deploys",
});
```

## Global configuration keys

The global configuration keys are all optional.

- **`namespace`**: a `string`: which namespace to deploy the resources defined in the config into.
  The default value is the ROOT namespace.

- **`tables`**: a record of tables. The keys in the record are table names.
  The value is a record of [table properties](https://github.com/latticexyz/mud/blob/main/packages/store/ts/config/storeConfig.ts#L110-L135).

  - **`schema`** (record):
    The keys of this record are the field names in the data, which includes both the key fields and the value fields.
    By convention, these keys start with a lowercase letter.
    The values are strings that contain the data types of the fields.
    Note that this is the sole required field, all the others are optional.

  - **`key`** (list):
    A list of the `schema` fields that are the key for that table.
    If you want a singleton table, use an empty list (as in `Counter` table above).

  - **`type`** (either `table` or `offchainTable`): [The table type](/store/tables#types-of-tables).
    The default is `table`, which is a table stored onchain.
    If you specify `offchainTable`, the table's data is only available offchain through events.

- **`systems`**: a record of system definitions. The keys in the record are file names without the `.sol` extension. For example, if your system is named `TestSystem.sol`, use `TestSystem` as the key.

  The value is a record of system configuration properties:

  - `registerFunctionSelectors` (optional, default `true`): a `bool`.
    Whether we want to automatically register the `public` functions of the `System` as
    [function selectors](/world/function-selectors)

<<<<<<< HEAD
  - `accessList` (required if openAccess is `false`): an array of `string`. Each address in the array will be granted access to this system, allowing them to call it.

- **`enums`**: a record of [enumerations](https://solidity-by-example.org/enum/).
  The keys are the names of the enumerations.
  The values are arrays of the strings for the values the enumeration can take.

- **`tables`**: a record of tables. The keys in the record are table names.
  The value is a record of [table properties](https://github.com/latticexyz/mud/blob/main/packages/store/ts/config/storeConfig.ts#L110-L135).
=======
  - `openAccess` (optional, default `true`): a `bool`.
    If set to `false`, only the systems in the same namespace and the addresses or systems listed in the `accessList` array have access.
>>>>>>> a09bf251

  - `accessList` (required if openAccess is `false`): an array of `string`. Each address in the array will be granted access to this system, allowing them to call it.

- **`excludeSystems`**: an array of `string`: which systems to not deploy, even if their name ends with “System”.

- **`modules`** an array of module definitions: each module definition has a `name`, `root` (optional), and `args` key.

  - `name`: Name of the module to install. The same module can be installed multiple times. This should be the name of the contract file without `.sol` (eg: if the file is named `DopeModule.sol`, the name of the module is `DopeModule`)

  - `root`: whether to create a `root` module or not. `root` modules have access to all tables and are not bound to namespace restrictions.

  - `args`: a list of arguments to be sent to the `install` function of the module. In this array, you can use the function `resolveTableId`. This function will turn a table name from your config into its low-level ID in the World. It is useful to pass references of a table to a module.

- **`codegen`**: a record of code generation options.

  - **`worldInterfaceName`** a `string`: The name of the interface for the `World`.
    The default value is `IWorld`.
  - **`worldgenDirectory`** a `string`: The directory for system and world interfaces.
    The default value is `world`.

- **`deploy`**: a record of deployment options.

  - **`postDeployScript`** a `string`: Script to execute after the deployment is complete.
    This script must be placed in the forge scripts directory (see `foundry.toml`) and have a `.s.sol` extension.
    The default is `PostDeploy`.

  - **`deploysDirectory`** a `string`: Which folder to put the deployment artifacts into after deployment.
    The default is `./deploys`.

  - **`worldsFile`** a `string`: JSON file for the chain to `World` deploy address mapping.
    The default is `./worlds.json`.<|MERGE_RESOLUTION|>--- conflicted
+++ resolved
@@ -17,14 +17,10 @@
 ```tsx
 import { defineWorld } from "@latticexyz/world";
 
-<<<<<<< HEAD
-export default mudConfig({
+export default defineWorld({
   enums: {
     TerrainType: ["None", "TallGrass", "Boulder"],
   },
-=======
-export default defineWorld({
->>>>>>> a09bf251
   excludeSystems: ["System3", "System2"],
   worldContractName: "CustomWorld",
   namespace: "mud",
@@ -86,8 +82,8 @@
   - `registerFunctionSelectors` (optional, default `true`): a `bool`.
     Whether we want to automatically register the `public` functions of the `System` as
     [function selectors](/world/function-selectors)
-
-<<<<<<< HEAD
+  - `openAccess` (optional, default `true`): a `bool`.
+     If set to `false`, only the systems in the same namespace and the addresses or systems listed in the `accessList` array have access.    
   - `accessList` (required if openAccess is `false`): an array of `string`. Each address in the array will be granted access to this system, allowing them to call it.
 
 - **`enums`**: a record of [enumerations](https://solidity-by-example.org/enum/).
@@ -96,12 +92,6 @@
 
 - **`tables`**: a record of tables. The keys in the record are table names.
   The value is a record of [table properties](https://github.com/latticexyz/mud/blob/main/packages/store/ts/config/storeConfig.ts#L110-L135).
-=======
-  - `openAccess` (optional, default `true`): a `bool`.
-    If set to `false`, only the systems in the same namespace and the addresses or systems listed in the `accessList` array have access.
->>>>>>> a09bf251
-
-  - `accessList` (required if openAccess is `false`): an array of `string`. Each address in the array will be granted access to this system, allowing them to call it.
 
 - **`excludeSystems`**: an array of `string`: which systems to not deploy, even if their name ends with “System”.
 

name: Setup
description: Common setup steps used by our workflows
runs:
  using: composite
  steps:
    - name: Setup pnpm
      uses: pnpm/action-setup@v2
      with:
        version: 8.x

    - name: Setup node
      uses: actions/setup-node@v3
      with:
        node-version-file: .nvmrc
        registry-url: https://registry.npmjs.org
        cache: pnpm

    - name: Setup foundry
      uses: foundry-rs/foundry-toolchain@v1
      with:
<<<<<<< HEAD
        # TODO update when "max fee per gas" issue is fixed for latest nightly
        version: nightly-87bc53fc6c874bd4c92d97ed180b949e3a36d78c
=======
        version: nightly
>>>>>>> 18606e3b

    - name: Setup protoc
      uses: arduino/setup-protoc@v1
      with:
        repo-token: ${{ github.token }}

    - name: Install node dependencies
      shell: bash
      run: pnpm install --frozen-lockfile

    # Workaround for parallel building with forge:
    # https://github.com/foundry-rs/foundry/issues/4736
    - name: Setup forge
      shell: bash
      working-directory: packages/schema-type
      run: forge build

    - name: Cache turbo build
      uses: actions/cache@v3
      with:
        path: .turbo
        key: ${{ runner.os }}-turbo-${{ github.ref_name }}-${{ github.sha }}
        restore-keys: |
          ${{ runner.os }}-turbo-${{ github.ref_name }}-
          ${{ runner.os }}-turbo-main-
          ${{ runner.os }}-turbo-

    - name: Clean
      shell: bash
      run: pnpm turbo run clean --cache-dir=.turbo --concurrency 10

    - name: Build
      shell: bash
      run: pnpm turbo run build --cache-dir=.turbo --concurrency 10

    - name: Outdated files, run `pnpm build` and commit them
      uses: ./.github/actions/require-empty-diff<|MERGE_RESOLUTION|>--- conflicted
+++ resolved
@@ -18,12 +18,7 @@
     - name: Setup foundry
       uses: foundry-rs/foundry-toolchain@v1
       with:
-<<<<<<< HEAD
-        # TODO update when "max fee per gas" issue is fixed for latest nightly
-        version: nightly-87bc53fc6c874bd4c92d97ed180b949e3a36d78c
-=======
         version: nightly
->>>>>>> 18606e3b
 
     - name: Setup protoc
       uses: arduino/setup-protoc@v1

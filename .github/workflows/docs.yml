name: Docs

on:
  push:
    branches:
      - main
  pull_request:
  merge_group:

jobs:
  docs:
    runs-on: ubuntu-22.04
    name: Generate docs
    steps:
      - name: Setup Go
        uses: actions/setup-go@v3
        with:
          go-version: 1.19

      - name: Setup gomarkdoc
        run: go install github.com/princjef/gomarkdoc/cmd/gomarkdoc@latest && export PATH=${PATH}:`go env GOPATH`/bin
<<<<<<< HEAD
        
=======

      - uses: actions/setup-node@v3
        with:
          node-version: 18.x

>>>>>>> d5d22e0b
      - name: git-checkout
        uses: actions/checkout@v2

      - name: 'Setup'
        uses: ./.github/actions/setup

      - name: Prepare docs
        run: pnpm docs:prepare

      - name: Build docs
        uses: retypeapp/action-build@v2
        with:
          license: ${{ secrets.RETYPE_SECRET }}
        id: builddocs

      - name: Publish to Cloudflare Pages
        if: github.ref == 'refs/heads/main' || github.event.pull_request.head.repo.full_name == github.repository
        id: cloudflare_publish
        uses: cloudflare/pages-action@13c6a2f35417aaf1906cdbb1f6faf6c72c697b08
        with:
          apiToken: ${{ secrets.CLOUDFLARE_API_TOKEN }}
          accountId: ${{ secrets.CLOUDFLARE_ACCOUNT_ID }}
          projectName: mud-dev
          directory: ${{ steps.builddocs.outputs.retype-output-path }}
          gitHubToken: ${{ secrets.GITHUB_TOKEN }}<|MERGE_RESOLUTION|>--- conflicted
+++ resolved
@@ -19,23 +19,24 @@
 
       - name: Setup gomarkdoc
         run: go install github.com/princjef/gomarkdoc/cmd/gomarkdoc@latest && export PATH=${PATH}:`go env GOPATH`/bin
-<<<<<<< HEAD
-        
-=======
 
       - uses: actions/setup-node@v3
         with:
           node-version: 18.x
 
->>>>>>> d5d22e0b
       - name: git-checkout
         uses: actions/checkout@v2
 
-      - name: 'Setup'
-        uses: ./.github/actions/setup
+      - name: Install Foundry
+        uses: foundry-rs/foundry-toolchain@v1
+        with:
+          version: nightly
+
+      - name: Install dependencies
+        run: yarn install --network-concurrency 1
 
       - name: Prepare docs
-        run: pnpm docs:prepare
+        run: yarn docs:prepare
 
       - name: Build docs
         uses: retypeapp/action-build@v2

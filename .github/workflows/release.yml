name: Release 🔖

on:
  workflow_call:
<<<<<<< HEAD

# Ensure only one workflow/job is publishing to npm at a time
concurrency: publish-to-npm
=======
>>>>>>> 2b0f8bb2

env:
  NODE_OPTIONS: "--max-old-space-size=4096"

jobs:
  release:
    name: Release
    runs-on: ubuntu-latest
    # Permissions necessary for Changesets to push a new branch and open PRs
    # (for automated Version Packages PRs), and request the JWT for provenance.
    # More info: https://docs.github.com/en/actions/deployment/security-hardening-your-deployments/about-security-hardening-with-openid-connect#adding-permissions-settings
    permissions:
      contents: write
      pull-requests: write
      id-token: write
    steps:
      - name: Checkout Repo
        uses: actions/checkout@v3
        with:
          submodules: recursive

      - name: Check for pre.json file existence
        id: check_files
        uses: andstor/file-existence-action@v2.0.0
        with:
          files: ".changeset/pre.json"

      - name: "Setup"
        if: steps.check_files.outputs.files_exists == 'false'
        uses: ./.github/actions/setup

      - name: Set deployment token
        if: steps.check_files.outputs.files_exists == 'false'
        run: npm config set '//registry.npmjs.org/:_authToken' "${NPM_TOKEN}"
        env:
          NPM_TOKEN: ${{ secrets.NPM_TOKEN }}

      - name: Create version PR or publish 🚀
        if: steps.check_files.outputs.files_exists == 'false'
        uses: changesets/action@v1
        with:
          publish: pnpm release:publish
          version: pnpm release:version
        env:
          GITHUB_TOKEN: ${{ secrets.GITHUB_TOKEN }}<|MERGE_RESOLUTION|>--- conflicted
+++ resolved
@@ -2,12 +2,6 @@
 
 on:
   workflow_call:
-<<<<<<< HEAD
-
-# Ensure only one workflow/job is publishing to npm at a time
-concurrency: publish-to-npm
-=======
->>>>>>> 2b0f8bb2
 
 env:
   NODE_OPTIONS: "--max-old-space-size=4096"

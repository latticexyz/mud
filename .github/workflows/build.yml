name: Build

# Verifies build artifacts in pull requests.
# Note: this workflow does not trigger on pushes to main,
# because the npm workflow includes a build+verify step.
on:
  pull_request:

jobs:
  build:
    name: Build and validate artifacts
    runs-on: ubuntu-latest
    steps:
      - name: Checkout
        uses: actions/checkout@v3
        with:
          submodules: recursive

<<<<<<< HEAD
      - name: 'Setup'
        uses: ./.github/actions/setup
=======
      - name: Setup node
        uses: actions/setup-node@v3
        with:
          node-version: 18.x
          cache: "yarn"

      - name: Install Foundry
        uses: foundry-rs/foundry-toolchain@v1
        with:
          version: nightly

      - name: Install dependencies
        run: yarn install --network-concurrency 1
>>>>>>> d5d22e0b

      - name: Build and install CLI
        working-directory: packages/cli
        run: pnpm build && pnpm link

      - name: Generate tables
        run: pnpm tablegen

      - name: Outdated files detected, run `pnpm tablegen` and commit them
        run: |
          if [[ -n "$(git status --porcelain)" ]]; then
            git status
            git --no-pager diff
            exit 1
          fi

      - name: Generate gas reports
        run: pnpm gas-report

      - name: Outdated files detected, run `pnpm gas-report` and commit them
        run: |
          if [[ -n "$(git status --porcelain)" ]]; then
            git status
            git --no-pager diff
            exit 1
          fi<|MERGE_RESOLUTION|>--- conflicted
+++ resolved
@@ -16,10 +16,6 @@
         with:
           submodules: recursive
 
-<<<<<<< HEAD
-      - name: 'Setup'
-        uses: ./.github/actions/setup
-=======
       - name: Setup node
         uses: actions/setup-node@v3
         with:
@@ -33,16 +29,15 @@
 
       - name: Install dependencies
         run: yarn install --network-concurrency 1
->>>>>>> d5d22e0b
 
       - name: Build and install CLI
         working-directory: packages/cli
-        run: pnpm build && pnpm link
+        run: yarn build && yarn link
 
       - name: Generate tables
-        run: pnpm tablegen
+        run: yarn tablegen
 
-      - name: Outdated files detected, run `pnpm tablegen` and commit them
+      - name: Outdated files detected, run `yarn tablegen` and commit them
         run: |
           if [[ -n "$(git status --porcelain)" ]]; then
             git status
@@ -51,9 +46,9 @@
           fi
 
       - name: Generate gas reports
-        run: pnpm gas-report
+        run: yarn gas-report
 
-      - name: Outdated files detected, run `pnpm gas-report` and commit them
+      - name: Outdated files detected, run `yarn gas-report` and commit them
         run: |
           if [[ -n "$(git status --porcelain)" ]]; then
             git status

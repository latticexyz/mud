{
  "name": "client",
  "version": "0.0.0",
  "private": true,
  "license": "MIT",
  "type": "module",
  "scripts": {
    "build": "vite build",
    "dev": "wait-port localhost:8545 && vite",
    "preview": "vite preview",
    "test": "tsc --noEmit"
  },
  "dependencies": {
    "@latticexyz/common": "link:../../../../packages/common",
    "@latticexyz/dev-tools": "link:../../../../packages/dev-tools",
    "@latticexyz/recs": "link:../../../../packages/recs",
    "@latticexyz/schema-type": "link:../../../../packages/schema-type",
    "@latticexyz/store-sync": "link:../../../../packages/store-sync",
    "@latticexyz/utils": "link:../../../../packages/utils",
    "@latticexyz/world": "link:../../../../packages/world",
    "contracts": "workspace:*",
    "rxjs": "7.5.5",
<<<<<<< HEAD
    "viem": "2.23.0"
=======
    "viem": "2.23.2"
>>>>>>> 3737e6f1
  },
  "devDependencies": {
    "@types/react-dom": "18.2.7",
    "vite": "^4.2.1",
    "wait-port": "^1.0.4"
  }
}<|MERGE_RESOLUTION|>--- conflicted
+++ resolved
@@ -20,11 +20,7 @@
     "@latticexyz/world": "link:../../../../packages/world",
     "contracts": "workspace:*",
     "rxjs": "7.5.5",
-<<<<<<< HEAD
-    "viem": "2.23.0"
-=======
     "viem": "2.23.2"
->>>>>>> 3737e6f1
   },
   "devDependencies": {
     "@types/react-dom": "18.2.7",

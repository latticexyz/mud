--- conflicted
+++ resolved
@@ -68,17 +68,13 @@
     onWrite: (write) => write$.next(write),
   });
 
-<<<<<<< HEAD
-  const { components, latestBlock$, storedBlockLogs$, waitForTransaction } = await syncToRecs({
-=======
   /*
    * Sync on-chain state into RECS and keeps our client in sync.
    * Uses the MUD indexer if available, otherwise falls back
    * to the viem publicClient to make RPC calls to fetch MUD
    * events from the chain.
    */
-  const { components, latestBlock$, blockStorageOperations$, waitForTransaction } = await syncToRecs({
->>>>>>> de151fec
+  const { components, latestBlock$, storedBlockLogs$, waitForTransaction } = await syncToRecs({
     world,
     config: mudConfig,
     address: networkConfig.worldAddress as Hex,

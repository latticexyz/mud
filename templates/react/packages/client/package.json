{
  "name": "client",
  "version": "0.0.0",
  "private": true,
  "license": "MIT",
  "type": "module",
  "scripts": {
    "build": "vite build",
    "dev": "vite",
    "preview": "vite preview"
  },
  "dependencies": {
    "@improbable-eng/grpc-web": "^0.15.0",
    "@latticexyz/network": "link:../../../../packages/network",
    "@latticexyz/react": "link:../../../../packages/react",
    "@latticexyz/recs": "link:../../../../packages/recs",
    "@latticexyz/services": "link:../../../../packages/services",
    "@latticexyz/std-client": "link:../../../../packages/std-client",
    "@latticexyz/utils": "link:../../../../packages/utils",
    "async-mutex": "^0.4.0",
    "contracts": "workspace:*",
    "ethers": "^5.7.2",
    "mobx": "^6.7.0",
    "nice-grpc": "^2.0.1",
    "nice-grpc-web": "^2.0.1",
    "proxy-deep": "^3.1.1",
    "react": "^18.2.0",
    "react-dom": "^18.2.0",
    "threads": "^1.7.0"
  },
  "devDependencies": {
<<<<<<< HEAD
    "@types/react": "^18.2.6",
    "@types/react-dom": "^18.2.4",
    "@typescript-eslint/eslint-plugin": "^5.46.1",
    "@typescript-eslint/parser": "^5.46.1",
=======
    "@types/react": "^18.0.26",
    "@types/react-dom": "^18.0.9",
    "@typescript-eslint/eslint-plugin": "5.46.1",
    "@typescript-eslint/parser": "5.46.1",
>>>>>>> 31628925
    "@vitejs/plugin-react": "^3.0.0",
    "eslint": "8.29.0",
    "eslint-plugin-react": "7.31.11",
    "eslint-plugin-react-hooks": "4.6.0",
    "typescript": "^4.9.5",
    "vite": "^4.2.1"
  }
}<|MERGE_RESOLUTION|>--- conflicted
+++ resolved
@@ -29,17 +29,10 @@
     "threads": "^1.7.0"
   },
   "devDependencies": {
-<<<<<<< HEAD
     "@types/react": "^18.2.6",
     "@types/react-dom": "^18.2.4",
-    "@typescript-eslint/eslint-plugin": "^5.46.1",
-    "@typescript-eslint/parser": "^5.46.1",
-=======
-    "@types/react": "^18.0.26",
-    "@types/react-dom": "^18.0.9",
     "@typescript-eslint/eslint-plugin": "5.46.1",
     "@typescript-eslint/parser": "5.46.1",
->>>>>>> 31628925
     "@vitejs/plugin-react": "^3.0.0",
     "eslint": "8.29.0",
     "eslint-plugin-react": "7.31.11",

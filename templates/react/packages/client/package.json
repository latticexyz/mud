{
  "name": "client",
  "version": "0.0.0",
  "private": true,
  "license": "MIT",
  "type": "module",
  "scripts": {
    "build": "vite build",
    "dev": "vite",
    "initialize": "pnpm build",
    "preview": "vite preview"
  },
  "dependencies": {
    "@ethersproject/providers": "^5.7.2",
    "@improbable-eng/grpc-web": "^0.15.0",
    "@latticexyz/cli": "link:../../../../packages/cli",
    "@latticexyz/network": "link:../../../../packages/network",
    "@latticexyz/react": "link:../../../../packages/react",
    "@latticexyz/recs": "link:../../../../packages/recs",
    "@latticexyz/schema-type": "link:../../../../packages/schema-type",
    "@latticexyz/services": "link:../../../../packages/services",
    "@latticexyz/std-client": "link:../../../../packages/std-client",
    "@latticexyz/utils": "link:../../../../packages/utils",
    "@latticexyz/world": "link:../../../../packages/world",
    "@wagmi/chains": "^0.2.14",
    "async-mutex": "^0.4.0",
    "contracts": "workspace:*",
    "ethers": "^5.7.2",
    "lodash": "^4.17.21",
    "mobx": "^6.7.0",
    "nice-grpc": "^2.0.1",
    "nice-grpc-web": "^2.0.1",
    "proxy-deep": "^3.1.1",
    "react": "^18.2.0",
    "react-dom": "^18.2.0",
    "rxjs": "^7.5.5",
    "threads": "^1.7.0",
    "viem": "^0.2.0"
  },
  "devDependencies": {
<<<<<<< HEAD
    "@types/react": "^18.0.11",
    "@types/react-dom": "^18.0.11",
    "@typescript-eslint/eslint-plugin": "^5.46.1",
    "@typescript-eslint/parser": "^5.46.1",
    "@vitejs/plugin-react": "^3.1.0",
    "eslint": "^8.29.0",
=======
    "@types/react": "^18.2.6",
    "@types/react-dom": "^18.2.4",
    "@typescript-eslint/eslint-plugin": "5.46.1",
    "@typescript-eslint/parser": "5.46.1",
    "@vitejs/plugin-react": "^3.0.0",
    "eslint": "8.29.0",
>>>>>>> 37cbf72c
    "eslint-plugin-react": "7.31.11",
    "eslint-plugin-react-hooks": "4.6.0",
    "typescript": "^4.9.5",
    "vite": "^4.2.1"
  }
}<|MERGE_RESOLUTION|>--- conflicted
+++ resolved
@@ -38,21 +38,12 @@
     "viem": "^0.2.0"
   },
   "devDependencies": {
-<<<<<<< HEAD
     "@types/react": "^18.0.11",
     "@types/react-dom": "^18.0.11",
-    "@typescript-eslint/eslint-plugin": "^5.46.1",
-    "@typescript-eslint/parser": "^5.46.1",
-    "@vitejs/plugin-react": "^3.1.0",
-    "eslint": "^8.29.0",
-=======
-    "@types/react": "^18.2.6",
-    "@types/react-dom": "^18.2.4",
     "@typescript-eslint/eslint-plugin": "5.46.1",
     "@typescript-eslint/parser": "5.46.1",
-    "@vitejs/plugin-react": "^3.0.0",
+    "@vitejs/plugin-react": "^3.1.0",
     "eslint": "8.29.0",
->>>>>>> 37cbf72c
     "eslint-plugin-react": "7.31.11",
     "eslint-plugin-react-hooks": "4.6.0",
     "typescript": "^4.9.5",

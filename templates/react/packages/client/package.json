{
  "name": "client",
  "version": "0.0.0",
  "private": true,
  "license": "MIT",
  "type": "module",
  "scripts": {
    "build": "vite build",
    "dev": "wait-port localhost:8545 && vite",
    "preview": "vite preview",
    "test": "tsc --noEmit"
  },
  "dependencies": {
    "@latticexyz/account-kit": "link:../../../../packages/account-kit",
    "@latticexyz/common": "link:../../../../packages/common",
    "@latticexyz/dev-tools": "link:../../../../packages/dev-tools",
    "@latticexyz/react": "link:../../../../packages/react",
    "@latticexyz/schema-type": "link:../../../../packages/schema-type",
    "@latticexyz/store-sync": "link:../../../../packages/store-sync",
    "@latticexyz/utils": "link:../../../../packages/utils",
    "@latticexyz/world": "link:../../../../packages/world",
    "@rainbow-me/rainbowkit": "^2.0.2",
    "@tanstack/react-query": "^5.28.8",
    "contracts": "workspace:*",
    "react": "^18.2.0",
    "react-dom": "^18.2.0",
    "rxjs": "7.5.5",
<<<<<<< HEAD
    "viem": "2.9.20",
    "wagmi": "^2.8.0"
=======
    "viem": "2.21.6"
>>>>>>> 9d990b5e
  },
  "devDependencies": {
    "@types/react": "18.2.22",
    "@types/react-dom": "18.2.7",
    "@vitejs/plugin-react": "^3.1.0",
    "eslint-plugin-react": "7.31.11",
    "eslint-plugin-react-hooks": "4.6.0",
    "vite": "^4.2.1",
    "wait-port": "^1.0.4"
  }
}<|MERGE_RESOLUTION|>--- conflicted
+++ resolved
@@ -11,7 +11,6 @@
     "test": "tsc --noEmit"
   },
   "dependencies": {
-    "@latticexyz/account-kit": "link:../../../../packages/account-kit",
     "@latticexyz/common": "link:../../../../packages/common",
     "@latticexyz/dev-tools": "link:../../../../packages/dev-tools",
     "@latticexyz/react": "link:../../../../packages/react",
@@ -19,18 +18,11 @@
     "@latticexyz/store-sync": "link:../../../../packages/store-sync",
     "@latticexyz/utils": "link:../../../../packages/utils",
     "@latticexyz/world": "link:../../../../packages/world",
-    "@rainbow-me/rainbowkit": "^2.0.2",
-    "@tanstack/react-query": "^5.28.8",
     "contracts": "workspace:*",
     "react": "^18.2.0",
     "react-dom": "^18.2.0",
     "rxjs": "7.5.5",
-<<<<<<< HEAD
-    "viem": "2.9.20",
-    "wagmi": "^2.8.0"
-=======
     "viem": "2.21.6"
->>>>>>> 9d990b5e
   },
   "devDependencies": {
     "@types/react": "18.2.22",

import { useMUD } from "./mud/useMUD";

const styleUnset = { all: "unset" } as const;

export const App = () => {
  const {
    network: { tables, useStore },
    burner,
  } = useMUD();

  const tasks = useStore((state) => {
    const records = Object.values(state.getRecords(tables.Tasks));
    records.sort((a, b) => Number(a.value.createdAt - b.value.createdAt));
    return records;
  });

  return (
    <>
      <table>
        <tbody>
          {tasks.map((task) => (
            <tr key={task.id}>
              <td align="right">
                <input
                  type="checkbox"
                  checked={task.value.completedAt > 0n}
                  title={task.value.completedAt === 0n ? "Mark task as completed" : "Mark task as incomplete"}
                  disabled={!burner}
                  onChange={async (event) => {
                    event.preventDefault();
                    if (!burner) return;
                    const checkbox = event.currentTarget;

                    checkbox.disabled = true;
                    try {
<<<<<<< HEAD
                      await burner.systemCalls.toggleTask(task.key.key);
=======
                      await toggleTask(task.key.id);
>>>>>>> a09bf251
                    } finally {
                      checkbox.disabled = false;
                    }
                  }}
                />
              </td>
              <td>{task.value.completedAt > 0n ? <s>{task.value.description}</s> : <>{task.value.description}</>}</td>
              <td align="right">
                <button
                  type="button"
                  title="Delete task"
                  style={styleUnset}
                  disabled={!burner}
                  onClick={async (event) => {
                    event.preventDefault();
                    if (!burner) return;
                    if (!window.confirm("Are you sure you want to delete this task?")) return;

                    const button = event.currentTarget;
                    button.disabled = true;
                    try {
<<<<<<< HEAD
                      await burner.systemCalls.deleteTask(task.key.key);
=======
                      await deleteTask(task.key.id);
>>>>>>> a09bf251
                    } finally {
                      button.disabled = false;
                    }
                  }}
                >
                  &times;
                </button>
              </td>
            </tr>
          ))}
        </tbody>
        <tfoot>
          <tr>
            <td>
              <input type="checkbox" disabled />
            </td>
            <td colSpan={2}>
              <form
                onSubmit={async (event) => {
                  event.preventDefault();
                  if (!burner) return;
                  const form = event.currentTarget;
                  const fieldset = form.querySelector("fieldset");
                  if (!(fieldset instanceof HTMLFieldSetElement)) return;

                  const formData = new FormData(form);
                  const desc = formData.get("description");
                  if (typeof desc !== "string") return;

                  fieldset.disabled = true;
                  try {
                    await burner.systemCalls.addTask(desc);
                    form.reset();
                  } finally {
                    fieldset.disabled = false;
                  }
                }}
              >
                <fieldset disabled={!burner} style={styleUnset}>
                  <input type="text" name="description" />{" "}
                  <button type="submit" title="Add task">
                    Add
                  </button>
                </fieldset>
              </form>
            </td>
          </tr>
        </tfoot>
      </table>
    </>
  );
};<|MERGE_RESOLUTION|>--- conflicted
+++ resolved
@@ -33,11 +33,7 @@
 
                     checkbox.disabled = true;
                     try {
-<<<<<<< HEAD
-                      await burner.systemCalls.toggleTask(task.key.key);
-=======
-                      await toggleTask(task.key.id);
->>>>>>> a09bf251
+                      await burner.systemCalls.toggleTask(task.key.id);
                     } finally {
                       checkbox.disabled = false;
                     }
@@ -59,11 +55,7 @@
                     const button = event.currentTarget;
                     button.disabled = true;
                     try {
-<<<<<<< HEAD
-                      await burner.systemCalls.deleteTask(task.key.key);
-=======
-                      await deleteTask(task.key.id);
->>>>>>> a09bf251
+                      await burner.systemCalls.deleteTask(task.key.id);
                     } finally {
                       button.disabled = false;
                     }

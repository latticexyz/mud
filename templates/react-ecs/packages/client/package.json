--- conflicted
+++ resolved
@@ -26,11 +26,7 @@
     "react-dom": "18.2.0",
     "react-error-boundary": "5.0.0",
     "tailwind-merge": "^2.6.0",
-<<<<<<< HEAD
-    "viem": "2.23.0",
-=======
     "viem": "2.23.2",
->>>>>>> 3737e6f1
     "wagmi": "2.12.11"
   },
   "devDependencies": {

--- conflicted
+++ resolved
@@ -24,13 +24,7 @@
     "@latticexyz/world-modules": "link:../../../../packages/world-modules"
   },
   "devDependencies": {
-<<<<<<< HEAD
-    "@types/node": "^18.15.11",
     "forge-std": "https://github.com/foundry-rs/forge-std.git#1eea5bae12ae557d589f9f0f0edae2faa47cb262",
-=======
-    "ds-test": "https://github.com/dapphub/ds-test.git#e282159d5170298eb2455a6c05280ab5a73a4ef0",
-    "forge-std": "https://github.com/foundry-rs/forge-std.git#74cfb77e308dd188d2f58864aaf44963ae6b88b1",
->>>>>>> e9e21c9f
     "prettier": "3.2.5",
     "prettier-plugin-solidity": "1.3.1",
     "solhint": "^3.3.7",

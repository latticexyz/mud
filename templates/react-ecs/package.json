{
  "name": "mud-template-react-ecs",
  "private": true,
  "scripts": {
    "build": "pnpm recursive run build",
    "dev": "mprocs",
    "dev:client": "pnpm --filter 'client' run dev",
    "dev:contracts": "pnpm --filter 'contracts' dev",
    "foundry:up": "curl -L https://foundry.paradigm.xyz | bash && bash $HOME/.foundry/bin/foundryup",
    "mud:up": "pnpm mud set-version --tag main && pnpm install",
    "prepare": "(forge --version || pnpm foundry:up)",
    "test": "pnpm recursive run test"
  },
  "devDependencies": {
    "@latticexyz/cli": "link:../../packages/cli",
<<<<<<< HEAD
    "@latticexyz/store-indexer": "link:../../packages/store-indexer",
    "@latticexyz/worlds-explorer": "link:../../packages/worlds-explorer",
=======
    "@latticexyz/common": "link:../../packages/common",
>>>>>>> f3180fe8
    "@types/debug": "4.1.7",
    "@typescript-eslint/eslint-plugin": "7.1.1",
    "@typescript-eslint/parser": "7.1.1",
    "eslint": "8.57.0",
    "mprocs": "^0.6.4",
    "rimraf": "^3.0.2",
    "typescript": "5.4.2"
  },
  "engines": {
    "node": "^18",
    "pnpm": "^8 || ^9"
  }
}<|MERGE_RESOLUTION|>--- conflicted
+++ resolved
@@ -13,12 +13,9 @@
   },
   "devDependencies": {
     "@latticexyz/cli": "link:../../packages/cli",
-<<<<<<< HEAD
+    "@latticexyz/common": "link:../../packages/common",
     "@latticexyz/store-indexer": "link:../../packages/store-indexer",
     "@latticexyz/worlds-explorer": "link:../../packages/worlds-explorer",
-=======
-    "@latticexyz/common": "link:../../packages/common",
->>>>>>> f3180fe8
     "@types/debug": "4.1.7",
     "@typescript-eslint/eslint-plugin": "7.1.1",
     "@typescript-eslint/parser": "7.1.1",

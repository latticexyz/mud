--- conflicted
+++ resolved
@@ -26,12 +26,8 @@
     "typescript": "5.4.2"
   },
   "engines": {
-<<<<<<< HEAD
     "node": "^20",
     "pnpm": "^9"
-=======
-    "node": "^18",
-    "pnpm": "^8 || ^9"
   },
   "pnpm": {
     "overrides": {
@@ -39,6 +35,5 @@
       "@types/react": "link:../../packages/entrykit/node_modules/@types/react",
       "wagmi": "link:../../packages/entrykit/node_modules/wagmi"
     }
->>>>>>> 40aaf970
   }
 }
{
  "name": "client",
  "version": "0.0.0",
  "private": true,
  "license": "MIT",
  "type": "module",
  "scripts": {
    "build": "vite build",
    "dev": "wait-port localhost:8545 && vite",
    "preview": "vite preview",
    "test": "tsc --noEmit"
  },
  "dependencies": {
    "@latticexyz/common": "link:../../../../packages/common",
    "@latticexyz/dev-tools": "link:../../../../packages/dev-tools",
    "@latticexyz/phaserx": "2.0.0-next.17",
    "@latticexyz/react": "link:../../../../packages/react",
    "@latticexyz/recs": "link:../../../../packages/recs",
    "@latticexyz/schema-type": "link:../../../../packages/schema-type",
    "@latticexyz/store-sync": "link:../../../../packages/store-sync",
    "@latticexyz/utils": "link:../../../../packages/utils",
    "@latticexyz/world": "link:../../../../packages/world",
    "contracts": "workspace:*",
    "lodash": "^4.17.21",
    "phaser": "3.60.0-beta.14",
    "react": "^18.2.0",
    "react-dom": "^18.2.0",
    "rxjs": "7.5.5",
    "simplex-noise": "^4.0.1",
    "styled-components": "^5.3.10",
    "use-resize-observer": "^9.1.0",
<<<<<<< HEAD
    "viem": "2.23.0",
=======
    "viem": "2.23.2",
>>>>>>> 3737e6f1
    "zustand": "^4.3.8"
  },
  "devDependencies": {
    "@types/lodash": "^4.17.4",
    "@types/react": "18.2.22",
    "@types/react-dom": "18.2.7",
    "@types/styled-components": "^5.1.26",
    "@vitejs/plugin-react": "^3.1.0",
    "eslint-plugin-react": "7.31.11",
    "eslint-plugin-react-hooks": "4.6.0",
    "vite": "^4.2.1",
    "wait-port": "^1.0.4"
  }
}<|MERGE_RESOLUTION|>--- conflicted
+++ resolved
@@ -29,11 +29,7 @@
     "simplex-noise": "^4.0.1",
     "styled-components": "^5.3.10",
     "use-resize-observer": "^9.1.0",
-<<<<<<< HEAD
-    "viem": "2.23.0",
-=======
     "viem": "2.23.2",
->>>>>>> 3737e6f1
     "zustand": "^4.3.8"
   },
   "devDependencies": {
